# Translation of Odoo Server.
# This file contains the translation of the following modules:
# 	* stock
#
# Translators:
# Chinh Chinh <trinhttp@trobz.com>, 2019
# Martin Trigaux, 2019
# son dang <son.dang@doda100.com>, 2019
# fanha99 <fanha99@hotmail.com>, 2019
# Duy BQ <duybq86@gmail.com>, 2019
# Dao Nguyen <trucdao.uel@gmail.com>, 2019
# Nancy Momoland <thanhnguyen.icsc@gmail.com>, 2019
# Dung Nguyen Thi <dungnt@trobz.com>, 2019
#
msgid ""
msgstr ""
"Project-Id-Version: Odoo Server saas~12.5\n"
"Report-Msgid-Bugs-To: \n"
"POT-Creation-Date: 2019-09-30 09:40+0000\n"
"PO-Revision-Date: 2019-08-26 09:14+0000\n"
"Last-Translator: Dung Nguyen Thi <dungnt@trobz.com>, 2019\n"
"Language-Team: Vietnamese (https://www.transifex.com/odoo/teams/41243/vi/)\n"
"MIME-Version: 1.0\n"
"Content-Type: text/plain; charset=UTF-8\n"
"Content-Transfer-Encoding: \n"
"Language: vi\n"
"Plural-Forms: nplurals=1; plural=0;\n"

#. module: stock
#: code:addons/stock/models/stock_move.py:0
#, python-format
msgid ""
"\n"
"\n"
"%s --> Product UoM is %s (%s) - Move UoM is %s (%s)"
msgstr ""
"\n"
"\n"
"%s --> Đơn vị sản phẩm là %s (%s) - Đơn vị Dịch chuyển là %s (%s)"

#. module: stock
#: code:addons/stock/models/stock_move.py:0
#, python-format
msgid ""
"\n"
"\n"
"Blocking: %s"
msgstr ""
"\n"
"\n"
"Đang chặn: %s"

#. module: stock
#: code:addons/stock/models/stock_move.py:0
#, python-format
msgid " (%s reserved)"
msgstr " (%s được giữ)"

#. module: stock
#: code:addons/stock/models/stock_move.py:0
#, python-format
msgid " (reserved)"
msgstr " (được giữ)"

#. module: stock
#: model:ir.model.fields,help:stock.field_stock_picking__state
msgid ""
" * Draft: The transfer is not confirmed yet. Reservation doesn't apply.\n"
" * Waiting another operation: This transfer is waiting for another operation before being ready.\n"
" * Waiting: The transfer is waiting for the availability of some products.\n"
"(a) The shipping policy is \"As soon as possible\": no product could be reserved.\n"
"(b) The shipping policy is \"When all products are ready\": not all the products could be reserved.\n"
" * Ready: The transfer is ready to be processed.\n"
"(a) The shipping policy is \"As soon as possible\": at least one product has been reserved.\n"
"(b) The shipping policy is \"When all products are ready\": all product have been reserved.\n"
" * Done: The transfer has been processed.\n"
" * Cancelled: The transfer has been cancelled."
msgstr ""

#. module: stock
#: model:mail.template,report_name:stock.mail_template_data_delivery_confirmation
msgid "${(object.name or '').replace('/','_')}"
msgstr "${(object.name or '').replace('/','_')}"

#. module: stock
#: model:mail.template,subject:stock.mail_template_data_delivery_confirmation
msgid ""
"${object.company_id.name} Delivery Order (Ref ${object.name or 'n/a' })"
msgstr ""
"${object.company_id.name} Đơn giao hàng (Ref ${object.name or 'n/a' })"

#. module: stock
#: code:addons/stock/models/stock_inventory.py:0
#, python-format
msgid "%s (copy)"
msgstr "%s (sao chép)"

#. module: stock
#: code:addons/stock/wizard/stock_picking_responsible.py:0
#, python-format
msgid "%s has a restricted access to %s"
msgstr ""

#. module: stock
#: code:addons/stock/models/stock_warehouse.py:0
#, python-format
msgid ""
"%s use default source or destination locations                        from "
"warehouse %s that will be archived."
msgstr ""

#. module: stock
#: code:addons/stock/models/stock_warehouse.py:0
#, python-format
msgid "%s: Supply Product from %s"
msgstr "%s: Cung cấp sản phẩm từ %s"

#. module: stock
#: code:addons/stock/models/res_company.py:0
#, python-format
msgid "%s: Transit Location"
msgstr "%s: Địa điểm Chuyển tiếp"

#. module: stock
#: model:ir.actions.report,print_report_name:stock.action_report_delivery
msgid ""
"'Delivery Slip - %s - %s' % (object.partner_id.name or '', object.name)"
msgstr ""

#. module: stock
#: model:ir.actions.report,print_report_name:stock.action_report_inventory
msgid "'Inventory - %s' % (object.name)"
msgstr ""

#. module: stock
#: model:ir.actions.report,print_report_name:stock.action_report_location_barcode
msgid "'Location - %s' % object.name"
msgstr ""

#. module: stock
#: model:ir.actions.report,print_report_name:stock.action_report_lot_label
msgid "'Lot-Serial - %s' % object.name"
msgstr ""

#. module: stock
#: model:ir.actions.report,print_report_name:stock.action_report_picking_type_label
msgid "'Operation-type - %s' % object.name"
msgstr "'Kiểu hoạt động - %s' % object.name"

#. module: stock
#: model:ir.actions.report,print_report_name:stock.action_report_picking
msgid ""
"'Picking Operations - %s - %s' % (object.partner_id.name or '', object.name)"
msgstr ""
"'Hoạt động giao nhận - %s - %s' % (object.partner_id.name or '', object.name)"

#. module: stock
#: model:ir.model.fields,help:stock.field_stock_move__state
#: model:ir.model.fields,help:stock.field_stock_move_line__state
msgid ""
"* New: When the stock move is created and not yet confirmed.\n"
"* Waiting Another Move: This state can be seen when a move is waiting for another one, for example in a chained flow.\n"
"* Waiting Availability: This state is reached when the procurement resolution is not straight forward. It may need the scheduler to run, a component to be manufactured...\n"
"* Available: When products are reserved, it is set to 'Available'.\n"
"* Done: When the shipment is processed, the state is 'Done'."
msgstr ""
"* Mới: Khi một dịch chuyển kho được tạo và chưa được xác nhận.\n"
"* Chờ dịch chuyển khác: Trạng thái này xuất hiện khi một dịch chuyển đang chờ một dịch chuyển khác, ví dụ như trong một chuỗi cung ứng.\n"
"* Chờ khả dụng: Trạng thái này xảy ra khi nó đang chờ sản phẩm có sẵn để dịch chuyển. Có thể cần phải chờ scheduler chạy, hay chờ một thành phần cần phải sản xuất ra...\n"
"* Khả dụng: Khi sản phẩm đã được giữ phần và có sẵn để dịch chuyển.\n"
"* Hoàn thành: Khi một lô hàng được xử lý xong."

#. module: stock
#: model:ir.model.fields,help:stock.field_stock_location__usage
msgid ""
"* Vendor Location: Virtual location representing the source location for products coming from your vendors\n"
"* View: Virtual location used to create a hierarchical structures for your warehouse, aggregating its child locations ; can't directly contain products\n"
"* Internal Location: Physical locations inside your own warehouses,\n"
"* Customer Location: Virtual location representing the destination location for products sent to your customers\n"
"* Inventory Loss: Virtual location serving as counterpart for inventory operations used to correct stock levels (Physical inventories)\n"
"* Production: Virtual counterpart location for production operations: this location consumes the components and produces finished products\n"
"* Transit Location: Counterpart location that should be used in inter-company or inter-warehouses operations"
msgstr ""

#. module: stock
#: model_terms:ir.ui.view,arch_db:stock.report_stock_rule
msgid ", max:"
msgstr ", tối đa:"

#. module: stock
#: model_terms:ir.ui.view,arch_db:stock.exception_on_picking
msgid ""
".\n"
"            Manual actions may be needed."
msgstr ""
".\n"
"            Cần xử lý thủ công."

#. module: stock
#: model_terms:ir.ui.view,arch_db:stock.stock_warn_insufficient_qty_form_view
msgid ""
"<br/>\n"
"                    <strong>Here is your current inventory: </strong>"
msgstr ""
"<br/>\n"
"                    <strong>Tồn kho hiện tại của bạn: </strong>"

#. module: stock
#: code:addons/stock/models/stock_rule.py:0
#, python-format
msgid ""
"<br>A need is created in <b>%s</b> and a rule will be triggered to fulfill "
"it."
msgstr ""
"<br>Một nhu cầu được tạo ở <b>%s</b> và một quy tắc sẽ được khởi chạy để đáp"
" ứng nhu cầu đó."

#. module: stock
#: code:addons/stock/models/stock_rule.py:0
#, python-format
msgid ""
"<br>If the products are not available in <b>%s</b>, a rule will be triggered"
" to bring products in this location."
msgstr ""

#. module: stock
#: model:mail.template,body_html:stock.mail_template_data_delivery_confirmation
msgid ""
"<div style=\"margin: 0px; padding: 0px;\">\n"
"    <p style=\"margin: 0px; padding: 0px; font-size: 13px;\">\n"
"        Hello ${object.partner_id.name},<br/><br/>\n"
"        We are glad to inform you that your order has been shipped.\n"
"        %if object.carrier_tracking_ref:\n"
"            Your tracking reference is\n"
"            <strong>\n"
"            %if object.carrier_tracking_url:\n"
"                <a href=\"${object.carrier_tracking_url}\" target=\"_blank\">${object.carrier_tracking_ref}</a>.\n"
"            %else:\n"
"                ${object.carrier_tracking_ref}.\n"
"            %endif\n"
"            </strong>\n"
"        %endif\n"
"        <br/><br/>\n"
"        Please find your delivery order attached for more details.<br/><br/>\n"
"        Thank you,<br/>\n"
"        % if user and user.signature:\n"
"          ${user.signature | safe}\n"
"        % endif\n"
"    </p>\n"
"</div>\n"
"        "
msgstr ""
"<div style=\"margin: 0px; padding: 0px;\">\n"
"    <p style=\"margin: 0px; padding: 0px; font-size: 13px;\">\n"
"        Xin chào ${object.partner_id.name},<br/><br/>\n"
"        Đơn hàng của bạn đã được vận chuyển.\n"
"        %if object.carrier_tracking_ref:\n"
"            Mã số truy vết của bạn là:\n"
"            <strong>\n"
"            %if object.carrier_tracking_url:\n"
"                <a href=\"${object.carrier_tracking_url}\" target=\"_blank\">${object.carrier_tracking_ref}</a>.\n"
"            %else:\n"
"                ${object.carrier_tracking_ref}.\n"
"            %endif\n"
"            </strong>\n"
"        %endif\n"
"        <br/><br/>\n"
"        Thông tin chi tiết trên phiếu giao hàng được đính kèm.<br/><br/>\n"
"        Cảm ơn,<br/>\n"
"        % if user and user.signature:\n"
"          ${user.signature | safe}\n"
"        % endif\n"
"    </p>\n"
"</div>\n"
"        "

#. module: stock
#: model_terms:ir.ui.view,arch_db:stock.stock_move_view_kanban
#: model_terms:ir.ui.view,arch_db:stock.stock_scrap_view_kanban
#: model_terms:ir.ui.view,arch_db:stock.view_stock_inventory_kanban
msgid "<i class=\"fa fa-clock-o\" role=\"img\" aria-label=\"Date\" title=\"Date\"/>"
msgstr "<i class=\"fa fa-clock-o\" role=\"img\" aria-label=\"Ngày\" title=\"Ngày\"/>"

#. module: stock
#: model_terms:ir.ui.view,arch_db:stock.stock_picking_type_kanban
msgid "<i class=\"fa fa-ellipsis-v\" role=\"img\" aria-label=\"Manage\" title=\"Manage\"/>"
msgstr "<i class=\"fa fa-ellipsis-v\" role=\"img\" aria-label=\"Quản lý\" title=\"Quản lý\"/>"

#. module: stock
#: model_terms:ir.ui.view,arch_db:stock.report_picking
msgid ""
"<i class=\"fa fa-exclamation-triangle\"/>\n"
"                                All products could not be reserved. Click on the \"Check Availability\" button to try to reserve products."
msgstr ""

#. module: stock
#: model_terms:ir.ui.view,arch_db:stock.report_mrp_line
msgid ""
"<i class=\"fa fa-fw fa-caret-right\" role=\"img\" aria-label=\"Unfold\" "
"title=\"Unfold\"/>"
msgstr ""
"<i class=\"fa fa-fw fa-caret-right\" role=\"img\" aria-label=\"Unfold\" "
"title=\"Mở ra\"/"

#. module: stock
#: model_terms:ir.ui.view,arch_db:stock.res_config_settings_view_form
msgid ""
"<span class=\"fa fa-lg fa-building-o\" title=\"Values set here are company-"
"specific.\" groups=\"base.group_multi_company\"/>"
msgstr ""
"<span class=\"fa fa-lg fa-building-o\" title=\"Values set here are company-"
"specific.\" groups=\"base.group_multi_company\"/>"

#. module: stock
#: model_terms:ir.ui.view,arch_db:stock.product_form_view_procurement_button
#: model_terms:ir.ui.view,arch_db:stock.product_template_form_view_procurement_button
msgid "<span class=\"o_stat_text\">Forecasted</span>"
msgstr "<span class=\"o_stat_text\">Dự báo</span>"

#. module: stock
#: model_terms:ir.ui.view,arch_db:stock.product_form_view_procurement_button
msgid ""
"<span class=\"o_stat_text\">Min :</span>\n"
"                                <span class=\"o_stat_text\">Max:</span>"
msgstr ""
"<span class=\"o_stat_text\">Tối thiểu :</span>\n"
"                                <span class=\"o_stat_text\">Tối đa:</span>"

#. module: stock
#: model_terms:ir.ui.view,arch_db:stock.product_template_form_view_procurement_button
msgid ""
"<span class=\"o_stat_text\">Min:</span>\n"
"                                <span class=\"o_stat_text\">Max:</span>"
msgstr ""
"<span class=\"o_stat_text\">Tối thiểu:</span>\n"
"                                <span class=\"o_stat_text\">Tối đa:</span>"

#. module: stock
#: model_terms:ir.ui.view,arch_db:stock.product_form_view_procurement_button
#: model_terms:ir.ui.view,arch_db:stock.product_template_form_view_procurement_button
msgid "<span class=\"o_stat_text\">On Hand</span>"
msgstr "<span class=\"o_stat_text\">Trong kho</span>"

#. module: stock
#: model_terms:ir.ui.view,arch_db:stock.view_picking_form
msgid "<span class=\"o_stat_text\">Operations</span>"
msgstr ""

#. module: stock
#: model_terms:ir.ui.view,arch_db:stock.report_mrp_line
msgid ""
"<span role=\"img\" class=\"o_stock_reports_stream\" title=\"Traceability "
"Report\" aria-label=\"Traceability Report\"><i class=\"fa fa-fw fa-level-up "
"fa-rotate-270\"/></span>"
msgstr ""
"<span role=\"img\" class=\"o_stock_reports_stream\" title=\"Traceability "
"Report\" aria-label=\"Báo cáo truy vết kho\"><i class=\"fa fa-fw fa-level-up"
" fa-rotate-270\"/></span>"

#. module: stock
#: model_terms:ir.ui.view,arch_db:stock.report_picking
msgid "<span><strong>Customer Address:</strong></span>"
msgstr "<span><strong>Địa chỉ khách hàng:</strong></span>"

#. module: stock
#: model_terms:ir.ui.view,arch_db:stock.report_picking
msgid "<span><strong>Delivery Address:</strong></span>"
msgstr "<span><strong>Địa chỉ bàn giao:</strong></span>"

#. module: stock
#: model_terms:ir.ui.view,arch_db:stock.report_picking
msgid "<span><strong>Vendor Address:</strong></span>"
msgstr "<span><strong>Địa chỉ Nhà cung cấp:</strong></span>"

#. module: stock
#: model_terms:ir.ui.view,arch_db:stock.report_picking
msgid "<span><strong>Warehouse Address:</strong></span>"
msgstr "<span><strong>Địa chỉ Nhà kho:</strong></span>"

#. module: stock
#: model_terms:ir.ui.view,arch_db:stock.view_stock_move_operations
msgid "<span>Assign Serial Numbers</span>"
msgstr ""

#. module: stock
#: model_terms:ir.ui.view,arch_db:stock.stock_picking_type_kanban
msgid "<span>New</span>"
msgstr "<span>Mới</span>"

#. module: stock
#: model_terms:ir.ui.view,arch_db:stock.stock_picking_type_kanban
msgid "<span>View</span>"
msgstr "<span>Xem</span>"

#. module: stock
#: model_terms:ir.ui.view,arch_db:stock.message_head
msgid ""
"<strong>\n"
"                The done move line has been corrected.\n"
"            </strong>"
msgstr ""
"<strong>\n"
"                 Dòng Dịch chuyển hoàn thành đã được hiệu chỉnh.\n"
"             </strong>"

#. module: stock
#: model_terms:ir.ui.view,arch_db:stock.report_inventory
msgid "<strong>Counted Quantity</strong>"
msgstr ""

#. module: stock
#: model_terms:ir.ui.view,arch_db:stock.report_inventory
msgid "<strong>Date:</strong>"
msgstr "<strong>Ngày:</strong>"

#. module: stock
#: model_terms:ir.ui.view,arch_db:stock.report_picking
msgid "<strong>From</strong>"
msgstr "<strong>Từ</strong>"

#. module: stock
#: model_terms:ir.ui.view,arch_db:stock.report_inventory
msgid "<strong>Location</strong>"
msgstr "<strong>Địa điểm</strong>"

#. module: stock
#: model_terms:ir.ui.view,arch_db:stock.report_inventory
#: model_terms:ir.ui.view,arch_db:stock.report_picking
msgid "<strong>Lot/Serial Number</strong>"
msgstr "<strong>Số Lô/Sê-ri</strong>"

#. module: stock
#: model_terms:ir.ui.view,arch_db:stock.view_stock_warehouse_orderpoint_kanban
msgid "<strong>Max qty :</strong>"
msgstr "<strong>Số lượng tối đa: </strong>"

#. module: stock
#: model_terms:ir.ui.view,arch_db:stock.view_stock_warehouse_orderpoint_kanban
msgid "<strong>Min qty :</strong>"
msgstr "<strong>Số lượng tối thiểu: </strong>"

#. module: stock
#: model_terms:ir.ui.view,arch_db:stock.report_inventory
msgid "<strong>On Hand Quantity</strong>"
msgstr ""

#. module: stock
#: model_terms:ir.ui.view,arch_db:stock.report_delivery_document
#: model_terms:ir.ui.view,arch_db:stock.report_picking
msgid "<strong>Order:</strong>"
msgstr ""

#. module: stock
#: model_terms:ir.ui.view,arch_db:stock.report_package_barcode
msgid "<strong>Package Type:</strong>"
msgstr ""

#. module: stock
#: model_terms:ir.ui.view,arch_db:stock.report_inventory
msgid "<strong>Package</strong>"
msgstr "<strong>Đóng gói</strong>"

#. module: stock
#: model_terms:ir.ui.view,arch_db:stock.report_picking
msgid "<strong>Product Barcode</strong>"
msgstr ""

#. module: stock
#: model_terms:ir.ui.view,arch_db:stock.view_stock_track_confirmation
msgid "<strong>Product(s) tracked: </strong>"
msgstr "<strong>Sản phẩm được theo dõi: </strong>"

#. module: stock
#: model_terms:ir.ui.view,arch_db:stock.report_delivery_document
#: model_terms:ir.ui.view,arch_db:stock.report_inventory
#: model_terms:ir.ui.view,arch_db:stock.report_picking
msgid "<strong>Product</strong>"
msgstr "<strong>Sản phẩm</strong>"

#. module: stock
#: model_terms:ir.ui.view,arch_db:stock.view_stock_move_kanban
msgid "<strong>Qty: </strong>"
msgstr "<strong>SL:</strong>"

#. module: stock
#: model_terms:ir.ui.view,arch_db:stock.report_delivery_document
#: model_terms:ir.ui.view,arch_db:stock.report_picking
msgid "<strong>Quantity</strong>"
msgstr "<strong>Số lượng</strong>"

#. module: stock
#: model_terms:ir.ui.view,arch_db:stock.report_picking
msgid "<strong>Scheduled Date:</strong>"
msgstr ""

#. module: stock
#: model_terms:ir.ui.view,arch_db:stock.report_delivery_document
msgid "<strong>Shipping Date:</strong>"
msgstr ""

#. module: stock
#: model_terms:ir.ui.view,arch_db:stock.report_picking
msgid "<strong>Status:</strong>"
msgstr ""

#. module: stock
#: model_terms:ir.ui.view,arch_db:stock.message_head
msgid "<strong>The initial demand has been updated.</strong>"
msgstr "<strong>Nhu cầu ban đầu đã được cập nhật.</strong>"

#. module: stock
#: model_terms:ir.ui.view,arch_db:stock.report_picking
msgid "<strong>To</strong>"
msgstr "<strong>Đến</strong>"

#. module: stock
#: model_terms:ir.ui.view,arch_db:stock.stock_package_destination_form_view
msgid "<strong>Where do you want to send the products ?</strong>"
msgstr "<strong>Nơi bạn muốn chuyển sản phẩm đến?</strong>"

#. module: stock
#: code:addons/stock/models/stock_move_line.py:0
#, python-format
msgid "A done move line should never have a reserved quantity."
msgstr "Dịch chuyển đã hoàn tất thì không bao giờ có số lượng đã giữ phần."

#. module: stock
#: code:addons/stock/models/stock_quant.py:0
#, python-format
msgid "A serial number should only be linked to a single product."
msgstr "Một số Sơ-ri chỉ đăng ký được cho một sản phẩm duy nhất."

#. module: stock
#: model:ir.model.fields,help:stock.field_product_product__type
#: model:ir.model.fields,help:stock.field_product_template__type
#: model:ir.model.fields,help:stock.field_stock_move__product_type
msgid ""
"A storable product is a product for which you manage stock. The Inventory app has to be installed.\n"
"A consumable product is a product for which stock is not managed.\n"
"A service is a non-material product you provide."
msgstr ""
"Một sản phẩm có thể lưu kho là một sản phẩm mà bạn có thể quản lý dự trữ của nó (với các tính năng quản lý kho). Ứng dụng Tồn kho phải được cài đặt.\n"
"Một sản phẩm tiêu dùng là một sản phẩm mà không có tính năng quản lý kho / dự trữ.\n"
"Một dịch vụ là một sản phẩm phi vật thể (hay nói cách khác, là một dịch vụ) mà bạn cung cấp."

#. module: stock
#: model:res.groups,name:stock.group_warning_stock
msgid "A warning can be set on a partner (Stock)"
msgstr "Có thể đặt cảnh báo vào đối tác (Quản lý Kho)"

#. module: stock
#: model:ir.model.fields,field_description:stock.field_stock_rule__action
msgid "Action"
msgstr "Hành động"

#. module: stock
#: model:ir.model.fields,field_description:stock.field_stock_picking__message_needaction
#: model:ir.model.fields,field_description:stock.field_stock_production_lot__message_needaction
#: model:ir.model.fields,field_description:stock.field_stock_scrap__message_needaction
msgid "Action Needed"
msgstr "Cần có Hành động"

#. module: stock
#: model:ir.model.fields,field_description:stock.field_stock_location__active
#: model:ir.model.fields,field_description:stock.field_stock_location_route__active
#: model:ir.model.fields,field_description:stock.field_stock_picking_type__active
#: model:ir.model.fields,field_description:stock.field_stock_rule__active
#: model:ir.model.fields,field_description:stock.field_stock_warehouse__active
#: model:ir.model.fields,field_description:stock.field_stock_warehouse_orderpoint__active
msgid "Active"
msgstr "Hiệu lực"

#. module: stock
#: model:ir.model.fields,field_description:stock.field_stock_picking__activity_ids
#: model:ir.model.fields,field_description:stock.field_stock_production_lot__activity_ids
msgid "Activities"
msgstr "Các hoạt động"

#. module: stock
#: model:ir.model.fields,field_description:stock.field_stock_picking__activity_exception_decoration
#: model:ir.model.fields,field_description:stock.field_stock_production_lot__activity_exception_decoration
msgid "Activity Exception Decoration"
msgstr ""

#. module: stock
#: model:ir.model.fields,field_description:stock.field_stock_picking__activity_state
#: model:ir.model.fields,field_description:stock.field_stock_production_lot__activity_state
msgid "Activity State"
msgstr "Trạng thái Hoạt động"

#. module: stock
#: model_terms:ir.actions.act_window,help:stock.action_production_lot_form
msgid "Add a lot/serial number"
msgstr "Thêm số lô / seri"

#. module: stock
#: model_terms:ir.actions.act_window,help:stock.action_location_form
msgid "Add a new location"
msgstr "Thêm địa điểm mới"

#. module: stock
#: model_terms:ir.actions.act_window,help:stock.action_routes_form
msgid "Add a new route"
msgstr "Thêm một tuyến mới"

#. module: stock
#: model_terms:ir.ui.view,arch_db:stock.view_picking_form
msgid ""
"Add an internal note that will be printed on the Picking Operations sheet"
msgstr "Thêm một ghi chú nội bộ sẽ được in trên bảng Hoạt động lấy hàng"

#. module: stock
#: model:ir.model.fields,help:stock.field_res_config_settings__group_stock_adv_location
msgid ""
"Add and customize route operations to process product moves in your warehouse(s): e.g. unload > quality control > stock for incoming products, pick > pack > ship for outgoing products. \n"
" You can also set putaway strategies on warehouse locations in order to send incoming products into specific child locations straight away (e.g. specific bins, racks)."
msgstr ""
"Thêm và tùy chỉnh hoạt động tuyến đường để xử lý các chuyển động sản phẩm trong (các) nhà kho của bạn: ví dụ: dỡ hàng> kiểm soát chất lượng> cổ phiếu cho các sản phẩm đến, chọn> gói> tàu cho sản phẩm đi.\n"
"  Bạn cũng có thể đặt chiến lược đặt cược vào vị trí nhà kho để gửi sản phẩm đến các vị trí con cụ thể ngay lập tức (ví dụ: thùng cụ thể, giá đỡ)."

#. module: stock
#: model_terms:ir.ui.view,arch_db:stock.res_config_settings_view_form
msgid ""
"Add and customize route operations to process product moves in your "
"warehouse(s): e.g. unload > quality control > stock for incoming products, "
"pick > pack > ship for outgoing products. You can also set putaway "
"strategies on warehouse locations in order to send incoming products into "
"specific child locations straight away (e.g. specific bins, racks)."
msgstr ""
"Thêm và tùy chỉnh hoạt động tuyến đường để xử lý các chuyển động sản phẩm "
"trong (các) nhà kho của bạn: ví dụ: dỡ hàng> kiểm soát chất lượng> cổ phiếu "
"cho các sản phẩm đến, chọn> gói> tàu cho sản phẩm đi. Bạn cũng có thể đặt "
"chiến lược đặt cược vào vị trí nhà kho để gửi sản phẩm đến các vị trí con cụ"
" thể ngay lập tức (ví dụ: thùng cụ thể, giá đỡ)."

#. module: stock
#: model_terms:ir.ui.view,arch_db:stock.view_picking_form
msgid "Additional Info"
msgstr "Thông tin Bổ sung"

#. module: stock
#: model:ir.model.fields,field_description:stock.field_stock_location__comment
#: model_terms:ir.ui.view,arch_db:stock.view_location_form
msgid "Additional Information"
msgstr "Thông tin Bổ sung"

#. module: stock
#: model:ir.model.fields,field_description:stock.field_stock_warehouse__partner_id
msgid "Address"
msgstr "Địa chỉ"

#. module: stock
#: model:ir.model.fields,help:stock.field_stock_rule__partner_address_id
msgid "Address where goods should be delivered. Optional."
msgstr "Địa chỉ giao hàng. Tùy chọn."

#. module: stock
#: model:res.groups,name:stock.group_stock_manager
msgid "Administrator"
msgstr ""

#. module: stock
#: model_terms:ir.ui.view,arch_db:stock.res_config_settings_view_form
msgid "Advanced Scheduling"
msgstr "Điều độ Nâng cao"

#. module: stock
#: model:ir.model.fields.selection,name:stock.selection__stock_move__procure_method__make_to_order
msgid "Advanced: Apply Procurement Rules"
msgstr "Nâng cao: Áp dụng Quy tắc Mua sắm/Cung ứng"

#. module: stock
#: model:ir.model.fields,field_description:stock.field_stock_move__delay_alert
#: model:ir.model.fields,field_description:stock.field_stock_rule__delay_alert
msgid "Alert if Delay"
msgstr ""

#. module: stock
#: model_terms:ir.ui.view,arch_db:stock.stock_picking_type_kanban
msgid "All"
msgstr "Tất cả"

#. module: stock
#: model:ir.actions.act_window,name:stock.stock_picking_action_picking_type
msgid "All Transfers"
msgstr "Tất cả các Dịch chuyển"

#. module: stock
#: model:ir.model.fields.selection,name:stock.selection__procurement_group__move_type__one
msgid "All at once"
msgstr "Tất cả cùng một lúc"

#. module: stock
#: model_terms:ir.ui.view,arch_db:stock.report_delivery_document
msgid ""
"All items couldn't be shipped, the remaining ones will be shipped as soon as"
" they become available."
msgstr ""
"Tất cả các mặt hàng không thể được giao hàng, các mặt hàng còn lại sẽ được "
"vận chuyển ngay khi chúng có sẵn."

#. module: stock
#: model:ir.model.fields,field_description:stock.field_stock_move__returned_move_ids
msgid "All returned moves"
msgstr "Tất cả dịch chuyên trả hàng"

#. module: stock
#: code:addons/stock/models/stock_picking.py:0
#, python-format
msgid ""
"All the products currently reserved in the picking are already in a pack. "
"Please add products to the picking to create a new pack."
msgstr ""

#. module: stock
#: model:ir.model.fields,field_description:stock.field_stock_warehouse_orderpoint__allowed_location_ids
msgid "Allowed Location"
msgstr ""

#. module: stock
#: model:ir.model.fields,help:stock.field_stock_inventory__start_empty
msgid "Allows to start with an empty inventory."
msgstr ""

#. module: stock
#: model:ir.model.fields,help:stock.field_stock_inventory__prefill_counted_quantity
msgid ""
"Allows to start with prefill counted quantity for each lines or with all "
"counted quantity set to zero."
msgstr ""

#. module: stock
#: model_terms:ir.ui.view,arch_db:stock.view_stock_rule_form
msgid "Applicability"
msgstr "Có thể được áp dụng"

#. module: stock
#: model_terms:ir.ui.view,arch_db:stock.stock_location_route_form_view
msgid "Applicable On"
msgstr "Có thể áp dụng vào"

#. module: stock
#: model:ir.model.fields,field_description:stock.field_stock_location_route__product_selectable
msgid "Applicable on Product"
msgstr "Có thể áp dung vào Sản phẩm"

#. module: stock
#: model:ir.model.fields,field_description:stock.field_stock_location_route__product_categ_selectable
msgid "Applicable on Product Category"
msgstr "Có thể áp dung vào Nhóm Sản phẩm"

#. module: stock
#: model:ir.model.fields,field_description:stock.field_stock_location_route__warehouse_selectable
msgid "Applicable on Warehouse"
msgstr "Có thể áp dung vào Nhà kho"

#. module: stock
#: model:ir.model.fields,help:stock.field_product_replenish__route_ids
msgid ""
"Apply specific route(s) for the replenishment instead of product's default "
"routes."
msgstr ""
"Áp dụng tuyến cung ứng cụ thể cho việc bổ sung thay vì sử dụng tuyến cung "
"ứng mặc định của sản phẩm."

#. module: stock
#: model_terms:ir.ui.view,arch_db:stock.stock_location_route_view_search
#: model_terms:ir.ui.view,arch_db:stock.stock_warehouse_view_search
#: model_terms:ir.ui.view,arch_db:stock.view_location_search
#: model_terms:ir.ui.view,arch_db:stock.view_pickingtype_filter
#: model_terms:ir.ui.view,arch_db:stock.view_stock_rule_filter
#: model_terms:ir.ui.view,arch_db:stock.warehouse_orderpoint_search
msgid "Archived"
msgstr "Đã lưu"

#. module: stock
#: model_terms:ir.ui.view,arch_db:stock.stock_warn_insufficient_qty_form_view
msgid ""
"Are you sure you want to confirm this operation? This may lead to "
"inconsistencies in your inventory."
msgstr ""
"Bạn có chắc chắn muốn xác nhận hoạt động này chứ? Điều này có thể gây ra bất"
" nhất dữ liệu trong hệ thống kho của bạn"

#. module: stock
#: model_terms:ir.ui.view,arch_db:stock.view_overprocessed_transfer
msgid "Are you sure you want to validate this picking?"
msgstr "Bạn có chắc chắn muốn xác nhận phiếu giao nhận này chứ?"

#. module: stock
#: model:ir.model.fields.selection,name:stock.selection__stock_picking__move_type__direct
msgid "As soon as possible"
msgstr "Càng sớm càng tốt"

#. module: stock
#: model_terms:ir.ui.view,arch_db:stock.view_stock_picking_responsible_form
msgid "Assign"
msgstr "Phân công"

#. module: stock
#: model:ir.model.fields,field_description:stock.field_stock_picking__owner_id
msgid "Assign Owner"
msgstr "Gắn Chủ sở hữu"

#. module: stock
#: model:ir.model,name:stock.model_stock_picking_responsible
msgid "Assign Responsible"
msgstr ""

#. module: stock
#: model:ir.actions.act_window,name:stock.act_assign_serial_numbers
#: model_terms:ir.ui.view,arch_db:stock.view_assign_serial_numbers
#: model_terms:ir.ui.view,arch_db:stock.view_picking_form
#: model_terms:ir.ui.view,arch_db:stock.view_stock_move_operations
msgid "Assign Serial Numbers"
msgstr ""

#. module: stock
#: model:ir.actions.act_window,name:stock.stock_assign_responsible_action
#: model:ir.actions.server,name:stock.action_assign_a_responsible
#: model_terms:ir.ui.view,arch_db:stock.view_stock_picking_responsible_form
msgid "Assign a Responsible"
msgstr "Chỉ định trách nhiệm"

#. module: stock
#: model_terms:ir.ui.view,arch_db:stock.view_picking_internal_search
msgid "Assigned Moves"
msgstr "Dịch chuyển đã được gán"

#. module: stock
#: model:ir.model.fields,field_description:stock.field_stock_picking__message_attachment_count
#: model:ir.model.fields,field_description:stock.field_stock_production_lot__message_attachment_count
#: model:ir.model.fields,field_description:stock.field_stock_scrap__message_attachment_count
msgid "Attachment Count"
msgstr "Số lượng đính kèm"

#. module: stock
<<<<<<< HEAD
#: model:ir.ui.menu,name:stock.menu_variants_action
msgid "Attribute Values"
msgstr "Giá trị Thuộc tính"

#. module: stock
=======
>>>>>>> 4ad7a99d
#: model:ir.ui.menu,name:stock.menu_attribute_action
#: model_terms:ir.ui.view,arch_db:stock.res_config_settings_view_form
msgid "Attributes"
msgstr "Thuộc tính"

#. module: stock
#: model:ir.model.fields,field_description:stock.field_stock_rule__auto
msgid "Automatic Move"
msgstr "Dịch chuyển Tự động"

#. module: stock
#: model:ir.model.fields.selection,name:stock.selection__stock_rule__auto__transparent
msgid "Automatic No Step Added"
msgstr "Không có bước nào được thêm tự động"

#. module: stock
#: model:ir.model.fields,field_description:stock.field_stock_move__string_availability_info
msgid "Availability"
msgstr "Tính Khả dụng"

#. module: stock
#: model:ir.model.fields.selection,name:stock.selection__stock_move__state__assigned
msgid "Available"
msgstr "Khả dụng"

#. module: stock
#: model_terms:ir.ui.view,arch_db:stock.product_template_search_form_view_stock
#: model_terms:ir.ui.view,arch_db:stock.stock_product_search_form_view
msgid "Available Products"
msgstr "Sản phẩm Khả dụng"

#. module: stock
#: model:ir.model.fields,field_description:stock.field_stock_move__backorder_id
#: model:ir.model.fields,field_description:stock.field_stock_picking__backorder_id
msgid "Back Order of"
msgstr "Phần Dở dang của"

#. module: stock
#: model:ir.model.fields,field_description:stock.field_stock_picking__backorder_ids
#: model_terms:ir.ui.view,arch_db:stock.stock_picking_type_kanban
msgid "Back Orders"
msgstr "Dở dang"

#. module: stock
#: model:ir.model,name:stock.model_stock_backorder_confirmation
msgid "Backorder Confirmation"
msgstr "Xác nhận phần dở dang"

#. module: stock
#: model_terms:ir.ui.view,arch_db:stock.view_backorder_confirmation
msgid "Backorder creation"
msgstr "Tạo phần dở dang"

#. module: stock
#: model:ir.actions.act_window,name:stock.action_picking_tree_backorder
#: model_terms:ir.ui.view,arch_db:stock.view_picking_internal_search
msgid "Backorders"
msgstr "Dở dang"

#. module: stock
#: model:ir.model.fields,field_description:stock.field_stock_location__barcode
#: model:ir.model.fields,field_description:stock.field_stock_picking_type__barcode
#: model_terms:ir.ui.view,arch_db:stock.report_location_barcode
#: model_terms:ir.ui.view,arch_db:stock.report_package_barcode
#: model_terms:ir.ui.view,arch_db:stock.report_package_barcode_small
#: model_terms:ir.ui.view,arch_db:stock.report_picking
msgid "Barcode"
msgstr "Mã vạch"

#. module: stock
#: model:ir.ui.menu,name:stock.menu_wms_barcode_nomenclature_all
msgid "Barcode Nomenclatures"
msgstr "Phép đặt tên Mã vạch"

#. module: stock
#: model:ir.model,name:stock.model_barcode_rule
msgid "Barcode Rule"
msgstr "Quy tắc Mã vạch"

#. module: stock
#: model:ir.model.fields,field_description:stock.field_res_config_settings__module_stock_barcode
msgid "Barcode Scanner"
msgstr "Máy quét mã vạch"

#. module: stock
#: model:ir.actions.report,name:stock.action_label_transfer_template_pdf
msgid "Barcodes (PDF)"
msgstr ""

#. module: stock
#: model:ir.actions.report,name:stock.action_label_transfer_template_zpl
msgid "Barcodes (ZPL)"
msgstr ""

#. module: stock
#: model:ir.model.fields,field_description:stock.field_res_config_settings__module_stock_picking_batch
msgid "Batch Pickings"
msgstr "Giao Nhận theo Lô"

#. module: stock
#: model:ir.model.fields.selection,name:stock.selection__res_partner__picking_warn__block
msgid "Blocking Message"
msgstr "Thông điệp Phong toả"

#. module: stock
#: model:ir.model.fields,field_description:stock.field_stock_quant_package__quant_ids
msgid "Bulk Content"
msgstr "Hàng hoá đi rời"

#. module: stock
#: model:ir.model.fields.selection,name:stock.selection__product_template__tracking__lot
msgid "By Lots"
msgstr "Theo Lô"

#. module: stock
#: model:ir.model.fields.selection,name:stock.selection__product_template__tracking__serial
msgid "By Unique Serial Number"
msgstr "Theo Số sê-ri duy nhất"

#. module: stock
#: code:addons/stock/models/stock_move.py:0
#, python-format
msgid ""
"By changing this quantity here, you accept the new quantity as complete: "
"Odoo will not automatically generate a back order."
msgstr ""
"Bằng cách thay đổi số lượng tại đây, bạn chấp thuận rằng số lượng mới bạn "
"nhập vào sẽ được coi là số lượng hoàn thành: Odoo sẽ không tự động ghi nhận "
"là 'Dở dang'."

#. module: stock
#: model:ir.model.fields,help:stock.field_stock_move__procure_method
msgid ""
"By default, the system will take from the stock in the source location and "
"passively wait for availability. The other possibility allows you to "
"directly create a procurement on the source location (and thus ignore its "
"current stock) to gather products. If we want to chain moves and have this "
"one to wait for the previous, this second option should be chosen."
msgstr ""
"Mặc định, hệ thống sẽ lấy từ dự trữ ở địa điểm nguồn và chờ đợi khi nào có "
"sẵn một cách thụ động. Một khả năng khác cho phép bạn trực tiếp tạo một mua "
"sắm trên địa điểm nguồn (và do đó nó bỏ qua tồn kho hiện tại) để tập hợp sản"
" phẩm. Nếu chúng ta muốn thực hiện một chuỗi cung ứng thì tủy chọn thứ hai "
"nên được chọn."

#. module: stock
#: model:ir.model.fields,help:stock.field_stock_location__active
msgid ""
"By unchecking the active field, you may hide a location without deleting it."
msgstr ""
"Bằng cách bỏ chọn trường 'Hiệu lực', bạn có thể ẩn một địa điểm mà không cần"
" xóa nó."

#. module: stock
#: model_terms:ir.ui.view,arch_db:stock.stock_picking_calendar
msgid "Calendar View"
msgstr "Giao diện Lịch"

#. module: stock
#: code:addons/stock/models/stock_warehouse.py:0
#, python-format
msgid "Can't find any customer or supplier location."
msgstr "Không tìm thấy bất kỳ địa điểm kho nhà cung cấp hoặc khách hàng nào."

#. module: stock
#: code:addons/stock/models/stock_warehouse.py:0
#, python-format
msgid "Can't find any generic route %s."
msgstr "Không thể tìm thấy bất kỳ tuyến chung %s."

#. module: stock
#: model_terms:ir.ui.view,arch_db:stock.stock_scrap_form_view2
#: model_terms:ir.ui.view,arch_db:stock.view_assign_serial_numbers
#: model_terms:ir.ui.view,arch_db:stock.view_change_product_quantity
#: model_terms:ir.ui.view,arch_db:stock.view_immediate_transfer
#: model_terms:ir.ui.view,arch_db:stock.view_overprocessed_transfer
#: model_terms:ir.ui.view,arch_db:stock.view_picking_form
#: model_terms:ir.ui.view,arch_db:stock.view_procurement_compute_wizard
#: model_terms:ir.ui.view,arch_db:stock.view_stock_picking_responsible_form
#: model_terms:ir.ui.view,arch_db:stock.view_stock_quantity_history
#: model_terms:ir.ui.view,arch_db:stock.view_stock_return_picking_form
#: model_terms:ir.ui.view,arch_db:stock.view_stock_rules_report
msgid "Cancel"
msgstr "Hủy"

#. module: stock
#: model_terms:ir.ui.view,arch_db:stock.view_inventory_form
msgid "Cancel Inventory"
msgstr "Hủy bỏ tồn kho"

#. module: stock
#: model:ir.model.fields,field_description:stock.field_stock_rule__propagate_cancel
msgid "Cancel Next Move"
msgstr ""

#. module: stock
#: model:ir.model.fields.selection,name:stock.selection__stock_inventory__state__cancel
#: model:ir.model.fields.selection,name:stock.selection__stock_move__state__cancel
#: model:ir.model.fields.selection,name:stock.selection__stock_package_level__state__cancel
#: model:ir.model.fields.selection,name:stock.selection__stock_picking__state__cancel
#: model_terms:ir.ui.view,arch_db:stock.view_picking_internal_search
msgid "Cancelled"
msgstr "Đã hủy"

#. module: stock
#: model_terms:ir.ui.view,arch_db:stock.view_picking_internal_search
msgid "Cancelled Moves"
msgstr "Hủy dịch chuyển"

#. module: stock
#: code:addons/stock/models/stock_move.py:0
#, python-format
msgid ""
"Cannot set the done quantity from this stock move, work directly with the "
"move lines."
msgstr ""
"Không thế nhập số lượng hoàn thành trên dịch chuyến, vui lòng nhập trực tiếp"
" trên chi tiết dịch chuyển."

#. module: stock
#: model:ir.model.fields,field_description:stock.field_product_replenish__product_uom_category_id
#: model:ir.model.fields,field_description:stock.field_stock_move__product_uom_category_id
#: model:ir.model.fields,field_description:stock.field_stock_scrap__product_uom_category_id
msgid "Category"
msgstr "Nhóm"

#. module: stock
#: model:ir.model.fields,field_description:stock.field_product_product__route_from_categ_ids
#: model:ir.model.fields,field_description:stock.field_product_template__route_from_categ_ids
msgid "Category Routes"
msgstr "Tuyến theo Nhóm SP"

#. module: stock
#: model:ir.model.fields,field_description:stock.field_stock_return_picking__move_dest_exists
msgid "Chained Move Exists"
msgstr "Mắc xích Dịch chuyển đã tồn tại"

#. module: stock
#: model:ir.actions.act_window,name:stock.action_change_product_quantity
#: model:ir.model,name:stock.model_stock_change_product_qty
msgid "Change Product Quantity"
msgstr "Thay đổi số lượng sản phẩm"

#. module: stock
#: model:ir.model.fields,help:stock.field_stock_move_line__move_id
msgid "Change to a better name"
msgstr "Thay đổi thành tên tốt hơn"

#. module: stock
#: code:addons/stock/models/product_strategy.py:0
#: code:addons/stock/models/stock_location.py:0
#: code:addons/stock/models/stock_picking.py:0
#: code:addons/stock/models/stock_production_lot.py:0
#: code:addons/stock/models/stock_warehouse.py:0
#: code:addons/stock/models/stock_warehouse.py:0
#, python-format
msgid ""
"Changing the company of this record is forbidden at this point, you should "
"rather archive it and create a new one."
msgstr ""

#. module: stock
#: code:addons/stock/models/stock_picking.py:0
#, python-format
msgid "Changing the operation type of this record is forbidden at this point."
msgstr ""

#. module: stock
#: model_terms:ir.ui.view,arch_db:stock.view_picking_form
msgid "Check Availability"
msgstr "Kiểm tra khả dụng"

#. module: stock
#: model:ir.model.fields,help:stock.field_stock_picking__has_packages
msgid "Check the existence of destination packages on move lines"
msgstr "Kiểm tra sự tồn tại của các gói đích trên các dòng di chuyển"

#. module: stock
#: model:ir.model.fields,help:stock.field_stock_picking__move_line_exist
msgid "Check the existence of pack operation on the picking"
msgstr "Kiểm tra sự tồn tại của hoạt động đóng gói ứng với lô hàng"

#. module: stock
#: model:ir.model.fields,help:stock.field_stock_location__return_location
msgid "Check this box to allow using this location as a return location."
msgstr "Đánh dấu ô này để cho phép sử dụng địa điểm này cho các hàng trả lại."

#. module: stock
#: model:ir.model.fields,help:stock.field_stock_location__scrap_location
#: model:ir.model.fields,help:stock.field_stock_move__scrapped
msgid ""
"Check this box to allow using this location to put scrapped/damaged goods."
msgstr ""
"Đánh dấu ô này để cho phép sử dụng địa điểm này cho các hàng phế liệu/hư "
"hỏng."

#. module: stock
#: model:ir.model.fields,help:stock.field_stock_quantity_history__inventory_datetime
msgid "Choose a date to get the inventory at that date"
msgstr "Chọn ngày để lấy tồn kho tại ngày đó"

#. module: stock
#: code:addons/stock/models/stock_picking.py:0
#, python-format
msgid "Choose destination location"
msgstr "Chọn địa điểm đích"

#. module: stock
#: model_terms:ir.ui.view,arch_db:stock.view_stock_quantity_history
msgid "Choose your date"
msgstr "Chọn ngày tháng"

#. module: stock
#: model:ir.model.fields,field_description:stock.field_stock_picking_type__sequence_code
msgid "Code"
msgstr "Mã"

#. module: stock
#: model:ir.model.fields,field_description:stock.field_stock_picking_type__color
msgid "Color"
msgstr "Màu sắc"

#. module: stock
#: model:ir.model,name:stock.model_res_company
msgid "Companies"
msgstr "Công ty"

#. module: stock
#: model:ir.model.fields,field_description:stock.field_product_replenish__company_id
#: model:ir.model.fields,field_description:stock.field_report_stock_quantity__company_id
#: model:ir.model.fields,field_description:stock.field_stock_inventory__company_id
#: model:ir.model.fields,field_description:stock.field_stock_inventory_line__company_id
#: model:ir.model.fields,field_description:stock.field_stock_location__company_id
#: model:ir.model.fields,field_description:stock.field_stock_location_route__company_id
#: model:ir.model.fields,field_description:stock.field_stock_move__company_id
#: model:ir.model.fields,field_description:stock.field_stock_move_line__company_id
#: model:ir.model.fields,field_description:stock.field_stock_package_level__company_id
#: model:ir.model.fields,field_description:stock.field_stock_picking__company_id
#: model:ir.model.fields,field_description:stock.field_stock_picking_type__company_id
#: model:ir.model.fields,field_description:stock.field_stock_production_lot__company_id
#: model:ir.model.fields,field_description:stock.field_stock_putaway_rule__company_id
#: model:ir.model.fields,field_description:stock.field_stock_quant__company_id
#: model:ir.model.fields,field_description:stock.field_stock_quant_package__company_id
#: model:ir.model.fields,field_description:stock.field_stock_return_picking__company_id
#: model:ir.model.fields,field_description:stock.field_stock_rule__company_id
#: model:ir.model.fields,field_description:stock.field_stock_scrap__company_id
#: model:ir.model.fields,field_description:stock.field_stock_warehouse__company_id
#: model:ir.model.fields,field_description:stock.field_stock_warehouse_orderpoint__company_id
#: model_terms:ir.ui.view,arch_db:stock.quant_search_view
msgid "Company"
msgstr "Công ty"

#. module: stock
#: model_terms:ir.ui.view,arch_db:stock.res_config_settings_view_form
msgid "Compute shipping costs"
msgstr ""

#. module: stock
#: model_terms:ir.ui.view,arch_db:stock.res_config_settings_view_form
msgid "Compute shipping costs and ship with DHL"
msgstr "Tính toán phí giao hàng và giao bằng DHL"

#. module: stock
#: model_terms:ir.ui.view,arch_db:stock.res_config_settings_view_form
msgid "Compute shipping costs and ship with Easypost"
msgstr "Tính phí giao hàng và phí vận chuyển với Easypost"

#. module: stock
#: model_terms:ir.ui.view,arch_db:stock.res_config_settings_view_form
msgid "Compute shipping costs and ship with FedEx"
msgstr "Tính toán phí giao hàng và giao bằng FedEx"

#. module: stock
#: model_terms:ir.ui.view,arch_db:stock.res_config_settings_view_form
msgid "Compute shipping costs and ship with UPS"
msgstr "Tính toán phí giao hàng và giao bằng UPS"

#. module: stock
#: model_terms:ir.ui.view,arch_db:stock.res_config_settings_view_form
msgid "Compute shipping costs and ship with USPS"
msgstr "Tính toán phí giao hàng và giao bằng USPS"

#. module: stock
#: model_terms:ir.ui.view,arch_db:stock.res_config_settings_view_form
msgid "Compute shipping costs and ship with bpost"
msgstr "Tính toán phí giao hàng và giao bằng bpost"

#. module: stock
#: model:ir.model,name:stock.model_res_config_settings
msgid "Config Settings"
msgstr "Thiết lập Cấu hình"

#. module: stock
#: model:ir.ui.menu,name:stock.menu_stock_config_settings
msgid "Configuration"
msgstr "Cấu hình"

#. module: stock
#: model_terms:ir.ui.view,arch_db:stock.stock_package_destination_form_view
#: model_terms:ir.ui.view,arch_db:stock.stock_warn_insufficient_qty_form_view
#: model_terms:ir.ui.view,arch_db:stock.view_overprocessed_transfer
#: model_terms:ir.ui.view,arch_db:stock.view_product_replenish
#: model_terms:ir.ui.view,arch_db:stock.view_stock_move_operations
#: model_terms:ir.ui.view,arch_db:stock.view_stock_quantity_history
#: model_terms:ir.ui.view,arch_db:stock.view_stock_track_confirmation
msgid "Confirm"
msgstr "Xác nhận"

#. module: stock
#: model:ir.model.fields.selection,name:stock.selection__stock_package_level__state__confirmed
msgid "Confirmed"
msgstr "Đã được xác nhận"

#. module: stock
#: model:ir.model.fields,field_description:stock.field_res_config_settings__group_stock_tracking_owner
msgid "Consignment"
msgstr "Ký gửi"

#. module: stock
#: model:ir.model.fields,field_description:stock.field_stock_move_line__consume_line_ids
msgid "Consume Line"
msgstr "Dòng tiêu thụ"

#. module: stock
#: model:ir.model,name:stock.model_res_partner
#: model:ir.model.fields,field_description:stock.field_stock_picking__partner_id
#: model_terms:ir.ui.view,arch_db:stock.view_picking_form
msgid "Contact"
msgstr "Liên hệ"

#. module: stock
#: model:ir.model.fields,field_description:stock.field_stock_location__child_ids
msgid "Contains"
msgstr "Chứa"

#. module: stock
#: model_terms:ir.ui.view,arch_db:stock.view_quant_package_form
msgid "Content"
msgstr "Nội dung"

#. module: stock
#: model_terms:ir.ui.view,arch_db:stock.view_inventory_form
msgid "Continue Inventory"
msgstr ""

#. module: stock
#: model:ir.model.fields,help:stock.field_product_replenish__product_uom_category_id
#: model:ir.model.fields,help:stock.field_stock_move__product_uom_category_id
#: model:ir.model.fields,help:stock.field_stock_scrap__product_uom_category_id
msgid ""
"Conversion between Units of Measure can only occur if they belong to the "
"same category. The conversion will be made based on the ratios."
msgstr ""
"Việc chuyển đổi qua lại giữa các đơn vị đo lường chỉ có thể xảy ra nếu chúng"
" thuộc cùng một nhóm. Việc chuyển đổi sẽ dựa trên tỉ lệ."

#. module: stock
#: model:ir.model.fields,field_description:stock.field_stock_location__posx
msgid "Corridor (X)"
msgstr "Hành lang (X)"

#. module: stock
#: code:addons/stock/wizard/stock_immediate_transfer.py:0
#, python-format
msgid ""
"Could not reserve all requested products. Please use the 'Mark as Todo' "
"button to handle the reservation manually."
msgstr ""
"Không thể giữ phần tất cả các sản phẩm được yêu cầu. Vui lòng sử dụng nút "
"'Đánh dấu Cần làm' để xử lý việc giữ phần một cách thủ công."

#. module: stock
#: model:ir.model.fields,field_description:stock.field_stock_picking_type__count_picking
msgid "Count Picking"
msgstr "Số giao nhận"

#. module: stock
#: model:ir.model.fields,field_description:stock.field_stock_picking_type__count_picking_backorders
msgid "Count Picking Backorders"
msgstr "Số Giao nhận Dở dang"

#. module: stock
#: model:ir.model.fields,field_description:stock.field_stock_picking_type__count_picking_draft
msgid "Count Picking Draft"
msgstr "Số giao nhận dự thảo"

#. module: stock
#: model:ir.model.fields,field_description:stock.field_stock_picking_type__count_picking_late
msgid "Count Picking Late"
msgstr "Số giao nhận trễ"

#. module: stock
#: model:ir.model.fields,field_description:stock.field_stock_picking_type__count_picking_ready
msgid "Count Picking Ready"
msgstr "Số giao nhận sẵn sàng"

#. module: stock
#: model:ir.model.fields,field_description:stock.field_stock_picking_type__count_picking_waiting
msgid "Count Picking Waiting"
msgstr "Số giao nhận đang chờ"

#. module: stock
#: model_terms:ir.ui.view,arch_db:stock.stock_inventory_line_tree2
msgid "Counted"
msgstr ""

#. module: stock
#: model:ir.model.fields,field_description:stock.field_stock_inventory__prefill_counted_quantity
msgid "Counted Quantities"
msgstr ""

#. module: stock
#: model:ir.model.fields,field_description:stock.field_stock_inventory_line__product_qty
msgid "Counted Quantity"
msgstr ""

#. module: stock
#: model_terms:ir.ui.view,arch_db:stock.view_template_property_form
msgid "Counterpart Locations"
msgstr "Địa điểm Đối ứng"

#. module: stock
#: model_terms:ir.ui.view,arch_db:stock.view_backorder_confirmation
msgid "Create Backorder"
msgstr "Tạo Phần dở dang"

#. module: stock
#: code:addons/stock/models/stock_picking.py:0
#, python-format
msgid "Create Backorder?"
msgstr "Tạo Phần dở dang?"

#. module: stock
#: model:ir.model.fields,field_description:stock.field_stock_move_line__picking_type_use_create_lots
#: model:ir.model.fields,field_description:stock.field_stock_picking__use_create_lots
#: model:ir.model.fields,field_description:stock.field_stock_picking_type__use_create_lots
msgid "Create New Lots/Serial Numbers"
msgstr "Tạo mới một Số Lô/Sê-ri"

#. module: stock
#: model_terms:ir.ui.view,arch_db:stock.view_backorder_confirmation
msgid ""
"Create a backorder if you expect to process the remaining\n"
"                        products later. Do not create a backorder if you will not\n"
"                        process the remaining products."
msgstr ""
"Tạo một đơn giao lại nếu bạn muốn xử lý \n"
" sản phẩm còn lại. Không tạo đơn giao lại nếu bạn không \n"
" xử lý các sản phẩm còn lại."

#. module: stock
#: model_terms:ir.actions.act_window,help:stock.action_inventory_form
msgid "Create a new inventory adjustment"
msgstr "Tạo phiếu kiểm kê kho mới"

#. module: stock
#: model_terms:ir.actions.act_window,help:stock.stock_picking_type_action
msgid "Create a new operation type"
msgstr "Tạo loại hoạt động mới"

#. module: stock
#: model_terms:ir.actions.act_window,help:stock.action_package_view
msgid "Create a new package"
msgstr "Tạo gói hàng mới"

#. module: stock
#: model_terms:ir.actions.act_window,help:stock.product_template_action_product
msgid "Create a new product"
msgstr "Tạo sản phẩm mới"

#. module: stock
#: model_terms:ir.actions.act_window,help:stock.stock_move_action
msgid "Create a new stock movement"
msgstr "Tạo dịch chuyển kho mới"

#. module: stock
#: model_terms:ir.actions.act_window,help:stock.action_picking_form
#: model_terms:ir.actions.act_window,help:stock.action_picking_tree_all
#: model_terms:ir.actions.act_window,help:stock.action_picking_tree_backorder
#: model_terms:ir.actions.act_window,help:stock.action_picking_tree_late
#: model_terms:ir.actions.act_window,help:stock.action_picking_tree_ready
#: model_terms:ir.actions.act_window,help:stock.action_picking_tree_waiting
#: model_terms:ir.actions.act_window,help:stock.action_picking_type_list
#: model_terms:ir.actions.act_window,help:stock.stock_picking_action_picking_type
msgid "Create a new transfer"
msgstr ""

#. module: stock
#: model_terms:ir.actions.act_window,help:stock.action_orderpoint_form
msgid "Create a reordering rule"
msgstr "Tạo quy tắc tái cung ứng"

#. module: stock
#: model:ir.model.fields,field_description:stock.field_stock_inventory__move_ids
msgid "Created Moves"
msgstr "Tạo dịch chuyển"

#. module: stock
#: model:ir.model.fields,field_description:stock.field_procurement_group__create_uid
#: model:ir.model.fields,field_description:stock.field_product_removal__create_uid
#: model:ir.model.fields,field_description:stock.field_product_replenish__create_uid
#: model:ir.model.fields,field_description:stock.field_stock_assign_serial__create_uid
#: model:ir.model.fields,field_description:stock.field_stock_backorder_confirmation__create_uid
#: model:ir.model.fields,field_description:stock.field_stock_change_product_qty__create_uid
#: model:ir.model.fields,field_description:stock.field_stock_immediate_transfer__create_uid
#: model:ir.model.fields,field_description:stock.field_stock_inventory__create_uid
#: model:ir.model.fields,field_description:stock.field_stock_inventory_line__create_uid
#: model:ir.model.fields,field_description:stock.field_stock_location__create_uid
#: model:ir.model.fields,field_description:stock.field_stock_location_route__create_uid
#: model:ir.model.fields,field_description:stock.field_stock_move__create_uid
#: model:ir.model.fields,field_description:stock.field_stock_move_line__create_uid
#: model:ir.model.fields,field_description:stock.field_stock_overprocessed_transfer__create_uid
#: model:ir.model.fields,field_description:stock.field_stock_package_destination__create_uid
#: model:ir.model.fields,field_description:stock.field_stock_package_level__create_uid
#: model:ir.model.fields,field_description:stock.field_stock_picking__create_uid
#: model:ir.model.fields,field_description:stock.field_stock_picking_responsible__create_uid
#: model:ir.model.fields,field_description:stock.field_stock_picking_type__create_uid
#: model:ir.model.fields,field_description:stock.field_stock_production_lot__create_uid
#: model:ir.model.fields,field_description:stock.field_stock_putaway_rule__create_uid
#: model:ir.model.fields,field_description:stock.field_stock_quant__create_uid
#: model:ir.model.fields,field_description:stock.field_stock_quant_package__create_uid
#: model:ir.model.fields,field_description:stock.field_stock_quantity_history__create_uid
#: model:ir.model.fields,field_description:stock.field_stock_return_picking__create_uid
#: model:ir.model.fields,field_description:stock.field_stock_return_picking_line__create_uid
#: model:ir.model.fields,field_description:stock.field_stock_rule__create_uid
#: model:ir.model.fields,field_description:stock.field_stock_rules_report__create_uid
#: model:ir.model.fields,field_description:stock.field_stock_scheduler_compute__create_uid
#: model:ir.model.fields,field_description:stock.field_stock_scrap__create_uid
#: model:ir.model.fields,field_description:stock.field_stock_traceability_report__create_uid
#: model:ir.model.fields,field_description:stock.field_stock_track_confirmation__create_uid
#: model:ir.model.fields,field_description:stock.field_stock_track_line__create_uid
#: model:ir.model.fields,field_description:stock.field_stock_warehouse__create_uid
#: model:ir.model.fields,field_description:stock.field_stock_warehouse_orderpoint__create_uid
#: model:ir.model.fields,field_description:stock.field_stock_warn_insufficient_qty_scrap__create_uid
msgid "Created by"
msgstr "Được tạo bởi"

#. module: stock
#: model:ir.model.fields,field_description:stock.field_procurement_group__create_date
#: model:ir.model.fields,field_description:stock.field_product_removal__create_date
#: model:ir.model.fields,field_description:stock.field_product_replenish__create_date
#: model:ir.model.fields,field_description:stock.field_stock_assign_serial__create_date
#: model:ir.model.fields,field_description:stock.field_stock_backorder_confirmation__create_date
#: model:ir.model.fields,field_description:stock.field_stock_change_product_qty__create_date
#: model:ir.model.fields,field_description:stock.field_stock_immediate_transfer__create_date
#: model:ir.model.fields,field_description:stock.field_stock_inventory__create_date
#: model:ir.model.fields,field_description:stock.field_stock_inventory_line__create_date
#: model:ir.model.fields,field_description:stock.field_stock_location__create_date
#: model:ir.model.fields,field_description:stock.field_stock_location_route__create_date
#: model:ir.model.fields,field_description:stock.field_stock_move_line__create_date
#: model:ir.model.fields,field_description:stock.field_stock_overprocessed_transfer__create_date
#: model:ir.model.fields,field_description:stock.field_stock_package_destination__create_date
#: model:ir.model.fields,field_description:stock.field_stock_package_level__create_date
#: model:ir.model.fields,field_description:stock.field_stock_picking__create_date
#: model:ir.model.fields,field_description:stock.field_stock_picking_responsible__create_date
#: model:ir.model.fields,field_description:stock.field_stock_picking_type__create_date
#: model:ir.model.fields,field_description:stock.field_stock_production_lot__create_date
#: model:ir.model.fields,field_description:stock.field_stock_putaway_rule__create_date
#: model:ir.model.fields,field_description:stock.field_stock_quant__create_date
#: model:ir.model.fields,field_description:stock.field_stock_quant_package__create_date
#: model:ir.model.fields,field_description:stock.field_stock_quantity_history__create_date
#: model:ir.model.fields,field_description:stock.field_stock_return_picking__create_date
#: model:ir.model.fields,field_description:stock.field_stock_return_picking_line__create_date
#: model:ir.model.fields,field_description:stock.field_stock_rule__create_date
#: model:ir.model.fields,field_description:stock.field_stock_rules_report__create_date
#: model:ir.model.fields,field_description:stock.field_stock_scheduler_compute__create_date
#: model:ir.model.fields,field_description:stock.field_stock_scrap__create_date
#: model:ir.model.fields,field_description:stock.field_stock_traceability_report__create_date
#: model:ir.model.fields,field_description:stock.field_stock_track_confirmation__create_date
#: model:ir.model.fields,field_description:stock.field_stock_track_line__create_date
#: model:ir.model.fields,field_description:stock.field_stock_warehouse__create_date
#: model:ir.model.fields,field_description:stock.field_stock_warehouse_orderpoint__create_date
#: model:ir.model.fields,field_description:stock.field_stock_warn_insufficient_qty_scrap__create_date
msgid "Created on"
msgstr "Được tạo vào"

#. module: stock
#: model:ir.model.fields,field_description:stock.field_stock_move__create_date
#: model:ir.model.fields,field_description:stock.field_stock_picking__date
#: model_terms:ir.ui.view,arch_db:stock.view_move_search
msgid "Creation Date"
msgstr "Ngày tạo"

#. module: stock
#: model:ir.model.fields,help:stock.field_stock_picking__date
msgid "Creation Date, usually the time of the order"
msgstr "Ngày tạo, thường là ngày đặt hàng"

#. module: stock
#: model_terms:ir.ui.view,arch_db:stock.view_move_tree_receipt_picking
msgid "Creation date"
msgstr ""

#. module: stock
#: code:addons/stock/models/stock_warehouse.py:0
#, python-format
msgid "Cross-Dock"
msgstr "Điểm trung chuyển"

#. module: stock
#: model:ir.model.fields,field_description:stock.field_stock_warehouse__crossdock_route_id
msgid "Crossdock Route"
msgstr "Tuyến Trung chuyển"

#. module: stock
#: model:ir.actions.act_window,name:stock.location_open_quants
#: model_terms:ir.ui.view,arch_db:stock.view_location_form
msgid "Current Stock"
msgstr "Dự trữ hiện tại"

#. module: stock
#: model:ir.model.fields,help:stock.field_product_product__qty_available
msgid ""
"Current quantity of products.\n"
"In a context with a single Stock Location, this includes goods stored at this Location, or any of its children.\n"
"In a context with a single Warehouse, this includes goods stored in the Stock Location of this Warehouse, or any of its children.\n"
"stored in the Stock Location of the Warehouse of this Shop, or any of its children.\n"
"Otherwise, this includes goods stored in any Stock Location with 'internal' type."
msgstr ""
"Số lượng hiện tại của sản phẩm.\n"
"Trong ngữ cảnh với một Địa điểm Kho, nó bao gồm hàng hoá được lưu trữ tại địa điểm này, hoặc bất kỳ địa điểm con nào của nó.\n"
"Trong ngữ cảnh với một Nhà kho, nó bao gồm hàng hoá được lưu trữ trong Địa điểm Kho của Nhà kho này, hoặc bất kỳ địa điểm con nào của nó.\n"
"được lưu trữ trong Địa điểm Kho của Nhà kho của Của hàng này, hoặc bất kỳ địa điểm con nào của nó.\n"
"Nếu không, nó bao gồm hàng hoá được lưu trữ trong bất kỳ Địa điểm Kho nào có kiểu là 'Nội bộ'."

#. module: stock
#: model_terms:ir.ui.view,arch_db:stock.view_location_search
msgid "Customer"
msgstr "Khách hàng"

#. module: stock
#: model:ir.model.fields,field_description:stock.field_product_product__sale_delay
#: model:ir.model.fields,field_description:stock.field_product_template__sale_delay
msgid "Customer Lead Time"
msgstr "Thời gian giao hàng"

#. module: stock
#: model:ir.model.fields,field_description:stock.field_res_partner__property_stock_customer
#: model:ir.model.fields,field_description:stock.field_res_users__property_stock_customer
#: model:ir.model.fields.selection,name:stock.selection__stock_location__usage__customer
msgid "Customer Location"
msgstr "Địa điểm Khách hàng"

#. module: stock
#: model_terms:ir.ui.view,arch_db:stock.view_location_search
msgid "Customer Locations"
msgstr "Địa điểm Khách hàng"

#. module: stock
#: model:ir.model.fields,field_description:stock.field_res_config_settings__module_delivery_dhl
msgid "DHL Connector"
msgstr "DHL Connector"

#. module: stock
#: model:ir.model.fields,field_description:stock.field_report_stock_quantity__date
#: model:ir.model.fields,field_description:stock.field_stock_move__date
#: model:ir.model.fields,field_description:stock.field_stock_move_line__date
#: model:ir.model.fields,field_description:stock.field_stock_scrap__date_done
#: model_terms:ir.ui.view,arch_db:stock.report_stock_body_print
#: model_terms:ir.ui.view,arch_db:stock.report_stock_inventory
#: model_terms:ir.ui.view,arch_db:stock.stock_move_line_view_search
#: model_terms:ir.ui.view,arch_db:stock.stock_move_tree
#: model_terms:ir.ui.view,arch_db:stock.stock_report_view_search
#: model_terms:ir.ui.view,arch_db:stock.view_move_search
msgid "Date"
msgstr "Ngày"

#. module: stock
#: model_terms:ir.ui.view,arch_db:stock.stock_move_tree
msgid "Date Expected"
msgstr "Ngày mong đợi"

#. module: stock
#: model:ir.model.fields,help:stock.field_product_replenish__date_planned
msgid "Date at which the replenishment should take place."
msgstr "Ngày bổ sung sẽ diễn ra"

#. module: stock
#: model:ir.model.fields,help:stock.field_stock_picking__date_done
msgid "Date at which the transfer has been processed or cancelled."
msgstr "Ngày mà phiếu điều chuyển được xử lý hoặc hủy bỏ"

#. module: stock
#: model:ir.model.fields,field_description:stock.field_stock_picking__date_done
msgid "Date of Transfer"
msgstr "Ngày dịch chuyển"

#. module: stock
#: model:ir.model.fields.selection,name:stock.selection__stock_warehouse_orderpoint__lead_type__net
msgid "Days to get the products"
msgstr ""

#. module: stock
#: model:ir.model.fields.selection,name:stock.selection__stock_warehouse_orderpoint__lead_type__supplier
msgid "Days to purchase"
msgstr ""

#. module: stock
#: model:ir.model.fields,field_description:stock.field_stock_picking_type__default_location_dest_id
msgid "Default Destination Location"
msgstr "Địa điểm Đích mặc định"

#. module: stock
#: model:ir.model.fields,field_description:stock.field_stock_picking_type__default_location_src_id
msgid "Default Source Location"
msgstr "Địa điểm nguồn mặc định"

#. module: stock
#: model:ir.model.fields,help:stock.field_stock_warehouse__reception_steps
msgid "Default incoming route to follow"
msgstr "Tuyến hàng vào mặc định để theo"

#. module: stock
#: model:ir.model.fields,help:stock.field_stock_warehouse__delivery_steps
msgid "Default outgoing route to follow"
msgstr "Tuyến hàng ra mặc định để theo dõi"

#. module: stock
#: model:ir.model.fields.selection,name:stock.selection__stock_inventory__prefill_counted_quantity__counted
msgid "Default to stock on hand"
msgstr ""

#. module: stock
#: model:ir.model.fields.selection,name:stock.selection__stock_inventory__prefill_counted_quantity__zero
msgid "Default to zero"
msgstr ""

#. module: stock
#: model:ir.model.fields,help:stock.field_stock_production_lot__product_uom_id
#: model:ir.model.fields,help:stock.field_stock_quant__product_uom_id
#: model:ir.model.fields,help:stock.field_stock_warehouse_orderpoint__product_uom
msgid "Default unit of measure used for all stock operations."
msgstr "Đơn vị đo mặc định dùng cho tất cả hoạt động kho."

#. module: stock
#: model:ir.model.fields.selection,name:stock.selection__stock_move__procure_method__make_to_stock
msgid "Default: Take From Stock"
msgstr "Mặc định: Lấy từ Kho"

#. module: stock
#: model:ir.model.fields,help:stock.field_stock_warehouse__route_ids
msgid "Defaults routes through the warehouse"
msgstr "Tuyến Cung ứng mặc định thông qua nhà kho"

#. module: stock
#: model_terms:ir.actions.act_window,help:stock.action_orderpoint_form
msgid ""
"Define a minimum stock rule so that Odoo creates automatically requests for "
"quotations or draft manufacturing orders to resupply your stock."
msgstr ""
"Xác định số lượng tối thiểu trong kho để hệ thống tạo yêu cầu báo giá tự "
"động hoặc đơn sản xuất nhất để tái cung ứng cho kho của bạn."

#. module: stock
#: model_terms:ir.actions.act_window,help:stock.action_warehouse_form
msgid "Define a new warehouse"
msgstr "Xác định nhà kho mới"

#. module: stock
#: model_terms:ir.actions.act_window,help:stock.action_location_form
msgid ""
"Define your locations to reflect your warehouse structure and\n"
"            organization. Odoo is able to manage physical locations\n"
"            (warehouses, shelves, bin, etc), partner locations (customers,\n"
"            vendors) and virtual locations which are the counterpart of\n"
"            the stock operations like the manufacturing orders\n"
"            consumptions, inventories, etc."
msgstr ""
"Định nghĩa các địa điểm của bạn để phản ánh cấu trúc nhà kho của bạn và\n"
"            trong tổ chức của bạn. Odoo có thể quản lý các địa điểm vật lý\n"
"            (kho, kệ, giá, thùng, v.v.), các địa điểm đối tác (vd: khách hàng,\n"
"            nhà cung cấp) và các địa điểm ảo để làm đối ứng cho các hoạt động\n"
"            kho như tiêu thụ nguyên vật liệu, tạo ra thành phẩm, biến hàng hoá\n"
"            thành phế liệu, kiểm kho, v.v."

#. module: stock
#: model:ir.model.fields,help:stock.field_stock_location__removal_strategy_id
msgid ""
"Defines the default method used for suggesting the exact location (shelf) "
"where to take the products from, which lot etc. for this location. This "
"method can be enforced at the product category level, and a fallback is made"
" on the parent locations if none is set here."
msgstr ""
"Xác định phương thức mặc định được sử dụng để đề xuất địa điểm (giá/kệ) "
"chính xác mà từ đó lấy sản phẩm ra, hay từ lô nào, v.v. đối với địa điểm "
"này. Phương thức này có thể áp dụng ở cấp nhóm sản phẩm và có thể áp dụng "
"trên địa điểm cha nếu không được thiết lập ở đây."

#. module: stock
#: model:ir.model.fields,field_description:stock.field_stock_rule__delay
msgid "Delay"
msgstr "Độ trễ"

#. module: stock
#: model:ir.model.fields.selection,name:stock.selection__stock_warehouse__delivery_steps__ship_only
msgid "Deliver goods directly (1 step)"
msgstr "Giao hàng trực tiếp (1 bước)"

#. module: stock
#: code:addons/stock/models/stock_warehouse.py:0
#, python-format
msgid "Deliver in 1 step (ship)"
msgstr "Giao hàng trong 1 bước (giao)"

#. module: stock
#: code:addons/stock/models/stock_warehouse.py:0
#, python-format
msgid "Deliver in 2 steps (pick + ship)"
msgstr "Giao hàng trong 2 bước (lấy hàng + giao)"

#. module: stock
#: code:addons/stock/models/stock_warehouse.py:0
#, python-format
msgid "Deliver in 3 steps (pick + pack + ship)"
msgstr "Giao hàng trong 3 bước (lấy hàng + đóng gói + giao)"

#. module: stock
#: code:addons/stock/models/product.py:0
#, python-format
msgid "Delivered Qty"
msgstr "Số lượng đã giao"

#. module: stock
#: model:ir.model.fields.selection,name:stock.selection__stock_picking_type__code__outgoing
msgid "Delivery"
msgstr "Giao hàng"

#. module: stock
#: model_terms:ir.ui.view,arch_db:stock.view_picking_form
msgid "Delivery Address"
msgstr "Địa chỉ giao hàng"

#. module: stock
#: code:addons/stock/models/stock_warehouse.py:0
#: model:stock.picking.type,name:stock.picking_type_out
#, python-format
msgid "Delivery Orders"
msgstr "Giao hàng"

#. module: stock
#: model:ir.model.fields,field_description:stock.field_res_config_settings__group_stock_tracking_lot
msgid "Delivery Packages"
msgstr "Giao hàng theo Gói"

#. module: stock
#: model:ir.model.fields,field_description:stock.field_stock_warehouse__delivery_route_id
msgid "Delivery Route"
msgstr "Tuyến Bàn giao"

#. module: stock
#: model:ir.actions.report,name:stock.action_report_delivery
msgid "Delivery Slip"
msgstr "Phiếu Giao hàng"

#. module: stock
#: model:ir.model.fields,field_description:stock.field_procurement_group__move_type
msgid "Delivery Type"
msgstr "Kiểu Giao hàng"

#. module: stock
#: model:ir.model.fields,help:stock.field_product_product__sale_delay
#: model:ir.model.fields,help:stock.field_product_template__sale_delay
msgid ""
"Delivery lead time, in days. It's the number of days, promised to the "
"customer, between the confirmation of the sales order and the delivery."
msgstr ""
"Thời gian giao hàng, tính theo ngày. Đây là số ngày hứa với khách hàng, "
"khoảng thời gian xác nhận đơn hàng đến ngày giao "

#. module: stock
#: model_terms:ir.ui.view,arch_db:stock.view_picking_form
msgid "Demand"
msgstr ""

#. module: stock
#: model:ir.model.fields,help:stock.field_product_product__route_ids
#: model:ir.model.fields,help:stock.field_product_template__route_ids
msgid ""
"Depending on the modules installed, this will allow you to define the route "
"of the product: whether it will be bought, manufactured, replenished on "
"order, etc."
msgstr ""

#. module: stock
#: model:ir.model.fields,field_description:stock.field_stock_move__name
#: model:ir.model.fields,field_description:stock.field_stock_production_lot__note
#: model_terms:ir.ui.view,arch_db:stock.view_picking_form
#: model_terms:ir.ui.view,arch_db:stock.view_production_lot_form
msgid "Description"
msgstr "Miêu tả"

#. module: stock
#: model_terms:ir.ui.view,arch_db:stock.view_template_property_form
msgid "Description for Delivery Orders"
msgstr "Mô tả cho Phiếu Giao hàng"

#. module: stock
#: model_terms:ir.ui.view,arch_db:stock.view_template_property_form
msgid "Description for Internal Transfers"
msgstr "Mô tả cho Phiếu Dịch chuyển Nội bộ"

#. module: stock
#: model_terms:ir.ui.view,arch_db:stock.view_template_property_form
msgid "Description for Receipts"
msgstr "Mô tả phiếu nhập hàng"

#. module: stock
#: model:ir.model.fields,field_description:stock.field_stock_move__description_picking
msgid "Description of Picking"
msgstr ""

#. module: stock
#: model:ir.model.fields,field_description:stock.field_product_product__description_pickingout
#: model:ir.model.fields,field_description:stock.field_product_template__description_pickingout
msgid "Description on Delivery Orders"
msgstr "Mô tả cho Phiếu Giao hàng"

#. module: stock
#: model:ir.model.fields,field_description:stock.field_product_product__description_picking
#: model:ir.model.fields,field_description:stock.field_product_template__description_picking
msgid "Description on Picking"
msgstr "Mô tả trên Phiếu giao nhận"

#. module: stock
#: model:ir.model.fields,field_description:stock.field_product_product__description_pickingin
#: model:ir.model.fields,field_description:stock.field_product_template__description_pickingin
msgid "Description on Receptions"
msgstr "Mô tả cho Phiếu Nhận hàng"

#. module: stock
#: model:ir.model.fields,field_description:stock.field_stock_move_line__description_picking
msgid "Description picking"
msgstr ""

#. module: stock
#: model:ir.model.fields,field_description:stock.field_stock_move__partner_id
msgid "Destination Address "
msgstr "Địa chỉ Đích"

#. module: stock
#: code:addons/stock/models/stock_rule.py:0
#: model:ir.model.fields,field_description:stock.field_stock_move__location_dest_id
#: model:ir.model.fields,field_description:stock.field_stock_picking__location_dest_id
#: model:ir.model.fields,field_description:stock.field_stock_rule__location_id
#: model_terms:ir.ui.view,arch_db:stock.stock_move_line_view_search
#: model_terms:ir.ui.view,arch_db:stock.view_move_search
#, python-format
msgid "Destination Location"
msgstr "Địa điểm Đích"

#. module: stock
#: model_terms:ir.ui.view,arch_db:stock.message_body
msgid "Destination Location:"
msgstr "Địa điểm Đích:"

#. module: stock
#: model:ir.model.fields,field_description:stock.field_stock_move__move_dest_ids
#: model_terms:ir.ui.view,arch_db:stock.view_move_form
msgid "Destination Moves"
msgstr "Dịch chuyển Đích"

#. module: stock
#: model:ir.model.fields,field_description:stock.field_stock_move_line__result_package_id
#: model_terms:ir.ui.view,arch_db:stock.view_move_line_form
msgid "Destination Package"
msgstr "Gói đích"

#. module: stock
#: model_terms:ir.ui.view,arch_db:stock.message_body
msgid "Destination Package :"
msgstr "Gói Đích: "

#. module: stock
#: model:ir.model.fields,field_description:stock.field_stock_package_destination__location_dest_id
msgid "Destination location"
msgstr "Địa điểm đích"

#. module: stock
#: model:ir.model.fields,field_description:stock.field_stock_move__route_ids
msgid "Destination route"
msgstr "Tuyến đích"

#. module: stock
#: code:addons/stock/models/stock_move.py:0
#: model_terms:ir.ui.view,arch_db:stock.view_picking_form
#, python-format
msgid "Detailed Operations"
msgstr "Hoạt động Chi tiết"

#. module: stock
#: model:ir.model.fields,field_description:stock.field_stock_move__show_details_visible
msgid "Details Visible"
msgstr "Xem chi tiết"

#. module: stock
#: model:ir.model.fields,field_description:stock.field_stock_inventory_line__difference_qty
msgid "Difference"
msgstr "Chênh lệch"

#. module: stock
#: model_terms:ir.ui.view,arch_db:stock.stock_inventory_line_search
msgid "Difference different than zero"
msgstr ""

#. module: stock
#: model_terms:ir.ui.view,arch_db:stock.stock_package_destination_form_view
#: model_terms:ir.ui.view,arch_db:stock.stock_warn_insufficient_qty_form_view
#: model_terms:ir.ui.view,arch_db:stock.stock_warn_insufficient_qty_scrap_form_view
#: model_terms:ir.ui.view,arch_db:stock.view_product_replenish
#: model_terms:ir.ui.view,arch_db:stock.view_stock_move_operations
#: model_terms:ir.ui.view,arch_db:stock.view_stock_track_confirmation
msgid "Discard"
msgstr "Hủy bỏ"

#. module: stock
#: model:ir.model.fields,field_description:stock.field_stock_move__display_assign_serial
msgid "Display Assign Serial"
msgstr ""

#. module: stock
#: model:ir.model.fields,field_description:stock.field_stock_production_lot__display_complete
msgid "Display Complete"
msgstr ""

#. module: stock
#: model:ir.model.fields,field_description:stock.field_res_config_settings__group_lot_on_delivery_slip
msgid "Display Lots & Serial Numbers on Delivery Slips"
msgstr ""

#. module: stock
#: model:ir.model.fields,field_description:stock.field_procurement_group__display_name
#: model:ir.model.fields,field_description:stock.field_product_removal__display_name
#: model:ir.model.fields,field_description:stock.field_product_replenish__display_name
#: model:ir.model.fields,field_description:stock.field_report_stock_quantity__display_name
#: model:ir.model.fields,field_description:stock.field_report_stock_report_stock_rule__display_name
#: model:ir.model.fields,field_description:stock.field_stock_assign_serial__display_name
#: model:ir.model.fields,field_description:stock.field_stock_backorder_confirmation__display_name
#: model:ir.model.fields,field_description:stock.field_stock_change_product_qty__display_name
#: model:ir.model.fields,field_description:stock.field_stock_immediate_transfer__display_name
#: model:ir.model.fields,field_description:stock.field_stock_inventory__display_name
#: model:ir.model.fields,field_description:stock.field_stock_inventory_line__display_name
#: model:ir.model.fields,field_description:stock.field_stock_location__display_name
#: model:ir.model.fields,field_description:stock.field_stock_location_route__display_name
#: model:ir.model.fields,field_description:stock.field_stock_move__display_name
#: model:ir.model.fields,field_description:stock.field_stock_move_line__display_name
#: model:ir.model.fields,field_description:stock.field_stock_overprocessed_transfer__display_name
#: model:ir.model.fields,field_description:stock.field_stock_package_destination__display_name
#: model:ir.model.fields,field_description:stock.field_stock_package_level__display_name
#: model:ir.model.fields,field_description:stock.field_stock_picking__display_name
#: model:ir.model.fields,field_description:stock.field_stock_picking_responsible__display_name
#: model:ir.model.fields,field_description:stock.field_stock_picking_type__display_name
#: model:ir.model.fields,field_description:stock.field_stock_production_lot__display_name
#: model:ir.model.fields,field_description:stock.field_stock_putaway_rule__display_name
#: model:ir.model.fields,field_description:stock.field_stock_quant__display_name
#: model:ir.model.fields,field_description:stock.field_stock_quant_package__display_name
#: model:ir.model.fields,field_description:stock.field_stock_quantity_history__display_name
#: model:ir.model.fields,field_description:stock.field_stock_return_picking__display_name
#: model:ir.model.fields,field_description:stock.field_stock_return_picking_line__display_name
#: model:ir.model.fields,field_description:stock.field_stock_rule__display_name
#: model:ir.model.fields,field_description:stock.field_stock_rules_report__display_name
#: model:ir.model.fields,field_description:stock.field_stock_scheduler_compute__display_name
#: model:ir.model.fields,field_description:stock.field_stock_scrap__display_name
#: model:ir.model.fields,field_description:stock.field_stock_traceability_report__display_name
#: model:ir.model.fields,field_description:stock.field_stock_track_confirmation__display_name
#: model:ir.model.fields,field_description:stock.field_stock_track_line__display_name
#: model:ir.model.fields,field_description:stock.field_stock_warehouse__display_name
#: model:ir.model.fields,field_description:stock.field_stock_warehouse_orderpoint__display_name
#: model:ir.model.fields,field_description:stock.field_stock_warn_insufficient_qty__display_name
#: model:ir.model.fields,field_description:stock.field_stock_warn_insufficient_qty_scrap__display_name
msgid "Display Name"
msgstr "Tên hiển thị"

#. module: stock
#: model:res.groups,name:stock.group_lot_on_delivery_slip
msgid "Display Serial & Lot Number in Delivery Slips"
msgstr "Hiển thị mã lô & sê-ri trong phiếu giao hàng"

#. module: stock
#: model_terms:ir.ui.view,arch_db:stock.package_level_tree_view_picking
msgid "Display package content"
msgstr ""

#. module: stock
#: model:ir.model.fields,field_description:stock.field_stock_move_line__qty_done
#: model:ir.model.fields,field_description:stock.field_stock_package_level__is_done
#: model:ir.model.fields.selection,name:stock.selection__stock_move__state__done
#: model:ir.model.fields.selection,name:stock.selection__stock_package_level__state__done
#: model:ir.model.fields.selection,name:stock.selection__stock_picking__state__done
#: model:ir.model.fields.selection,name:stock.selection__stock_scrap__state__done
#: model_terms:ir.ui.view,arch_db:stock.stock_move_line_view_search
#: model_terms:ir.ui.view,arch_db:stock.stock_scrap_form_view2
#: model_terms:ir.ui.view,arch_db:stock.view_move_search
#: model_terms:ir.ui.view,arch_db:stock.view_picking_form
#: model_terms:ir.ui.view,arch_db:stock.view_picking_internal_search
#: model_terms:ir.ui.view,arch_db:stock.view_picking_move_tree
msgid "Done"
msgstr "Hoàn thành"

#. module: stock
#: model:ir.model.fields.selection,name:stock.selection__stock_inventory__state__draft
#: model:ir.model.fields.selection,name:stock.selection__stock_package_level__state__draft
#: model:ir.model.fields.selection,name:stock.selection__stock_picking__state__draft
#: model:ir.model.fields.selection,name:stock.selection__stock_scrap__state__draft
#: model_terms:ir.ui.view,arch_db:stock.view_inventory_filter
#: model_terms:ir.ui.view,arch_db:stock.view_picking_internal_search
msgid "Draft"
msgstr "Dự thảo"

#. module: stock
#: model_terms:ir.ui.view,arch_db:stock.view_picking_internal_search
msgid "Draft Moves"
msgstr "Dịch chuyển dự thảo"

#. module: stock
#: model:ir.model.fields,field_description:stock.field_res_config_settings__module_delivery_easypost
msgid "Easypost Connector"
msgstr "Easypost Connector"

#. module: stock
#: code:addons/stock/models/stock_quant.py:0
#, python-format
msgid ""
"Editing quantities in an Inventory Adjustment location is forbidden,those "
"locations are used as counterpart when correcting the quantities."
msgstr ""

#. module: stock
#: model_terms:ir.ui.view,arch_db:stock.view_picking_form
msgid "Effective Date"
msgstr "Ngày hiệu lực"

#. module: stock
#: model_terms:ir.ui.view,arch_db:stock.res_config_settings_view_form
msgid "Email Confirmation"
msgstr ""

#. module: stock
#: model:ir.model.fields,field_description:stock.field_res_company__stock_move_email_validation
#: model:ir.model.fields,field_description:stock.field_res_config_settings__stock_move_email_validation
msgid "Email Confirmation picking"
msgstr ""

#. module: stock
#: model_terms:ir.ui.view,arch_db:stock.res_config_settings_view_form
msgid "Email Template"
msgstr "Mẫu email"

#. module: stock
#: model:ir.model.fields,field_description:stock.field_res_company__stock_mail_confirmation_template_id
#: model:ir.model.fields,field_description:stock.field_res_config_settings__stock_mail_confirmation_template_id
msgid "Email Template confirmation picking"
msgstr ""

#. module: stock
#: model:ir.model.fields,help:stock.field_res_company__stock_mail_confirmation_template_id
#: model:ir.model.fields,help:stock.field_res_config_settings__stock_mail_confirmation_template_id
msgid "Email sent to the customer once the order is done."
msgstr ""

#. module: stock
#: model:ir.model.fields,field_description:stock.field_stock_inventory__start_empty
msgid "Empty Inventory"
msgstr ""

#. module: stock
#: model:ir.model.fields,help:stock.field_product_product__tracking
#: model:ir.model.fields,help:stock.field_product_template__tracking
#: model:ir.model.fields,help:stock.field_stock_inventory_line__product_tracking
#: model:ir.model.fields,help:stock.field_stock_move__has_tracking
#: model:ir.model.fields,help:stock.field_stock_move_line__tracking
#: model:ir.model.fields,help:stock.field_stock_quant__tracking
#: model:ir.model.fields,help:stock.field_stock_scrap__tracking
msgid "Ensure the traceability of a storable product in your warehouse."
msgstr ""
"Đảm bảo truy xuất nguồn gốc của một sản phẩm có thể lưu trữ trong kho của "
"bạn."

#. module: stock
#. openerp-web
#: code:addons/stock/static/src/xml/stock_traceability_report_backend.xml:0
#, python-format
msgid "Error"
msgstr "Lỗi"

#. module: stock
#: model_terms:ir.actions.act_window,help:stock.action_location_form
msgid ""
"Every stock operation in Odoo moves the products from one\n"
"            location to another one.  For instance, if you receive products\n"
"            from a vendor, Odoo will move products from the Vendor\n"
"            location to the Stock location. Each report can be performed on\n"
"            physical, partner or virtual locations."
msgstr ""
"Mọi hoạt động kho trong Odoo là dịch chuyển hàng hoá từ địa điểm này\n"
"            sang địa điểm khác. Ví dụ, nếu bạn nhận hàng từ một nhà cung cấp,\n"
"            Odoo sẽ dịch chuyển hàng hoá từ Địa điểm Nhà cung cấp sang Địa điểm\n"
"            Dự trữ. Từng báo cáo có thể được lập cho từng địa điểm vật lý, địa\n"
"            điểm đối tác hay địa điểm ảo."

#. module: stock
#: model_terms:ir.ui.view,arch_db:stock.view_picking_internal_search
msgid "Exception Activities"
msgstr ""

#. module: stock
#: model_terms:ir.ui.view,arch_db:stock.exception_on_picking
msgid "Exception(s) occurred on the picking"
msgstr "Các ngoại lệ xảy ra trên phiếu dịch chuyển"

#. module: stock
#: model_terms:ir.ui.view,arch_db:stock.exception_on_picking
msgid "Exception(s):"
msgstr "Các ngoại lệ:"

#. module: stock
#: model:ir.model.fields,field_description:stock.field_stock_move__date_expected
msgid "Expected Date"
msgstr "Ngày dự kiến"

#. module: stock
#: model:ir.model.fields,field_description:stock.field_res_config_settings__module_product_expiry
msgid "Expiration Dates"
msgstr "Ngày hết hạn"

#. module: stock
#: model_terms:ir.ui.view,arch_db:stock.view_location_form
msgid "External note..."
msgstr "Ghi chú ngoại..."

#. module: stock
#: model:ir.model.fields,help:stock.field_product_removal__method
msgid "FIFO, LIFO..."
msgstr "FIFO, LIFO..."

#. module: stock
#: model:ir.model.fields,field_description:stock.field_res_config_settings__module_delivery_fedex
msgid "FedEx Connector"
msgstr "FedEx Connector"

#. module: stock
#: model:ir.model.fields,field_description:stock.field_stock_package_destination__filtered_location
msgid "Filtered Location"
msgstr "Địa điểm kho đã được lọc"

#. module: stock
#: model_terms:ir.ui.view,arch_db:stock.quant_search_view
#: model_terms:ir.ui.view,arch_db:stock.view_putaway_search
msgid "Filters"
msgstr "Bộ lọc"

#. module: stock
#: model:ir.model.fields,field_description:stock.field_stock_assign_serial__next_serial_number
#: model:ir.model.fields,field_description:stock.field_stock_move__next_serial
msgid "First SN"
msgstr ""

#. module: stock
#: model:ir.model.fields.selection,name:stock.selection__stock_rule__group_propagation_option__fixed
msgid "Fixed"
msgstr "Cố định"

#. module: stock
#: model:ir.model.fields,field_description:stock.field_stock_rule__group_id
msgid "Fixed Procurement Group"
msgstr "Nhóm Cung ứng cố định"

#. module: stock
#. openerp-web
#: code:addons/stock/static/src/xml/stock_traceability_report_line.xml:0
#, python-format
msgid "Fold"
msgstr "Đóng gọn"

#. module: stock
#: model:ir.model.fields,field_description:stock.field_stock_picking__message_follower_ids
#: model:ir.model.fields,field_description:stock.field_stock_production_lot__message_follower_ids
#: model:ir.model.fields,field_description:stock.field_stock_scrap__message_follower_ids
msgid "Followers"
msgstr "Người dõi theo"

#. module: stock
#: model:ir.model.fields,field_description:stock.field_stock_picking__message_channel_ids
#: model:ir.model.fields,field_description:stock.field_stock_production_lot__message_channel_ids
#: model:ir.model.fields,field_description:stock.field_stock_scrap__message_channel_ids
msgid "Followers (Channels)"
msgstr "Người theo dõi (Các kênh)"

#. module: stock
#: model:ir.model.fields,field_description:stock.field_stock_picking__message_partner_ids
#: model:ir.model.fields,field_description:stock.field_stock_production_lot__message_partner_ids
#: model:ir.model.fields,field_description:stock.field_stock_scrap__message_partner_ids
msgid "Followers (Partners)"
msgstr "Người theo dõi (Các đối tác)"

#. module: stock
#: model:ir.model.fields,field_description:stock.field_product_category__removal_strategy_id
msgid "Force Removal Strategy"
msgstr "Cưỡng bức Chiến lược Xuất hàng"

#. module: stock
#: model:ir.model.fields,field_description:stock.field_product_product__virtual_available
msgid "Forecast Quantity"
msgstr "Số lượng dự kiến"

#. module: stock
#: model:ir.model.fields,help:stock.field_product_product__virtual_available
msgid ""
"Forecast quantity (computed as Quantity On Hand - Outgoing + Incoming)\n"
"In a context with a single Stock Location, this includes goods stored in this location, or any of its children.\n"
"In a context with a single Warehouse, this includes goods stored in the Stock Location of this Warehouse, or any of its children.\n"
"Otherwise, this includes goods stored in any Stock Location with 'internal' type."
msgstr ""
"Số lượng dự kiến (được tính bằng Số lượng thực tế - Số lượng sẽ xuất + Số lượng sắp về)\n"
"Trong ngữ cảnh một Địa điểm Kho, nó bao gồm số lượng được lưu trữ trong địa điểm này, hoặc các địa điểm con của nó.\n"
"Trong ngữ cảnh một Nhà kho, nó bao gồm số lượng được lưu trữ trong Địa điểm Kho của Nhà kho này, hoặc các địa điểm con của nó.\n"
"Nếu không, nó bao gồm số lượng được lữu trữ trong bất kỳ Địa điểm Kho nào có kiểu là 'Nội bộ'."

#. module: stock
#: model:ir.model.fields,help:stock.field_product_product__free_qty
msgid ""
"Forecast quantity (computed as Quantity On Hand - reserved quantity)\n"
"In a context with a single Stock Location, this includes goods stored in this location, or any of its children.\n"
"In a context with a single Warehouse, this includes goods stored in the Stock Location of this Warehouse, or any of its children.\n"
"Otherwise, this includes goods stored in any Stock Location with 'internal' type."
msgstr ""

#. module: stock
#: model:ir.model.fields.selection,name:stock.selection__report_stock_quantity__state__out
#: model_terms:ir.ui.view,arch_db:stock.stock_report_view_search
msgid "Forecasted Deliveries"
msgstr ""

#. module: stock
#: model:ir.actions.act_window,name:stock.report_stock_quantity_action
#: model:ir.actions.act_window,name:stock.report_stock_quantity_action_product
#: model:ir.ui.menu,name:stock.menu_forecast_inventory
msgid "Forecasted Inventory"
msgstr "Tồn kho Dự báo"

#. module: stock
#: code:addons/stock/models/product.py:0
#: model:ir.model.fields,field_description:stock.field_product_template__virtual_available
#: model:ir.model.fields,field_description:stock.field_stock_move__availability
#: model_terms:ir.ui.view,arch_db:stock.view_stock_product_tree
#, python-format
msgid "Forecasted Quantity"
msgstr "Số lượng Dự báo"

#. module: stock
#: model:ir.model.fields.selection,name:stock.selection__report_stock_quantity__state__in
#: model_terms:ir.ui.view,arch_db:stock.stock_report_view_search
msgid "Forecasted Receipts"
msgstr ""

#. module: stock
#: model:ir.model.fields.selection,name:stock.selection__report_stock_quantity__state__forecast
#: model_terms:ir.ui.view,arch_db:stock.stock_report_view_search
msgid "Forecasted Stock"
msgstr "Tồn Dự báo"

#. module: stock
#: model:ir.model.fields,field_description:stock.field_product_product__free_qty
msgid "Free To Use Quantity "
msgstr ""

#. module: stock
#: model:ir.model.fields,field_description:stock.field_stock_move_line__location_id
#: model:ir.model.fields,field_description:stock.field_stock_package_level__location_id
#: model_terms:ir.ui.view,arch_db:stock.report_picking
#: model_terms:ir.ui.view,arch_db:stock.report_stock_body_print
#: model_terms:ir.ui.view,arch_db:stock.report_stock_inventory
#: model_terms:ir.ui.view,arch_db:stock.view_move_tree
#: model_terms:ir.ui.view,arch_db:stock.vpicktree
msgid "From"
msgstr "Từ"

#. module: stock
#: model:ir.model.fields,field_description:stock.field_stock_move_line__owner_id
msgid "From Owner"
msgstr ""

#. module: stock
#: model:ir.model.fields,field_description:stock.field_stock_move__show_reserved_availability
msgid "From Supplier"
msgstr "Từ Nhà cung cấp"

#. module: stock
#: model:ir.model.fields,field_description:stock.field_stock_location__complete_name
msgid "Full Location Name"
msgstr "Tên Địa điểm Đầy đủ"

#. module: stock
#: model_terms:ir.ui.view,arch_db:stock.view_picking_internal_search
msgid "Future Activities"
msgstr "Hoạt động tương lai"

#. module: stock
#: code:addons/stock/models/product.py:0
#, python-format
msgid "Future Deliveries"
msgstr "Giao hàng Tương lai"

#. module: stock
#: code:addons/stock/models/product.py:0
#, python-format
msgid "Future P&L"
msgstr "P&L Tương lai"

#. module: stock
#: code:addons/stock/models/product.py:0
#, python-format
msgid "Future Productions"
msgstr "Sản xuất trong tương lai"

#. module: stock
#: code:addons/stock/models/product.py:0
#, python-format
msgid "Future Receipts"
msgstr "Phiếu nhận hàng Tương lai"

#. module: stock
#: model_terms:ir.ui.view,arch_db:stock.res_config_settings_view_form
msgid "Get a full traceability from vendors to customers"
msgstr "Truy xuất nguồn gốc đầy đủ từ nhà cung cấp đến khách hàng"

#. module: stock
#: model_terms:ir.ui.view,arch_db:stock.res_config_settings_view_form
msgid "Get informative or blocking warnings on partners"
msgstr "Nhận các cảnh báo mang tính chất thông tin hoặc phong toả về đối tác"

#. module: stock
#: model:ir.model.fields,help:stock.field_stock_putaway_rule__sequence
msgid ""
"Give to the more specialized category, a higher priority to have them in top"
" of the list."
msgstr ""
"Cung cấp cho các thể loại chuyên ngành hơn, một ưu tiên cao hơn để có chúng "
"ở đầu danh sách."

#. module: stock
#: model:ir.model.fields,help:stock.field_stock_warehouse__sequence
msgid "Gives the sequence of this line when displaying the warehouses."
msgstr ""

#. module: stock
#: model_terms:ir.ui.view,arch_db:stock.search_product_lot_filter
#: model_terms:ir.ui.view,arch_db:stock.stock_move_line_view_search
#: model_terms:ir.ui.view,arch_db:stock.stock_report_view_search
#: model_terms:ir.ui.view,arch_db:stock.stock_scrap_search_view
#: model_terms:ir.ui.view,arch_db:stock.view_inventory_filter
#: model_terms:ir.ui.view,arch_db:stock.view_move_search
#: model_terms:ir.ui.view,arch_db:stock.view_picking_internal_search
#: model_terms:ir.ui.view,arch_db:stock.view_pickingtype_filter
#: model_terms:ir.ui.view,arch_db:stock.view_putaway_search
#: model_terms:ir.ui.view,arch_db:stock.warehouse_orderpoint_search
msgid "Group By"
msgstr "Nhóm theo"

#. module: stock
#: model_terms:ir.ui.view,arch_db:stock.quant_package_search_view
#: model_terms:ir.ui.view,arch_db:stock.quant_search_view
#: model_terms:ir.ui.view,arch_db:stock.stock_inventory_line_search
#: model_terms:ir.ui.view,arch_db:stock.view_stock_rule_filter
msgid "Group by..."
msgstr "Nhóm theo..."

#. module: stock
#: model:ir.model.fields,field_description:stock.field_stock_move__has_move_lines
msgid "Has Move Lines"
msgstr "Có dòng dịch chuyển"

#. module: stock
#: model:ir.model.fields,field_description:stock.field_stock_picking__move_line_exist
msgid "Has Pack Operations"
msgstr "Có hoạt động đóng gói"

#. module: stock
#: model:ir.model.fields,field_description:stock.field_stock_picking__has_packages
msgid "Has Packages"
msgstr "Có Gói"

#. module: stock
#: model:ir.model.fields,field_description:stock.field_stock_picking__has_scrap_move
msgid "Has Scrap Moves"
msgstr "Có dịch chuyển phế liệu"

#. module: stock
#: model:ir.model.fields,field_description:stock.field_stock_picking__has_tracking
msgid "Has Tracking"
msgstr "Đã theo dõi"

#. module: stock
#: model:ir.model.fields,field_description:stock.field_product_replenish__product_has_variants
#: model:ir.model.fields,field_description:stock.field_stock_rules_report__product_has_variants
msgid "Has variants"
msgstr "Có biến thể"

#. module: stock
#: model:ir.model.fields,field_description:stock.field_stock_location__posz
msgid "Height (Z)"
msgstr "Chiều cao (Z)"

#. module: stock
#: model_terms:ir.actions.act_window,help:stock.action_receipt_picking_move
msgid ""
"Here you can receive individual products, no matter what\n"
"                purchase order or picking order they come from. You will find\n"
"                the list of all products you are waiting for."
msgstr ""
"Tại đây bạn có thể nhận các sản phẩm riêng lẻ, bất kể \\ nđơn đặt hàng hoặc "
"đơn đặt hàng đến từ đâu. Bạn sẽ tìm thấy \\ ndanh sách tất cả các sản phẩm "
"bạn đang chờ đợi."

#. module: stock
#: model:ir.model.fields,field_description:stock.field_procurement_group__id
#: model:ir.model.fields,field_description:stock.field_product_removal__id
#: model:ir.model.fields,field_description:stock.field_product_replenish__id
#: model:ir.model.fields,field_description:stock.field_report_stock_quantity__id
#: model:ir.model.fields,field_description:stock.field_report_stock_report_stock_rule__id
#: model:ir.model.fields,field_description:stock.field_stock_assign_serial__id
#: model:ir.model.fields,field_description:stock.field_stock_backorder_confirmation__id
#: model:ir.model.fields,field_description:stock.field_stock_change_product_qty__id
#: model:ir.model.fields,field_description:stock.field_stock_immediate_transfer__id
#: model:ir.model.fields,field_description:stock.field_stock_inventory__id
#: model:ir.model.fields,field_description:stock.field_stock_inventory_line__id
#: model:ir.model.fields,field_description:stock.field_stock_location__id
#: model:ir.model.fields,field_description:stock.field_stock_location_route__id
#: model:ir.model.fields,field_description:stock.field_stock_move__id
#: model:ir.model.fields,field_description:stock.field_stock_move_line__id
#: model:ir.model.fields,field_description:stock.field_stock_overprocessed_transfer__id
#: model:ir.model.fields,field_description:stock.field_stock_package_destination__id
#: model:ir.model.fields,field_description:stock.field_stock_package_level__id
#: model:ir.model.fields,field_description:stock.field_stock_picking__id
#: model:ir.model.fields,field_description:stock.field_stock_picking_responsible__id
#: model:ir.model.fields,field_description:stock.field_stock_picking_type__id
#: model:ir.model.fields,field_description:stock.field_stock_production_lot__id
#: model:ir.model.fields,field_description:stock.field_stock_putaway_rule__id
#: model:ir.model.fields,field_description:stock.field_stock_quant__id
#: model:ir.model.fields,field_description:stock.field_stock_quant_package__id
#: model:ir.model.fields,field_description:stock.field_stock_quantity_history__id
#: model:ir.model.fields,field_description:stock.field_stock_return_picking__id
#: model:ir.model.fields,field_description:stock.field_stock_return_picking_line__id
#: model:ir.model.fields,field_description:stock.field_stock_rule__id
#: model:ir.model.fields,field_description:stock.field_stock_rules_report__id
#: model:ir.model.fields,field_description:stock.field_stock_scheduler_compute__id
#: model:ir.model.fields,field_description:stock.field_stock_scrap__id
#: model:ir.model.fields,field_description:stock.field_stock_traceability_report__id
#: model:ir.model.fields,field_description:stock.field_stock_track_confirmation__id
#: model:ir.model.fields,field_description:stock.field_stock_track_line__id
#: model:ir.model.fields,field_description:stock.field_stock_warehouse__id
#: model:ir.model.fields,field_description:stock.field_stock_warehouse_orderpoint__id
#: model:ir.model.fields,field_description:stock.field_stock_warn_insufficient_qty__id
#: model:ir.model.fields,field_description:stock.field_stock_warn_insufficient_qty_scrap__id
msgid "ID"
msgstr "ID"

#. module: stock
#: code:addons/stock/models/stock_inventory.py:0
#, python-format
msgid "INV:"
msgstr "KK:"

#. module: stock
#: model:ir.model.fields,field_description:stock.field_stock_picking__activity_exception_icon
#: model:ir.model.fields,field_description:stock.field_stock_production_lot__activity_exception_icon
msgid "Icon"
msgstr "Biểu tượng"

#. module: stock
#: model:ir.model.fields,help:stock.field_stock_picking__activity_exception_icon
#: model:ir.model.fields,help:stock.field_stock_production_lot__activity_exception_icon
msgid "Icon to indicate an exception activity."
msgstr ""

#. module: stock
#: model:ir.model.fields,help:stock.field_stock_picking__message_needaction
#: model:ir.model.fields,help:stock.field_stock_picking__message_unread
#: model:ir.model.fields,help:stock.field_stock_production_lot__message_needaction
#: model:ir.model.fields,help:stock.field_stock_production_lot__message_unread
#: model:ir.model.fields,help:stock.field_stock_scrap__message_needaction
#: model:ir.model.fields,help:stock.field_stock_scrap__message_unread
msgid "If checked, new messages require your attention."
msgstr "Nếu đánh dấu kiểm, các thông điệp mới yêu cầu sự có mặt của bạn."

#. module: stock
#: model:ir.model.fields,help:stock.field_stock_picking__message_has_error
#: model:ir.model.fields,help:stock.field_stock_picking__message_has_sms_error
#: model:ir.model.fields,help:stock.field_stock_production_lot__message_has_error
#: model:ir.model.fields,help:stock.field_stock_production_lot__message_has_sms_error
#: model:ir.model.fields,help:stock.field_stock_scrap__message_has_error
#: model:ir.model.fields,help:stock.field_stock_scrap__message_has_sms_error
msgid "If checked, some messages have a delivery error."
msgstr "Nếu đánh dấu thì một số thông điệp có lỗi."

#. module: stock
#: model:ir.model.fields,help:stock.field_stock_move__propagate_cancel
msgid "If checked, when this move is cancelled, cancel the linked move too"
msgstr ""
"Nếu đánh dấu, khi dịch chuyển kho này bị hủy nó, hệ thống cũng sẽ hủy dịch "
"chuyển liên quan"

#. module: stock
#: model:ir.model.fields,help:stock.field_stock_move_line__result_package_id
msgid "If set, the operations are packed into this package"
msgstr "Nếu chọn, các hoạt động sẽ được đóng vào gói này"

#. module: stock
#: model:ir.model.fields,help:stock.field_stock_warehouse_orderpoint__active
msgid ""
"If the active field is set to False, it will allow you to hide the "
"orderpoint without removing it."
msgstr ""
"Nếu trường hiện hoạt được đặt thành Sai, nó sẽ cho phép bạn ẩn điểm đặt hàng"
" mà không xóa nó."

#. module: stock
#: model:ir.model.fields,help:stock.field_stock_location_route__active
msgid ""
"If the active field is set to False, it will allow you to hide the route "
"without removing it."
msgstr ""
"Nếu bỏ chọn trường 'Hiệu lực', nó sẽ cho phép bạn ẩn tuyến đường mà không "
"cần xóa bỏ nó."

#. module: stock
#: model:ir.model.fields,help:stock.field_stock_inventory__date
msgid ""
"If the inventory adjustment is not validated, date at which the theoritical quantities have been checked.\n"
"If the inventory adjustment is validated, date at which the inventory adjustment has been validated."
msgstr "Nếu phiếu kiểm kê kho được xác nhận, ngày phiếu kiểm kê được xác nhận"

#. module: stock
#: model_terms:ir.ui.view,arch_db:stock.view_picking_form
msgid ""
"If the picking is unlocked you can edit initial demand (for a draft picking)"
" or done quantities (for a done picking)."
msgstr ""
"Nếu việc lấy hàng được mở khóa, bạn có thể chỉnh sửa nhu cầu ban đầu (đối "
"với việc chọn bản nháp) hoặc số lượng thực hiện (đối với việc chọn xong)."

#. module: stock
#: model:ir.model.fields,help:stock.field_stock_picking__show_reserved
#: model:ir.model.fields,help:stock.field_stock_picking_type__show_reserved
msgid ""
"If this checkbox is ticked, Odoo will automatically pre-fill the detailed "
"operations with the corresponding products, locations and lot/serial "
"numbers."
msgstr ""

#. module: stock
#: model:ir.model.fields,help:stock.field_stock_move__show_operations
#: model:ir.model.fields,help:stock.field_stock_picking_type__show_operations
msgid ""
"If this checkbox is ticked, the pickings lines will represent detailed stock"
" operations. If not, the picking lines will represent an aggregate of "
"detailed stock operations."
msgstr ""
"Nếu hộp kiểm này được đánh dấu, các dòng chọn sẽ đại diện cho các hoạt động "
"chứng khoán chi tiết. Nếu không, các dòng chọn sẽ đại diện cho tổng hợp các "
"hoạt động chứng khoán chi tiết."

#. module: stock
#: model:ir.model.fields,help:stock.field_stock_move_line__picking_type_use_create_lots
#: model:ir.model.fields,help:stock.field_stock_picking__use_create_lots
#: model:ir.model.fields,help:stock.field_stock_picking_type__use_create_lots
msgid ""
"If this is checked only, it will suppose you want to create new Lots/Serial "
"Numbers, so you can provide them in a text field. "
msgstr ""
"Nếu chỉ trường này được đánh dấu, Odoo sẽ tin rằng bạn muốn tạo mới Số "
"Lô/Sê-ri, để bạn có thể cung cấp số trong một trường kiểu text."

#. module: stock
#: model:ir.model.fields,help:stock.field_stock_move_line__picking_type_use_existing_lots
#: model:ir.model.fields,help:stock.field_stock_picking_type__use_existing_lots
msgid ""
"If this is checked, you will be able to choose the Lots/Serial Numbers. You "
"can also decide to not put lots in this operation type.  This means it will "
"create stock with no lot or not put a restriction on the lot taken. "
msgstr ""
"Nếu đánh dấu chỗ này, bạn sẽ có thể chọn số lô/Seria. Bạn cũng có thể quyết "
"định không cho lô hàng vào loại thao tác này. Điều này có nghĩa là nó sẽ tạo"
" ra tồn kho mà không có lô hàng hoặc không đặt một hạn chế trên lô hàng được"
" thực hiện."

#. module: stock
#: model:ir.model.fields,help:stock.field_stock_move__backorder_id
#: model:ir.model.fields,help:stock.field_stock_picking__backorder_id
msgid ""
"If this shipment was split, then this field links to the shipment which "
"contains the already processed part."
msgstr ""
"Nếu lô hàng này được tách ra thì trường này sẽ liên kết tới lô hàng mà trong"
" đó một phần đã được xử lý."

#. module: stock
#: model:ir.model.fields,help:stock.field_stock_move__picking_type_entire_packs
#: model:ir.model.fields,help:stock.field_stock_move_line__picking_type_entire_packs
#: model:ir.model.fields,help:stock.field_stock_picking__picking_type_entire_packs
#: model:ir.model.fields,help:stock.field_stock_picking_type__show_entire_packs
msgid "If ticked, you will be able to select entire packages to move"
msgstr "Nếu chọn, bạn có thể chọn toàn bộ gói hàng để chuyển đi"

#. module: stock
#: model:ir.model.fields,help:stock.field_stock_rule__active
msgid "If unchecked, it will allow you to hide the rule without removing it."
msgstr "Nếu bỏ chọn, nó sẽ cho phép bạn ẩn quy tắc mà không cần xóa bỏ nó."

#. module: stock
#: model_terms:ir.ui.view,arch_db:stock.view_inventory_form
msgid ""
"If you cancel this inventory adjustment, all its inventory adjustment lines "
"will be lost. Are you sure you want to discard it ?"
msgstr ""

#. module: stock
#: model:ir.model,name:stock.model_stock_immediate_transfer
#: model:ir.model.fields,field_description:stock.field_stock_picking__immediate_transfer
#: model_terms:ir.ui.view,arch_db:stock.stock_picking_type_kanban
msgid "Immediate Transfer"
msgstr "Dịch chuyển Ngay"

#. module: stock
#: code:addons/stock/models/stock_picking.py:0
#, python-format
msgid "Immediate Transfer?"
msgstr "Dịch chuyển Ngay?"

#. module: stock
#: model_terms:ir.ui.view,arch_db:stock.view_immediate_transfer
msgid "Immediate transfer?"
msgstr "Dịch chuyển Ngay?"

#. module: stock
#: model:ir.model.fields.selection,name:stock.selection__res_config_settings__module_procurement_jit__1
msgid "Immediately after sales order confirmation"
msgstr "Ngay khi xác nhận đơn bán"

#. module: stock
#: model:ir.model.fields.selection,name:stock.selection__stock_inventory__state__confirm
#: model_terms:ir.ui.view,arch_db:stock.view_inventory_filter
msgid "In Progress"
msgstr "Đang xử lý"

#. module: stock
#: model:ir.model.fields,field_description:stock.field_stock_warehouse__in_type_id
msgid "In Type"
msgstr "Kiểu Nhập"

#. module: stock
#: model:ir.model.fields,field_description:stock.field_product_product__incoming_qty
#: model:ir.model.fields,field_description:stock.field_product_template__incoming_qty
#: model_terms:ir.ui.view,arch_db:stock.stock_move_line_view_search
#: model_terms:ir.ui.view,arch_db:stock.view_move_search
msgid "Incoming"
msgstr "Sắp về"

#. module: stock
#: model:ir.actions.act_window,name:stock.action_receipt_picking_move
msgid "Incoming  Products"
msgstr "Sản phẩm sắp về"

#. module: stock
#: model:ir.model.fields,field_description:stock.field_stock_quant__in_date
msgid "Incoming Date"
msgstr "Ngày hàng về"

#. module: stock
#: model:ir.model.fields,field_description:stock.field_stock_warehouse__reception_steps
msgid "Incoming Shipments"
msgstr "Lô hàng Nhận"

#. module: stock
#: model:ir.model.fields,help:stock.field_stock_inventory_line__difference_qty
msgid ""
"Indicates the gap between the product's theoretical quantity and its newest "
"quantity."
msgstr ""

#. module: stock
#: model:ir.model.fields,field_description:stock.field_stock_move__product_uom_qty
#: model_terms:ir.ui.view,arch_db:stock.view_move_kandan
#: model_terms:ir.ui.view,arch_db:stock.view_picking_form
#: model_terms:ir.ui.view,arch_db:stock.view_picking_move_tree
msgid "Initial Demand"
msgstr "Nhu cầu Ban đầu"

#. module: stock
#: code:addons/stock/models/stock_warehouse.py:0
#, python-format
msgid "Input"
msgstr "Đầu vào"

#. module: stock
#: model:ir.model.fields,field_description:stock.field_stock_warehouse__wh_input_stock_loc_id
msgid "Input Location"
msgstr "Địa điểm đầu vào"

#. module: stock
#: code:addons/stock/models/stock_scrap.py:0
#, python-format
msgid "Insufficient Quantity"
msgstr "Không đủ số lượng"

#. module: stock
#: model_terms:ir.ui.view,arch_db:stock.stock_move_line_view_search
#: model_terms:ir.ui.view,arch_db:stock.view_location_search
msgid "Internal"
msgstr "Nội bộ"

#. module: stock
#: model:ir.model.fields.selection,name:stock.selection__stock_location__usage__internal
msgid "Internal Location"
msgstr "Địa điểm nội bộ"

#. module: stock
#: model_terms:ir.ui.view,arch_db:stock.quant_search_view
#: model_terms:ir.ui.view,arch_db:stock.view_location_search
msgid "Internal Locations"
msgstr "Địa điểm nội bộ"

#. module: stock
#: model:ir.model.fields,field_description:stock.field_stock_production_lot__ref
msgid "Internal Reference"
msgstr "Tham chiếu nội bộ"

#. module: stock
#: model:ir.model.fields.selection,name:stock.selection__stock_picking_type__code__internal
msgid "Internal Transfer"
msgstr "Giao dịch nội bộ"

#. module: stock
#: code:addons/stock/models/stock_warehouse.py:0
#: model:stock.picking.type,name:stock.picking_type_internal
#, python-format
msgid "Internal Transfers"
msgstr "Dịch chuyển nội bộ"

#. module: stock
#: model:ir.model.fields,field_description:stock.field_res_company__internal_transit_location_id
msgid "Internal Transit Location"
msgstr "Địa điểm chuyển tiếp nội bộ"

#. module: stock
#: model:ir.model.fields,field_description:stock.field_stock_warehouse__int_type_id
msgid "Internal Type"
msgstr "Kiểu Nội bộ"

#. module: stock
#: model:ir.model.fields,help:stock.field_stock_production_lot__ref
msgid ""
"Internal reference number in case it differs from the manufacturer's "
"lot/serial number"
msgstr ""
"Số tham chiếu nội bộ trong trường hợp khác với số lô/sê-ri của nhà sản xuất"

#. module: stock
#: code:addons/stock/models/product.py:0
#, python-format
msgid "Invalid domain left operand %s"
msgstr "Toán hạng tên miền không hợp lệ còn lại %s"

#. module: stock
#: code:addons/stock/models/product.py:0
#, python-format
msgid "Invalid domain operator %s"
msgstr "Toán tử miền không hợp lệ %s"

#. module: stock
#: code:addons/stock/models/product.py:0
#, python-format
msgid "Invalid domain right operand %s"
msgstr "Toán hạng miền không hợp lệ %s"

#. module: stock
#: model:ir.model.fields,field_description:stock.field_stock_quant__inventory_quantity
msgid "Inventoried Quantity"
msgstr ""

#. module: stock
#: model:ir.model.fields,field_description:stock.field_stock_inventory__line_ids
msgid "Inventories"
msgstr "Kiểm kho"

#. module: stock
#: model:ir.actions.report,name:stock.action_report_inventory
#: model:ir.actions.server,name:stock.action_view_quants
#: model:ir.model,name:stock.model_stock_inventory
#: model:ir.model.fields,field_description:stock.field_stock_inventory_line__inventory_id
#: model:ir.model.fields,field_description:stock.field_stock_move__inventory_id
#: model:ir.model.fields,field_description:stock.field_stock_track_confirmation__inventory_id
#: model:ir.ui.menu,name:stock.menu_stock_root
#: model_terms:ir.ui.view,arch_db:stock.res_config_settings_view_form
#: model_terms:ir.ui.view,arch_db:stock.view_partner_stock_form
#: model_terms:ir.ui.view,arch_db:stock.view_stock_quant_pivot
msgid "Inventory"
msgstr "Kho vận"

#. module: stock
#: model_terms:ir.ui.view,arch_db:stock.view_inventory_form
msgid "Inventory Adjustment"
msgstr "Điều chỉnh Tồn kho"

#. module: stock
#: model:ir.actions.act_window,name:stock.action_inventory_form
#: model:ir.ui.menu,name:stock.menu_action_inventory_form
msgid "Inventory Adjustments"
msgstr "Điều chỉnh Tồn kho"

#. module: stock
#: model:ir.model.fields,field_description:stock.field_stock_inventory__date
#: model:ir.model.fields,field_description:stock.field_stock_inventory_line__inventory_date
#: model_terms:ir.ui.view,arch_db:stock.view_inventory_filter
msgid "Inventory Date"
msgstr "Ngày kiểm kho"

#. module: stock
#: model_terms:ir.ui.view,arch_db:stock.stock_inventory_line_tree2
msgid "Inventory Details"
msgstr "Chi tiết kiểm kho"

#. module: stock
#: model:ir.model,name:stock.model_stock_inventory_line
msgid "Inventory Line"
msgstr "Chi tiết kiểm kho"

#. module: stock
#: code:addons/stock/models/stock_inventory.py:0
#, python-format
msgid "Inventory Lines"
msgstr "Chi tiết Kiểm kê"

#. module: stock
#: model:ir.model.fields,field_description:stock.field_product_product__property_stock_inventory
#: model:ir.model.fields,field_description:stock.field_product_template__property_stock_inventory
msgid "Inventory Location"
msgstr "Địa điểm Kiểm kê"

#. module: stock
#: model:ir.model,name:stock.model_stock_location
msgid "Inventory Locations"
msgstr "Địa điểm Kho"

#. module: stock
#: model:ir.model.fields.selection,name:stock.selection__stock_location__usage__inventory
msgid "Inventory Loss"
msgstr "Thất Thoát/Kiểm kê"

#. module: stock
#: model:ir.actions.act_window,name:stock.stock_picking_type_action
msgid "Inventory Overview"
msgstr "Tổng quan kho"

#. module: stock
#: model:ir.model.fields,field_description:stock.field_stock_inventory__name
msgid "Inventory Reference"
msgstr "Tham chiếu Kiểm kê"

#. module: stock
#: model:ir.ui.menu,name:stock.menu_valuation
msgid "Inventory Report"
msgstr "Báo cáo Tồn kho"

#. module: stock
#: model:ir.model,name:stock.model_stock_location_route
msgid "Inventory Routes"
msgstr "Định tuyến Kho"

#. module: stock
#: model_terms:ir.ui.view,arch_db:stock.view_stock_quant_form
#: model_terms:ir.ui.view,arch_db:stock.view_stock_quant_tree
msgid "Inventory Valuation"
msgstr "Định giá tồn kho"

#. module: stock
#. openerp-web
#: code:addons/stock/static/src/xml/inventory_report.xml:0
#: model:ir.model.fields,field_description:stock.field_stock_quantity_history__inventory_datetime
#, python-format
msgid "Inventory at Date"
msgstr "Tồn kho tại ngày"

#. module: stock
#: model:ir.model.fields,field_description:stock.field_stock_inventory_line__is_editable
msgid "Is Editable"
msgstr ""

#. module: stock
#: model:ir.model.fields,field_description:stock.field_stock_picking__message_is_follower
#: model:ir.model.fields,field_description:stock.field_stock_production_lot__message_is_follower
#: model:ir.model.fields,field_description:stock.field_stock_scrap__message_is_follower
msgid "Is Follower"
msgstr "Là người theo dõi"

#. module: stock
#: model:ir.model.fields,field_description:stock.field_stock_package_level__is_fresh_package
msgid "Is Fresh Package"
msgstr "Là gói hàng mới"

#. module: stock
#: model:ir.model.fields,field_description:stock.field_stock_move__is_locked
#: model:ir.model.fields,field_description:stock.field_stock_move_line__is_locked
#: model:ir.model.fields,field_description:stock.field_stock_picking__is_locked
msgid "Is Locked"
msgstr "Bị Khoá"

#. module: stock
#: model:ir.model.fields,field_description:stock.field_stock_location__return_location
msgid "Is a Return Location?"
msgstr "Là một Địa điểm Hàng trả lại?"

#. module: stock
#: model:ir.model.fields,field_description:stock.field_stock_location__scrap_location
msgid "Is a Scrap Location?"
msgstr "Là một Địa điểm Phế liệu?"

#. module: stock
#: model:ir.model.fields,field_description:stock.field_stock_move__is_initial_demand_editable
#: model:ir.model.fields,field_description:stock.field_stock_move_line__is_initial_demand_editable
msgid "Is initial demand editable"
msgstr "Nhu cầu ban đầu có thể chỉnh sửa được không"

#. module: stock
#: model:ir.model.fields,field_description:stock.field_stock_move__is_quantity_done_editable
msgid "Is quantity done editable"
msgstr "Số lượng có thể chỉnh sửa được không"

#. module: stock
#: code:addons/stock/models/stock_quant.py:0
#, python-format
msgid ""
"It is not possible to reserve more products of %s than you have in stock."
msgstr "Nó không thể giữ phần nhiều sản phẩm %s hơn bạn có trong kho."

#. module: stock
#: code:addons/stock/models/stock_quant.py:0
#, python-format
msgid ""
"It is not possible to unreserve more products of %s than you have in stock."
msgstr ""
"Bạn không thể thôi giữ phần được nhiều sản phẩm %s hơn số lượng bạn có trong"
" kho."

#. module: stock
#: model:ir.model.fields,help:stock.field_stock_picking__move_type
msgid "It specifies goods to be deliver partially or all at once"
msgstr "Nó chỉ ra hàng hoá được giao nhiều lần hoặc một lần"

#. module: stock
#: model_terms:ir.ui.view,arch_db:stock.report_lot_label
msgid "LN/SN:"
msgstr "LN/SN:"

#. module: stock
#: model:ir.model.fields,field_description:stock.field_procurement_group____last_update
#: model:ir.model.fields,field_description:stock.field_product_removal____last_update
#: model:ir.model.fields,field_description:stock.field_product_replenish____last_update
#: model:ir.model.fields,field_description:stock.field_report_stock_quantity____last_update
#: model:ir.model.fields,field_description:stock.field_report_stock_report_stock_rule____last_update
#: model:ir.model.fields,field_description:stock.field_stock_assign_serial____last_update
#: model:ir.model.fields,field_description:stock.field_stock_backorder_confirmation____last_update
#: model:ir.model.fields,field_description:stock.field_stock_change_product_qty____last_update
#: model:ir.model.fields,field_description:stock.field_stock_immediate_transfer____last_update
#: model:ir.model.fields,field_description:stock.field_stock_inventory____last_update
#: model:ir.model.fields,field_description:stock.field_stock_inventory_line____last_update
#: model:ir.model.fields,field_description:stock.field_stock_location____last_update
#: model:ir.model.fields,field_description:stock.field_stock_location_route____last_update
#: model:ir.model.fields,field_description:stock.field_stock_move____last_update
#: model:ir.model.fields,field_description:stock.field_stock_move_line____last_update
#: model:ir.model.fields,field_description:stock.field_stock_overprocessed_transfer____last_update
#: model:ir.model.fields,field_description:stock.field_stock_package_destination____last_update
#: model:ir.model.fields,field_description:stock.field_stock_package_level____last_update
#: model:ir.model.fields,field_description:stock.field_stock_picking____last_update
#: model:ir.model.fields,field_description:stock.field_stock_picking_responsible____last_update
#: model:ir.model.fields,field_description:stock.field_stock_picking_type____last_update
#: model:ir.model.fields,field_description:stock.field_stock_production_lot____last_update
#: model:ir.model.fields,field_description:stock.field_stock_putaway_rule____last_update
#: model:ir.model.fields,field_description:stock.field_stock_quant____last_update
#: model:ir.model.fields,field_description:stock.field_stock_quant_package____last_update
#: model:ir.model.fields,field_description:stock.field_stock_quantity_history____last_update
#: model:ir.model.fields,field_description:stock.field_stock_return_picking____last_update
#: model:ir.model.fields,field_description:stock.field_stock_return_picking_line____last_update
#: model:ir.model.fields,field_description:stock.field_stock_rule____last_update
#: model:ir.model.fields,field_description:stock.field_stock_rules_report____last_update
#: model:ir.model.fields,field_description:stock.field_stock_scheduler_compute____last_update
#: model:ir.model.fields,field_description:stock.field_stock_scrap____last_update
#: model:ir.model.fields,field_description:stock.field_stock_traceability_report____last_update
#: model:ir.model.fields,field_description:stock.field_stock_track_confirmation____last_update
#: model:ir.model.fields,field_description:stock.field_stock_track_line____last_update
#: model:ir.model.fields,field_description:stock.field_stock_warehouse____last_update
#: model:ir.model.fields,field_description:stock.field_stock_warehouse_orderpoint____last_update
#: model:ir.model.fields,field_description:stock.field_stock_warn_insufficient_qty____last_update
#: model:ir.model.fields,field_description:stock.field_stock_warn_insufficient_qty_scrap____last_update
msgid "Last Modified on"
msgstr "Sửa lần cuối"

#. module: stock
#: model:ir.model.fields,field_description:stock.field_procurement_group__write_uid
#: model:ir.model.fields,field_description:stock.field_product_removal__write_uid
#: model:ir.model.fields,field_description:stock.field_product_replenish__write_uid
#: model:ir.model.fields,field_description:stock.field_stock_assign_serial__write_uid
#: model:ir.model.fields,field_description:stock.field_stock_backorder_confirmation__write_uid
#: model:ir.model.fields,field_description:stock.field_stock_change_product_qty__write_uid
#: model:ir.model.fields,field_description:stock.field_stock_immediate_transfer__write_uid
#: model:ir.model.fields,field_description:stock.field_stock_inventory__write_uid
#: model:ir.model.fields,field_description:stock.field_stock_inventory_line__write_uid
#: model:ir.model.fields,field_description:stock.field_stock_location__write_uid
#: model:ir.model.fields,field_description:stock.field_stock_location_route__write_uid
#: model:ir.model.fields,field_description:stock.field_stock_move__write_uid
#: model:ir.model.fields,field_description:stock.field_stock_move_line__write_uid
#: model:ir.model.fields,field_description:stock.field_stock_overprocessed_transfer__write_uid
#: model:ir.model.fields,field_description:stock.field_stock_package_destination__write_uid
#: model:ir.model.fields,field_description:stock.field_stock_package_level__write_uid
#: model:ir.model.fields,field_description:stock.field_stock_picking__write_uid
#: model:ir.model.fields,field_description:stock.field_stock_picking_responsible__write_uid
#: model:ir.model.fields,field_description:stock.field_stock_picking_type__write_uid
#: model:ir.model.fields,field_description:stock.field_stock_production_lot__write_uid
#: model:ir.model.fields,field_description:stock.field_stock_putaway_rule__write_uid
#: model:ir.model.fields,field_description:stock.field_stock_quant__write_uid
#: model:ir.model.fields,field_description:stock.field_stock_quant_package__write_uid
#: model:ir.model.fields,field_description:stock.field_stock_quantity_history__write_uid
#: model:ir.model.fields,field_description:stock.field_stock_return_picking__write_uid
#: model:ir.model.fields,field_description:stock.field_stock_return_picking_line__write_uid
#: model:ir.model.fields,field_description:stock.field_stock_rule__write_uid
#: model:ir.model.fields,field_description:stock.field_stock_rules_report__write_uid
#: model:ir.model.fields,field_description:stock.field_stock_scheduler_compute__write_uid
#: model:ir.model.fields,field_description:stock.field_stock_scrap__write_uid
#: model:ir.model.fields,field_description:stock.field_stock_traceability_report__write_uid
#: model:ir.model.fields,field_description:stock.field_stock_track_confirmation__write_uid
#: model:ir.model.fields,field_description:stock.field_stock_track_line__write_uid
#: model:ir.model.fields,field_description:stock.field_stock_warehouse__write_uid
#: model:ir.model.fields,field_description:stock.field_stock_warehouse_orderpoint__write_uid
#: model:ir.model.fields,field_description:stock.field_stock_warn_insufficient_qty_scrap__write_uid
msgid "Last Updated by"
msgstr "Cập nhật lần cuối bởi"

#. module: stock
#: model:ir.model.fields,field_description:stock.field_procurement_group__write_date
#: model:ir.model.fields,field_description:stock.field_product_removal__write_date
#: model:ir.model.fields,field_description:stock.field_product_replenish__write_date
#: model:ir.model.fields,field_description:stock.field_stock_assign_serial__write_date
#: model:ir.model.fields,field_description:stock.field_stock_backorder_confirmation__write_date
#: model:ir.model.fields,field_description:stock.field_stock_change_product_qty__write_date
#: model:ir.model.fields,field_description:stock.field_stock_immediate_transfer__write_date
#: model:ir.model.fields,field_description:stock.field_stock_inventory__write_date
#: model:ir.model.fields,field_description:stock.field_stock_inventory_line__write_date
#: model:ir.model.fields,field_description:stock.field_stock_location__write_date
#: model:ir.model.fields,field_description:stock.field_stock_location_route__write_date
#: model:ir.model.fields,field_description:stock.field_stock_move__write_date
#: model:ir.model.fields,field_description:stock.field_stock_move_line__write_date
#: model:ir.model.fields,field_description:stock.field_stock_overprocessed_transfer__write_date
#: model:ir.model.fields,field_description:stock.field_stock_package_destination__write_date
#: model:ir.model.fields,field_description:stock.field_stock_package_level__write_date
#: model:ir.model.fields,field_description:stock.field_stock_picking__write_date
#: model:ir.model.fields,field_description:stock.field_stock_picking_responsible__write_date
#: model:ir.model.fields,field_description:stock.field_stock_picking_type__write_date
#: model:ir.model.fields,field_description:stock.field_stock_production_lot__write_date
#: model:ir.model.fields,field_description:stock.field_stock_putaway_rule__write_date
#: model:ir.model.fields,field_description:stock.field_stock_quant__write_date
#: model:ir.model.fields,field_description:stock.field_stock_quant_package__write_date
#: model:ir.model.fields,field_description:stock.field_stock_quantity_history__write_date
#: model:ir.model.fields,field_description:stock.field_stock_return_picking__write_date
#: model:ir.model.fields,field_description:stock.field_stock_return_picking_line__write_date
#: model:ir.model.fields,field_description:stock.field_stock_rule__write_date
#: model:ir.model.fields,field_description:stock.field_stock_rules_report__write_date
#: model:ir.model.fields,field_description:stock.field_stock_scheduler_compute__write_date
#: model:ir.model.fields,field_description:stock.field_stock_scrap__write_date
#: model:ir.model.fields,field_description:stock.field_stock_traceability_report__write_date
#: model:ir.model.fields,field_description:stock.field_stock_track_confirmation__write_date
#: model:ir.model.fields,field_description:stock.field_stock_track_line__write_date
#: model:ir.model.fields,field_description:stock.field_stock_warehouse__write_date
#: model:ir.model.fields,field_description:stock.field_stock_warehouse_orderpoint__write_date
#: model:ir.model.fields,field_description:stock.field_stock_warn_insufficient_qty_scrap__write_date
msgid "Last Updated on"
msgstr "Cập nhật lần cuối"

#. module: stock
#: model:ir.model.fields,help:stock.field_stock_inventory_line__inventory_date
msgid "Last date at which the On Hand Quantity has been computed."
msgstr ""

#. module: stock
#: model_terms:ir.ui.view,arch_db:stock.stock_picking_type_kanban
#: model_terms:ir.ui.view,arch_db:stock.view_picking_internal_search
msgid "Late"
msgstr "Trễ"

#. module: stock
#: model_terms:ir.ui.view,arch_db:stock.view_picking_internal_search
msgid "Late Activities"
msgstr "Hoạt động Muộn"

#. module: stock
#: model:ir.actions.act_window,name:stock.action_picking_tree_late
msgid "Late Transfers"
msgstr "Dịch chuyển muộn"

#. module: stock
#: model:ir.model.fields,field_description:stock.field_stock_warehouse_orderpoint__lead_days
msgid "Lead Time"
msgstr "Thời gian cần"

#. module: stock
#: model:ir.model.fields,field_description:stock.field_stock_warehouse_orderpoint__lead_type
msgid "Lead Type"
msgstr "Kiểu Tiềm năng"

#. module: stock
#: model:ir.model.fields.selection,name:stock.selection__stock_rule__group_propagation_option__none
msgid "Leave Empty"
msgstr "Để trống"

#. module: stock
#: model:ir.model.fields,help:stock.field_stock_location_route__company_id
msgid "Leave this field empty if this route is shared between all companies"
msgstr ""
"Để trống trường này nếu tuyến đường này được chia sẻ giữa tất cả các công ty"

#. module: stock
#: model_terms:ir.ui.view,arch_db:stock.report_stock_rule
msgid "Legend"
msgstr "Huyền thoại"

#. module: stock
#: model:ir.model.fields,help:stock.field_stock_location__company_id
#: model:ir.model.fields,help:stock.field_stock_quant__company_id
msgid "Let this field empty if this location is shared between companies"
msgstr "Để trống nếu địa điểm này được chia sẽ giữa các công ty"

#. module: stock
#: model_terms:ir.ui.view,arch_db:stock.view_move_form
msgid "Linked Moves"
msgstr "Dịch chuyển liên kết"

#. module: stock
#: model_terms:ir.ui.view,arch_db:stock.view_picking_form
msgid "List view of operations"
msgstr ""

#. module: stock
#: model:ir.model.fields,field_description:stock.field_product_product__location_id
#: model:ir.model.fields,field_description:stock.field_product_template__location_id
#: model:ir.model.fields,field_description:stock.field_stock_inventory_line__location_id
#: model:ir.model.fields,field_description:stock.field_stock_quant__location_id
#: model:ir.model.fields,field_description:stock.field_stock_quant_package__location_id
#: model:ir.model.fields,field_description:stock.field_stock_warehouse_orderpoint__location_id
#: model:ir.model.fields,field_description:stock.field_stock_warn_insufficient_qty__location_id
#: model:ir.model.fields,field_description:stock.field_stock_warn_insufficient_qty_scrap__location_id
#: model:ir.model.fields.selection,name:stock.selection__barcode_rule__type__location
#: model_terms:ir.ui.view,arch_db:stock.quant_package_search_view
#: model_terms:ir.ui.view,arch_db:stock.quant_search_view
#: model_terms:ir.ui.view,arch_db:stock.stock_inventory_line_search
#: model_terms:ir.ui.view,arch_db:stock.stock_scrap_search_view
#: model_terms:ir.ui.view,arch_db:stock.view_location_tree2
#: model_terms:ir.ui.view,arch_db:stock.view_move_search
#: model_terms:ir.ui.view,arch_db:stock.view_production_lot_form
#: model_terms:ir.ui.view,arch_db:stock.warehouse_orderpoint_search
msgid "Location"
msgstr "Địa điểm"

#. module: stock
#: model:ir.actions.report,name:stock.action_report_location_barcode
msgid "Location Barcode"
msgstr "Mã vạch địa điểm kho"

#. module: stock
#: model:ir.model.fields,field_description:stock.field_stock_location__name
msgid "Location Name"
msgstr "Tên Địa điểm"

#. module: stock
#: model:ir.model.fields,field_description:stock.field_stock_warehouse__lot_stock_id
msgid "Location Stock"
msgstr "Địa điểm Kho"

#. module: stock
#: model:ir.model.fields,field_description:stock.field_stock_location__usage
msgid "Location Type"
msgstr "Kiểu Địa điểm"

#. module: stock
#: model:ir.model.fields,help:stock.field_stock_move__location_dest_id
msgid "Location where the system will stock the finished products."
msgstr "Địa điểm lưu trữ thành phẩm."

#. module: stock
#: model_terms:ir.ui.view,arch_db:stock.view_putaway_search
msgid "Location: Store to"
msgstr ""

#. module: stock
#: model_terms:ir.ui.view,arch_db:stock.view_putaway_search
msgid "Location: When arrives to"
msgstr ""

#. module: stock
#: model:ir.actions.act_window,name:stock.action_location_form
#: model:ir.model.fields,field_description:stock.field_stock_inventory__location_ids
#: model:ir.ui.menu,name:stock.menu_action_location_form
#: model_terms:ir.ui.view,arch_db:stock.res_config_settings_view_form
#: model_terms:ir.ui.view,arch_db:stock.view_picking_type_form
#: model_terms:ir.ui.view,arch_db:stock.view_warehouse
msgid "Locations"
msgstr "Địa điểm"

#. module: stock
#: model_terms:ir.ui.view,arch_db:stock.view_picking_form
msgid "Lock"
msgstr "Khoá"

#. module: stock
#: model:ir.model.fields,help:stock.field_stock_rule__delay_alert
msgid ""
"Log an exception on the picking if this move has to be delayed (due to a "
"change in the previous move scheduled date)."
msgstr ""

#. module: stock
#: model_terms:ir.ui.view,arch_db:stock.product_category_form_view_inherit
#: model_terms:ir.ui.view,arch_db:stock.view_location_form
msgid "Logistics"
msgstr "Tuyến hậu cần"

#. module: stock
#: model:ir.model.fields.selection,name:stock.selection__barcode_rule__type__lot
msgid "Lot"
msgstr "Lô"

#. module: stock
#: model:ir.model,name:stock.model_stock_production_lot
#: model:ir.model.fields,field_description:stock.field_stock_scrap__lot_id
msgid "Lot/Serial"
msgstr "Lô/Sê-ri"

#. module: stock
#: model_terms:ir.ui.view,arch_db:stock.report_stock_body_print
#: model_terms:ir.ui.view,arch_db:stock.report_stock_inventory
msgid "Lot/Serial #"
msgstr "Lô/sê-ri"

#. module: stock
#: model_terms:ir.ui.view,arch_db:stock.message_body
msgid "Lot/Serial :"
msgstr "Số Lô/Sơ-ri"

#. module: stock
#: model:ir.model.fields,field_description:stock.field_stock_inventory_line__prod_lot_id
#: model:ir.model.fields,field_description:stock.field_stock_move_line__lot_id
#: model:ir.model.fields,field_description:stock.field_stock_production_lot__name
#: model:ir.model.fields,field_description:stock.field_stock_quant__lot_id
#: model_terms:ir.ui.view,arch_db:stock.quant_search_view
#: model_terms:ir.ui.view,arch_db:stock.report_delivery_document
#: model_terms:ir.ui.view,arch_db:stock.report_package_barcode
#: model_terms:ir.ui.view,arch_db:stock.search_product_lot_filter
msgid "Lot/Serial Number"
msgstr "Số Lô/Sê-ri"

#. module: stock
#: model:ir.actions.report,name:stock.action_report_lot_label
msgid "Lot/Serial Number (PDF)"
msgstr "Số lô/sê-ri"

#. module: stock
#: model:ir.actions.report,name:stock.label_lot_template
msgid "Lot/Serial Number (ZPL)"
msgstr ""

#. module: stock
#: model_terms:ir.ui.view,arch_db:stock.view_inventory_tree
msgid "Lot/Serial Number Inventory"
msgstr "Kiểm kho Số Lô/Sê-ri"

#. module: stock
#: model:ir.model.fields,field_description:stock.field_stock_move_line__lot_name
msgid "Lot/Serial Number Name"
msgstr "Mã số lô/sê-ri"

#. module: stock
#: model_terms:ir.ui.view,arch_db:stock.product_form_view_procurement_button
#: model_terms:ir.ui.view,arch_db:stock.product_template_form_view_procurement_button
msgid "Lot/Serial Numbers"
msgstr ""

#. module: stock
#: model:ir.model.fields,field_description:stock.field_res_config_settings__group_stock_production_lot
msgid "Lots & Serial Numbers"
msgstr "Số Lô & Serial"

#. module: stock
#: model_terms:ir.ui.view,arch_db:stock.res_config_settings_view_form
msgid "Lots &amp; Serial numbers will appear on the delivery slip"
msgstr "Số Lô &amp; Sê-ri sẽ được hiển thị trên phiếu giao hàng"

#. module: stock
#: model:ir.model.fields,field_description:stock.field_stock_move_line__lots_visible
msgid "Lots Visible"
msgstr "Hiển thị số Lô"

#. module: stock
#: model_terms:ir.ui.view,arch_db:stock.view_stock_track_confirmation
msgid "Lots or serial numbers were not provided to tracked products"
msgstr "Số Lô / Sê-ri không được cung cấp để theo vết các sản phẩm"

#. module: stock
#: model:ir.actions.act_window,name:stock.action_production_lot_form
#: model:ir.ui.menu,name:stock.menu_action_production_lot_form
#: model_terms:ir.ui.view,arch_db:stock.view_production_lot_form
#: model_terms:ir.ui.view,arch_db:stock.view_production_lot_tree
msgid "Lots/Serial Numbers"
msgstr "Số Lô/Sê-ri"

#. module: stock
#: model:ir.model.fields,field_description:stock.field_stock_warehouse__mto_pull_id
msgid "MTO rule"
msgstr "Quy tắc MTO"

#. module: stock
#: model:ir.model.fields,field_description:stock.field_stock_picking__message_main_attachment_id
#: model:ir.model.fields,field_description:stock.field_stock_production_lot__message_main_attachment_id
#: model:ir.model.fields,field_description:stock.field_stock_scrap__message_main_attachment_id
msgid "Main Attachment"
msgstr "Đính kèm chính"

#. module: stock
#: code:addons/stock/models/stock_warehouse.py:0
#: code:addons/stock/models/stock_warehouse.py:0
#, python-format
msgid "Make To Order"
msgstr "Cung ứng theo đơn hàng (MTO)"

#. module: stock
#: model:res.groups,name:stock.group_tracking_owner
msgid "Manage Different Stock Owners"
msgstr "Quản lý các chủ sở hữu kho"

#. module: stock
#: model:res.groups,name:stock.group_production_lot
msgid "Manage Lots / Serial Numbers"
msgstr "Quản lý Số Lô / Sê-ri"

#. module: stock
#: model:res.groups,name:stock.group_stock_multi_locations
msgid "Manage Multiple Stock Locations"
msgstr "Quản lý Đa Địa điểm Kho"

#. module: stock
#: model:res.groups,name:stock.group_stock_multi_warehouses
msgid "Manage Multiple Warehouses"
msgstr "Quản lý Đa Nhà kho"

#. module: stock
#: model:res.groups,name:stock.group_tracking_lot
msgid "Manage Packages"
msgstr "Quản lý các Gói"

#. module: stock
#: model:res.groups,name:stock.group_adv_location
msgid "Manage Push and Pull inventory flows"
msgstr "Quản lý các chu trình kho Push và Pull"

#. module: stock
#: model_terms:ir.ui.view,arch_db:stock.res_config_settings_view_form
msgid "Manage product packagings (e.g. pack of 6 bottles, box of 10 pieces)"
msgstr "Quản lý cách thức đóng gói (vd: Thùng 6 Chái, Hộp 10 Chiếc, v.v.)"

#. module: stock
#: model_terms:ir.ui.view,arch_db:stock.res_config_settings_view_form
msgid "Manage several warehouses"
msgstr "Quản lý nhiều Nhà kho"

#. module: stock
#: model:ir.model.fields.selection,name:stock.selection__stock_rule__auto__manual
msgid "Manual Operation"
msgstr "Vận hành Thủ công"

#. module: stock
#: code:addons/stock/wizard/product_replenish.py:0
#: code:addons/stock/wizard/product_replenish.py:0
#, python-format
msgid "Manual Replenishment"
msgstr ""

#. module: stock
#: model:ir.model.fields.selection,name:stock.selection__res_config_settings__module_procurement_jit__0
msgid "Manually or based on automatic scheduler"
msgstr "Thủ công hoặc dựa trên trình điều độ tự động"

#. module: stock
#: model_terms:ir.ui.view,arch_db:stock.stock_move_line_view_search
msgid "Manufacturing"
msgstr "Sản xuất"

#. module: stock
#: model_terms:ir.ui.view,arch_db:stock.view_picking_form
msgid "Mark as Todo"
msgstr "Đánh dấu Cần làm"

#. module: stock
#: model:ir.ui.menu,name:stock.menu_stock_inventory_control
msgid "Master Data"
msgstr "Dữ liệu Gốc"

#. module: stock
#: model:ir.model.fields,field_description:stock.field_stock_warehouse_orderpoint__product_max_qty
msgid "Maximum Quantity"
msgstr "Số lượng tối đa"

#. module: stock
#: model:ir.model.fields,field_description:stock.field_stock_picking__message_has_error
#: model:ir.model.fields,field_description:stock.field_stock_production_lot__message_has_error
#: model:ir.model.fields,field_description:stock.field_stock_scrap__message_has_error
msgid "Message Delivery error"
msgstr "Thông báo gửi đi gặp lỗi"

#. module: stock
#: model:ir.model.fields,field_description:stock.field_res_partner__picking_warn_msg
#: model:ir.model.fields,field_description:stock.field_res_users__picking_warn_msg
msgid "Message for Stock Picking"
msgstr "Thông điệp cho Giao/Nhận"

#. module: stock
#: model:ir.model.fields,field_description:stock.field_stock_picking__message_ids
#: model:ir.model.fields,field_description:stock.field_stock_production_lot__message_ids
#: model:ir.model.fields,field_description:stock.field_stock_scrap__message_ids
msgid "Messages"
msgstr "Thông điệp"

#. module: stock
#: model:ir.model.fields,field_description:stock.field_product_removal__method
msgid "Method"
msgstr "Phương thức"

#. module: stock
#: model:ir.model,name:stock.model_stock_warehouse_orderpoint
msgid "Minimum Inventory Rule"
msgstr "Quy tắc tồn kho tối thiểu"

#. module: stock
#: model:ir.model.fields,field_description:stock.field_stock_warehouse_orderpoint__product_min_qty
msgid "Minimum Quantity"
msgstr "Số lượng tối thiểu"

#. module: stock
#: model:ir.model.fields,field_description:stock.field_product_product__orderpoint_ids
msgid "Minimum Stock Rules"
msgstr "Quy tắc tồn kho tối thiểu"

#. module: stock
#: model:ir.model.fields,field_description:stock.field_report_stock_quantity__move_ids
#: model:ir.model.fields,field_description:stock.field_stock_assign_serial__move_id
#: model:ir.model.fields,field_description:stock.field_stock_package_level__move_ids
#: model:ir.model.fields,field_description:stock.field_stock_return_picking_line__move_id
msgid "Move"
msgstr "Dịch chuyển"

#. module: stock
#: model_terms:ir.ui.view,arch_db:stock.view_stock_move_operations
msgid "Move Detail"
msgstr "Thông tin dịch chuyển"

#. module: stock
#: model:ir.model.fields,field_description:stock.field_stock_move__picking_type_entire_packs
#: model:ir.model.fields,field_description:stock.field_stock_move_line__picking_type_entire_packs
#: model:ir.model.fields,field_description:stock.field_stock_picking__picking_type_entire_packs
#: model:ir.model.fields,field_description:stock.field_stock_picking_type__show_entire_packs
msgid "Move Entire Packages"
msgstr "Dịch chuyển toàn bộ gói"

#. module: stock
#: model:ir.model.fields,field_description:stock.field_stock_move__move_line_ids
#: model:ir.model.fields,field_description:stock.field_stock_package_destination__move_line_ids
#: model:ir.model.fields,field_description:stock.field_stock_package_level__move_line_ids
msgid "Move Line"
msgstr "Phát sinh Kế toán"

#. module: stock
#: model:ir.model.fields,field_description:stock.field_stock_move__move_line_nosuggest_ids
#: model:ir.model.fields,field_description:stock.field_stock_picking__move_line_nosuggest_ids
msgid "Move Line Nosuggest"
msgstr "Chi tiết Dịch chuyển không khuyến cáo"

#. module: stock
#: model_terms:ir.ui.view,arch_db:stock.view_move_line_form
#: model_terms:ir.ui.view,arch_db:stock.view_move_line_tree
msgid "Move Lines"
msgstr "Chi tiết Dịch chuyển"

#. module: stock
#: model:ir.model.fields,help:stock.field_stock_move__date
msgid ""
"Move date: scheduled date until move is done, then date of actual move "
"processing"
msgstr ""
"Ngày dịch chuyển: ngày dự kiến cho tới khi dịch chuyển kho được hoàn thành, "
"sau đó ngày dịch chuyển thực tế được xử lý"

#. module: stock
#: model:ir.model.fields,help:stock.field_stock_move__origin_returned_move_id
msgid "Move that created the return move"
msgstr "Dịch chuyển mà tạo ra dịch chuyển trả hàng"

#. module: stock
#: model:ir.actions.act_window,name:stock.act_product_stock_move_open
#: model:ir.model.fields,field_description:stock.field_stock_return_picking__product_return_moves
#: model_terms:ir.ui.view,arch_db:stock.stock_move_tree
#: model_terms:ir.ui.view,arch_db:stock.view_move_tree
#: model_terms:ir.ui.view,arch_db:stock.view_move_tree_receipt_picking
#: model_terms:ir.ui.view,arch_db:stock.view_move_tree_receipt_picking_board
msgid "Moves"
msgstr "Dịch chuyển"

#. module: stock
#: model:ir.model.fields,help:stock.field_stock_warehouse_orderpoint__group_id
msgid ""
"Moves created through this orderpoint will be put in this procurement group."
" If none is given, the moves generated by stock rules will be grouped into "
"one big picking."
msgstr ""
"Những dịch chuyển dược tạo thông qua điểm đặt hàng này sẽ được đưa vào trong"
" nhóm cung ứng. Nếu không được đưa ra, các dịch chuyển được tạo ra bởi quy "
"tắc kho sẽ được nhóm lại thành một phiếu điều chuyển. "

#. module: stock
#: model:ir.model.fields,field_description:stock.field_res_config_settings__group_stock_adv_location
msgid "Multi-Step Routes"
msgstr "Các Tuyến nhiều bước"

#. module: stock
#: model:ir.model.fields,field_description:stock.field_res_config_settings__group_stock_multi_warehouses
msgid "Multi-Warehouses"
msgstr "Đa Nhà kho"

#. module: stock
#: model_terms:ir.ui.view,arch_db:stock.view_picking_internal_search
msgid "My Transfers"
msgstr ""

#. module: stock
#: model:ir.model.fields,field_description:stock.field_product_removal__name
#: model:ir.model.fields,field_description:stock.field_stock_rule__name
#: model:ir.model.fields,field_description:stock.field_stock_warehouse_orderpoint__name
msgid "Name"
msgstr "Tên"

#. module: stock
#: model_terms:ir.ui.view,arch_db:stock.product_template_search_form_view_stock
#: model_terms:ir.ui.view,arch_db:stock.stock_product_search_form_view
msgid "Negative Forecasted Quantity"
msgstr "Số lượng tồn kho âm dự tính"

#. module: stock
#: model_terms:ir.ui.view,arch_db:stock.quant_search_view
msgid "Negative Stock"
msgstr "Tồn kho âm"

#. module: stock
#: code:addons/stock/models/stock_scrap.py:0
#: code:addons/stock/models/stock_scrap.py:0
#: model:ir.model.fields.selection,name:stock.selection__stock_move__state__draft
#: model:ir.model.fields.selection,name:stock.selection__stock_package_level__state__new
#, python-format
msgid "New"
msgstr "Mới"

#. module: stock
#: code:addons/stock/models/stock_move_line.py:0
#: code:addons/stock/models/stock_picking.py:0
#, python-format
msgid "New Move:"
msgstr "Dịch chuyển mới:"

#. module: stock
#: model:ir.model.fields,field_description:stock.field_stock_change_product_qty__new_quantity
msgid "New Quantity on Hand"
msgstr "SL mới trong kho"

#. module: stock
#: model:ir.actions.act_window,name:stock.action_picking_form
msgid "New Transfer"
msgstr "Dịch chuyển mới"

#. module: stock
#: model:ir.model.fields,field_description:stock.field_stock_picking__activity_date_deadline
#: model:ir.model.fields,field_description:stock.field_stock_production_lot__activity_date_deadline
msgid "Next Activity Deadline"
msgstr "Hạn chót lần hành động kế tiếp"

#. module: stock
#: model:ir.model.fields,field_description:stock.field_stock_picking__activity_summary
#: model:ir.model.fields,field_description:stock.field_stock_production_lot__activity_summary
msgid "Next Activity Summary"
msgstr "Tóm tắt hoạt động tiếp theo"

#. module: stock
#: model:ir.model.fields,field_description:stock.field_stock_picking__activity_type_id
#: model:ir.model.fields,field_description:stock.field_stock_production_lot__activity_type_id
msgid "Next Activity Type"
msgstr "Kiểu hành động kế tiếp"

#. module: stock
#: model_terms:ir.ui.view,arch_db:stock.exception_on_picking
msgid "Next transfer(s) impacted:"
msgstr "Các điều chuyển tiếp theo bị ảnh hưởng:"

#. module: stock
#: model_terms:ir.ui.view,arch_db:stock.view_backorder_confirmation
msgid "No Backorder"
msgstr "Không tạo phần dở dang"

#. module: stock
#: model:ir.model.fields.selection,name:stock.selection__res_partner__picking_warn__no-message
msgid "No Message"
msgstr "Không có thông điệp"

#. module: stock
#: model:ir.model.fields.selection,name:stock.selection__product_template__tracking__none
msgid "No Tracking"
msgstr "Không Truy vết"

#. module: stock
#: code:addons/stock/models/stock_move_line.py:0
#, python-format
msgid "No negative quantities allowed"
msgstr "Không cho phép số lượng âm"

#. module: stock
#: model_terms:ir.ui.view,arch_db:stock.report_stock_inventory
msgid "No operation made on this lot."
msgstr "Không có hoạt động liên quan đến lô này."

#. module: stock
#: code:addons/stock/wizard/stock_picking_return.py:0
#, python-format
msgid ""
"No products to return (only lines in Done state and not fully returned yet "
"can be returned)."
msgstr ""
"Không có sản phẩm để trả về (chỉ có những dòng có trạng thái Hoàn thành và "
"chưa hoàn trả hết mới có thể được trả lại "

#. module: stock
#: code:addons/stock/models/stock_rule.py:0
#, python-format
msgid ""
"No rule has been found to replenish \"%s\" in \"%s\".\n"
"Verify the routes configuration on the product."
msgstr ""

#. module: stock
#: code:addons/stock/models/stock_rule.py:0
#, python-format
msgid "No source location defined on stock rule: %s!"
msgstr "Không có kho nguồn được xác định trong quy tắc kho: %s!"

#. module: stock
#: model:ir.model.fields.selection,name:stock.selection__stock_move__priority__1
#: model:ir.model.fields.selection,name:stock.selection__stock_picking__priority__1
msgid "Normal"
msgstr "Thông thường"

#. module: stock
#: model:ir.model.fields.selection,name:stock.selection__stock_move__priority__0
#: model:ir.model.fields.selection,name:stock.selection__stock_picking__priority__0
msgid "Not urgent"
msgstr "Không gấp"

#. module: stock
#: model_terms:ir.ui.view,arch_db:stock.view_picking_form
msgid "Note"
msgstr "Ghi chú"

#. module: stock
#: model:ir.model.fields,field_description:stock.field_stock_move__note
#: model:ir.model.fields,field_description:stock.field_stock_picking__note
msgid "Notes"
msgstr "Ghi chú"

#. module: stock
#: code:addons/stock/models/stock_picking.py:0
#, python-format
msgid "Nothing to check the availability for."
msgstr "Không có gì để kiểm tra tính khả dụng."

#. module: stock
#: model:ir.model.fields,field_description:stock.field_stock_picking__message_needaction_counter
#: model:ir.model.fields,field_description:stock.field_stock_production_lot__message_needaction_counter
#: model:ir.model.fields,field_description:stock.field_stock_scrap__message_needaction_counter
msgid "Number of Actions"
msgstr "Số lượng Hành động"

#. module: stock
#: model:ir.model.fields,field_description:stock.field_stock_assign_serial__next_serial_count
#: model:ir.model.fields,field_description:stock.field_stock_move__next_serial_count
msgid "Number of SN"
msgstr ""

#. module: stock
#: model:ir.model.fields,help:stock.field_stock_warehouse_orderpoint__lead_days
msgid ""
"Number of days after the orderpoint is triggered to receive the products or "
"to order to the vendor"
msgstr ""
"Số ngày để nhận hàng hoặc đặt hàng nhà cung cấp sau khi điểm đặt hàng "
"(orderpoint) được tri-gơ"

#. module: stock
#: model:ir.model.fields,field_description:stock.field_stock_picking__message_has_error_counter
#: model:ir.model.fields,field_description:stock.field_stock_production_lot__message_has_error_counter
#: model:ir.model.fields,field_description:stock.field_stock_scrap__message_has_error_counter
msgid "Number of errors"
msgstr ""

#. module: stock
#: model:ir.model.fields,help:stock.field_stock_picking__message_needaction_counter
#: model:ir.model.fields,help:stock.field_stock_production_lot__message_needaction_counter
#: model:ir.model.fields,help:stock.field_stock_scrap__message_needaction_counter
msgid "Number of messages which requires an action"
msgstr "Số thông điệp cần có hành động"

#. module: stock
#: model:ir.model.fields,help:stock.field_stock_picking__message_has_error_counter
#: model:ir.model.fields,help:stock.field_stock_production_lot__message_has_error_counter
#: model:ir.model.fields,help:stock.field_stock_scrap__message_has_error_counter
msgid "Number of messages with delivery error"
msgstr "Số lượng tin gửi đi bị lỗi"

#. module: stock
#: model:ir.model.fields,help:stock.field_stock_picking__message_unread_counter
#: model:ir.model.fields,help:stock.field_stock_production_lot__message_unread_counter
#: model:ir.model.fields,help:stock.field_stock_scrap__message_unread_counter
msgid "Number of unread messages"
msgstr "Số thông điệp chưa đọc"

#. module: stock
#: model_terms:ir.ui.view,arch_db:stock.stock_inventory_line_tree2
msgid "On Hand"
msgstr "Thực tế"

#. module: stock
#: model_terms:ir.ui.view,arch_db:stock.view_stock_quant_tree_editable
msgid "On Hand Quantity"
msgstr ""

#. module: stock
#: model_terms:ir.ui.view,arch_db:stock.product_template_kanban_stock_view
msgid "On hand:"
msgstr "Thực tế:"

#. module: stock
#: model_terms:ir.actions.act_window,help:stock.action_receipt_picking_move
msgid ""
"Once you receive an order, you can filter based on the name of\n"
"                the vendor or the purchase order reference. Then you can confirm\n"
"                all products received using the buttons on the right of each line."
msgstr ""
"Khi bạn nhận được đơn đặt hàng, bạn có thể lọc dựa trên tên của \n"
"nhà cung cấp hoặc mã đơn đặt hàng. Sau đó, bạn có thể xác nhận \n"
"tất cả các sản phẩm nhận được bằng cách sử dụng các nút ở bên phải của mỗi dòng."

#. module: stock
#: code:addons/stock/models/stock_inventory.py:0
#, python-format
msgid "Only a stock manager can validate an inventory adjustment."
msgstr ""

#. module: stock
#: code:addons/stock/models/stock_rule.py:0
#: model:ir.model.fields,field_description:stock.field_stock_move__picking_type_id
#: model:ir.model.fields,field_description:stock.field_stock_picking__picking_type_id
#: model:ir.model.fields,field_description:stock.field_stock_picking_type__name
#: model:ir.model.fields,field_description:stock.field_stock_rule__picking_type_id
#: model_terms:ir.ui.view,arch_db:stock.view_picking_internal_search
#: model_terms:ir.ui.view,arch_db:stock.view_pickingtype_filter
#, python-format
msgid "Operation Type"
msgstr "Kiểu hoạt động"

#. module: stock
#: model:ir.model.fields,field_description:stock.field_stock_picking_type__return_picking_type_id
msgid "Operation Type for Returns"
msgstr "Kiểu Hoạt động cho hoạt động trả hàng"

#. module: stock
#: model_terms:ir.ui.view,arch_db:stock.view_picking_type_form
#: model_terms:ir.ui.view,arch_db:stock.view_picking_type_list
#: model_terms:ir.ui.view,arch_db:stock.view_picking_type_tree
#: model_terms:ir.ui.view,arch_db:stock.view_warehouse
msgid "Operation Types"
msgstr "Kiểu Giao Nhận"

#. module: stock
#: model:ir.actions.report,name:stock.action_report_picking_type_label
msgid "Operation type (PDF)"
msgstr "Hoạt động kho (PDF)"

#. module: stock
#: model:ir.actions.report,name:stock.label_picking_type
msgid "Operation type (ZPL)"
msgstr ""

#. module: stock
#: model:ir.model.fields,field_description:stock.field_stock_picking__move_line_ids
#: model:ir.ui.menu,name:stock.menu_stock_warehouse_mgmt
#: model_terms:ir.ui.view,arch_db:stock.res_config_settings_view_form
#: model_terms:ir.ui.view,arch_db:stock.view_picking_form
#: model_terms:ir.ui.view,arch_db:stock.view_template_property_form
msgid "Operations"
msgstr "Giao Nhận"

#. module: stock
#: model:ir.actions.act_window,name:stock.action_picking_type_list
#: model:ir.ui.menu,name:stock.menu_pickingtype
msgid "Operations Types"
msgstr "Kiểu Giao Nhận"

#. module: stock
#: model:ir.model.fields,field_description:stock.field_stock_picking__move_line_ids_without_package
msgid "Operations without package"
msgstr "Hoạt động kho không có đóng gói hàng"

#. module: stock
#: model:ir.model.fields,help:stock.field_stock_move__partner_id
msgid ""
"Optional address where goods are to be delivered, specifically used for "
"allotment"
msgstr ""
"Tùy chọn địa chỉ mà hàng hoá được giao đến, đặc biệt được sử dụng cho giao "
"hàng"

#. module: stock
#: model:ir.model.fields,help:stock.field_stock_location__posx
#: model:ir.model.fields,help:stock.field_stock_location__posy
#: model:ir.model.fields,help:stock.field_stock_location__posz
msgid "Optional localization details, for information purpose only"
msgstr "Thông tin chi tiết về việc lưu trữ. chỉ dành cho mục đích thông tin"

#. module: stock
#: model:ir.model.fields,help:stock.field_stock_move__returned_move_ids
msgid "Optional: all returned moves created from this move"
msgstr "Tùy chọn: tất cả dịch chuyển trả hàng được tạo từ dịch chuyển này"

#. module: stock
#: model:ir.model.fields,help:stock.field_stock_move__move_dest_ids
msgid "Optional: next stock move when chaining them"
msgstr "Tuỳ chọn: dịch chuyển kế tiếp, khi xâu chuỗi chúng"

#. module: stock
#: model:ir.model.fields,help:stock.field_stock_move__move_orig_ids
msgid "Optional: previous stock move when chaining them"
msgstr "Tuỳ chọn: dịch chuyển trước, khi xâu chuỗi chúng"

#. module: stock
#: model_terms:ir.ui.view,arch_db:stock.view_stock_rule_form
msgid "Options"
msgstr "Tùy chọn"

#. module: stock
#: model_terms:ir.ui.view,arch_db:stock.view_move_form
msgid "Origin"
msgstr "Nguồn gốc"

#. module: stock
#: model_terms:ir.ui.view,arch_db:stock.view_move_form
msgid "Origin Moves"
msgstr "Dịch chuyển Gốc"

#. module: stock
#: model:ir.model.fields,field_description:stock.field_stock_move__origin_returned_move_id
msgid "Origin return move"
msgstr "Dịch chuyển gốc cho trả hàng"

#. module: stock
#: model:ir.model.fields,field_description:stock.field_stock_return_picking__original_location_id
msgid "Original Location"
msgstr "Địa điểm Gốc"

#. module: stock
#: model:ir.model.fields,field_description:stock.field_stock_move__move_orig_ids
msgid "Original Move"
msgstr "Dịch chuyền gốc"

#. module: stock
#: model_terms:ir.ui.view,arch_db:stock.view_picking_form
msgid "Other Information"
msgstr "Thông tin khác"

#. module: stock
#: model:ir.model.fields,field_description:stock.field_stock_warehouse__out_type_id
msgid "Out Type"
msgstr "Kiểu xuất"

#. module: stock
#: model_terms:ir.ui.view,arch_db:stock.stock_inventory_line_search
msgid "Outdated Theoretical Quantities"
msgstr ""

#. module: stock
#: model:ir.model.fields,field_description:stock.field_product_product__outgoing_qty
#: model:ir.model.fields,field_description:stock.field_product_template__outgoing_qty
#: model_terms:ir.ui.view,arch_db:stock.stock_move_line_view_search
#: model_terms:ir.ui.view,arch_db:stock.view_move_search
msgid "Outgoing"
msgstr "Số lượng ra"

#. module: stock
#: model:ir.model.fields,field_description:stock.field_stock_warehouse__delivery_steps
msgid "Outgoing Shipments"
msgstr "Lô hàng Giao"

#. module: stock
#: code:addons/stock/models/stock_warehouse.py:0
#, python-format
msgid "Output"
msgstr "Đầu ra"

#. module: stock
#: model:ir.model.fields,field_description:stock.field_stock_warehouse__wh_output_stock_loc_id
msgid "Output Location"
msgstr "Địa điểm Đầu ra"

#. module: stock
#: model:ir.model.fields,field_description:stock.field_stock_overprocessed_transfer__overprocessed_product_name
msgid "Overprocessed Product Name"
msgstr "Tên sản phẩm được xử lý quá mức"

#. module: stock
#: model:ir.ui.menu,name:stock.stock_picking_type_menu
#: model_terms:ir.ui.view,arch_db:stock.view_stock_rules_report
msgid "Overview"
msgstr "Tổng quan"

#. module: stock
#: model:ir.model.fields,field_description:stock.field_stock_inventory_line__partner_id
#: model:ir.model.fields,field_description:stock.field_stock_quant__owner_id
#: model:ir.model.fields,field_description:stock.field_stock_quant_package__owner_id
#: model:ir.model.fields,field_description:stock.field_stock_scrap__owner_id
#: model_terms:ir.ui.view,arch_db:stock.quant_search_view
#: model_terms:ir.ui.view,arch_db:stock.view_move_line_form
msgid "Owner"
msgstr "Chủ sở hữu"

#. module: stock
#: model:ir.model.fields,field_description:stock.field_stock_move__restrict_partner_id
msgid "Owner "
msgstr "Chủ sở hữu"

#. module: stock
#: model_terms:ir.ui.view,arch_db:stock.message_body
msgid "Owner :"
msgstr "Chủ sở hữu:"

#. module: stock
#: code:addons/stock/models/product.py:0
#, python-format
msgid "P&L Qty"
msgstr "SL P&L"

#. module: stock
#. openerp-web
#: code:addons/stock/static/src/xml/stock_traceability_report_backend.xml:0
#, python-format
msgid "PRINT"
msgstr "IN"

#. module: stock
#: code:addons/stock/models/stock_warehouse.py:0
#: model:ir.model.fields,field_description:stock.field_stock_inventory_line__package_id
#, python-format
msgid "Pack"
msgstr "Gói"

#. module: stock
#: model:ir.model.fields,field_description:stock.field_stock_warehouse__pack_type_id
msgid "Pack Type"
msgstr "Kiểu đóng gói"

#. module: stock
#: model:ir.model.fields.selection,name:stock.selection__stock_warehouse__delivery_steps__pick_pack_ship
msgid "Pack goods, send goods in output and then deliver (3 steps)"
msgstr "Đóng gói, xuất hàng và giao hàng (3 bước)"

#. module: stock
#: model:ir.model.fields,field_description:stock.field_stock_package_level__package_id
#: model:ir.model.fields,field_description:stock.field_stock_quant__package_id
#: model:ir.model.fields,field_description:stock.field_stock_scrap__package_id
#: model:ir.model.fields.selection,name:stock.selection__barcode_rule__type__package
#: model_terms:ir.ui.view,arch_db:stock.quant_package_search_view
#: model_terms:ir.ui.view,arch_db:stock.quant_search_view
#: model_terms:ir.ui.view,arch_db:stock.report_picking
#: model_terms:ir.ui.view,arch_db:stock.stock_inventory_line_tree2
#: model_terms:ir.ui.view,arch_db:stock.view_quant_package_form
#: model_terms:ir.ui.view,arch_db:stock.view_quant_package_tree
msgid "Package"
msgstr "Gói"

#. module: stock
#: model:ir.actions.report,name:stock.action_report_quant_package_barcode_small
msgid "Package Barcode (PDF)"
msgstr "Mã vạch sản phẩm (PDF)"

#. module: stock
#: model:ir.actions.report,name:stock.label_package_template
msgid "Package Barcode (ZPL)"
msgstr ""

#. module: stock
#: model:ir.actions.report,name:stock.action_report_quant_package_barcode
msgid "Package Barcode with Content"
msgstr "Mã vạch gói hàng với nội dung"

#. module: stock
#: code:addons/stock/models/stock_package_level.py:0
#, python-format
msgid "Package Content"
msgstr "Nội dung gói hàng"

#. module: stock
#: model:ir.model.fields,field_description:stock.field_stock_move__package_level_id
#: model:ir.model.fields,field_description:stock.field_stock_move_line__package_level_id
#: model:ir.model.fields,field_description:stock.field_stock_picking__package_level_ids
msgid "Package Level"
msgstr "Mức độ gói hàng"

#. module: stock
#: model:ir.model.fields,field_description:stock.field_stock_picking__package_level_ids_details
msgid "Package Level Ids Details"
msgstr "ID chi tiết mức độ gói hàng"

#. module: stock
#: model_terms:ir.ui.view,arch_db:stock.quant_package_search_view
msgid "Package Name"
msgstr "Tên Gói"

#. module: stock
#: model:ir.model.fields,field_description:stock.field_stock_quant_package__name
#: model_terms:ir.ui.view,arch_db:stock.view_quant_package_form
msgid "Package Reference"
msgstr "Tham chiếu Gói"

#. module: stock
#: model_terms:ir.ui.view,arch_db:stock.view_quant_package_form
msgid "Package Transfers"
msgstr "Dịch chuyển Gói"

#. module: stock
#: model:ir.model.fields,field_description:stock.field_stock_quant_package__packaging_id
msgid "Package Type"
msgstr "Kiểu đóng gói"

#. module: stock
#: model_terms:ir.ui.view,arch_db:stock.report_package_barcode_small
msgid "Package Type:"
msgstr "Kiểu Đóng gói:"

#. module: stock
#: model:ir.actions.act_window,name:stock.action_package_view
#: model:ir.model,name:stock.model_stock_quant_package
#: model:ir.ui.menu,name:stock.menu_package
#: model_terms:ir.ui.view,arch_db:stock.view_picking_form
#: model_terms:ir.ui.view,arch_db:stock.view_picking_type_form
msgid "Packages"
msgstr "Gói hàng"

#. module: stock
#: model_terms:ir.actions.act_window,help:stock.action_package_view
msgid ""
"Packages are usually created by pack operations made on transfers and can "
"contains several different products. You can then reuse a package to move "
"its whole content somewhere else, or to pack it into another bigger package."
" A package can also be unpacked, allowing the disposal of its former content"
" as single units again."
msgstr ""
"Các gói hàng thường được tạo bởi các hoạt động đóng gói được thực hiện tại "
"mỗi điểm dịch chuyển và có thể chứa các sản phẩm khác nhau. Bạn có thể sử "
"dụng lại một gói để di chuyển toàn bộ hàng hoá trong gói đến chỗ khác, hoặc "
"đóng gói nó vào một gói khác lớn hơn. Một gói cũng có thể được dỡ ra, cho "
"phép tách lại các hàng hoá trong nó như nói ở trước thành các đơn vị đơn lẻ."

#. module: stock
#: model_terms:ir.ui.view,arch_db:stock.quant_package_search_view
#: model_terms:ir.ui.view,arch_db:stock.stock_inventory_line_search
msgid "Packaging"
msgstr "Đóng gói"

#. module: stock
#: model:ir.model.fields,field_description:stock.field_stock_warehouse__wh_pack_stock_loc_id
msgid "Packing Location"
msgstr "Địa điểm đóng gói"

#. module: stock
#: code:addons/stock/models/stock_warehouse.py:0
#, python-format
msgid "Packing Zone"
msgstr "Khu vực đóng gói"

#. module: stock
#: model_terms:ir.ui.view,arch_db:stock.view_procurement_compute_wizard
msgid "Parameters"
msgstr "Thông số"

#. module: stock
#: model:ir.model.fields,field_description:stock.field_stock_location__location_id
#: model:ir.model.fields,field_description:stock.field_stock_return_picking__parent_location_id
#: model_terms:ir.ui.view,arch_db:stock.view_location_search
msgid "Parent Location"
msgstr "Địa điểm Cha"

#. module: stock
#: model:ir.model.fields,field_description:stock.field_stock_location__parent_path
msgid "Parent Path"
msgstr "Path cha"

#. module: stock
#: model:ir.model.fields.selection,name:stock.selection__procurement_group__move_type__direct
msgid "Partial"
msgstr "Một phần"

#. module: stock
#: model:ir.model.fields.selection,name:stock.selection__stock_move__state__partially_available
msgid "Partially Available"
msgstr "Khả dụng Một phần"

#. module: stock
#: model:ir.model.fields,field_description:stock.field_procurement_group__partner_id
#: model_terms:ir.ui.view,arch_db:stock.view_move_search
msgid "Partner"
msgstr "Đối tác"

#. module: stock
#: model:ir.model.fields,field_description:stock.field_stock_rule__partner_address_id
msgid "Partner Address"
msgstr "Địa chỉ Đối tác"

#. module: stock
#: model_terms:ir.ui.view,arch_db:stock.view_inventory_filter
msgid "Physical Inventories by Date"
msgstr "Hàng tồn kho vật lý theo ngày"

#. module: stock
#: code:addons/stock/models/stock_warehouse.py:0
#: model:ir.model.fields,field_description:stock.field_stock_backorder_confirmation__pick_ids
#: model:ir.model.fields,field_description:stock.field_stock_immediate_transfer__pick_ids
#, python-format
msgid "Pick"
msgstr "Gom hàng"

#. module: stock
#: model:ir.model.fields,field_description:stock.field_stock_warehouse__pick_type_id
msgid "Pick Type"
msgstr "Kiểm Giao nhận"

#. module: stock
#: model:ir.model.fields,field_description:stock.field_stock_overprocessed_transfer__picking_id
#: model:ir.model.fields,field_description:stock.field_stock_package_destination__picking_id
#: model:ir.model.fields,field_description:stock.field_stock_package_level__picking_id
#: model:ir.model.fields,field_description:stock.field_stock_return_picking__picking_id
#: model:ir.model.fields,field_description:stock.field_stock_scrap__picking_id
#: model_terms:ir.ui.view,arch_db:stock.view_move_search
msgid "Picking"
msgstr "Giao nhận"

#. module: stock
#: model_terms:ir.ui.view,arch_db:stock.view_picking_internal_search
msgid "Picking Lists"
msgstr "Bảng kê hàng hoá"

#. module: stock
#: model:ir.actions.report,name:stock.action_report_picking
msgid "Picking Operations"
msgstr "Hoạt động Giao nhận"

#. module: stock
#: model:ir.model,name:stock.model_stock_picking_type
msgid "Picking Type"
msgstr "Kiểu giao nhận"

#. module: stock
#: model_terms:ir.ui.view,arch_db:stock.vpicktree
msgid "Picking list"
msgstr "Bảng kế hàng giao nhận"

#. module: stock
#: model_terms:ir.ui.view,arch_db:stock.view_picking_internal_search
msgid "Pickings already processed"
msgstr "Giao nhận đã xử lý rồi"

#. module: stock
#: model_terms:ir.ui.view,arch_db:stock.stock_picking_type_kanban
msgid "Planned Transfer"
msgstr "Luân chuyển đã hoạch định"

#. module: stock
#: code:addons/stock/models/stock_picking.py:0
#, python-format
msgid "Please add some items to move."
msgstr "Vui lòng nhập một vài sản phẩm vài dịch chuyển"

#. module: stock
#: code:addons/stock/wizard/stock_picking_return.py:0
#, python-format
msgid "Please specify at least one non-zero quantity."
msgstr "Vui lòng chỉ ra ít nhất một số lượng khác 0."

#. module: stock
#: model_terms:ir.ui.view,arch_db:stock.quant_search_view
msgid "Positive Stock"
msgstr "Dự trữ Dương"

#. module: stock
#: model:ir.model.fields,field_description:stock.field_stock_picking__show_reserved
#: model:ir.model.fields,field_description:stock.field_stock_picking_type__show_reserved
msgid "Pre-fill Detailed Operations"
msgstr ""

#. module: stock
#: model:ir.model.fields,field_description:stock.field_product_replenish__route_ids
msgid "Preferred Routes"
msgstr "Các tuyến ưa thích"

#. module: stock
#: model:ir.model.fields,help:stock.field_stock_move__route_ids
msgid "Preferred route"
msgstr "Tuyến ưu tiên"

#. module: stock
#: model_terms:ir.ui.view,arch_db:stock.view_picking_form
msgid "Print"
msgstr "In"

#. module: stock
#: model:ir.model.fields,field_description:stock.field_stock_picking__printed
msgid "Printed"
msgstr "Đã được in"

#. module: stock
#: model:ir.model.fields,field_description:stock.field_stock_move__priority
#: model:ir.model.fields,field_description:stock.field_stock_picking__priority
#: model:ir.model.fields,field_description:stock.field_stock_putaway_rule__sequence
msgid "Priority"
msgstr "Mức độ ưu tiên"

#. module: stock
#: model_terms:ir.ui.view,arch_db:stock.res_config_settings_view_form
msgid "Process operations faster with barcodes"
msgstr "Xử lý các hoạt động nhanh hơn với mã vạch"

#. module: stock
#: model_terms:ir.ui.view,arch_db:stock.res_config_settings_view_form
msgid "Process transfers in batch per worker"
msgstr ""

#. module: stock
#: model_terms:ir.ui.view,arch_db:stock.view_overprocessed_transfer
msgid "Processed more than initial demand"
msgstr "Được xử lý nhiều hơn nhu cầu ban đầu"

#. module: stock
#: model:ir.model,name:stock.model_procurement_group
#: model:ir.model.fields,field_description:stock.field_stock_move__group_id
#: model:ir.model.fields,field_description:stock.field_stock_picking__group_id
#: model:ir.model.fields,field_description:stock.field_stock_warehouse_orderpoint__group_id
msgid "Procurement Group"
msgstr "Nhóm Cung ứng"

#. module: stock
#: model_terms:ir.ui.view,arch_db:stock.procurement_group_form_view
msgid "Procurement group"
msgstr "Nhóm cung ứng"

#. module: stock
#: model:ir.actions.server,name:stock.ir_cron_scheduler_action_ir_actions_server
#: model:ir.cron,cron_name:stock.ir_cron_scheduler_action
#: model:ir.cron,name:stock.ir_cron_scheduler_action
msgid "Procurement: run scheduler"
msgstr "Nhu cầu cung ứng: chạy tính toán"

#. module: stock
#: model:ir.model.fields,field_description:stock.field_stock_move_line__produce_line_ids
msgid "Produce Line"
msgstr "Chi tiết Sản xuất"

#. module: stock
#: code:addons/stock/models/product.py:0
#, python-format
msgid "Produced Qty"
msgstr "SL đã Sản xuất"

#. module: stock
#: model:ir.model,name:stock.model_product_product
#: model:ir.model.fields,field_description:stock.field_product_replenish__product_id
#: model:ir.model.fields,field_description:stock.field_report_stock_quantity__product_id
#: model:ir.model.fields,field_description:stock.field_stock_assign_serial__product_id
#: model:ir.model.fields,field_description:stock.field_stock_change_product_qty__product_id
#: model:ir.model.fields,field_description:stock.field_stock_inventory_line__product_id
#: model:ir.model.fields,field_description:stock.field_stock_move__product_id
#: model:ir.model.fields,field_description:stock.field_stock_move_line__product_id
#: model:ir.model.fields,field_description:stock.field_stock_picking__product_id
#: model:ir.model.fields,field_description:stock.field_stock_production_lot__product_id
#: model:ir.model.fields,field_description:stock.field_stock_putaway_rule__product_id
#: model:ir.model.fields,field_description:stock.field_stock_quant__product_id
#: model:ir.model.fields,field_description:stock.field_stock_return_picking_line__product_id
#: model:ir.model.fields,field_description:stock.field_stock_rules_report__product_id
#: model:ir.model.fields,field_description:stock.field_stock_scrap__product_id
#: model:ir.model.fields,field_description:stock.field_stock_track_line__product_id
#: model:ir.model.fields,field_description:stock.field_stock_warehouse_orderpoint__product_id
#: model:ir.model.fields,field_description:stock.field_stock_warn_insufficient_qty__product_id
#: model:ir.model.fields,field_description:stock.field_stock_warn_insufficient_qty_scrap__product_id
#: model_terms:ir.ui.view,arch_db:stock.quant_search_view
#: model_terms:ir.ui.view,arch_db:stock.report_package_barcode
#: model_terms:ir.ui.view,arch_db:stock.report_stock_body_print
#: model_terms:ir.ui.view,arch_db:stock.report_stock_inventory
#: model_terms:ir.ui.view,arch_db:stock.search_product_lot_filter
#: model_terms:ir.ui.view,arch_db:stock.stock_inventory_line_search
#: model_terms:ir.ui.view,arch_db:stock.stock_move_line_view_search
#: model_terms:ir.ui.view,arch_db:stock.stock_scrap_search_view
#: model_terms:ir.ui.view,arch_db:stock.view_inventory_filter
#: model_terms:ir.ui.view,arch_db:stock.view_move_search
#: model_terms:ir.ui.view,arch_db:stock.warehouse_orderpoint_search
msgid "Product"
msgstr "Sản phẩm"

#. module: stock
#: model:ir.actions.report,name:stock.label_barcode_product_product
#: model:ir.actions.report,name:stock.label_barcode_product_template
msgid "Product Barcode (ZPL)"
msgstr ""

#. module: stock
#: code:addons/stock/models/stock_location.py:0
#: model:ir.model.fields,field_description:stock.field_stock_location_route__categ_ids
#: model:ir.ui.menu,name:stock.menu_product_category_config_stock
#: model_terms:ir.ui.view,arch_db:stock.stock_location_route_form_view
#, python-format
msgid "Product Categories"
msgstr "Nhóm Sản phẩm"

#. module: stock
#: model:ir.model,name:stock.model_product_category
#: model:ir.model.fields,field_description:stock.field_stock_inventory_line__categ_id
#: model:ir.model.fields,field_description:stock.field_stock_putaway_rule__category_id
#: model_terms:ir.ui.view,arch_db:stock.stock_inventory_line_search
msgid "Product Category"
msgstr "Nhóm Sản phẩm"

#. module: stock
#: model:ir.actions.report,name:stock.label_product_product
#: model:ir.actions.report,name:stock.label_product_template
msgid "Product Label (ZPL)"
msgstr ""

#. module: stock
#: model_terms:ir.ui.view,arch_db:stock.search_product_lot_filter
msgid "Product Lots Filter"
msgstr "Bộ lọc lô sản phẩm"

#. module: stock
#: code:addons/stock/models/stock_inventory.py:0
#: model:ir.actions.act_window,name:stock.stock_move_line_action
#: model:ir.ui.menu,name:stock.stock_move_line_menu
#: model_terms:ir.ui.view,arch_db:stock.view_inventory_form
#: model_terms:ir.ui.view,arch_db:stock.view_stock_quant_form
#, python-format
msgid "Product Moves"
msgstr "Truy vết"

#. module: stock
#: model:ir.model,name:stock.model_stock_move_line
msgid "Product Moves (Stock Move Line)"
msgstr "Chuyển sản phẩm (Chi tiết phiếu kho)"

#. module: stock
#: model:ir.actions.report,name:stock.label_product_packaging
msgid "Product Packaging (ZPL)"
msgstr ""

#. module: stock
#: model:ir.ui.menu,name:stock.menu_product_packagings
#: model_terms:ir.ui.view,arch_db:stock.res_config_settings_view_form
msgid "Product Packagings"
msgstr "Đóng gói Sản phẩm"

#. module: stock
#: code:addons/stock/models/stock_quant.py:0
#, python-format
msgid "Product Quantity Updated"
msgstr ""

#. module: stock
#: model:ir.model,name:stock.model_product_replenish
msgid "Product Replenish"
msgstr "Tái Bổ sung Sản phẩm"

#. module: stock
#: model:ir.actions.report,name:stock.action_report_stock_rule
#: model_terms:ir.ui.view,arch_db:stock.view_stock_rules_report
msgid "Product Routes Report"
msgstr "Báo cáo Tuyến Sản phẩm"

#. module: stock
#: model:ir.model,name:stock.model_product_template
#: model:ir.model.fields,field_description:stock.field_product_replenish__product_tmpl_id
#: model:ir.model.fields,field_description:stock.field_report_stock_quantity__product_tmpl_id
#: model:ir.model.fields,field_description:stock.field_stock_move__product_tmpl_id
#: model:ir.model.fields,field_description:stock.field_stock_quant__product_tmpl_id
#: model:ir.model.fields,field_description:stock.field_stock_rules_report__product_tmpl_id
msgid "Product Template"
msgstr "Mẫu sản phẩm"

#. module: stock
#: model:ir.model.fields,field_description:stock.field_product_product__type
#: model:ir.model.fields,field_description:stock.field_product_template__type
#: model:ir.model.fields,field_description:stock.field_stock_move__product_type
msgid "Product Type"
msgstr "Kiểu Sản phẩm"

#. module: stock
#: model:ir.model,name:stock.model_uom_uom
#: model:ir.model.fields,field_description:stock.field_stock_inventory_line__product_uom_id
msgid "Product Unit of Measure"
msgstr "Đơn vị Đo lường của sản phẩm"

#. module: stock
#: model:ir.actions.act_window,name:stock.stock_product_normal_action
#: model:ir.ui.menu,name:stock.product_product_menu
msgid "Product Variants"
msgstr "Biến thể sản phẩm"

#. module: stock
#: model_terms:ir.ui.view,arch_db:stock.view_production_lot_form
msgid ""
"Product this lot/serial number contains. You cannot change it anymore if it "
"has already been moved."
msgstr ""
"Sản phẩm lô hàng/số sơ-ri này chứa. Bạn không thể thay đổi nó nữa nếu nó đã "
"được di chuyển."

#. module: stock
#: model:ir.model.fields,field_description:stock.field_stock_warehouse_orderpoint__product_uom_name
msgid "Product unit of measure label"
msgstr ""

#. module: stock
#: model:ir.model.fields,field_description:stock.field_stock_move__has_tracking
msgid "Product with Tracking"
msgstr "Sản phẩm có Truy vết"

#. module: stock
#: model:ir.model.fields.selection,name:stock.selection__stock_location__usage__production
msgid "Production"
msgstr "Sản xuất"

#. module: stock
#: model:ir.model.fields,field_description:stock.field_product_product__property_stock_production
#: model:ir.model.fields,field_description:stock.field_product_template__property_stock_production
msgid "Production Location"
msgstr "Địa điểm sản xuất"

#. module: stock
#: code:addons/stock/models/stock_location.py:0
#: code:addons/stock/wizard/stock_quantity_history.py:0
#: model:ir.actions.act_window,name:stock.act_product_location_open
#: model:ir.actions.act_window,name:stock.product_template_action_product
#: model:ir.model.fields,field_description:stock.field_stock_inventory__product_ids
#: model:ir.model.fields,field_description:stock.field_stock_location_route__product_ids
#: model:ir.ui.menu,name:stock.menu_product_in_config_stock
#: model:ir.ui.menu,name:stock.menu_product_variant_config_stock
#: model_terms:ir.ui.view,arch_db:stock.res_config_settings_view_form
#: model_terms:ir.ui.view,arch_db:stock.stock_location_route_form_view
#: model_terms:ir.ui.view,arch_db:stock.view_location_form
#, python-format
msgid "Products"
msgstr "Sản phẩm"

#. module: stock
#: model:ir.model.fields,help:stock.field_stock_picking__priority
msgid ""
"Products will be reserved first for the transfers with the highest "
"priorities."
msgstr ""

#. module: stock
#: code:addons/stock/models/product.py:0
#, python-format
msgid "Products: "
msgstr "Sản phẩm: "

#. module: stock
#: model:ir.model.fields.selection,name:stock.selection__stock_rule__group_propagation_option__propagate
msgid "Propagate"
msgstr "Loan báo"

#. module: stock
#: model:ir.model.fields,field_description:stock.field_stock_move__propagate_date
#: model:ir.model.fields,field_description:stock.field_stock_rule__propagate_date
msgid "Propagate Rescheduling"
msgstr ""

#. module: stock
#: model:ir.model.fields,field_description:stock.field_stock_move__propagate_cancel
msgid "Propagate cancel and split"
msgstr "Huỷ và Tách Loan báo"

#. module: stock
#: model_terms:ir.ui.view,arch_db:stock.view_stock_rule_form
msgid "Propagation"
msgstr "Thông báo"

#. module: stock
#: model:ir.model.fields,field_description:stock.field_stock_rule__group_propagation_option
msgid "Propagation of Procurement Group"
msgstr "Loan báo về Nhóm cung ứng"

#. module: stock
#: model:ir.model.fields.selection,name:stock.selection__stock_rule__action__pull_push
msgid "Pull & Push"
msgstr "Kéo & Đẩy"

#. module: stock
#: model:ir.model.fields.selection,name:stock.selection__stock_rule__action__pull
msgid "Pull From"
msgstr "Kéo từ"

#. module: stock
#: model_terms:ir.ui.view,arch_db:stock.report_stock_rule
msgid "Pull Rule"
msgstr "Quy tắc Kéo"

#. module: stock
#: model_terms:ir.ui.view,arch_db:stock.report_stock_rule
msgid "Push Rule"
msgstr "Quy tắc Đẩy"

#. module: stock
#: model:ir.model.fields.selection,name:stock.selection__stock_rule__action__push
msgid "Push To"
msgstr "Đẩy đến"

#. module: stock
#: model_terms:ir.ui.view,arch_db:stock.view_picking_form
msgid "Put in Pack"
msgstr "Đóng vào Gói"

#. module: stock
#: model_terms:ir.ui.view,arch_db:stock.res_config_settings_view_form
msgid "Put your products in packs (e.g. parcels, boxes) and track them"
msgstr "Đưa các sản phẩm vào các gói (vd: kiện, hộp) và theo vết chúng"

#. module: stock
#: model:ir.model,name:stock.model_stock_putaway_rule
msgid "Putaway Rule"
msgstr ""

#. module: stock
#: code:addons/stock/models/product.py:0
#: model:ir.actions.act_window,name:stock.category_open_putaway
#: model:ir.actions.act_window,name:stock.location_open_putaway
#: model:ir.model.fields,field_description:stock.field_product_category__putaway_rule_ids
#: model:ir.model.fields,field_description:stock.field_product_product__putaway_rule_ids
#: model:ir.model.fields,field_description:stock.field_stock_location__putaway_rule_ids
#: model:ir.ui.menu,name:stock.menu_putaway
#: model_terms:ir.ui.view,arch_db:stock.product_category_form_view_inherit
#: model_terms:ir.ui.view,arch_db:stock.product_form_view_procurement_button
#: model_terms:ir.ui.view,arch_db:stock.product_product_view_form_easy_inherit_stock
#: model_terms:ir.ui.view,arch_db:stock.product_template_form_view_procurement_button
#: model_terms:ir.ui.view,arch_db:stock.res_config_settings_view_form
#: model_terms:ir.ui.view,arch_db:stock.stock_putaway_list
#: model_terms:ir.ui.view,arch_db:stock.view_location_form
#: model_terms:ir.ui.view,arch_db:stock.view_putaway_search
#, python-format
msgid "Putaway Rules"
msgstr ""

#. module: stock
#: model_terms:ir.ui.view,arch_db:stock.report_stock_rule
msgid "Putaway:"
msgstr "Sắp xếp:"

#. module: stock
#: model:ir.actions.act_window,name:stock.action_putaway_tree
msgid "Putaways Rules"
msgstr ""

#. module: stock
#: model:ir.model.fields,field_description:stock.field_stock_warehouse_orderpoint__qty_multiple
msgid "Qty Multiple"
msgstr "Bội số Số lượng"

#. module: stock
#: model:ir.model.constraint,message:stock.constraint_stock_warehouse_orderpoint_qty_multiple_check
msgid "Qty Multiple must be greater than or equal to zero."
msgstr "Bội số Số lượng phải lớn hoặc hoặc bằng 0"

#. module: stock
#: code:addons/stock/models/stock_warehouse.py:0
#, python-format
msgid "Quality Control"
msgstr "Kiểm soát Chất lượng"

#. module: stock
#: model:ir.model.fields,field_description:stock.field_stock_warehouse__wh_qc_stock_loc_id
msgid "Quality Control Location"
msgstr "Địa điểm Kiểm soát Chất lượng"

#. module: stock
#: model:ir.model.fields,field_description:stock.field_stock_location__quant_ids
#: model:ir.model.fields,field_description:stock.field_stock_warn_insufficient_qty__quant_ids
#: model:ir.model.fields,field_description:stock.field_stock_warn_insufficient_qty_scrap__quant_ids
msgid "Quant"
msgstr "Một số"

#. module: stock
#: code:addons/stock/models/stock_quant.py:0
#, python-format
msgid "Quant's creation is restricted, you can't do this operation."
msgstr ""

#. module: stock
#: code:addons/stock/models/stock_quant.py:0
#, python-format
msgid "Quant's edition is restricted, you can't do this operation."
msgstr ""

#. module: stock
#: model:ir.model.fields,field_description:stock.field_product_replenish__quantity
#: model:ir.model.fields,field_description:stock.field_report_stock_quantity__product_qty
#: model:ir.model.fields,field_description:stock.field_stock_production_lot__product_qty
#: model:ir.model.fields,field_description:stock.field_stock_quant__quantity
#: model:ir.model.fields,field_description:stock.field_stock_return_picking_line__quantity
#: model:ir.model.fields,field_description:stock.field_stock_scrap__scrap_qty
#: model_terms:ir.ui.view,arch_db:stock.report_package_barcode
#: model_terms:ir.ui.view,arch_db:stock.report_stock_body_print
#: model_terms:ir.ui.view,arch_db:stock.report_stock_inventory
msgid "Quantity"
msgstr "Số lượng"

#. module: stock
#: model_terms:ir.ui.view,arch_db:stock.message_body
msgid "Quantity :"
msgstr "Số lượng: "

#. module: stock
#: model:ir.model.fields,field_description:stock.field_stock_move__quantity_done
#: model_terms:ir.ui.view,arch_db:stock.view_move_kandan
#: model_terms:ir.ui.view,arch_db:stock.view_move_line_form
#: model_terms:ir.ui.view,arch_db:stock.view_move_line_tree
#: model_terms:ir.ui.view,arch_db:stock.view_stock_move_line_kanban
msgid "Quantity Done"
msgstr "Số lượng Hoàn thành"

#. module: stock
#: model_terms:ir.ui.view,arch_db:stock.view_warehouse_orderpoint_form
msgid "Quantity Multiple"
msgstr "Bội số làm tròn"

#. module: stock
#: model:ir.model.fields,field_description:stock.field_product_product__qty_available
#: model:ir.model.fields,field_description:stock.field_product_template__qty_available
#: model_terms:ir.ui.view,arch_db:stock.view_stock_quant_form
msgid "Quantity On Hand"
msgstr "Số lượng thực tế"

#. module: stock
#: model:ir.model.fields,field_description:stock.field_stock_move__reserved_availability
#: model_terms:ir.ui.view,arch_db:stock.view_move_line_form
#: model_terms:ir.ui.view,arch_db:stock.view_stock_quant_form
msgid "Quantity Reserved"
msgstr "Số lượng được giữ phần"

#. module: stock
#: code:addons/stock/wizard/stock_change_product_qty.py:0
#, python-format
msgid "Quantity cannot be negative."
msgstr "Số lượng không thể nhỏ hơn 0."

#. module: stock
#: code:addons/stock/models/stock_move.py:0
#, python-format
msgid "Quantity decreased!"
msgstr "Số lượng giảm!"

#. module: stock
#: model:ir.model.fields,help:stock.field_stock_move__availability
msgid "Quantity in stock that can still be reserved for this move"
msgstr "Số lượng tồn kho mà vẫn có thể được giữ phần dịch chuyển này"

#. module: stock
#: model:ir.model.fields,help:stock.field_stock_move__product_qty
msgid "Quantity in the default UoM of the product"
msgstr "Số lượng theo đơn vị đo lường mặc định cửa sản phẩm"

#. module: stock
#: model:ir.model.fields,help:stock.field_product_product__incoming_qty
msgid ""
"Quantity of planned incoming products.\n"
"In a context with a single Stock Location, this includes goods arriving to this Location, or any of its children.\n"
"In a context with a single Warehouse, this includes goods arriving to the Stock Location of this Warehouse, or any of its children.\n"
"Otherwise, this includes goods arriving to any Stock Location with 'internal' type."
msgstr ""
"Số lượng sản phẩm nhập kho theo kế hoạch. \\ NTrong bối cảnh có một địa điểm"
" kho duy nhất, điều này bao gồm hàng hóa vào địa điểm này hoặc bất kỳ kho "
"con nào của nó. \\ NTrong bối cảnh có một kho duy nhất, điều này bao gồm "
"hàng hóa vào địa điểm kho của kho này hoặc bất kỳ kho con nào của nó. \\ "
"NMặt khác, điều này bao gồm hàng hóa vào bất kỳ địa điểm kho nào với loại "
"'nội bộ'."

#. module: stock
#: model:ir.model.fields,help:stock.field_product_product__outgoing_qty
msgid ""
"Quantity of planned outgoing products.\n"
"In a context with a single Stock Location, this includes goods leaving this Location, or any of its children.\n"
"In a context with a single Warehouse, this includes goods leaving the Stock Location of this Warehouse, or any of its children.\n"
"Otherwise, this includes goods leaving any Stock Location with 'internal' type."
msgstr ""
"Số lượng sản phẩm xuất kho theo kế hoạch. \\ NTrong bối cảnh có một địa điểm"
" kho duy nhất, điều này bao gồm hàng hóa rời khỏi địa điểm này hoặc bất kỳ "
"kho con nào của nó. \\ NTrong bối cảnh có một kho duy nhất, điều này bao gồm"
" hàng hóa rời khỏi địa điểm kho của kho này hoặc bất kỳ kho con nào của nó. "
"\\ NMặt khác, điều này bao gồm hàng hóa ra khỏi bất kỳ địa điểm kho nào với "
"loại 'nội bộ'."

#. module: stock
#: model:ir.model.fields,help:stock.field_stock_quant__quantity
msgid ""
"Quantity of products in this quant, in the default unit of measure of the "
"product"
msgstr ""
"Số lượng sản phẩm trong quant này, theo đơn vị đo lường mặc định của sản "
"phẩm"

#. module: stock
#: model:ir.model.fields,help:stock.field_stock_quant__reserved_quantity
msgid ""
"Quantity of reserved products in this quant, in the default unit of measure "
"of the product"
msgstr ""
"Số lượng sản phẩm được giữ phần trong quant này, theo đơn vị đo lường mặc "
"định của sản phẩm"

#. module: stock
#: model:ir.model.fields,field_description:stock.field_stock_inventory_line__outdated
msgid "Quantity outdated"
msgstr ""

#. module: stock
#: model:ir.model.fields,help:stock.field_stock_move__reserved_availability
msgid "Quantity that has already been reserved for this move"
msgstr "Số lượng mà đã được giữ phần trước cho dịch chuyển này"

#. module: stock
#: model:ir.model,name:stock.model_stock_quant
#: model:ir.model.fields,field_description:stock.field_stock_production_lot__quant_ids
#: model_terms:ir.ui.view,arch_db:stock.quant_search_view
msgid "Quants"
msgstr "Số lượng"

#. module: stock
#: code:addons/stock/models/stock_quant.py:0
#, python-format
msgid "Quants cannot be created for consumables or services."
msgstr "Không thể được tạo quant cho hàng tiêu dùng hoặc dịch vụ."

#. module: stock
#: model:ir.model.fields,field_description:stock.field_stock_picking_type__rate_picking_backorders
msgid "Rate Picking Backorders"
msgstr "Tỷ lệ Lô hàng Dở dang"

#. module: stock
#: model:ir.model.fields,field_description:stock.field_stock_picking_type__rate_picking_late
msgid "Rate Picking Late"
msgstr "Tỷ lệ Lô hàng Chậm"

#. module: stock
#: model:ir.model.fields.selection,name:stock.selection__stock_picking__state__assigned
#: model_terms:ir.ui.view,arch_db:stock.stock_picking_type_kanban
#: model_terms:ir.ui.view,arch_db:stock.view_move_search
#: model_terms:ir.ui.view,arch_db:stock.view_picking_internal_search
msgid "Ready"
msgstr "Sẵn sàng"

#. module: stock
#: model:ir.model.fields,field_description:stock.field_stock_move__product_qty
msgid "Real Quantity"
msgstr "Số lượng thực"

#. module: stock
#: model:ir.model.fields,field_description:stock.field_stock_move_line__product_qty
msgid "Real Reserved Quantity"
msgstr "Số lượng giữ phần thực tế"

#. module: stock
#: model:ir.model.fields.selection,name:stock.selection__stock_picking_type__code__incoming
msgid "Receipt"
msgstr "Phiếu thu"

#. module: stock
#: model:ir.model.fields,field_description:stock.field_stock_warehouse__reception_route_id
msgid "Receipt Route"
msgstr "Tuyến Nhận"

#. module: stock
#: code:addons/stock/models/stock_warehouse.py:0
#: model:stock.picking.type,name:stock.picking_type_in
#, python-format
msgid "Receipts"
msgstr "Nhận hàng"

#. module: stock
#: model_terms:ir.ui.view,arch_db:stock.view_picking_form
msgid "Receive From"
msgstr ""

#. module: stock
#: model:ir.model.fields.selection,name:stock.selection__stock_warehouse__reception_steps__one_step
msgid "Receive goods directly (1 step)"
msgstr "Nhận hàng trực tiếp (1 bước)"

#. module: stock
#: model:ir.model.fields.selection,name:stock.selection__stock_warehouse__reception_steps__two_steps
msgid "Receive goods in input and then stock (2 steps)"
msgstr "Nhận hàng vào địa điểm đầu vào và lưu kho sau đó (2 bước)"

#. module: stock
#: model:ir.model.fields.selection,name:stock.selection__stock_warehouse__reception_steps__three_steps
msgid "Receive goods in input, then quality and then stock (3 steps)"
msgstr ""
"Nhận hàng vào địa điểm đầu vào, rồi đưa qua địa điểm chất lượng và lưu kho "
"sau đó (3 bước)"

#. module: stock
#: code:addons/stock/models/stock_warehouse.py:0
#, python-format
msgid "Receive in 1 step (stock)"
msgstr "Nhận trong 1 bước (dự trữ luôn)"

#. module: stock
#: code:addons/stock/models/stock_warehouse.py:0
#, python-format
msgid "Receive in 2 steps (input + stock)"
msgstr "Nhận trong 2 bước (đầu vào + dự trữ)"

#. module: stock
#: code:addons/stock/models/stock_warehouse.py:0
#, python-format
msgid "Receive in 3 steps (input + quality + stock)"
msgstr "Nhận trong 3 bước (đầu vào + chất lượng + dự trữ)"

#. module: stock
#: code:addons/stock/models/product.py:0
#, python-format
msgid "Received Qty"
msgstr "SL Đã nhận"

#. module: stock
#: model:ir.actions.server,name:stock.model_stock_inventory_line_action_recompute_quantity
msgid "Recompute On Hand Quantity"
msgstr ""

#. module: stock
#: model:ir.model.fields,field_description:stock.field_procurement_group__name
#: model:ir.model.fields,field_description:stock.field_stock_move__reference
#: model:ir.model.fields,field_description:stock.field_stock_move_line__reference
#: model:ir.model.fields,field_description:stock.field_stock_picking__name
#: model:ir.model.fields,field_description:stock.field_stock_scrap__name
#: model_terms:ir.ui.view,arch_db:stock.report_stock_body_print
#: model_terms:ir.ui.view,arch_db:stock.report_stock_inventory
#: model_terms:ir.ui.view,arch_db:stock.stock_move_line_view_search
#: model_terms:ir.ui.view,arch_db:stock.view_inventory_filter
#: model_terms:ir.ui.view,arch_db:stock.view_move_line_form
#: model_terms:ir.ui.view,arch_db:stock.view_move_line_tree
#: model_terms:ir.ui.view,arch_db:stock.view_move_search
#: model_terms:ir.ui.view,arch_db:stock.view_move_tree_receipt_picking
#: model_terms:ir.ui.view,arch_db:stock.view_move_tree_receipt_picking_board
msgid "Reference"
msgstr "Tham chiếu"

#. module: stock
#: model:ir.model.fields,field_description:stock.field_stock_picking_type__sequence_id
msgid "Reference Sequence"
msgstr "Trình tự tham chiếu"

#. module: stock
#: model:ir.model.constraint,message:stock.constraint_stock_picking_name_uniq
msgid "Reference must be unique per company!"
msgstr "Tham chiếu phải là duy nhất trên từng công ty!"

#. module: stock
#: model:ir.model.fields,help:stock.field_stock_picking__origin
msgid "Reference of the document"
msgstr "Tham chiếu của tài liệu"

#. module: stock
#: model_terms:ir.ui.view,arch_db:stock.stock_inventory_line_tree2
msgid "Refresh quantity"
msgstr ""

#. module: stock
#: model_terms:ir.actions.act_window,help:stock.action_receipt_picking_move
msgid "Register a product receipt"
msgstr "Ghi nhận một phiếu hàng"

#. module: stock
#: model_terms:ir.ui.view,arch_db:stock.view_move_kandan
#: model_terms:ir.ui.view,arch_db:stock.view_picking_form
msgid "Register lots, packs, location"
msgstr "Đăng ký lô hàng, gói hàng, địa điểm"

#. module: stock
#: model_terms:ir.ui.view,arch_db:stock.view_picking_internal_search
msgid "Remaining parts of picking partially processed"
msgstr "Phần còn lại của lô hàng được xử lý nhiều lần"

#. module: stock
#: model_terms:ir.ui.view,arch_db:stock.view_removal
msgid "Removal"
msgstr "Gỡ bỏ"

#. module: stock
#: model:ir.model,name:stock.model_product_removal
#: model:ir.model.fields,field_description:stock.field_stock_location__removal_strategy_id
msgid "Removal Strategy"
msgstr "Chiến lược Gỡ bỏ/Xuất kho"

#. module: stock
#: code:addons/stock/models/stock_quant.py:0
#, python-format
msgid "Removal strategy %s not implemented."
msgstr "Cách thức loại bỏ %s chưa được triển khai."

#. module: stock
#: model:ir.model.fields,field_description:stock.field_product_product__reordering_max_qty
#: model:ir.model.fields,field_description:stock.field_product_template__reordering_max_qty
msgid "Reordering Max Qty"
msgstr "Số lượng tái cung ứng tối đa"

#. module: stock
#: model:ir.model.fields,field_description:stock.field_product_product__reordering_min_qty
#: model:ir.model.fields,field_description:stock.field_product_template__reordering_min_qty
msgid "Reordering Min Qty"
msgstr "Số lượng tái cung ứng tối thiểu"

#. module: stock
#: model_terms:ir.ui.view,arch_db:stock.warehouse_orderpoint_search
msgid "Reordering Rule"
msgstr ""

#. module: stock
#: model:ir.actions.act_window,name:stock.action_orderpoint_form
#: model:ir.actions.act_window,name:stock.product_open_orderpoint
#: model:ir.model.fields,field_description:stock.field_product_product__nbr_reordering_rules
#: model:ir.model.fields,field_description:stock.field_product_template__nbr_reordering_rules
#: model:ir.ui.menu,name:stock.menu_reordering_rules_config
#: model_terms:ir.ui.view,arch_db:stock.view_warehouse_orderpoint_form
#: model_terms:ir.ui.view,arch_db:stock.view_warehouse_orderpoint_tree
msgid "Reordering Rules"
msgstr "Quy tắc tái cung ứng"

#. module: stock
#: model_terms:ir.ui.view,arch_db:stock.warehouse_orderpoint_search
msgid "Reordering Rules Search"
msgstr "Tìm kiếm Quy tắc tái cung ứng"

#. module: stock
#: model:ir.actions.act_window,name:stock.action_product_replenish
#: model_terms:ir.ui.view,arch_db:stock.product_form_view_procurement_button
#: model_terms:ir.ui.view,arch_db:stock.product_product_view_form_easy_inherit_stock
#: model_terms:ir.ui.view,arch_db:stock.product_template_form_view_procurement_button
msgid "Replenish"
msgstr "Tái cung ứng"

#. module: stock
#: model:stock.location.route,name:stock.route_warehouse0_mto
msgid "Replenish on Order (MTO)"
msgstr ""

#. module: stock
#: model_terms:ir.ui.view,arch_db:stock.view_product_replenish
msgid "Replenish wizard"
msgstr "Đồ thuật Tái cung ứng"

#. module: stock
#: model_terms:ir.ui.view,arch_db:stock.stock_report_view_search
msgid "Report Quantity"
msgstr ""

#. module: stock
#: model:ir.ui.menu,name:stock.menu_warehouse_report
msgid "Reporting"
msgstr "Báo cáo"

#. module: stock
#: model:ir.model.fields,field_description:stock.field_stock_move__propagate_date_minimum_delta
#: model:ir.model.fields,field_description:stock.field_stock_rule__propagate_date_minimum_delta
msgid "Reschedule if Higher Than"
msgstr ""

#. module: stock
#: model:ir.model.fields,field_description:stock.field_res_config_settings__module_procurement_jit
msgid "Reservation"
msgstr "Giữ phần"

#. module: stock
#: model_terms:ir.ui.view,arch_db:stock.quant_search_view
msgid "Reservations"
msgstr "Giữ phần"

#. module: stock
#: model:ir.model.fields,field_description:stock.field_stock_move_line__product_uom_qty
#: model:ir.model.fields.selection,name:stock.selection__stock_package_level__state__assigned
#: model_terms:ir.ui.view,arch_db:stock.view_picking_form
#: model_terms:ir.ui.view,arch_db:stock.view_picking_move_tree
#: model_terms:ir.ui.view,arch_db:stock.view_stock_quant_tree
msgid "Reserved"
msgstr "Giữ phần"

#. module: stock
#: model:ir.model.fields,field_description:stock.field_stock_quant__reserved_quantity
msgid "Reserved Quantity"
msgstr "Số lượng đã giữ phần"

#. module: stock
#: model:ir.model.fields,help:stock.field_res_config_settings__module_procurement_jit
msgid ""
"Reserving products manually in delivery orders or by running the scheduler "
"is advised to better manage priorities in case of long customer lead times "
"or/and frequent stock-outs."
msgstr ""
"Giữ sản phẩm theo cách thủ công trong các đơn giao hàng hoặc bằng cách chạy "
"bộ lập lịch được đề xuất để quản lý tốt hơn các ưu tiên trong trường hợp "
"thời gian khách hàng dài hoặc/ và thường xuyên hết hàng. "

#. module: stock
#: model:ir.model.fields,field_description:stock.field_product_product__responsible_id
#: model:ir.model.fields,field_description:stock.field_product_template__responsible_id
#: model:ir.model.fields,field_description:stock.field_stock_picking__user_id
#: model:ir.model.fields,field_description:stock.field_stock_picking_responsible__user_id
msgid "Responsible"
msgstr "Người phụ trách"

#. module: stock
#: model:ir.model.fields,field_description:stock.field_stock_picking__activity_user_id
#: model:ir.model.fields,field_description:stock.field_stock_production_lot__activity_user_id
msgid "Responsible User"
msgstr "Người chịu trách nhiệm"

#. module: stock
#: model_terms:ir.ui.view,arch_db:stock.view_warehouse
msgid "Resupply"
msgstr "Tái cung ứng"

#. module: stock
#: model:ir.model.fields,field_description:stock.field_stock_warehouse__resupply_wh_ids
msgid "Resupply From"
msgstr "Tái cung ứng từ"

#. module: stock
#: model:ir.model.fields,field_description:stock.field_stock_warehouse__resupply_route_ids
msgid "Resupply Routes"
msgstr "Tuyến Tái cung cấp"

#. module: stock
#: model_terms:ir.ui.view,arch_db:stock.view_picking_form
#: model_terms:ir.ui.view,arch_db:stock.view_stock_return_picking_form
msgid "Return"
msgstr "Trả hàng"

#. module: stock
#: model:ir.model.fields,field_description:stock.field_stock_return_picking__location_id
msgid "Return Location"
msgstr "Địa điểm Hàng trả lại"

#. module: stock
#: model:ir.model,name:stock.model_stock_return_picking
msgid "Return Picking"
msgstr "Trả hàng"

#. module: stock
#: model:ir.model,name:stock.model_stock_return_picking_line
msgid "Return Picking Line"
msgstr "Chi tiết hàng trả"

#. module: stock
#: code:addons/stock/wizard/stock_picking_return.py:0
#, python-format
msgid "Return of %s"
msgstr "Trả hàng của %s"

#. module: stock
#: code:addons/stock/wizard/stock_picking_return.py:0
#, python-format
msgid "Returned Picking"
msgstr "Giao nhận được trả"

#. module: stock
#: model:ir.actions.act_window,name:stock.act_stock_return_picking
msgid "Reverse Transfer"
msgstr "Trả lại hàng"

#. module: stock
#: model:ir.model.fields,field_description:stock.field_stock_location_route__name
#: model:ir.model.fields,field_description:stock.field_stock_rule__route_id
#: model_terms:ir.ui.view,arch_db:stock.stock_location_route_form_view
#: model_terms:ir.ui.view,arch_db:stock.stock_location_route_view_search
#: model_terms:ir.ui.view,arch_db:stock.view_stock_rule_filter
msgid "Route"
msgstr "Tuyến Cung ứng"

#. module: stock
#: model:ir.model.fields,field_description:stock.field_stock_rule__route_sequence
msgid "Route Sequence"
msgstr "Trình tự tuyến đường"

#. module: stock
#: model:ir.actions.act_window,name:stock.action_routes_form
#: model:ir.model.fields,field_description:stock.field_product_category__route_ids
#: model:ir.model.fields,field_description:stock.field_product_product__route_ids
#: model:ir.model.fields,field_description:stock.field_product_template__route_ids
#: model:ir.model.fields,field_description:stock.field_stock_warehouse__route_ids
#: model:ir.ui.menu,name:stock.menu_routes_config
#: model_terms:ir.ui.view,arch_db:stock.product_form_view_procurement_button
#: model_terms:ir.ui.view,arch_db:stock.product_template_form_view_procurement_button
#: model_terms:ir.ui.view,arch_db:stock.stock_location_route_tree
#: model_terms:ir.ui.view,arch_db:stock.view_warehouse
msgid "Routes"
msgstr "Tuyến Cung ứng"

#. module: stock
#: model:ir.model.fields,help:stock.field_stock_warehouse__resupply_wh_ids
msgid ""
"Routes will be created automatically to resupply this warehouse from the "
"warehouses ticked"
msgstr ""
"Tuyền cung ứng sẽ được tạo tự động để tái cung ứng nhà kho này từ những nhà "
"kho được chọn"

#. module: stock
#: model:ir.model.fields,help:stock.field_stock_warehouse__resupply_route_ids
msgid ""
"Routes will be created for these resupply warehouses and you can select them"
" on products and product categories"
msgstr ""
"Tuyến Cung ứng sẽ được tạo cho các kho tái cung cấp này và bạn có thể chọn "
"nó trên sản phẩm và nhóm sản phẩm"

#. module: stock
#: model:ir.model.fields,field_description:stock.field_stock_rule__rule_message
msgid "Rule Message"
msgstr "Thông báo quy tắc"

#. module: stock
#: model:ir.actions.act_window,name:stock.action_rules_form
#: model:ir.model.fields,field_description:stock.field_stock_location_route__rule_ids
#: model:ir.ui.menu,name:stock.menu_action_rules_form
#: model_terms:ir.ui.view,arch_db:stock.stock_location_route_form_view
#: model_terms:ir.ui.view,arch_db:stock.view_stock_rule_form
#: model_terms:ir.ui.view,arch_db:stock.view_stock_rule_tree
msgid "Rules"
msgstr "Quy tắc"

#. module: stock
#: model_terms:ir.ui.view,arch_db:stock.view_putaway_search
msgid "Rules on Categories"
msgstr ""

#. module: stock
#: model_terms:ir.ui.view,arch_db:stock.view_putaway_search
msgid "Rules on Products"
msgstr ""

#. module: stock
#: model:ir.actions.act_window,name:stock.action_procurement_compute
#: model:ir.ui.menu,name:stock.menu_procurement_compute
#: model_terms:ir.ui.view,arch_db:stock.view_procurement_compute_wizard
msgid "Run Scheduler"
msgstr "Chạy Trình Điều độ"

#. module: stock
#: model:ir.model,name:stock.model_stock_scheduler_compute
msgid "Run Scheduler Manually"
msgstr "Chạy thủ công Trình Điều độ"

#. module: stock
#: model_terms:ir.ui.view,arch_db:stock.view_warehouse_orderpoint_form
msgid "Run the scheduler"
msgstr "Chạy trình điều độ"

#. module: stock
#: model:ir.model.fields,field_description:stock.field_res_config_settings__module_stock_sms
msgid "SMS Confirmation"
msgstr ""

#. module: stock
#: model:ir.model.fields,field_description:stock.field_stock_picking__message_has_sms_error
#: model:ir.model.fields,field_description:stock.field_stock_production_lot__message_has_sms_error
#: model:ir.model.fields,field_description:stock.field_stock_scrap__message_has_sms_error
msgid "SMS Delivery error"
msgstr ""

#. module: stock
#: model:ir.model.fields,field_description:stock.field_product_replenish__date_planned
#: model:ir.model.fields,field_description:stock.field_stock_picking__scheduled_date
#: model_terms:ir.ui.view,arch_db:stock.view_move_search
#: model_terms:ir.ui.view,arch_db:stock.view_picking_internal_search
msgid "Scheduled Date"
msgstr "Ngày theo kế hoạch"

#. module: stock
#: model:ir.model.fields,help:stock.field_stock_move__date_expected
msgid "Scheduled date for the processing of this move"
msgstr "Ngày ấn định cho việc xử lý dịch chuyển kho này"

#. module: stock
#: model_terms:ir.ui.view,arch_db:stock.view_move_search
msgid "Scheduled or processing date"
msgstr "Ngày xử lý hoặc theo trình điều độ"

#. module: stock
#: model:ir.model.fields,help:stock.field_stock_picking__scheduled_date
msgid ""
"Scheduled time for the first part of the shipment to be processed. Setting "
"manually a value here would set it as expected date for all the stock moves."
msgstr ""
"Thời gian dự kiến cho phần đầu tiên của lô hàng được xử lý. Thiết lập thủ "
"công một giá trị tại đây sẽ thiết lập nó như là ngày dự kiến cho tất cả dịch"
" chuyển kho."

#. module: stock
#: model_terms:ir.ui.view,arch_db:stock.view_stock_rule_form
msgid "Scheduling"
msgstr ""

#. module: stock
#: code:addons/stock/models/stock_picking.py:0
#: model:ir.model,name:stock.model_stock_scrap
#: model:ir.model.fields,field_description:stock.field_stock_move__scrap_ids
#: model:ir.model.fields,field_description:stock.field_stock_warn_insufficient_qty_scrap__scrap_id
#: model:ir.ui.menu,name:stock.menu_stock_scrap
#: model_terms:ir.ui.view,arch_db:stock.stock_scrap_form_view
#: model_terms:ir.ui.view,arch_db:stock.stock_scrap_form_view2
#: model_terms:ir.ui.view,arch_db:stock.view_picking_form
#, python-format
msgid "Scrap"
msgstr "Phế liệu"

#. module: stock
#: model:ir.model.fields,field_description:stock.field_stock_scrap__scrap_location_id
#: model_terms:ir.ui.view,arch_db:stock.stock_scrap_search_view
msgid "Scrap Location"
msgstr "Địa điểm phế liệu"

#. module: stock
#: model:ir.model.fields,field_description:stock.field_stock_scrap__move_id
msgid "Scrap Move"
msgstr "Dịch chuyển Phế liệu"

#. module: stock
#: model:ir.actions.act_window,name:stock.action_stock_scrap
msgid "Scrap Orders"
msgstr "Lệnh Phế liệu"

#. module: stock
#: model_terms:ir.actions.act_window,help:stock.action_stock_scrap
msgid "Scrap products"
msgstr "Phế liệu"

#. module: stock
#: model:ir.model.fields,field_description:stock.field_stock_move__scrapped
msgid "Scrapped"
msgstr "Phế liệu"

#. module: stock
#: model_terms:ir.actions.act_window,help:stock.action_stock_scrap
msgid ""
"Scrapping a product will remove it from your stock. The product will\n"
"                end up in a scrap location that can be used for reporting purpose."
msgstr ""
"Chuyển một sản phẩm sẽ loại bỏ nó ra khỏi lượng dự trữ của bạn. Sản phẩm sẽ kết thúc ở một \n"
"                 địa điểm tập kết phế liệu mà có thể được sử dụng cho mục đích báo cáo."

#. module: stock
#: model_terms:ir.ui.view,arch_db:stock.view_picking_form
msgid "Scraps"
msgstr "Phế liệu"

#. module: stock
#: model_terms:ir.ui.view,arch_db:stock.view_inventory_filter
msgid "Search Inventory"
msgstr "Tìm kiếm tồn kho"

#. module: stock
#: model_terms:ir.ui.view,arch_db:stock.stock_inventory_line_search
msgid "Search Inventory Lines"
msgstr "Tìm chi tiết kiểm kho"

#. module: stock
#: model_terms:ir.ui.view,arch_db:stock.view_stock_rule_filter
msgid "Search Procurement"
msgstr "Tìm kiếm Nhu cầu cung ứng"

#. module: stock
#: model_terms:ir.ui.view,arch_db:stock.stock_scrap_search_view
msgid "Search Scrap"
msgstr "Tìm kiếm Phế liệu"

#. module: stock
#: model:ir.model.fields,help:stock.field_stock_inventory_line__categ_id
msgid "Select category for the current product"
msgstr "Chọn nhóm cho sản phẩm hiện tại"

#. module: stock
#: model_terms:ir.ui.view,arch_db:stock.stock_location_route_form_view
msgid "Select the places where this route can be selected"
msgstr "Đánh dấu những nơi mà tuyến đường này có thể được chọn"

#. module: stock
#: model:ir.model.fields,help:stock.field_res_partner__picking_warn
#: model:ir.model.fields,help:stock.field_res_users__picking_warn
msgid ""
"Selecting the \"Warning\" option will notify user with the message, "
"Selecting \"Blocking Message\" will throw an exception with the message and "
"block the flow. The Message has to be written in the next field."
msgstr ""
"Chọn tùy chọn \"Cảnh báo\" sẽ hiển thị thông điệp cho người dùng, Chọn "
"\"Cảnh báo đóng\" sẽ thoát ra ngoài kèm cảnh báo và chặn luồng. Cảnh báo sẽ "
"được điền ở phần thông tin dưới đây."

#. module: stock
#: model_terms:ir.ui.view,arch_db:stock.res_config_settings_view_form
msgid "Sell and purchase products in different units of measure"
msgstr "Bán và mua sản phẩm theo các đơn vị đo lường khác nhau"

#. module: stock
#: model_terms:ir.ui.view,arch_db:stock.res_config_settings_view_form
msgid ""
"Send an automatic confirmation SMS Text Message when Delivery Orders are "
"done"
msgstr ""

#. module: stock
#: model_terms:ir.ui.view,arch_db:stock.res_config_settings_view_form
msgid "Send an automatic confirmation email when Delivery Orders are done"
msgstr ""

#. module: stock
#: model:ir.model.fields.selection,name:stock.selection__stock_warehouse__delivery_steps__pick_ship
msgid "Send goods in output and then deliver (2 steps)"
msgstr "Xuất kho và giao hàng (2 bước)"

#. module: stock
#: code:addons/stock/models/stock_picking.py:0
#: code:addons/stock/models/stock_picking.py:0
#: code:addons/stock/models/stock_picking.py:0
#: code:addons/stock/models/stock_picking.py:0
#: model:ir.model.fields,field_description:stock.field_stock_location_route__sequence
#: model:ir.model.fields,field_description:stock.field_stock_move__sequence
#: model:ir.model.fields,field_description:stock.field_stock_picking_type__sequence
#: model:ir.model.fields,field_description:stock.field_stock_rule__sequence
#: model:ir.model.fields,field_description:stock.field_stock_warehouse__sequence
#: model_terms:ir.ui.view,arch_db:stock.stock_location_route_form_view
#: model_terms:ir.ui.view,arch_db:stock.view_stock_rule_form
#, python-format
msgid "Sequence"
msgstr "Trình tự"

#. module: stock
#: code:addons/stock/models/stock_warehouse.py:0
#, python-format
msgid "Sequence in"
msgstr "Trình tự nhập"

#. module: stock
#: code:addons/stock/models/stock_warehouse.py:0
#, python-format
msgid "Sequence internal"
msgstr "Trình tự nội bộ"

#. module: stock
#: code:addons/stock/models/stock_warehouse.py:0
#, python-format
msgid "Sequence out"
msgstr "Trình tự xuất"

#. module: stock
#: code:addons/stock/models/stock_warehouse.py:0
#, python-format
msgid "Sequence packing"
msgstr "Trình tự đóng gói"

#. module: stock
#: code:addons/stock/models/stock_warehouse.py:0
#, python-format
msgid "Sequence picking"
msgstr "Trình tự giao nhận"

#. module: stock
#: model_terms:ir.ui.view,arch_db:stock.res_config_settings_view_form
msgid "Set Warehouse Routes"
msgstr "Thiết đặt định tuyết kho hàng"

#. module: stock
#: model:ir.model.fields,help:stock.field_product_category__removal_strategy_id
msgid ""
"Set a specific removal strategy that will be used regardless of the source "
"location for this product category"
msgstr ""
"Đặt chiến lược xuất cụ thể sẽ được sử dụng bất kể vị trí nguồn cho Nhóm sản "
"phẩm này"

#. module: stock
#: model:ir.actions.server,name:stock.model_stock_inventory_line_action_reset_product_qty
msgid "Set counted quantities to 0"
msgstr ""

#. module: stock
#: model_terms:ir.ui.view,arch_db:stock.res_config_settings_view_form
msgid "Set expiration dates on lots &amp; serial numbers"
msgstr "Thiết lập ngày hết hạn theo số lô &amp; số serial"

#. module: stock
#: model_terms:ir.ui.view,arch_db:stock.res_config_settings_view_form
msgid "Set owner on stored products"
msgstr "Thiết lập chủ cho các hàng hoá được lưu trữ"

#. module: stock
#: model_terms:ir.ui.view,arch_db:stock.res_config_settings_view_form
msgid "Set product attributes (e.g. color, size) to manage variants"
msgstr ""
"Thiết lập các thuộc tính (vd: màu sắc, kích thước) để quản lý các biến thể"

#. module: stock
#: model_terms:ir.ui.view,arch_db:stock.view_inventory_form
msgid "Set to Draft"
msgstr "Đặt về dự thảo"

#. module: stock
#: model:ir.model.fields,help:stock.field_stock_move__location_id
msgid ""
"Sets a location if you produce at a fixed location. This can be a partner "
"location if you subcontract the manufacturing operations."
msgstr ""
"Thiết lập một địa điểm nếu bạn sản xuất tại một địa điểm cố định. Nó có thể "
"là một địa điểm đối tác nếu bạn thuê thầu phụ cho các hoạt động sản xuất."

#. module: stock
#: model:ir.actions.act_window,name:stock.action_stock_config_settings
#: model:ir.ui.menu,name:stock.menu_stock_general_settings
#: model_terms:ir.ui.view,arch_db:stock.stock_picking_type_kanban
msgid "Settings"
msgstr "Thiết lập"

#. module: stock
#: model:ir.model.fields,field_description:stock.field_stock_location__posy
msgid "Shelves (Y)"
msgstr "Kệ/Ngăn/Giá (Y)"

#. module: stock
#: model_terms:ir.ui.view,arch_db:stock.view_warehouse
msgid "Shipments"
msgstr "Lô hàng"

#. module: stock
#: model_terms:ir.ui.view,arch_db:stock.res_config_settings_view_form
msgid "Shipping"
msgstr "Vận chuyển"

#. module: stock
#: model:ir.model.fields,field_description:stock.field_res_config_settings__module_delivery
msgid "Shipping Costs"
msgstr "Phí giao hàng"

#. module: stock
#: model:ir.model.fields,field_description:stock.field_stock_picking__move_type
msgid "Shipping Policy"
msgstr "Chính sách Giao hàng"

#. module: stock
#: model_terms:ir.ui.view,arch_db:stock.res_config_settings_view_form
msgid ""
"Shipping connectors allow to compute accurate shipping costs, print shipping"
" labels and request carrier picking at your warehouse to ship to the "
"customer. Apply shipping connector from delivery methods."
msgstr ""
"Kết nối vận chuyển cho phép tính toán chi phí vận chuyển chính xác, in tên "
"vận chuyển và yêu cầu nhà vận chuyển chọn tại kho của bạn để gửi cho khách "
"hàng. Áp dụng kết nối vận chuyển từ phương thức giao hàng. "

#. module: stock
#: model:ir.model.fields,field_description:stock.field_stock_warehouse__code
msgid "Short Name"
msgstr "Tên viêt tắt"

#. module: stock
#: model:ir.model.fields,help:stock.field_stock_warehouse__code
msgid "Short name used to identify your warehouse"
msgstr "Tên viết tắt được sử dụng để xác định kho hàng"

#. module: stock
#: model:ir.model.fields,field_description:stock.field_stock_picking__show_check_availability
msgid "Show Check Availability"
msgstr "Hiển thị Kiểm tra Khả dụng"

#. module: stock
#: model:ir.model.fields,field_description:stock.field_stock_move__show_operations
#: model:ir.model.fields,field_description:stock.field_stock_picking_type__show_operations
msgid "Show Detailed Operations"
msgstr "Hiện Hoạt động Chi tiết"

#. module: stock
#: model:ir.model.fields,field_description:stock.field_stock_package_level__show_lots_m2o
msgid "Show Lots M2O"
msgstr "Hiển thị lô M2O"

#. module: stock
#: model:ir.model.fields,field_description:stock.field_stock_package_level__show_lots_text
#: model:ir.model.fields,field_description:stock.field_stock_picking__show_lots_text
msgid "Show Lots Text"
msgstr "Hiển thị văn bản Lô hàng"

#. module: stock
#: model:ir.model.fields,field_description:stock.field_stock_picking__show_mark_as_todo
msgid "Show Mark As Todo"
msgstr "Hiện Đánh dấu là Cần làm"

#. module: stock
#: model:ir.model.fields,field_description:stock.field_stock_picking__show_operations
msgid "Show Operations"
msgstr "Hiển thị Hoạt động"

#. module: stock
#: model:ir.model.fields,field_description:stock.field_stock_warehouse__show_resupply
msgid "Show Resupply"
msgstr "Hiển thị tái cung ứng"

#. module: stock
#: model:ir.model.fields,field_description:stock.field_stock_picking__show_validate
msgid "Show Validate"
msgstr "Hiển thị Xác thực"

#. module: stock
#: model_terms:ir.ui.view,arch_db:stock.view_picking_internal_search
msgid "Show all records which has next action date is before today"
msgstr ""
"Hiển thị tất cả các bản ghi mà có ngày hành động tiếp theo trước ngày hôm "
"nay"

#. module: stock
#: model:ir.model.fields,help:stock.field_stock_rules_report__warehouse_ids
msgid "Show the routes that apply on selected warehouses."
msgstr "Hiển thị lộ trình được áp dụng cho kho đã chọn."

#. module: stock
#: model:ir.model.fields,help:stock.field_stock_move__string_availability_info
msgid "Show various information on stock availability for this move"
msgstr ""
"Hiển thị các thông tin khác nhau về tình trạng sẵn có của tồn kho cho động "
"thái này"

#. module: stock
#: model_terms:ir.ui.view,arch_db:stock.view_stock_track_confirmation
msgid ""
"Some products of the inventory adjustment are tracked. Are you sure you "
"don't want to specify a serial or lot number for them?"
msgstr ""
"Một vài sản phẩm điều chỉnh hàng tồn kho được theo dõi. Bạn có chắc chắn "
"không muốn chỉ định một số sê-ri hoặc số lô cho họ không?"

#. module: stock
#: model:ir.model.fields,field_description:stock.field_stock_move_line__origin
msgid "Source"
msgstr "Nguồn"

#. module: stock
#: model:ir.model.fields,field_description:stock.field_stock_move__origin
#: model:ir.model.fields,field_description:stock.field_stock_picking__origin
#: model:ir.model.fields,field_description:stock.field_stock_scrap__origin
#: model_terms:ir.ui.view,arch_db:stock.view_picking_internal_search
msgid "Source Document"
msgstr "Tài liệu Nguồn"

#. module: stock
#: code:addons/stock/models/stock_rule.py:0
#: model:ir.model.fields,field_description:stock.field_stock_move__location_id
#: model:ir.model.fields,field_description:stock.field_stock_picking__location_id
#: model:ir.model.fields,field_description:stock.field_stock_rule__location_src_id
#: model:ir.model.fields,field_description:stock.field_stock_scrap__location_id
#: model_terms:ir.ui.view,arch_db:stock.stock_move_line_view_search
#: model_terms:ir.ui.view,arch_db:stock.view_move_search
#, python-format
msgid "Source Location"
msgstr "Địa điểm Nguồn"

#. module: stock
#: model_terms:ir.ui.view,arch_db:stock.message_body
msgid "Source Location:"
msgstr "Địa điểm nguồn:"

#. module: stock
#: model:ir.model.fields,field_description:stock.field_stock_move_line__package_id
#: model_terms:ir.ui.view,arch_db:stock.view_move_line_form
msgid "Source Package"
msgstr "Gói Nguồn"

#. module: stock
#: model_terms:ir.ui.view,arch_db:stock.message_body
msgid "Source Package :"
msgstr "Gói nguồn:"

#. module: stock
#: model:ir.model.fields,help:stock.field_stock_inventory__product_ids
msgid "Specify Products to focus your inventory on particular Products."
msgstr ""

#. module: stock
#: model_terms:ir.ui.view,arch_db:stock.view_inventory_form
msgid "Start Inventory"
msgstr "Bắt đầu kiểm kê"

#. module: stock
#: model:ir.model.fields,field_description:stock.field_report_stock_quantity__state
#: model:ir.model.fields,field_description:stock.field_stock_package_level__state
#: model_terms:ir.ui.view,arch_db:stock.stock_report_view_search
msgid "State"
msgstr "Giai đoạn"

#. module: stock
#: model:ir.model.fields,field_description:stock.field_stock_inventory__state
#: model:ir.model.fields,field_description:stock.field_stock_inventory_line__state
#: model:ir.model.fields,field_description:stock.field_stock_move__state
#: model:ir.model.fields,field_description:stock.field_stock_move_line__state
#: model:ir.model.fields,field_description:stock.field_stock_picking__state
#: model:ir.model.fields,field_description:stock.field_stock_scrap__state
#: model_terms:ir.ui.view,arch_db:stock.stock_move_line_view_search
#: model_terms:ir.ui.view,arch_db:stock.view_inventory_filter
#: model_terms:ir.ui.view,arch_db:stock.view_move_search
#: model_terms:ir.ui.view,arch_db:stock.view_picking_internal_search
msgid "Status"
msgstr "Tình trạng"

#. module: stock
#: model:ir.model.fields,help:stock.field_stock_picking__activity_state
#: model:ir.model.fields,help:stock.field_stock_production_lot__activity_state
msgid ""
"Status based on activities\n"
"Overdue: Due date is already passed\n"
"Today: Activity date is today\n"
"Planned: Future activities."
msgstr ""
"Trạng thái dựa trên hoạt động\n"
"Quá hạn: Ngày đến hạn đã trôi qua\n"
"Hôm nay: Hôm nay là ngày phải thực hiện\n"
"Đã hoạch định: Các hoạt động trong tương lai."

#. module: stock
#: code:addons/stock/models/stock_warehouse.py:0
#, python-format
msgid "Stock"
msgstr "Dự trữ"

#. module: stock
#: model:ir.model,name:stock.model_stock_assign_serial
msgid "Stock Assign Serial Numbers"
msgstr ""

#. module: stock
#: model_terms:ir.ui.view,arch_db:stock.stock_inventory_line_tree
msgid "Stock Inventory Lines"
msgstr "Chi tiết Kiểm kê"

#. module: stock
#: model_terms:ir.ui.view,arch_db:stock.view_location_form
#: model_terms:ir.ui.view,arch_db:stock.view_location_tree2
msgid "Stock Location"
msgstr "Địa điểm Kho"

#. module: stock
#: model_terms:ir.ui.view,arch_db:stock.view_location_search
msgid "Stock Locations"
msgstr "Địa điểm Kho"

#. module: stock
#: model:ir.model,name:stock.model_stock_move
#: model:ir.model.fields,field_description:stock.field_product_product__stock_move_ids
#: model:ir.model.fields,field_description:stock.field_stock_move_line__move_id
msgid "Stock Move"
msgstr "Dịch chuyển kho"

#. module: stock
#: model:ir.actions.act_window,name:stock.stock_move_action
#: model:ir.model.fields,field_description:stock.field_stock_picking__move_lines
#: model:ir.ui.menu,name:stock.stock_move_menu
#: model_terms:ir.ui.view,arch_db:stock.stock_move_line_view_search
#: model_terms:ir.ui.view,arch_db:stock.view_move_form
#: model_terms:ir.ui.view,arch_db:stock.view_move_picking_tree
#: model_terms:ir.ui.view,arch_db:stock.view_move_search
#: model_terms:ir.ui.view,arch_db:stock.view_picking_form
#: model_terms:ir.ui.view,arch_db:stock.view_picking_move_tree
msgid "Stock Moves"
msgstr "Dịch chuyển kho"

#. module: stock
#: model_terms:ir.ui.view,arch_db:stock.view_move_graph
#: model_terms:ir.ui.view,arch_db:stock.view_move_pivot
msgid "Stock Moves Analysis"
msgstr "Phân tích dịch chuyển kho"

#. module: stock
#: model:ir.actions.act_window,name:stock.product_template_open_quants
msgid "Stock On Hand"
msgstr "Dự trữ đang có"

#. module: stock
#: model_terms:ir.ui.view,arch_db:stock.stock_scrap_form_view
msgid "Stock Operation"
msgstr "Hoạt động Kho"

#. module: stock
#: model:ir.model,name:stock.model_stock_package_destination
msgid "Stock Package Destination"
msgstr "Điểm đến đóng gói kho hàng "

#. module: stock
#: model:ir.model,name:stock.model_stock_package_level
msgid "Stock Package Level"
msgstr "Mức độ đóng gói kho"

#. module: stock
#: model:ir.model.fields,field_description:stock.field_res_partner__picking_warn
#: model:ir.model.fields,field_description:stock.field_res_users__picking_warn
#: model:ir.model.fields,field_description:stock.field_stock_move_line__picking_id
msgid "Stock Picking"
msgstr "Giao nhận"

#. module: stock
#: model:ir.model.fields,field_description:stock.field_product_product__stock_quant_ids
#: model_terms:ir.ui.view,arch_db:stock.stock_quant_view_graph
msgid "Stock Quant"
msgstr "Số lượng tồn kho"

#. module: stock
#: model:ir.model,name:stock.model_stock_quantity_history
msgid "Stock Quantity History"
msgstr "Lịch sử Số lượng Tồn"

#. module: stock
#: model:ir.model,name:stock.model_report_stock_quantity
msgid "Stock Quantity Report"
msgstr ""

#. module: stock
#: model:ir.model,name:stock.model_stock_rule
#: model:ir.model.fields,field_description:stock.field_stock_move__rule_id
msgid "Stock Rule"
msgstr "Tuyến cung ứng"

#. module: stock
#: model:ir.actions.act_window,name:stock.action_stock_rules_report
msgid "Stock Rules Report"
msgstr "Báo cáo quy tắc kho"

#. module: stock
#: model:ir.model,name:stock.model_stock_rules_report
msgid "Stock Rules report"
msgstr "Báo cáo quy tắc kho"

#. module: stock
#: model:ir.model,name:stock.model_stock_track_confirmation
msgid "Stock Track Confirmation"
msgstr "Xác nhận theo dõi kho"

#. module: stock
#: model:ir.model,name:stock.model_stock_track_line
msgid "Stock Track Line"
msgstr "Dòng theo dõi kho"

#. module: stock
#: model:ir.model.fields,field_description:stock.field_stock_picking__move_ids_without_package
msgid "Stock moves not in package"
msgstr "Dịch chuyển không có trong gói "

#. module: stock
#: model_terms:ir.ui.view,arch_db:stock.view_move_search
msgid "Stock moves that are Available (Ready to process)"
msgstr "Dịch chuyển kho là khả dụng (Sẵn sàng xử lý)"

#. module: stock
#: model_terms:ir.ui.view,arch_db:stock.view_move_search
msgid "Stock moves that are Confirmed, Available or Waiting"
msgstr "Dịch chuyển kho đã Xác nhận, Khả dụng hoặc đang chờ"

#. module: stock
#: model_terms:ir.ui.view,arch_db:stock.view_move_search
msgid "Stock moves that have been processed"
msgstr "Dịch chuyển kho đã được xử lý"

#. module: stock
#: model:ir.model,name:stock.model_report_stock_report_stock_rule
msgid "Stock rule report"
msgstr "Báo cáo quy tắc dự trữ"

#. module: stock
#: model:ir.model.fields.selection,name:stock.selection__product_template__type__product
msgid "Storable Product"
msgstr "Có thể Lưu kho"

#. module: stock
#: model:ir.model.fields,field_description:stock.field_res_config_settings__group_stock_multi_locations
msgid "Storage Locations"
msgstr "Đa Địa điểm Kho"

#. module: stock
#: model:ir.model.fields,help:stock.field_res_config_settings__group_stock_multi_locations
#: model_terms:ir.ui.view,arch_db:stock.res_config_settings_view_form
msgid ""
"Store products in specific locations of your warehouse (e.g. bins, racks) "
"and to track inventory accordingly."
msgstr ""
"Lưu trữ sản phẩm ở các vị trí cụ thể trong kho của bạn (ví dụ: thùng, giá "
"đỡ) và theo dõi tồn kho tương ứng."

#. module: stock
#: model:ir.model.fields,field_description:stock.field_stock_putaway_rule__location_out_id
msgid "Store to"
msgstr ""

#. module: stock
#. openerp-web
#: code:addons/stock/static/src/js/inventory_validate_button_controller.js:0
#, python-format
msgid "Success"
msgstr "Thành công"

#. module: stock
#: model:ir.model.fields,field_description:stock.field_stock_location_route__supplied_wh_id
msgid "Supplied Warehouse"
msgstr "Kho cung ứng"

#. module: stock
#: model:ir.model.fields,field_description:stock.field_stock_move__procure_method
#: model:ir.model.fields,field_description:stock.field_stock_rule__procure_method
msgid "Supply Method"
msgstr "Phương thức cung ứng"

#. module: stock
#: model:ir.model.fields,field_description:stock.field_stock_location_route__supplier_wh_id
msgid "Supplying Warehouse"
msgstr "Nhà kho cung cấp"

#. module: stock
#: model:ir.model.fields.selection,name:stock.selection__stock_rule__procure_method__make_to_stock
msgid "Take From Stock"
msgstr "Lấy từ Kho"

#. module: stock
#: model:ir.model.fields.selection,name:stock.selection__stock_rule__procure_method__mts_else_mto
msgid "Take From Stock, if unavailable, Trigger Another Rule"
msgstr ""

#. module: stock
#: model:ir.model.fields,help:stock.field_stock_rule__procure_method
msgid ""
"Take From Stock: the products will be taken from the available stock of the source location.\n"
"Trigger Another Rule: the system will try to find a stock rule to bring the products in the source location. The available stock will be ignored.\n"
"Take From Stock, if Unavailable, Trigger Another Rule: the products will be taken from the available stock of the source location.If there is no stock available, the system will try to find a  rule to bring the products in the source location."
msgstr ""

#. module: stock
#: model_terms:ir.ui.view,arch_db:stock.view_warehouse
msgid "Technical Information"
msgstr "Thông tin kỹ thuật"

#. module: stock
#: model:ir.model.fields,help:stock.field_stock_move__warehouse_id
msgid ""
"Technical field depicting the warehouse to consider for the route selection "
"on the next procurement (if any)."
msgstr ""
"Trường kỹ thuật miêu tả một nhà kho để xem xét việc lựa chọn tuyến đường cho"
" việc Mua sắm / Cung ứng tiếp theo (nếu có)."

#. module: stock
#: model:ir.model.fields,help:stock.field_stock_inventory_line__is_editable
msgid "Technical field to restrict the edition."
msgstr ""

#. module: stock
#: model:ir.model.fields,help:stock.field_res_company__internal_transit_location_id
msgid ""
"Technical field used for resupply routes between warehouses that belong to "
"this company"
msgstr ""
"Trường kỹ thuật được sử dụng cho các tuyến đường tái cung cấp giữa các nhà "
"kho thuộc công ty này"

#. module: stock
#: model:ir.model.fields,help:stock.field_stock_picking__show_check_availability
msgid ""
"Technical field used to compute whether the check availability button should"
" be shown."
msgstr ""
"Trường kỹ thuật được sử dụng để tính toán xem có nên hiển thị nút kiểm tra "
"không."

#. module: stock
#: model:ir.model.fields,help:stock.field_stock_picking__show_mark_as_todo
msgid ""
"Technical field used to compute whether the mark as todo button should be "
"shown."
msgstr ""
"Trường kỹ thuật được sử dụng để tính toán xem có nên hiển thị nút đánh dấu "
"là việc cần làm hay không."

#. module: stock
#: model:ir.model.fields,help:stock.field_stock_picking__show_validate
msgid "Technical field used to compute whether the validate should be shown."
msgstr ""
"Trường kỹ thuật được sử dụng để tính toán liệu có nên hiển thị Xác nhận hay "
"không."

#. module: stock
#: model:ir.model.fields,help:stock.field_stock_move__restrict_partner_id
msgid ""
"Technical field used to depict a restriction on the ownership of quants to "
"consider when marking this move as 'done'"
msgstr ""
"Trường kỹ thuật được sử dụng để mô tả một hạn chế về quyền sở hữu của người "
"thuê để xem xét khi đánh dấu bước đi này là 'hoàn tất'"

#. module: stock
#: model:ir.model.fields,help:stock.field_stock_move__price_unit
msgid ""
"Technical field used to record the product cost set by the user during a "
"picking confirmation (when costing method used is 'average price' or "
"'real'). Value given in company currency and in product uom."
msgstr ""
"Trường kỹ thuật đã được sử dụng để ghi nhận giá vốn sản phẩm trong suốt quá "
"trình xác nhận phiếu giao nhận (khi phương thức tính giá vốn là 'Trung Bình'"
" hoặc 'Thực tế'. Giá trị sẽ dựa trên đơn vị tiền tệ của công ty và đơn vị "
"tính trong sản phẩm."

#. module: stock
#: model:ir.model.fields,help:stock.field_stock_move_line__produce_line_ids
msgid "Technical link to see which line was produced with this. "
msgstr "Liên kết kỹ thuật để xem chi tiết nào đã sản xuất với điều này."

#. module: stock
#: model:ir.model.fields,help:stock.field_stock_move_line__consume_line_ids
msgid "Technical link to see who consumed what. "
msgstr "Liên kết kỹ thuật để xem ai đã tiêu thụ cái gì."

#. module: stock
#: model:ir.model.fields,help:stock.field_stock_move__product_tmpl_id
msgid "Technical: used in views"
msgstr "Kỹ thuật: được sử dụng trong các giao diện"

#. module: stock
#: model:ir.model.fields,help:stock.field_product_product__stock_move_ids
#: model:ir.model.fields,help:stock.field_product_product__stock_quant_ids
msgid "Technical: used to compute quantities."
msgstr "Kỹ thuật: được sử dụng để tính toán số lượng."

#. module: stock
#: model:ir.model.fields,field_description:stock.field_stock_change_product_qty__product_tmpl_id
msgid "Template"
msgstr "Mẫu"

#. module: stock
#: model:ir.model.fields,help:stock.field_stock_rule__auto
msgid ""
"The 'Manual Operation' value will create a stock move after the current one."
" With 'Automatic No Step Added', the location is replaced in the original "
"move."
msgstr ""
"Giá trị 'Thao tác thủ công' sẽ tạo ra dịch chuyển kho sau giá trị hiện tại. "
"Với 'Tự động không thêm các bước', vị trí được thay thế trong bước di chuyển"
" ban đầu."

#. module: stock
#: code:addons/stock/models/stock_picking.py:0
#, python-format
msgid ""
"The backorder <a href=# data-oe-model=stock.picking data-oe-id=%d>%s</a> has"
" been created."
msgstr ""
"Phần Dở dang <a href=# data-oe-model=stock.picking data-oe-id=%d>%s</a> đã "
"được tạo."

#. module: stock
#: model:ir.model.constraint,message:stock.constraint_stock_location_barcode_company_uniq
msgid "The barcode for a location must be unique per company !"
msgstr "Mã vạch cho một địa điểm phải là duy nhất đối với mỗi công ty !"

#. module: stock
#: model:ir.model.fields,help:stock.field_stock_move__propagate_date_minimum_delta
#: model:ir.model.fields,help:stock.field_stock_rule__propagate_date_minimum_delta
msgid "The change must be higher than this value to be propagated"
msgstr ""

#. module: stock
#: model:ir.model.constraint,message:stock.constraint_stock_warehouse_warehouse_code_uniq
msgid "The code of the warehouse must be unique per company!"
msgstr "Mã nhà kho phải là duy nhất đối với mỗi công ty!"

#. module: stock
#: model:ir.model.constraint,message:stock.constraint_stock_production_lot_name_ref_uniq
msgid ""
"The combination of serial number and product must be unique across a company"
" !"
msgstr ""

#. module: stock
#: model:ir.model.fields,help:stock.field_stock_warehouse__company_id
msgid "The company is automatically set from your user preferences."
msgstr "Công ty được tự động đặt từ tùy chọn người dùng của bạn."

#. module: stock
#: model:ir.model.fields,help:stock.field_stock_rule__delay
msgid ""
"The expected date of the created transfer will be computed based on this "
"delay."
msgstr ""
"Ngày mong đợi của phiếu điều chuyển sẽ tính toán dựa trên việc trì hoãn này"

#. module: stock
#. openerp-web
#: code:addons/stock/static/src/js/inventory_validate_button_controller.js:0
#, python-format
msgid "The inventory has been validated"
msgstr ""

#. module: stock
#: model:ir.model.constraint,message:stock.constraint_stock_warehouse_warehouse_name_uniq
msgid "The name of the warehouse must be unique per company!"
msgstr "Tên của nhà kho phải là duy nhất đối với mỗi công ty!"

#. module: stock
#: code:addons/stock/wizard/stock_assign_serial_numbers.py:0
#, python-format
msgid "The number of Serial Numbers to generate must greater than zero."
msgstr ""

#. module: stock
#: model_terms:ir.actions.act_window,help:stock.stock_picking_type_action
msgid ""
"The operation type system allows you to assign each stock\n"
"                operation a specific type which will alter its views accordingly.\n"
"                On the operation type you could e.g. specify if packing is needed by default,\n"
"                if it should show the customer."
msgstr ""
"Hệ thống loại hoạt động kho cho phép bạn chỉ định từng hoạt động kho \n"
"                với một loại cụ thể để thể hiện đúng.\n"
"                Trên một loại hoạt động, bạn có thể đưa ví dụ cụ thể, \\ n                nếu nó nên hiển thị cho khách hàng."

#. module: stock
#: model:ir.model.fields,help:stock.field_stock_quant__package_id
msgid "The package containing this quant"
msgstr "Gói mà có chứa quant này"

#. module: stock
#: model:ir.model.fields,help:stock.field_stock_location__location_id
msgid ""
"The parent location that includes this location. Example : The 'Dispatch "
"Zone' is the 'Gate 1' parent location."
msgstr ""
"Địa điểm kho cha bao gồm địa điểm kho này. Ví dụ: 'Dispatch Zone' là địa "
"điểm cha của 'Gate 1'."

#. module: stock
#: model:ir.model.fields,help:stock.field_stock_warehouse_orderpoint__qty_multiple
msgid ""
"The procurement quantity will be rounded up to this multiple.  If it is 0, "
"the exact quantity will be used."
msgstr ""
"Số lượng cung ứng sẽ được làm tròn lên đến bội số này. Nếu nó là 0, số lượng"
" chính xác sẽ được sử dụng."

#. module: stock
#: model_terms:ir.ui.view,arch_db:stock.stock_warn_insufficient_qty_form_view
msgid "The product"
msgstr "Sản phẩm"

#. module: stock
#: code:addons/stock/models/stock_move_line.py:0
#, python-format
msgid ""
"The quantity done for the product \"%s\" doesn't respect the rounding "
"precision                                   defined on the unit of measure "
"\"%s\". Please change the quantity done or the"
"                                   rounding precision of your unit of "
"measure."
msgstr ""
"Số lượng hoàn thành cho sản phẩm  \"%s\" không phù hợp độ làm tròn chính xác"
" được xác định trên đơn vị tính  \"%s\". Vui lòng thay đổi số lượng hoàn "
"thành hoặc độ chính xác làm tròn của đơn vị tính đó."

#. module: stock
#: code:addons/stock/models/stock_move.py:0
#: code:addons/stock/models/stock_move_line.py:0
#, python-format
msgid ""
"The requested operation cannot be processed because of a programming error "
"setting the `product_qty` field instead of the `product_uom_qty`."
msgstr ""
"Hoạt động được yêu cầu không thể thực hiện được bởi vì một lỗi lập trình "
"được thiết lập trường `product_qty` thay vì `product_uom_qty`."

#. module: stock
#: model:ir.model.fields,help:stock.field_stock_move__propagate_date
#: model:ir.model.fields,help:stock.field_stock_rule__propagate_date
msgid "The rescheduling is propagated to the next move."
msgstr ""

#. module: stock
#: code:addons/stock/models/stock_move.py:0
#, python-format
msgid ""
"The scheduled date has been automatically updated due to a delay on <a "
"href='#' data-oe-model='%s' data-oe-id='%s'>%s</a>."
msgstr ""

#. module: stock
#: code:addons/stock/models/stock_move.py:0
#, python-format
msgid ""
"The scheduled date should be updated due to a delay on <a href='#' data-oe-"
"model='%s' data-oe-id='%s'>%s</a>."
msgstr ""

#. module: stock
#: code:addons/stock/models/stock_move.py:0
#, python-format
msgid "The serial number must contain at least one digit."
msgstr ""

#. module: stock
#: model:ir.model.fields,help:stock.field_res_partner__property_stock_customer
#: model:ir.model.fields,help:stock.field_res_users__property_stock_customer
msgid ""
"The stock location used as destination when sending goods to this contact."
msgstr "Địa điểm kho được "

#. module: stock
#: model:ir.model.fields,help:stock.field_res_partner__property_stock_supplier
#: model:ir.model.fields,help:stock.field_res_users__property_stock_supplier
msgid ""
"The stock location used as source when receiving goods from this contact."
msgstr "Địa điểm này được sử dụng như kho nguồn khi nhận hàng từ đối tác này"

#. module: stock
#: model:ir.model.fields,help:stock.field_stock_move_line__picking_id
msgid "The stock operation where the packing has been made"
msgstr "Hoạt động giao nhận mà tại đó gói đã được tạo"

#. module: stock
#: model:ir.model.fields,help:stock.field_stock_move__rule_id
msgid "The stock rule that created this stock move"
msgstr "Quy tắc kho đã tạo ra dịch chuyển kho này"

#. module: stock
#: model_terms:ir.ui.view,arch_db:stock.view_procurement_compute_wizard
msgid ""
"The stock will be reserved for operations waiting for availability and the "
"reordering rules will be triggered."
msgstr ""
"Kho sẽ giữ hàng sẵn cho các hoạt động chờ chuyển đi và các quy tắc tái cung "
"ứng sẽ được kích hoạt."

#. module: stock
#: model:ir.model.fields,help:stock.field_stock_rule__propagate_warehouse_id
msgid ""
"The warehouse to propagate on the created move/procurement, which can be "
"different of the warehouse this rule is for (e.g for resupplying rules from "
"another warehouse)"
msgstr ""
"Nhà kho để loan báo vào lúc tạo dịch chuyển (lấy từ kho) hoặc nhu cầu cung "
"ứng, mà có thể khác với nhà kho mà quy tắc cung ứng này thuộc về. VD: cho "
"các quy tắc tái cung ứng từ một nhà kho khác."

#. module: stock
#: model:ir.model.fields,field_description:stock.field_stock_inventory_line__theoretical_qty
msgid "Theoretical Quantity"
msgstr "Số lượng lý thuyết"

#. module: stock
#: code:addons/stock/models/stock_inventory.py:0
#, python-format
msgid ""
"There is already one inventory adjustment line for this product, you should "
"rather modify this one instead of creating a new one."
msgstr ""

#. module: stock
#: model_terms:ir.actions.act_window,help:stock.stock_move_line_action
msgid "There's no product move yet"
msgstr "Không có sản phẩm nào được chuyển đi"

#. module: stock
#: model:ir.model.fields,help:stock.field_stock_rule__name
msgid "This field will fill the packing origin and the name of its moves"
msgstr "Trường này sẽ điền vào gói ban đầu và tên của các bước đi của nó"

#. module: stock
#: model:ir.model.fields,help:stock.field_stock_picking_type__default_location_dest_id
msgid ""
"This is the default destination location when you create a picking manually "
"with this operation type. It is possible however to change it or that the "
"routes put another location. If it is empty, it will check for the customer "
"location on the partner. "
msgstr ""
"Đây là vị trí đích mặc định khi bạn tạo lựa chọn thủ công với loại thao tác "
"này. Tuy nhiên, có thể thay đổi nó hoặc các tuyến đường đặt một vị trí khác."
" Nếu nó trống, nó sẽ kiểm tra vị trí của khách hàng trên đối tác."

#. module: stock
#: model:ir.model.fields,help:stock.field_stock_picking_type__default_location_src_id
msgid ""
"This is the default source location when you create a picking manually with "
"this operation type. It is possible however to change it or that the routes "
"put another location. If it is empty, it will check for the supplier "
"location on the partner. "
msgstr ""
"Đây là kho nguồn mặc định khi bạn tạo phiếu điều chuyển thủ công với loại "
"hoạt động kho này."

#. module: stock
#: model_terms:ir.actions.act_window,help:stock.action_production_lot_form
msgid ""
"This is the list of all the production lots you recorded. When\n"
"            you select a lot, you can get the traceability of the products contained in lot."
msgstr ""
"Đây là danh mục các lô/sê-ri hàng mà bạn đã ghi nhận. Khi bạn\n"
"            chọn một lô/sê-ri, bạn sẽ theo dõi được vết của hàng hoá gắn số lô/sê-ri đó."

#. module: stock
#: model:ir.model.fields,help:stock.field_stock_quant__owner_id
msgid "This is the owner of the quant"
msgstr "Đây là chủ sở hữu của số lượng"

#. module: stock
#: model:ir.model.fields,help:stock.field_stock_move__product_uom_qty
msgid ""
"This is the quantity of products from an inventory point of view. For moves "
"in the state 'done', this is the quantity of products that were actually "
"moved. For other moves, this is the quantity of product that is planned to "
"be moved. Lowering this quantity does not generate a backorder. Changing "
"this quantity on assigned moves affects the product reservation, and should "
"be done with care."
msgstr ""
"Đây là số lượng của sản phẩm từ một điểm kho của view. Dịch chuyển sẽ qua "
"trạng thái 'Hoàn tất', đây là số lượng của sản phẩm mà đã được chuyển thực "
"tế. Với những dịch chuyển khác, đây là số lượng kế hoạch cần chuyển. Giảm số"
" lượng này không tạo ra một giao dịch trả hàng. Thay đổi số lượng này trên "
"các di chuyển được chỉ định ảnh hưởng đến việc đặt sản phẩm và nên được thực"
" hiện cẩn thận."

#. module: stock
#: model_terms:ir.actions.act_window,help:stock.action_inventory_form
msgid "This is used to correct the product quantities you have in stock."
msgstr ""
"Điều này được sử dụng để điều chỉnh số lượng sản phẩm bạn có trong kho."

#. module: stock
#: code:addons/stock/models/stock_location.py:0
#, python-format
msgid ""
"This location's usage cannot be changed to view as it contains products."
msgstr ""
"Không thể thay đổi kiểu của địa điểm này thành kiểu chỉ xem vì nó đang lưu "
"trữ sản phẩm."

#. module: stock
#: code:addons/stock/models/stock_move_line.py:0
#, python-format
msgid "This lot %s is incompatible with this product %s"
msgstr "Lô %s không tương thích với sản phẩm này %s"

#. module: stock
#: model_terms:ir.actions.act_window,help:stock.stock_move_action
msgid ""
"This menu gives you the full traceability of inventory\n"
"                operations on a specific product. You can filter on the product\n"
"                to see all the past or future movements for the product."
msgstr ""
"Trình đơn này cung cấp cho bạn khả năng truy xuất đầy đủ các hoạt động kiểm kê trên \n"
"                một sản phẩm cụ thể. Bạn có thể lọc trên sản phẩm để xem tất cả các \n"
"                chuyển động trong quá khứ hoặc tương lai cho sản phẩm."

#. module: stock
#: model_terms:ir.actions.act_window,help:stock.stock_move_line_action
msgid ""
"This menu gives you the full traceability of inventory operations on a specific product.\n"
"                    You can filter on the product to see all the past movements for the product."
msgstr ""

#. module: stock
#: model_terms:ir.ui.view,arch_db:stock.view_template_property_form
msgid "This note will show up on delivery orders."
msgstr "Ghi chú này sẽ hiển thị trên các đơn giao hàng."

#. module: stock
#: model_terms:ir.ui.view,arch_db:stock.view_template_property_form
msgid ""
"This note will show up on internal transfer orders (e.g. where to pick the "
"product in the warehouse)."
msgstr ""
"Ghi chú này sẽ hiển thị trên phiếu điều chuyển nội bộ (ví dụ: nơi lấy hàng "
"trong kho)"

#. module: stock
#: model_terms:ir.ui.view,arch_db:stock.view_template_property_form
msgid ""
"This note will show up on receipt orders (e.g. where to store the product in"
" the warehouse)."
msgstr ""
"Ghi chú này sẽ hiển thị trên phiếu nhận hàng (ví dụ: nơi chứa hàng trong "
"kho)"

#. module: stock
#: model_terms:ir.ui.view,arch_db:stock.view_stock_return_picking_form
msgid ""
"This picking appears to be chained with another operation. Later, if you "
"receive the goods you are returning now, make sure to <b>reverse</b> the "
"returned picking in order to avoid logistic rules to be applied again (which"
" would create duplicated operations)"
msgstr ""
"Hoạt động giao nhận này có vẻ như được xâu chuỗi với một hoạt động giao nhận"
" khác. Sau này, nếu bạn nhận hàng mà bạn đang trả lại bây giờ, hãy chắc chắn"
" <b>giữ phần</b> giao nhận trả hàng để tránh các quy tắc logistics bị áp "
"dụng lại (sẽ tạo ra các hoạt động bị trùng)"

#. module: stock
#: model:ir.model.fields,help:stock.field_stock_change_product_qty__new_quantity
msgid ""
"This quantity is expressed in the Default Unit of Measure of the product."
msgstr ""
"Số lượng này được thể hiện theo Đơn vị đo lường mặc định của sản phẩm."

#. module: stock
#. openerp-web
#: code:addons/stock/static/src/js/inventory_singleton_list_controller.js:0
#, python-format
msgid "This record already exists."
msgstr ""

#. module: stock
#: model:ir.model.fields,help:stock.field_product_product__property_stock_production
#: model:ir.model.fields,help:stock.field_product_template__property_stock_production
msgid ""
"This stock location will be used, instead of the default one, as the source "
"location for stock moves generated by manufacturing orders."
msgstr ""
"Thay cho địa điểm mặc định, địa điểm kho này sẽ được sử dụng như là địa điểm"
" nguồn cho các dịch chuyển kho được tạo bởi lệnh sản xuất."

#. module: stock
#: model:ir.model.fields,help:stock.field_product_product__property_stock_inventory
#: model:ir.model.fields,help:stock.field_product_template__property_stock_inventory
msgid ""
"This stock location will be used, instead of the default one, as the source "
"location for stock moves generated when you do an inventory."
msgstr ""
"Thay cho địa điểm mặc định, địa điểm kho này sẽ được sử dụng như là địa điểm"
" nguồn của các dịch chuyển kho được tạo ra khi bạn thực hiện một kiểm kê "
"(kiểm kho)."

#. module: stock
#: model:ir.model.fields,help:stock.field_product_product__responsible_id
#: model:ir.model.fields,help:stock.field_product_template__responsible_id
msgid ""
"This user will be responsible of the next activities related to logistic "
"operations for this product."
msgstr ""
"Người dùng này sẽ có trách nhiệm thực hiện hoạt động tiếp theo liên quan đến"
" hoạt động kho vận của sản phẩm này."

#. module: stock
#: model:ir.model.fields,field_description:stock.field_stock_move_line__location_dest_id
#: model:ir.model.fields,field_description:stock.field_stock_package_level__location_dest_id
#: model_terms:ir.ui.view,arch_db:stock.report_picking
#: model_terms:ir.ui.view,arch_db:stock.report_stock_body_print
#: model_terms:ir.ui.view,arch_db:stock.report_stock_inventory
#: model_terms:ir.ui.view,arch_db:stock.view_move_tree
#: model_terms:ir.ui.view,arch_db:stock.vpicktree
msgid "To"
msgstr "Đến"

#. module: stock
#: model:ir.actions.act_window,name:stock.action_picking_tree_ready
#: model_terms:ir.ui.view,arch_db:stock.stock_move_line_view_search
#: model_terms:ir.ui.view,arch_db:stock.view_move_search
msgid "To Do"
msgstr "Cần làm"

#. module: stock
#: model_terms:ir.ui.view,arch_db:stock.stock_picking_type_kanban
msgid "To Process"
msgstr "Chờ Xử lý"

#. module: stock
#: model_terms:ir.ui.view,arch_db:stock.view_picking_internal_search
msgid "Today Activities"
msgstr "Các Hoạt động Hôm nay"

#. module: stock
#: model:ir.model.fields,field_description:stock.field_product_category__total_route_ids
msgid "Total routes"
msgstr "Tuyến Tổng"

#. module: stock
#: model_terms:ir.ui.view,arch_db:stock.product_form_view_procurement_button
#: model_terms:ir.ui.view,arch_db:stock.product_template_form_view_procurement_button
#: model_terms:ir.ui.view,arch_db:stock.res_config_settings_view_form
#: model_terms:ir.ui.view,arch_db:stock.stock_scrap_form_view
#: model_terms:ir.ui.view,arch_db:stock.view_picking_form
#: model_terms:ir.ui.view,arch_db:stock.view_picking_type_form
#: model_terms:ir.ui.view,arch_db:stock.view_production_lot_form
#: model_terms:ir.ui.view,arch_db:stock.view_template_property_form
msgid "Traceability"
msgstr "Truy suất nguồn gốc"

#. module: stock
#. openerp-web
#: code:addons/stock/static/src/js/stock_traceability_report_widgets.js:0
#: model:ir.actions.client,name:stock.action_stock_report
#: model:ir.model,name:stock.model_stock_traceability_report
#: model_terms:ir.ui.view,arch_db:stock.report_stock_body_print
#: model_terms:ir.ui.view,arch_db:stock.report_stock_inventory
#, python-format
msgid "Traceability Report"
msgstr "Báo cáo Truy nguyên"

#. module: stock
#: model:ir.model.fields,help:stock.field_res_config_settings__module_product_expiry
msgid ""
"Track following dates on lots & serial numbers: best before, removal, end of life, alert. \n"
" Such dates are set automatically at lot/serial number creation based on values set on the product (in days)."
msgstr ""
"Theo dõi các ngày trên các lô và số sê-ri: tốt nhất trước, loại bỏ, hết hạn, cảnh báo.\n"
"  Những ngày như vậy được đặt tự động ở việc tạo số nhiều / số sê-ri dựa trên các giá trị được đặt trên sản phẩm (tính theo ngày)."

#. module: stock
#: model_terms:ir.ui.view,arch_db:stock.res_config_settings_view_form
msgid ""
"Track following dates on lots & serial numbers: best before, removal, end of"
" life, alert. Such dates are set automatically at lot/serial number creation"
" based on values set on the product (in days)."
msgstr ""
"Theo dõi các hạn tiếp theo dựa trên số lô / sê-ri: tốt nhất trước, ngày tiêu"
" huỷ, kết thúc vòng đời, cảnh báo. Nhưng ngày này được thiết lập tự động ở "
"lô/sê-ri ngay khi tạo lô/sê-ri dựa trên các giá trị được thiết lập trước "
"trên sản phẩm (tính theo số ngày)"

#. module: stock
#: model_terms:ir.ui.view,arch_db:stock.res_config_settings_view_form
msgid "Track product location in your warehouse"
msgstr "Theo dõi các địa điểm lưu trữ trong các kho"

#. module: stock
#: code:addons/stock/models/stock_inventory.py:0
#, python-format
msgid "Tracked Products in Inventory Adjustment"
msgstr "Theo vết Sản phẩm ở Điều chỉnh Tồn kho"

#. module: stock
#: model:ir.model.fields.selection,name:stock.selection__stock_track_line__tracking__lot
msgid "Tracked by lot"
msgstr "Theo vết bằng số Lô"

#. module: stock
#: model:ir.model.fields.selection,name:stock.selection__stock_track_line__tracking__serial
msgid "Tracked by serial number"
msgstr "Theo vết bằng số Sê-ri"

#. module: stock
#: model:ir.model.fields,field_description:stock.field_product_product__tracking
#: model:ir.model.fields,field_description:stock.field_product_template__tracking
#: model:ir.model.fields,field_description:stock.field_stock_inventory_line__product_tracking
#: model:ir.model.fields,field_description:stock.field_stock_move_line__tracking
#: model:ir.model.fields,field_description:stock.field_stock_quant__tracking
#: model:ir.model.fields,field_description:stock.field_stock_scrap__tracking
#: model:ir.model.fields,field_description:stock.field_stock_track_line__tracking
msgid "Tracking"
msgstr "Truy vết"

#. module: stock
#: model:ir.model.fields,field_description:stock.field_stock_track_confirmation__tracking_line_ids
msgid "Tracking Line"
msgstr "Dòng theo dõi"

#. module: stock
#: model:ir.model,name:stock.model_stock_picking
#: model_terms:ir.ui.view,arch_db:stock.view_picking_form
#: model_terms:ir.ui.view,arch_db:stock.view_picking_internal_search
msgid "Transfer"
msgstr "Dịch chuyển"

#. module: stock
#: model:ir.model.fields,field_description:stock.field_stock_move__picking_partner_id
msgid "Transfer Destination Address"
msgstr "Địa chỉ Dịch chuyển Đích"

#. module: stock
#: model:ir.model,name:stock.model_stock_overprocessed_transfer
msgid "Transfer Over Processed Stock"
msgstr "Điều chuyển kho đã qua xử lý"

#. module: stock
#: model:ir.model.fields,field_description:stock.field_stock_move__picking_id
msgid "Transfer Reference"
msgstr "Tham chiếu Dịch chuyển"

#. module: stock
#: model:ir.actions.act_window,name:stock.action_picking_tree_all
#: model:ir.ui.menu,name:stock.all_picking
#: model_terms:ir.ui.view,arch_db:stock.procurement_group_form_view
msgid "Transfers"
msgstr "Dịch chuyển"

#. module: stock
#: model_terms:ir.actions.act_window,help:stock.action_picking_form
#: model_terms:ir.actions.act_window,help:stock.action_picking_tree_all
#: model_terms:ir.actions.act_window,help:stock.action_picking_tree_backorder
#: model_terms:ir.actions.act_window,help:stock.action_picking_tree_late
#: model_terms:ir.actions.act_window,help:stock.action_picking_tree_ready
#: model_terms:ir.actions.act_window,help:stock.action_picking_tree_waiting
#: model_terms:ir.actions.act_window,help:stock.action_picking_type_list
#: model_terms:ir.actions.act_window,help:stock.stock_picking_action_picking_type
msgid "Transfers allow you to move products from one location to another."
msgstr ""

#. module: stock
#: model:ir.actions.act_window,name:stock.do_view_pickings
msgid "Transfers for Groups"
msgstr ""

#. module: stock
#: model_terms:ir.ui.view,arch_db:stock.view_picking_internal_search
msgid "Transfers that are late on scheduled time"
msgstr ""

#. module: stock
#: model:ir.model.fields.selection,name:stock.selection__stock_location__usage__transit
msgid "Transit Location"
msgstr "Địa điểm chuyển tiếp"

#. module: stock
#: model_terms:ir.ui.view,arch_db:stock.quant_search_view
msgid "Transit Locations"
msgstr "Địa điểm chuyển tiếp"

#. module: stock
#: model:ir.model.fields.selection,name:stock.selection__stock_rule__procure_method__make_to_order
#: model_terms:ir.ui.view,arch_db:stock.report_stock_rule
msgid "Trigger Another Rule"
msgstr "Nguyên tắc lấy hàng"

#. module: stock
#: model:ir.model.fields,field_description:stock.field_barcode_rule__type
msgid "Type"
msgstr "Kiểu"

#. module: stock
#: model:ir.model.fields,field_description:stock.field_stock_move__picking_code
#: model:ir.model.fields,field_description:stock.field_stock_move_line__picking_code
#: model:ir.model.fields,field_description:stock.field_stock_package_level__picking_type_code
#: model:ir.model.fields,field_description:stock.field_stock_picking__picking_type_code
#: model:ir.model.fields,field_description:stock.field_stock_picking_type__code
#: model_terms:ir.ui.view,arch_db:stock.view_pickingtype_filter
msgid "Type of Operation"
msgstr "Kiểu hoạt động"

#. module: stock
#: model:ir.model.fields,help:stock.field_stock_picking__activity_exception_decoration
#: model:ir.model.fields,help:stock.field_stock_production_lot__activity_exception_decoration
msgid "Type of the exception activity on record."
msgstr ""

#. module: stock
#: model:ir.model.fields,field_description:stock.field_res_config_settings__module_delivery_ups
msgid "UPS Connector"
msgstr "USPS Connector"

#. module: stock
#: model:ir.model.fields,field_description:stock.field_res_config_settings__module_delivery_usps
msgid "USPS Connector"
msgstr "USPS Connector"

#. module: stock
#. openerp-web
#: code:addons/stock/static/src/xml/stock_traceability_report_line.xml:0
#: code:addons/stock/static/src/xml/stock_traceability_report_line.xml:0
#, python-format
msgid "Unfold"
msgstr "Mở ra"

#. module: stock
#: model:ir.model.fields,help:stock.field_stock_production_lot__name
msgid "Unique Lot/Serial Number"
msgstr "Số Lô/Sê-ri Duy nhất"

#. module: stock
#: model:ir.model.fields,field_description:stock.field_stock_move__price_unit
msgid "Unit Price"
msgstr "Đơn giá"

#. module: stock
#: model:ir.model.fields,field_description:stock.field_stock_move__product_uom
#: model:ir.model.fields,field_description:stock.field_stock_move_line__product_uom_id
#: model:ir.model.fields,field_description:stock.field_stock_production_lot__product_uom_id
#: model:ir.model.fields,field_description:stock.field_stock_quant__product_uom_id
#: model:ir.model.fields,field_description:stock.field_stock_return_picking_line__uom_id
#: model:ir.model.fields,field_description:stock.field_stock_scrap__product_uom_id
#: model:ir.model.fields,field_description:stock.field_stock_warehouse_orderpoint__product_uom
#: model_terms:ir.ui.view,arch_db:stock.package_level_form_view
#: model_terms:ir.ui.view,arch_db:stock.stock_move_tree
#: model_terms:ir.ui.view,arch_db:stock.view_move_line_form
#: model_terms:ir.ui.view,arch_db:stock.view_move_line_tree
#: model_terms:ir.ui.view,arch_db:stock.view_move_picking_tree
#: model_terms:ir.ui.view,arch_db:stock.view_move_tree
#: model_terms:ir.ui.view,arch_db:stock.view_move_tree_receipt_picking
#: model_terms:ir.ui.view,arch_db:stock.view_move_tree_receipt_picking_board
#: model_terms:ir.ui.view,arch_db:stock.view_picking_form
#: model_terms:ir.ui.view,arch_db:stock.view_picking_move_tree
#: model_terms:ir.ui.view,arch_db:stock.view_stock_move_line_kanban
#: model_terms:ir.ui.view,arch_db:stock.view_stock_move_line_operation_tree
msgid "Unit of Measure"
msgstr "Đơn vị Đo lường"

#. module: stock
#: model_terms:ir.ui.view,arch_db:stock.res_config_settings_view_form
msgid "Units Of Measure"
msgstr "Đơn vị Đo lường"

#. module: stock
#: model:ir.ui.menu,name:stock.menu_stock_unit_measure_stock
msgid "Units of Measure"
msgstr "Đơn vị đo lường"

#. module: stock
#: model:ir.ui.menu,name:stock.product_uom_menu
msgid "Units of Measures"
msgstr "Đơn vị đo lường"

#. module: stock
#: model:ir.model.fields,field_description:stock.field_product_replenish__product_uom_id
msgid "Unity of measure"
msgstr "Đơn vị đo lường"

#. module: stock
#: code:addons/stock/models/stock_quant.py:0
#, python-format
msgid "Unknown Pack"
msgstr "Gói Không xác định"

#. module: stock
#: code:addons/stock/models/stock_picking.py:0
#, python-format
msgid "Unknown stream."
msgstr ""

#. module: stock
#: model_terms:ir.ui.view,arch_db:stock.view_picking_form
msgid "Unlock"
msgstr "Thôi khoá"

#. module: stock
#: model_terms:ir.ui.view,arch_db:stock.view_quant_package_form
msgid "Unpack"
msgstr "Dỡ gói"

#. module: stock
#: model:ir.model.fields,field_description:stock.field_stock_picking__message_unread
#: model:ir.model.fields,field_description:stock.field_stock_production_lot__message_unread
#: model:ir.model.fields,field_description:stock.field_stock_scrap__message_unread
msgid "Unread Messages"
msgstr "Tin chưa đọc"

#. module: stock
#: model:ir.model.fields,field_description:stock.field_stock_picking__message_unread_counter
#: model:ir.model.fields,field_description:stock.field_stock_production_lot__message_unread_counter
#: model:ir.model.fields,field_description:stock.field_stock_scrap__message_unread_counter
msgid "Unread Messages Counter"
msgstr "Bộ đếm Thông điệp chưa đọc"

#. module: stock
#: model_terms:ir.ui.view,arch_db:stock.view_picking_form
msgid "Unreserve"
msgstr "Không giữ phần"

#. module: stock
#: model:ir.ui.menu,name:stock.menu_stock_uom_form_action
#: model_terms:ir.ui.view,arch_db:stock.stock_inventory_line_tree2
msgid "UoM"
msgstr "ĐV"

#. module: stock
#: model:ir.ui.menu,name:stock.menu_stock_uom_categ_form_action
msgid "UoM Categories"
msgstr "Nhóm ĐV"

#. module: stock
#: model_terms:ir.ui.view,arch_db:stock.view_change_product_quantity
msgid "Update Product Quantity"
msgstr "Cập nhật số lượng sản phẩm"

#. module: stock
#: code:addons/stock/models/stock_quant.py:0
#: model_terms:ir.ui.view,arch_db:stock.product_form_view_procurement_button
#: model_terms:ir.ui.view,arch_db:stock.product_product_view_form_easy_inherit_stock
#: model_terms:ir.ui.view,arch_db:stock.product_template_form_view_procurement_button
#, python-format
msgid "Update Quantity"
msgstr ""

#. module: stock
#: model:ir.model.fields.selection,name:stock.selection__stock_move__priority__2
#: model:ir.model.fields.selection,name:stock.selection__stock_picking__priority__2
msgid "Urgent"
msgstr "Khẩn cấp"

#. module: stock
#: model:ir.model.fields,field_description:stock.field_stock_move_line__picking_type_use_existing_lots
#: model:ir.model.fields,field_description:stock.field_stock_picking_type__use_existing_lots
msgid "Use Existing Lots/Serial Numbers"
msgstr "Sử dụng Số Lô/Sê-ri sẵn có"

#. module: stock
#: model_terms:ir.ui.view,arch_db:stock.view_product_replenish
msgid ""
"Use this assistant to replenish your stock.\n"
"                Depending on your product configuration, launching a replenishment may trigger a request for quotation,\n"
"                a manufacturing order or a transfer."
msgstr ""

#. module: stock
#: model_terms:ir.ui.view,arch_db:stock.res_config_settings_view_form
msgid "Use your own routes"
msgstr "Sử dụng các tuyến của chính bạn"

#. module: stock
#: model:ir.model.fields,help:stock.field_stock_picking_type__sequence
msgid "Used to order the 'All Operations' kanban view"
msgstr ""
"Được sử dụng để sắp xếp trình tự giao diện kanban của 'Tất cả Các hoạt động'"

#. module: stock
#: model:res.groups,name:stock.group_stock_user
msgid "User"
msgstr "Người dùng"

#. module: stock
#: model_terms:ir.ui.view,arch_db:stock.stock_scrap_form_view
#: model_terms:ir.ui.view,arch_db:stock.view_picking_form
msgid "Validate"
msgstr "Xác nhận"

#. module: stock
#. openerp-web
#: code:addons/stock/static/src/xml/inventory_lines.xml:0
#: model_terms:ir.ui.view,arch_db:stock.view_inventory_form
#, python-format
msgid "Validate Inventory"
msgstr "Xác nhận kiểm kho"

#. module: stock
#: model:ir.model.fields.selection,name:stock.selection__stock_inventory__state__done
#: model_terms:ir.ui.view,arch_db:stock.view_inventory_filter
msgid "Validated"
msgstr "Đã xác nhận"

#. module: stock
#: model:ir.model.fields,field_description:stock.field_stock_change_product_qty__product_variant_count
msgid "Variant Count"
msgstr "Đếm Biến thể"

#. module: stock
#: model_terms:ir.ui.view,arch_db:stock.view_location_search
msgid "Vendor"
msgstr "Nhà cung cấp"

#. module: stock
#: model:ir.model.fields,field_description:stock.field_res_partner__property_stock_supplier
#: model:ir.model.fields,field_description:stock.field_res_users__property_stock_supplier
#: model:ir.model.fields.selection,name:stock.selection__stock_location__usage__supplier
msgid "Vendor Location"
msgstr "Địa điểm Nhà cung cấp"

#. module: stock
#: model_terms:ir.ui.view,arch_db:stock.view_location_search
msgid "Vendor Locations"
msgstr "Địa điểm Nhà cung cấp"

#. module: stock
#: model:ir.model.fields.selection,name:stock.selection__stock_move__priority__3
#: model:ir.model.fields.selection,name:stock.selection__stock_picking__priority__3
msgid "Very Urgent"
msgstr "Rất khẩn cấp"

#. module: stock
#: model:ir.model.fields.selection,name:stock.selection__stock_location__usage__view
msgid "View"
msgstr "Chỉ xem"

#. module: stock
#: model:ir.model.fields,field_description:stock.field_stock_warehouse__view_location_id
msgid "View Location"
msgstr "Địa điểm chỉ xem"

#. module: stock
#: model:ir.model.fields.selection,name:stock.selection__stock_picking__state__confirmed
#: model_terms:ir.ui.view,arch_db:stock.stock_picking_type_kanban
#: model_terms:ir.ui.view,arch_db:stock.view_picking_internal_search
msgid "Waiting"
msgstr "Đang đợi"

#. module: stock
#: model:ir.model.fields.selection,name:stock.selection__stock_move__state__waiting
msgid "Waiting Another Move"
msgstr "Chờ dịch chuyển khác"

#. module: stock
#: model:ir.model.fields.selection,name:stock.selection__stock_picking__state__waiting
msgid "Waiting Another Operation"
msgstr "Chờ hoạt động khác"

#. module: stock
#: model:ir.model.fields.selection,name:stock.selection__stock_move__state__confirmed
msgid "Waiting Availability"
msgstr "Chờ khả dụng"

#. module: stock
#: model_terms:ir.ui.view,arch_db:stock.view_picking_internal_search
msgid "Waiting Moves"
msgstr "Chờ dịch chuyển"

#. module: stock
#: model:ir.actions.act_window,name:stock.action_picking_tree_waiting
msgid "Waiting Transfers"
msgstr "Chờ chuyển"

#. module: stock
#: model:ir.model,name:stock.model_stock_warehouse
#: model:ir.model.fields,field_description:stock.field_product_product__warehouse_id
#: model:ir.model.fields,field_description:stock.field_product_replenish__warehouse_id
#: model:ir.model.fields,field_description:stock.field_product_template__warehouse_id
#: model:ir.model.fields,field_description:stock.field_report_stock_quantity__warehouse_id
#: model:ir.model.fields,field_description:stock.field_stock_move__warehouse_id
#: model:ir.model.fields,field_description:stock.field_stock_picking_type__warehouse_id
#: model:ir.model.fields,field_description:stock.field_stock_rule__warehouse_id
#: model:ir.model.fields,field_description:stock.field_stock_warehouse__name
#: model:ir.model.fields,field_description:stock.field_stock_warehouse_orderpoint__warehouse_id
#: model_terms:ir.ui.view,arch_db:stock.res_config_settings_view_form
#: model_terms:ir.ui.view,arch_db:stock.stock_warehouse_view_search
#: model_terms:ir.ui.view,arch_db:stock.view_pickingtype_filter
#: model_terms:ir.ui.view,arch_db:stock.view_stock_rule_filter
#: model_terms:ir.ui.view,arch_db:stock.view_warehouse
#: model_terms:ir.ui.view,arch_db:stock.view_warehouse_tree
#: model_terms:ir.ui.view,arch_db:stock.warehouse_orderpoint_search
msgid "Warehouse"
msgstr "Kho hàng"

#. module: stock
#: model_terms:ir.ui.view,arch_db:stock.view_warehouse
msgid "Warehouse Configuration"
msgstr "Cấu hình Kho hàng"

#. module: stock
#: model:ir.model.fields,field_description:stock.field_stock_warehouse__warehouse_count
msgid "Warehouse Count"
msgstr "Số lượng kho"

#. module: stock
#: model:ir.model.fields,field_description:stock.field_stock_location_route__warehouse_domain_ids
msgid "Warehouse Domain"
msgstr ""

#. module: stock
#: model:ir.ui.menu,name:stock.menu_warehouse_config
msgid "Warehouse Management"
msgstr "Quản lý kho"

#. module: stock
#: model:ir.model.fields,field_description:stock.field_stock_rule__propagate_warehouse_id
msgid "Warehouse to Propagate"
msgstr "Nhà kho để Loan báo"

#. module: stock
#: model_terms:ir.ui.view,arch_db:stock.view_warehouse
msgid "Warehouse view location"
msgstr ""

#. module: stock
#: code:addons/stock/models/stock_warehouse.py:0
#, python-format
msgid "Warehouse's Routes"
msgstr "Tuyến Cung ứng của kho hàng"

#. module: stock
#: model:ir.actions.act_window,name:stock.action_warehouse_form
#: model:ir.model.fields,field_description:stock.field_stock_location_route__warehouse_ids
#: model:ir.model.fields,field_description:stock.field_stock_rules_report__warehouse_ids
#: model:ir.ui.menu,name:stock.menu_action_warehouse_form
#: model_terms:ir.ui.view,arch_db:stock.res_config_settings_view_form
#: model_terms:ir.ui.view,arch_db:stock.stock_location_route_form_view
msgid "Warehouses"
msgstr "Kho hàng"

#. module: stock
#: model:ir.model,name:stock.model_stock_warn_insufficient_qty
msgid "Warn Insufficient Quantity"
msgstr "Cảnh báo số lượng không đủ"

#. module: stock
#: model:ir.model,name:stock.model_stock_warn_insufficient_qty_scrap
msgid "Warn Insufficient Scrap Quantity"
msgstr "Cảnh báo số lượng phế liệu không đủ"

#. module: stock
#: code:addons/stock/models/stock_move_line.py:0
#: code:addons/stock/models/stock_move_line.py:0
#: model:ir.model.fields.selection,name:stock.selection__res_partner__picking_warn__warning
#, python-format
msgid "Warning"
msgstr "Cảnh báo"

#. module: stock
#: model_terms:ir.ui.view,arch_db:stock.view_partner_stock_warnings_form
msgid "Warning on the Picking"
msgstr "Cảnh báo ở Phiếu Giao Nhận"

#. module: stock
#: code:addons/stock/models/product.py:0
#, python-format
msgid "Warning!"
msgstr "Cảnh báo!"

#. module: stock
#: model_terms:ir.ui.view,arch_db:stock.res_config_settings_view_form
msgid "Warnings"
msgstr "Các cảnh báo"

#. module: stock
#: model:ir.model.fields,field_description:stock.field_res_config_settings__group_warning_stock
msgid "Warnings for Stock"
msgstr "Cảnh báo kho"

#. module: stock
#: model:ir.model.fields,field_description:stock.field_stock_picking__website_message_ids
#: model:ir.model.fields,field_description:stock.field_stock_production_lot__website_message_ids
#: model:ir.model.fields,field_description:stock.field_stock_scrap__website_message_ids
msgid "Website Messages"
msgstr "Thông điệp Website"

#. module: stock
#: model:ir.model.fields,help:stock.field_stock_picking__website_message_ids
#: model:ir.model.fields,help:stock.field_stock_production_lot__website_message_ids
#: model:ir.model.fields,help:stock.field_stock_scrap__website_message_ids
msgid "Website communication history"
msgstr "Lịch sử thông tin liên lạc website"

#. module: stock
#: model:ir.model.fields.selection,name:stock.selection__barcode_rule__type__weight
msgid "Weighted Product"
msgstr "Sản phẩm"

#. module: stock
#: model:ir.model.fields,help:stock.field_stock_location_route__warehouse_selectable
msgid ""
"When a warehouse is selected for this route, this route should be seen as "
"the default route when products pass through this warehouse.  This behaviour"
" can be overridden by the routes on the Product/Product Categories or by the"
" Preferred Routes on the Procurement"
msgstr ""
"Khi một nhà kho được chọn cho tuyến đường này, tuyến đường này sẽ được xem "
"là tuyến đường mặc định khi các sản phẩm đi qua nhà kho này. Hành vi này có "
"thể bị ghi đè bởi các tuyến đường trên Nhóm sản phẩm / sản phẩm hoặc bằng "
"các Tuyến đường ưa thích trên Mua sắm"

#. module: stock
#: model:ir.model.fields.selection,name:stock.selection__stock_picking__move_type__one
msgid "When all products are ready"
msgstr "Khi tất cả sản phẩm đã sẵn sàng"

#. module: stock
#: model:ir.model.fields,help:stock.field_stock_location_route__product_selectable
msgid ""
"When checked, the route will be selectable in the Inventory tab of the "
"Product form.  It will take priority over the Warehouse route. "
msgstr ""
"Khi được chọn, tuyến đường sẽ chọn được trong tab Tồn kho của Sản phẩm mẫu. "
"Nó sẽ được ưu tiên hơn các tuyến của Kho."

#. module: stock
#: model:ir.model.fields,help:stock.field_stock_location_route__product_categ_selectable
msgid ""
"When checked, the route will be selectable on the Product Category.  It will"
" take priority over the Warehouse route. "
msgstr ""
"Khi được chọn, tuyến đường sẽ chọn được trên Nhóm sản phẩm. Nó sẽ được ưu "
"tiên hơn các tuyến đường của Kho."

#. module: stock
#: model:ir.model.fields,field_description:stock.field_stock_putaway_rule__location_in_id
msgid "When product arrives in"
msgstr ""

#. module: stock
#: code:addons/stock/models/stock_rule.py:0
#, python-format
msgid ""
"When products are needed in <b>%s</b>, <br/> <b>%s</b> are created from "
"<b>%s</b> to fulfill the need."
msgstr ""
"Khi có nhu cầu về hàng hoá ở <b>%s</b>, <br/> <b>%s</b> được tạo từ "
"<b>%s</b> để đáp ứng nhu cầu."

#. module: stock
#: code:addons/stock/models/stock_rule.py:0
#, python-format
msgid ""
"When products arrive in <b>%s</b>, <br/> <b>%s</b> are created to send them "
"in <b>%s</b>."
msgstr ""
"Khi hàng hoá được nhập vào <b>%s</b>, <br/> <b>%s</b> được tạo để chuyển "
"chúng vào <b>%s</b>."

#. module: stock
#: model:ir.model.fields,help:stock.field_stock_picking__is_locked
msgid ""
"When the picking is not done this allows changing the initial demand. When "
"the picking is done this allows changing the done quantities."
msgstr ""
"Khi phiếu giao nhận chưa hoàn thành, điều này cho phép thay đổi nhu cầu ban "
"đầu. Khi đã hoàn thành, điều này cho phép thay đổi số lượng đã hoàn thành."

#. module: stock
#: model:ir.model.fields,help:stock.field_stock_warehouse_orderpoint__product_min_qty
msgid ""
"When the virtual stock equals to or goes below the Min Quantity specified "
"for this field, Odoo generates a procurement to bring the forecasted "
"quantity to the Max Quantity."
msgstr ""
"Khi lượng tồn kho khả dụng bằng hoặc nhỏ hơn Số lượng Tối thiểu được thiết "
"lập ở trường này, Odoo sẽ sinh ra các yêu cầu cung ứng để làm cho số lượng "
"dự báo bằng với Số lượng Tối đa."

#. module: stock
#: model:ir.model.fields,help:stock.field_stock_warehouse_orderpoint__product_max_qty
msgid ""
"When the virtual stock goes below the Min Quantity, Odoo generates a "
"procurement to bring the forecasted quantity to the Quantity specified as "
"Max Quantity."
msgstr ""
"Khi lượng tồn kho khả dụng xuống dưới mức giá trị thiết lập ở trường 'Số "
"lượng tối thiểu', phần mềm sẽ tự động tạo các nhu cầu cung ứng để làm cho số"
" lượng dự kiến bằng với giá trị ở trường 'Số lượng tối đa'"

#. module: stock
#: model:ir.model.fields,help:stock.field_stock_rule__propagate_cancel
msgid ""
"When ticked, if the move created by this rule is cancelled, the next move "
"will be cancelled too."
msgstr ""
"Khi được đánh dấu, nếu các dịch chuyển được tạo bởi quy tắc này bị huỷ, các dịch "
"chuyển kế tiếp cũng sẽ bị huỷ theo."

#. module: stock
#: model:ir.model.fields,help:stock.field_stock_picking__owner_id
msgid ""
"When validating the transfer, the products will be assigned to this owner."
msgstr ""
"Khi xác nhận phiếu giao nhận, các sản phẩm sẽ được gán cho chủ sở hữu này."

#. module: stock
#: model:ir.model.fields,help:stock.field_stock_move_line__owner_id
msgid ""
"When validating the transfer, the products will be taken from this owner."
msgstr ""
"Khi xác nhận phiếu giao nhận, các sản phẩm sẽ được lấy từ chủ sở hữu này."

#. module: stock
#: model:ir.model.fields,field_description:stock.field_stock_move__additional
msgid "Whether the move was added after the picking's confirmation"
msgstr "Cho dù di chuyển đã được thêm sau khi xác nhận của giao nhận"

#. module: stock
#: model:ir.model.fields,field_description:stock.field_stock_return_picking_line__wizard_id
#: model:ir.model.fields,field_description:stock.field_stock_track_line__wizard_id
msgid "Wizard"
msgstr "Đồ thuật"

#. module: stock
#: model_terms:ir.ui.view,arch_db:stock.view_stock_move_line_operation_tree_lot_name_as_textarea
msgid "Write your SN/LN one by one or copy paste a list."
msgstr "Nhập từng SN/LN (Số Serial/Lô) hoặc sao chép và dán một danh sách."

#. module: stock
#: code:addons/stock/models/stock_production_lot.py:0
#, python-format
msgid ""
"You are not allowed to change the product linked to a serial or lot number "
"if some stock moves have already been created with that number. This would "
"lead to inconsistencies in your stock."
msgstr ""
"Bạn không được phép thay đổi sản phẩm được liên kết với số sê-ri hoặc số lô "
"nếu một số di chuyển chứng khoán đã được tạo với số đó. Điều này sẽ dẫn đến "
"sự không nhất quán trong cổ phiếu của bạn."

#. module: stock
#: code:addons/stock/models/stock_production_lot.py:0
#, python-format
msgid ""
"You are not allowed to create a lot or serial number with this operation "
"type. To change this, go on the operation type and tick the box \"Create New"
" Lots/Serial Numbers\"."
msgstr ""
"Bạn không được phép để tạo số lô hoặc sê-ri với loại hoạt động kho này. Để "
"thay đổi điều này, vui lòng đến mục hoạt động kho và tích chọn ô \"Tạo mới "
"số lô/ sê-ri\"."

#. module: stock
#: model_terms:ir.ui.view,arch_db:stock.stock_package_destination_form_view
msgid ""
"You are trying to put products going to different locations into the same "
"package"
msgstr ""
"Bạn đang cố để chuyển sản phẩm trong cùng 1 gói sản phẩm đến các kho khác "
"nhau "

#. module: stock
#: code:addons/stock/models/stock_move.py:0
#, python-format
msgid ""
"You are using a unit of measure smaller than the one you are using in order "
"to stock your product. This can lead to rounding problem on reserved "
"quantity. You should use the smaller unit of measure possible in order to "
"valuate your stock or change its rounding precision to a smaller value "
"(example: 0.00001)."
msgstr ""
"Bạn đang sử dụng đơn vị tính nhỏ hơn đơn vị bạn đang dùng để lưu trữ sản "
"phẩm của bạn. Điều này có thể dẫn đến việc làm tròn không đúng số lượng hàng"
" được giữ. Bạn nên sử dụng đơn vị tính nhỏ hơn để định lượng tồn kho của bạn"
" hoặc thay đổi độ chính xác làm tròn của nó thành giá trị nhỏ hơn (ví dụ: "
"0,00001)"

#. module: stock
#: model_terms:ir.actions.act_window,help:stock.action_routes_form
msgid ""
"You can define here the main routes that run through\n"
"                your warehouses and that define the flows of your products. These\n"
"                routes can be assigned to a product, a product category or be fixed\n"
"                on procurement or sales order."
msgstr ""
"Bạn có thể xác định ở đây các tuyến đường chính chạy qua \\ n"
"                kho của bạn và điều đó xác định dòng sản phẩm của bạn. Những"
" \\ n                tuyến đường có thể được chỉ định cho một sản phẩm, danh"
" mục sản phẩm hoặc được cố định \\ n                trên tuyến cung ứng hoặc"
" đơn đặt hàng."

#. module: stock
#: code:addons/stock/models/product.py:0
#, python-format
msgid ""
"You can not change the type of a product that is currently reserved on a "
"stock move. If you need to change the type, you should first unreserve the "
"stock move."
msgstr ""
"Bạn không thể thay đổi một đơn vị đo lường của một sản phẩm mà đã có phát "
"sinh dịch chuyển kho. Nếu bạn thực sự cần thay đổi đơn vị đo, bạn có thể vô "
"hiệu sản phẩm này."

#. module: stock
#: code:addons/stock/models/stock_move_line.py:0
#, python-format
msgid ""
"You can not delete product moves if the picking is done. You can only "
"correct the done quantities."
msgstr ""
"Bạn không thể xóa sản phẩm di chuyển nếu quá trình Lấy hàng đã thực hiện. "
"Bạn chỉ có thể sửa số lượng đã hoàn thành."

#. module: stock
#: code:addons/stock/models/stock_move_line.py:0
#, python-format
msgid "You can not enter negative quantities."
msgstr "Bạn không thể nhập số lượng âm."

#. module: stock
#: code:addons/stock/models/stock_inventory.py:0
#, python-format
msgid "You can only adjust storable products."
msgstr "Bạn chỉ có thể điều chính các sản phẩm Có thể Lưu kho"

#. module: stock
#: code:addons/stock/models/stock_inventory.py:0
#, python-format
msgid ""
"You can only delete a draft inventory adjustment. If the inventory "
"adjustment is not done, you can cancel it."
msgstr ""

#. module: stock
#: code:addons/stock/models/stock_move.py:0
#, python-format
msgid "You can only delete draft moves."
msgstr "Bạn chỉ có thể xóa dịch chuyển dự thảo."

#. module: stock
#: code:addons/stock/models/stock_move_line.py:0
#, python-format
msgid "You can only process 1.0 %s of products with unique serial number."
msgstr "Bạn chỉ có thể xử lý 1.0 %s sản phẩm với số sê-ri duy nhất."

#. module: stock
#: code:addons/stock/models/stock_inventory.py:0
#, python-format
msgid ""
"You can't validate the inventory '%s', maybe this inventory has been already"
" validated or isn't ready."
msgstr ""

#. module: stock
#: code:addons/stock/models/stock_location.py:0
#, python-format
msgid "You cannot archive the location %s as it is used by your warehouse %s"
msgstr ""

#. module: stock
#: code:addons/stock/models/stock_move.py:0
#, python-format
msgid "You cannot cancel a stock move that has been set to 'Done'."
msgstr ""
"Bạn không thể xóa một dịch chuyển kho mà đã được thiết lập là 'Hoàn thành'."

#. module: stock
#: code:addons/stock/models/stock_picking.py:0
#, python-format
msgid "You cannot change the Scheduled Date on a done or cancelled transfer."
msgstr ""

#. module: stock
#: code:addons/stock/models/stock_location.py:0
#, python-format
msgid ""
"You cannot change the location type or its use as a scrap location as there "
"are products reserved in this location. Please unreserve the products first."
msgstr ""
"Bạn không thể thay đổi loại vị trí hoặc sử dụng làm vị trí phế liệu vì có "
"những sản phẩm được dành riêng ở vị trí này. Xin vui lòng bỏ qua các sản "
"phẩm đầu tiên."

#. module: stock
#: code:addons/stock/models/product.py:0
#, python-format
msgid ""
"You cannot change the ratio of this unit of mesure as some products with "
"this UoM have already been moved or are currently reserved."
msgstr ""
"Bạn không thể thay đổi tỷ lệ của đơn vị đo này vì một số sản phẩm có đơn vị "
"này đã được di chuyển hoặc hiện đang được giữ phần trước."

#. module: stock
#: code:addons/stock/models/product.py:0
#, python-format
msgid ""
"You cannot change the unit of measure as there are already stock moves for "
"this product. If you want to change the unit of measure, you should rather "
"archive this product and create a new one."
msgstr ""
"Bạn không thể thay đổi đơn vị tính đã có dịch chuyển kho cho sản phẩm này. "
"Nếu bạn muốn thay đổi đơn vị tính, bạn nên vô hiệu hóa sản phẩm và tạo một "
"sản phẩm mới."

#. module: stock
#: code:addons/stock/models/stock_scrap.py:0
#, python-format
msgid "You cannot delete a scrap which is done."
msgstr ""
"Bạn không được xoá một dịch chuyển phế liệu mà ở trạng thái hoàn thành."

#. module: stock
#: code:addons/stock/models/stock_quant.py:0
#, python-format
msgid "You cannot modify inventory loss quantity"
msgstr ""

#. module: stock
#: code:addons/stock/models/stock_move.py:0
#, python-format
msgid ""
"You cannot move the same package content more than once in the same transfer"
" or split the same package into two location."
msgstr ""
"Bạn không thể dịch chuyển một gói hàng nhiều lần trong cùng một lần chuyển "
"hoặc chia cùng một gói thành hai địa điểm kho khác nhau."

#. module: stock
#: code:addons/stock/models/stock_move.py:0
#, python-format
msgid ""
"You cannot perform the move because the unit of measure has a different "
"category as the product unit of measure."
msgstr ""
"Bạn không thể thực hiện dịch chuyển vì đơn vị tính có một loại khác là đơn "
"vị tính của sản phẩm."

#. module: stock
#: code:addons/stock/models/stock_inventory.py:0
#, python-format
msgid ""
"You cannot set a negative product quantity in an inventory line:\n"
"\t%s - qty: %s"
msgstr ""
"Bạn không thể đặt một số lượng sản phẩm âm trong một dòng kiểm kê:\n"
"\t%s - qty: %s"

#. module: stock
#: code:addons/stock/models/stock_move.py:0
#, python-format
msgid "You cannot split a draft move. It needs to be confirmed first."
msgstr ""
"Bạn không thể tách một dịch chuyển dự thảo. Nó cần phải được xác nhận trước."

#. module: stock
#: code:addons/stock/models/stock_move.py:0
#, python-format
msgid "You cannot split a stock move that has been set to 'Done'."
msgstr ""
"Bạn không thể tách một dịch chuyển đã được chuyển sang trạng thái 'Hoàn "
"thành'"

#. module: stock
#: code:addons/stock/models/stock_quant.py:0
#, python-format
msgid ""
"You cannot take products from or deliver products to a location of type "
"\"view\"."
msgstr "Bạn không thể chuyển đến địa điểm có kiểu 'Chỉ xem'"

#. module: stock
#: code:addons/stock/models/stock_move.py:0
#, python-format
msgid "You cannot unreserve a stock move that has been set to 'Done'."
msgstr ""
"Bạn không thể hủy một dịch chuyển đã được chuyển sang trạng thái 'Hoàn "
"thành'"

#. module: stock
#: code:addons/stock/models/stock_move_line.py:0
#: code:addons/stock/models/stock_move_line.py:0
#, python-format
msgid ""
"You cannot use the same serial number twice. Please correct the serial "
"numbers encoded."
msgstr ""
"Bạn không thể sử dụng cùng một số sê-ri hai lần. Vui lòng hiệu chỉnh lại  số"
" sê-ri."

#. module: stock
#: code:addons/stock/models/stock_picking.py:0
#, python-format
msgid ""
"You cannot validate a transfer if no quantites are reserved nor done. To "
"force the transfer, switch in edit more and encode the done quantities."
msgstr ""
"Bạn không thể duyệt một điều chuyển nếu không có số lượng được giữ cũng như "
"không được thực hiện. Để bắt buộc điều chuyển, cần bật chế độ chỉnh sửa và "
"nhập số lượng hoàn thành."

#. module: stock
#: code:addons/stock/wizard/stock_picking_return.py:0
#, python-format
msgid ""
"You have manually created product lines, please delete them to proceed."
msgstr "Bạn đã tự tạo các dòng sản phẩm, vui lòng xóa chúng để tiếp tục."

#. module: stock
#: model_terms:ir.ui.view,arch_db:stock.view_immediate_transfer
msgid ""
"You have not recorded <i>done</i> quantities yet, by clicking on <i>apply</i>\n"
"                        Odoo will process all the quantities."
msgstr ""

#. module: stock
#: model_terms:ir.ui.view,arch_db:stock.view_backorder_confirmation
msgid "You have processed less products than the initial demand."
msgstr "Bạn đã xử lý ít sản phẩm hơn nhu cầu ban đầu."

#. module: stock
#: model_terms:ir.ui.view,arch_db:stock.view_overprocessed_transfer
msgid ""
"You have processed more than what was initially\n"
"                    planned for the product"
msgstr ""
"Bạn đã xử lý nhiều hơn những gì đã được lên kế hoạch\n"
"                     ban đầu của sản phẩm"

#. module: stock
#: code:addons/stock/models/product.py:0
#, python-format
msgid ""
"You have product(s) in stock that have no lot/serial number. You can assign "
"lot/serial numbers by doing an inventory adjustment."
msgstr ""

#. module: stock
#: code:addons/stock/models/stock_picking.py:0
#, python-format
msgid ""
"You have to define a groupby and sorted method and pass them as arguments."
msgstr ""
"Bạn phải xác định phương pháp nhóm và sắp xếp rồi chuyển chúng thành biến "
"thực."

#. module: stock
#: code:addons/stock/models/stock_warehouse.py:0
#, python-format
msgid ""
"You have to select a product unit of measure that is in the same category "
"than the default unit of measure of the product"
msgstr ""
"Bạn phải chọn đơn vị tính của sản phẩm cùng loại với đơn vị tính mặc định "
"trong sản phẩm đó."

#. module: stock
#: code:addons/stock/wizard/stock_picking_return.py:0
#, python-format
msgid "You may only return Done pickings."
msgstr "Bạn chỉ có thể trả hàng từ hoạt động giao nhận đã Hoàn thành."

#. module: stock
#: code:addons/stock/wizard/stock_picking_return.py:0
#, python-format
msgid "You may only return one picking at a time."
msgstr "Chỉ có thể thể trả hàng từ một phiếu giao nhận tại một thời điểm."

#. module: stock
#: code:addons/stock/models/stock_picking.py:0
#, python-format
msgid ""
"You need to activate storage locations to be able to do internal operation "
"types."
msgstr ""

#. module: stock
#: code:addons/stock/models/stock_move.py:0
#, python-format
msgid "You need to set a Serial Number before generating more."
msgstr ""

#. module: stock
#: code:addons/stock/models/stock_move_line.py:0
#: code:addons/stock/models/stock_picking.py:0
#, python-format
msgid "You need to supply a Lot/Serial number for product %s."
msgstr "Bạn cần phải cung cấp sô Lô/Sê-ri cho sản phẩm %s."

#. module: stock
#: code:addons/stock/models/stock_warehouse.py:0
#, python-format
msgid ""
"You still have ongoing operations for picking                        types "
"%s in warehouse %s"
msgstr ""

#. module: stock
#: code:addons/stock/models/product.py:0 code:addons/stock/models/product.py:0
#, python-format
msgid ""
"You still have some active reordering rules on this product. Please archive "
"or delete them first."
msgstr ""
"Bạn vẫn còn một số quy tắc tái cung ứng áp dụng cho sản phẩm này. Hãy lưu "
"trữ hoặc xóa chúng trước"

#. module: stock
#: code:addons/stock/models/stock_location.py:0
#, python-format
msgid "You still have some product in locations %s"
msgstr ""

#. module: stock
#. openerp-web
#: code:addons/stock/static/src/js/inventory_singleton_list_controller.js:0
#, python-format
msgid ""
"You tried to create a record who already exists.<br/>This last one has been "
"modified instead."
msgstr ""

#. module: stock
#: model_terms:ir.ui.view,arch_db:stock.report_stock_rule
msgid "]<br/>min:"
msgstr "]<br/>tối thiểu:"

#. module: stock
#: model_terms:ir.ui.view,arch_db:stock.view_change_product_quantity
#: model_terms:ir.ui.view,arch_db:stock.view_immediate_transfer
msgid "_Apply"
msgstr "_Áp dụng"

#. module: stock
#: model_terms:ir.ui.view,arch_db:stock.view_backorder_confirmation
msgid "_Cancel"
msgstr "_Hủy bỏ"

#. module: stock
#: model:ir.model.fields,field_description:stock.field_res_config_settings__module_delivery_bpost
msgid "bpost Connector"
msgstr "bpost Connector"

#. module: stock
#: model_terms:ir.ui.view,arch_db:stock.view_stock_rule_form
#: model_terms:ir.ui.view,arch_db:stock.view_template_property_form
msgid "days"
msgstr "ngày"

#. module: stock
#: model_terms:ir.ui.view,arch_db:stock.view_inventory_form
msgid "e.g. Annual inventory"
msgstr "vd: Kiểm kho hàng năm"

#. module: stock
#: model_terms:ir.ui.view,arch_db:stock.view_production_lot_form
msgid "e.g. LOT/0001/20121"
msgstr "vd: LOT/0001/20121"

#. module: stock
#: model_terms:ir.ui.view,arch_db:stock.view_picking_form
msgid "e.g. PO0032"
msgstr "vd: PO0032"

#. module: stock
#: model_terms:ir.ui.view,arch_db:stock.stock_warn_insufficient_qty_form_view
msgid "in"
msgstr "trong"

#. module: stock
#: model_terms:ir.ui.view,arch_db:stock.stock_warn_insufficient_qty_form_view
msgid "is not available in sufficient quantity"
msgstr "không khả dụng về số lượng yêu cầu"

#. module: stock
#: model_terms:ir.ui.view,arch_db:stock.view_warehouse_orderpoint_form
msgid "manually to trigger the reordering rules right now."
msgstr "kích hoạt thủ công các quy tắc tái cung ứng ngay bây giờ."

#. module: stock
#: model_terms:ir.ui.view,arch_db:stock.exception_on_picking
msgid "of"
msgstr "của"

#. module: stock
#: model_terms:ir.ui.view,arch_db:stock.exception_on_picking
msgid "processed instead of"
msgstr "được xử lý thay vì"

#. module: stock
#: model_terms:ir.ui.view,arch_db:stock.stock_report_view_graph
msgid "report_stock_quantity_graph"
msgstr ""<|MERGE_RESOLUTION|>--- conflicted
+++ resolved
@@ -1,7 +1,7 @@
 # Translation of Odoo Server.
 # This file contains the translation of the following modules:
 # 	* stock
-#
+# 
 # Translators:
 # Chinh Chinh <trinhttp@trobz.com>, 2019
 # Martin Trigaux, 2019
@@ -11,7 +11,7 @@
 # Dao Nguyen <trucdao.uel@gmail.com>, 2019
 # Nancy Momoland <thanhnguyen.icsc@gmail.com>, 2019
 # Dung Nguyen Thi <dungnt@trobz.com>, 2019
-#
+# 
 msgid ""
 msgstr ""
 "Project-Id-Version: Odoo Server saas~12.5\n"
@@ -835,14 +835,6 @@
 msgstr "Số lượng đính kèm"
 
 #. module: stock
-<<<<<<< HEAD
-#: model:ir.ui.menu,name:stock.menu_variants_action
-msgid "Attribute Values"
-msgstr "Giá trị Thuộc tính"
-
-#. module: stock
-=======
->>>>>>> 4ad7a99d
 #: model:ir.ui.menu,name:stock.menu_attribute_action
 #: model_terms:ir.ui.view,arch_db:stock.res_config_settings_view_form
 msgid "Attributes"
@@ -1128,7 +1120,7 @@
 #. module: stock
 #: model:ir.model.fields,help:stock.field_stock_location__return_location
 msgid "Check this box to allow using this location as a return location."
-msgstr "Đánh dấu ô này để cho phép sử dụng địa điểm này cho các hàng trả lại."
+msgstr "Đánh dấu ô này để cho phép sử dụng địa điểm này cho hàng trả lại."
 
 #. module: stock
 #: model:ir.model.fields,help:stock.field_stock_location__scrap_location
@@ -1136,8 +1128,7 @@
 msgid ""
 "Check this box to allow using this location to put scrapped/damaged goods."
 msgstr ""
-"Đánh dấu ô này để cho phép sử dụng địa điểm này cho các hàng phế liệu/hư "
-"hỏng."
+"Đánh dấu ô này để cho phép sử dụng địa điểm này cho hàng phế liệu/hư hỏng."
 
 #. module: stock
 #: model:ir.model.fields,help:stock.field_stock_quantity_history__inventory_datetime
@@ -1633,7 +1624,7 @@
 #. module: stock
 #: model:ir.model.fields.selection,name:stock.selection__stock_warehouse_orderpoint__lead_type__net
 msgid "Days to get the products"
-msgstr ""
+msgstr "Số ngày để nhận được hàng"
 
 #. module: stock
 #: model:ir.model.fields.selection,name:stock.selection__stock_warehouse_orderpoint__lead_type__supplier
@@ -6915,7 +6906,7 @@
 #. module: stock
 #: model:ir.model.fields,field_description:stock.field_stock_location_route__warehouse_domain_ids
 msgid "Warehouse Domain"
-msgstr ""
+msgstr "Miền Kho"
 
 #. module: stock
 #: model:ir.ui.menu,name:stock.menu_warehouse_config
