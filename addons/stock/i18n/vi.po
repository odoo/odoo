# Translation of Odoo Server.
# This file contains the translation of the following modules:
# * stock
# 
# Translators:
# Martin Trigaux, 2017
# fanha99 <fanha99@hotmail.com>, 2017
# Su Pham Nghiep Vu <nghiepvusupham58@gmail.com>, 2017
# son dang <son.dang@doda100.com>, 2017
# thanh nguyen <thanhnguyen.icsc@gmail.com>, 2017
# Phạm Lân <phamquanglan@gmail.com>, 2017
# trieu le <trieu.lth@gmail.com>, 2017
# Ly The Thanh <lythanh24@gmail.com>, 2017
# file aio <fileaio@gmail.com>, 2017
# Thong Dong <thongdong7@gmail.com>, 2017
# Hoang Loc Le Huu <loclhh@gmail.com>, 2017
# Tri Bui <tribd@trobz.com>, 2017
# PHAM QUOC MY <mypham2802@gmail.com>, 2017
# Thang Duong Bao <nothingctrl@gmail.com>, 2017
# Tuan Tran <tmtuan.projects@gmail.com>, 2017
# lam nguyen <lamev.inc@gmail.com>, 2017
# Duc Dao <blakice12@gmail.com>, 2017
# Dang Hanh <hanh.dtm@komit-consulting.com>, 2017
msgid ""
msgstr ""
"Project-Id-Version: Odoo Server 11.0\n"
"Report-Msgid-Bugs-To: \n"
"POT-Creation-Date: 2018-02-19 13:42+0000\n"
"PO-Revision-Date: 2018-02-19 13:42+0000\n"
"Last-Translator: Dang Hanh <hanh.dtm@komit-consulting.com>, 2017\n"
"Language-Team: Vietnamese (https://www.transifex.com/odoo/teams/41243/vi/)\n"
"MIME-Version: 1.0\n"
"Content-Type: text/plain; charset=UTF-8\n"
"Content-Transfer-Encoding: \n"
"Language: vi\n"
"Plural-Forms: nplurals=1; plural=0;\n"

#. module: stock
#: code:addons/stock/models/stock_move.py:340
#, python-format
msgid ""
"\n"
"\n"
"%s --> Product UoM is %s (%s) - Move UoM is %s (%s)"
msgstr ""
"\n"
"\n"
"%s --> Đơn vị sản phẩm là %s (%s) - Đơn vị Dịch chuyển là %s (%s)"

#. module: stock
#: code:addons/stock/models/stock_move.py:341
#, python-format
msgid ""
"\n"
"\n"
"Blocking: %s"
msgstr ""
"\n"
"\n"
"Đang khóa: %s"

#. module: stock
#: code:addons/stock/models/stock_move.py:328
#, python-format
msgid " (%s reserved)"
msgstr " (%s được xí)"

#. module: stock
#: code:addons/stock/models/stock_move.py:331
#, python-format
msgid " (reserved)"
msgstr " (được xí)"

#. module: stock
#: model:ir.model.fields,help:stock.field_stock_picking_state
msgid ""
" * Draft: not confirmed yet and will not be scheduled until confirmed.\n"
" * Waiting Another Operation: waiting for another move to proceed before it becomes automatically available (e.g. in Make-To-Order flows).\n"
" * Waiting: if it is not ready to be sent because the required products could not be reserved.\n"
" * Ready: products are reserved and ready to be sent. If the shipping policy is 'As soon as possible' this happens as soon as anything is reserved.\n"
" * Done: has been processed, can't be modified or cancelled anymore.\n"
" * Cancelled: has been cancelled, can't be confirmed anymore."
msgstr ""
" * Dự thảo: chưa xác nhận vừa chưa được ấn định lịch cho đến khi được xác nhận.\n"
" * Đang đợi Hoạt động khác: đang đợi một hoạt động khác trong chuỗi dịch chuyển được thực thi trước khi dịch chuyển này chuyển sang trạng thái khả dụng (vd: trong chu trình Make-To-Order).\n"
" * Đang đợi: nếu chuwa có hàng khả dụng bởi vì hàng hoá chưa được xí cho dịch chuyển này.\n"
" * Sẵn sàng: các sản phẩm đã được xí và sẵn sàng dịch chuyển. Nếu chính sách giao hàng là 'Càng sớm càng tốt' thì điều này sẽ xảy ra ngay khi bất cứ số lượng nào đó được xí.\n"
" * Hoàn thành: đã được dịch chuyển, không thể thay đổi hay huỷ được nữa.\n"
" * Huỷ: đã bị huỷ, không thể được xác nhận nữa."

#. module: stock
#: model:ir.ui.view,arch_db:stock.view_move_picking_form
msgid "#Products"
msgstr "SL Sản phẩm"

#. module: stock
#: code:addons/stock/models/stock_warehouse.py:482
#, python-format
msgid "%s: Supply Product from %s"
msgstr "%s: Cung cấp sản phẩm từ %s"

#. module: stock
#: code:addons/stock/models/res_company.py:24
#, python-format
msgid "%s: Transit Location"
msgstr "%s: Địa điểm Chuyển tiếp"

#. module: stock
#: model:ir.model.fields,help:stock.field_stock_move_line_state
#: model:ir.model.fields,help:stock.field_stock_move_state
msgid ""
"* New: When the stock move is created and not yet confirmed.\n"
"* Waiting Another Move: This state can be seen when a move is waiting for another one, for example in a chained flow.\n"
"* Waiting Availability: This state is reached when the procurement resolution is not straight forward. It may need the scheduler to run, a component to be manufactured...\n"
"* Available: When products are reserved, it is set to 'Available'.\n"
"* Done: When the shipment is processed, the state is 'Done'."
msgstr ""
"* Mới: Khi một dịch chuyển kho được tạo và chưa được xác nhận.\n"
"* Chờ dịch chuyển khác: Trạng thái này xuất hiện khi một dịch chuyển đang chờ một dịch chuyển khác, ví dụ như trong một chuỗi cung ứng.\n"
"* Chờ khả dụng: Trạng thái này xảy ra khi nó đang chờ sản phẩm có sẵn để dịch chuyển. Có thể cần phải chờ scheduler chạy, hay chờ một thành phần cần phải sản xuất ra...\n"
"* Khả dụng: Khi sản phẩm đã được xí và có sẵn để dịch chuyển.\n"
"* Hoàn thành: Khi một lô hàng được xử lý xong."

#. module: stock
#: model:ir.model.fields,help:stock.field_stock_location_usage
msgid ""
"* Vendor Location: Virtual location representing the source location for products coming from your vendors\n"
"* View: Virtual location used to create a hierarchical structures for your warehouse, aggregating its child locations ; can't directly contain products\n"
"* Internal Location: Physical locations inside your own warehouses,\n"
"* Customer Location: Virtual location representing the destination location for products sent to your customers\n"
"* Inventory Loss: Virtual location serving as counterpart for inventory operations used to correct stock levels (Physical inventories)\n"
"* Procurement: Virtual location serving as temporary counterpart for procurement operations when the source (vendor or production) is not known yet. This location should be empty when the procurement scheduler has finished running.\n"
"* Production: Virtual counterpart location for production operations: this location consumes the raw material and produces finished products\n"
"* Transit Location: Counterpart location that should be used in inter-company or inter-warehouses operations"
msgstr ""
"* Địa điểm Nhà cung cấp: Địa điểm ảo đại diện cho địa điểm nguồn của sản phẩm được cung cấp bởi các nhà cung cấp của bạn\n"
"* Chỉ xem: Địa điểm ảo được sử dụng để xây dựng cấu trúc phả hệ cho hệ thống kho của bạn, kết hợp các địa điểm con; không thể trực tiếp lưu trữ hàng hoá\n"
"* Địa điểm nội bộ: Các địa điểm vật lý bên trong hệ thống kho của bạn,\n"
"* Địa điểm khách hàng: Địa điểm ảo đại diện cho địa điểm đích đối với các sản phẩm / hàng hoá mà bạn giao cho các khách hàng của bạn\n"
"* Mất mát/Kiểm kê: Địa điểm ảo được sử dụng làm địa điểm đối ứng cho các hoạt động kiểm kê được sử dụng để hiệu chỉnh mức tồn kho (Kiểm kho vật lý)\n"
"* Cung ứng: Địa điểm ảo được sử dụng như một địa điểm đối ứng tạm thời cho các hoạt động cung ứng (procurement) khi mà địa điểm nguồn chưa được (nhà cung cấp hoặc sản xuất) biết. Địa điểm ảo này sẽ trống rống sau khi Trình lập lịch cung ứng chạy xong.\n"
"* Sản xuất: Địa điểm ảo đối ứng dùng trong các hoạt động sản xuất: nguyên vật liệu được tiêu thụ trong quá trình sản xuất sẽ được đưa vào đây và các thành phẩm sẽ từ đây ra.\n"
"* Địa điểm chuyển tiếp: Địa điểm đối ứng mà được sử dụng trong các hoạt động dịch chuyển hàng hoá liên kho hoặc liên công ty\n"

#. module: stock
#: model:ir.ui.view,arch_db:stock.inventory_planner
msgid ", if accounting or purchase is installed"
msgstr ", nếu phân hệ kế toán hoặc mua hàng đã được cài đặt"

#. module: stock
#: model:ir.ui.view,arch_db:stock.inventory_planner
msgid "- The Odoo Team"
msgstr "- The Odoo ERPOnline Team"

#. module: stock
#: model:ir.ui.view,arch_db:stock.stock_warn_insufficient_qty_form_view
msgid ""
"<br/>\n"
"                    <strong>Here is your current inventory: </strong>"
msgstr ""
"<br/>\n"
"                    <strong>Tồn kho hiện tại của bạn: </strong>"

#. module: stock
#: model:ir.ui.view,arch_db:stock.inventory_planner
msgid ""
"<span class=\"label label-default text-center "
"odoo_purple\">'Available'</span>"
msgstr ""
"<span class=\"label label-default text-center odoo_purple\">'Khả "
"dụng'</span>"

#. module: stock
#: model:ir.ui.view,arch_db:stock.inventory_planner
msgid ""
"<span class=\"label label-default text-center odoo_purple\">Click on <span "
"class=\"fa fa-truck\"/> Delivery</span>"
msgstr ""
"<span class=\"label label-default text-center odoo_purple\">Bấm vào <span "
"class=\"fa fa-truck\"/> Bàn giao</span>"

#. module: stock
#: model:ir.ui.view,arch_db:stock.inventory_planner
msgid ""
"<span class=\"label label-default text-center odoo_purple\">Click on <span "
"class=\"fa fa-truck\"/> Shipment</span>"
msgstr ""
"<span class=\"label label-default text-center odoo_purple\">Bấm vào <span "
"class=\"fa fa-truck\"/> Lô hàng</span>"

#. module: stock
#: model:ir.ui.view,arch_db:stock.inventory_planner
msgid ""
"<span class=\"label label-default text-center odoo_purple\">Confirm "
"Order</span>"
msgstr ""
"<span class=\"label label-default text-center odoo_purple\">Xác nhận Đơn "
"hàng</span>"

#. module: stock
#: model:ir.ui.view,arch_db:stock.inventory_planner
msgid ""
"<span class=\"label label-default text-center odoo_purple\">Confirm "
"Sale</span>"
msgstr ""
"<span class=\"label label-default text-center odoo_purple\">Xác nhận "
"Bán</span>"

#. module: stock
#: model:ir.ui.view,arch_db:stock.inventory_planner
msgid ""
"<span class=\"label label-default text-center odoo_purple\">Find Incoming "
"Shipments</span>"
msgstr ""
"<span class=\"label label-default text-center odoo_purple\">Tìm lô hàng sắp "
"về</span>"

#. module: stock
#: model:ir.ui.view,arch_db:stock.inventory_planner
msgid ""
"<span class=\"label label-default text-center odoo_purple\">Process the "
"products</span>"
msgstr ""
"<span class=\"label label-default text-center odoo_purple\">Xử lý sản "
"phẩm</span>"

#. module: stock
#: model:ir.ui.view,arch_db:stock.inventory_planner
msgid ""
"<span class=\"label label-default text-center odoo_purple\">Validate the "
"Delivery</span>"
msgstr ""
"<span class=\"label label-default text-center odoo_purple\">Xác nhận Bàn "
"giao</span>"

#. module: stock
#: model:ir.ui.view,arch_db:stock.inventory_planner
msgid ""
"<span class=\"label label-default text-center odoo_purple\">Validate the "
"Receipt Order</span>"
msgstr ""
"<span class=\"label label-default text-center odoo_purple\">Xác nhận Nhận "
"hàng</span>"

#. module: stock
#: model:ir.ui.view,arch_db:stock.view_inventory_form
msgid "<span class=\"o_stat_text\">Details</span>"
msgstr "<span class=\"o_stat_text\">Chi tiết</span>"

#. module: stock
#: model:ir.ui.view,arch_db:stock.product_form_view_procurement_button
#: model:ir.ui.view,arch_db:stock.product_template_form_view_procurement_button
msgid "<span class=\"o_stat_text\">Forecasted</span>"
msgstr "<span class=\"o_stat_text\">Dự báo</span>"

#. module: stock
#: model:ir.ui.view,arch_db:stock.product_form_view_procurement_button
msgid ""
"<span class=\"o_stat_text\">Min :</span>\n"
"                                <span class=\"o_stat_text\">Max:</span>"
msgstr ""
"<span class=\"o_stat_text\">Tối thiểu :</span>\n"
"                                <span class=\"o_stat_text\">Tối đa:</span>"

#. module: stock
#: model:ir.ui.view,arch_db:stock.product_template_form_view_procurement_button
msgid ""
"<span class=\"o_stat_text\">Min:</span>\n"
"                                <span class=\"o_stat_text\">Max:</span>"
msgstr ""
"<span class=\"o_stat_text\">Tối thiểu:</span>\n"
"                                <span class=\"o_stat_text\">Tối đa:</span>"

#. module: stock
#: model:ir.ui.view,arch_db:stock.inventory_planner
msgid ""
"<span class=\"panel-title\">\n"
"                                        <span class=\"fa\" data-icon=\"\"/>\n"
"                                        <strong>Import a file</strong><br/>\n"
"                                        <span class=\"small\">Recommended if &gt;100 products</span>\n"
"                                    </span>"
msgstr ""
"<span class=\"panel-title\">\n"
"                                        <span class=\"fa\" data-icon=\"\"/>\n"
"                                        <strong>Import a file</strong><br/>\n"
"                                        <span class=\"small\">Được khuyến nghị nếu &gt;100 sản phẩm</span>\n"
"                                    </span>"

#. module: stock
#: model:ir.ui.view,arch_db:stock.inventory_planner
msgid ""
"<span class=\"panel-title\">\n"
"                                        <span class=\"fa\" data-icon=\"\"/>\n"
"                                        <strong>Import</strong><br/>\n"
"                                        <span class=\"small\">&gt; 50 vendors</span>\n"
"                                    </span>"
msgstr ""
"<span class=\"panel-title\">\n"
"                                        <span class=\"fa\" data-icon=\"\"/>\n"
"                                        <strong>Nhập</strong><br/>\n"
"                                        <span class=\"small\">&gt; 50 nhà cung cấp</span>\n"
"                                    </span>"

#. module: stock
#: model:ir.ui.view,arch_db:stock.inventory_planner
msgid ""
"<span class=\"panel-title\">\n"
"                                        <span class=\"fa\" data-icon=\"\"/>\n"
"                                        <strong> Create manually</strong><br/>\n"
"                                        <span class=\"small\">&lt; 50 vendors</span>\n"
"                                    </span>"
msgstr ""
"<span class=\"panel-title\">\n"
"                                        <span class=\"fa\" data-icon=\"\"/>\n"
"                                        <strong> Create manually</strong><br/>\n"
"                                        <span class=\"small\">&lt; 50 nhà cung cấp</span>\n"
"                                    </span>"

#. module: stock
#: model:ir.ui.view,arch_db:stock.inventory_planner
msgid ""
"<span class=\"panel-title\">\n"
"                                        <span class=\"fa\" data-icon=\"\"/>\n"
"                                        <strong> Create manually</strong><br/>\n"
"                                        <span class=\"small\">Recommended if &lt;100 products</span>\n"
"                                    </span>"
msgstr ""
"<span class=\"panel-title\">\n"
"                                        <span class=\"fa\" data-icon=\"\"/>\n"
"                                        <strong> Tạo Thủ công</strong><br/>\n"
"                                        <span class=\"small\">Được khuyến nghị nếu &lt;100 sản phẩm</span>\n"
"                                    </span>"

#. module: stock
#: model:ir.ui.view,arch_db:stock.inventory_planner
msgid ""
"<span class=\"panel-title\">\n"
"                                        <strong>From the Inventory application</strong>\n"
"                                    </span>"
msgstr ""
"<span class=\"panel-title\">\n"
"                                        <strong>Từ Phân hệ Kho</strong>\n"
"                                    </span>"

#. module: stock
#: model:ir.ui.view,arch_db:stock.inventory_planner
msgid ""
"<span class=\"panel-title\">\n"
"                                        <strong>From the Purchase application</strong>\n"
"                                    </span>"
msgstr ""
"<span class=\"panel-title\">\n"
"                                        <strong>Từ Phân hệ Mua sắm</strong>\n"
"                                    </span>"

#. module: stock
#: model:ir.ui.view,arch_db:stock.inventory_planner
msgid ""
"<span class=\"panel-title\">\n"
"                                        <strong>From the Sales application</strong>\n"
"                                    </span>"
msgstr ""
"<span class=\"panel-title\">\n"
"                                        <strong>Từ Phân hệ Bán</strong>\n"
"                                    </span>"

#. module: stock
#: model:ir.ui.view,arch_db:stock.report_delivery_document
#: model:ir.ui.view,arch_db:stock.report_picking
msgid "<span><strong>Customer Address:</strong></span>"
msgstr "<span><strong>Địa chỉ khách hàng:</strong></span>"

#. module: stock
#: model:ir.ui.view,arch_db:stock.report_picking
msgid "<span><strong>Delivery Address:</strong></span>"
msgstr "<span><strong>Địa chỉ bàn giao:</strong></span>"

#. module: stock
#: model:ir.ui.view,arch_db:stock.report_picking
msgid "<span><strong>Partner Address:</strong></span>"
msgstr "<span><strong>Địa chỉ Đối tác:</strong></span>"

#. module: stock
#: model:ir.ui.view,arch_db:stock.report_picking
msgid "<span><strong>Warehouse Address:</strong></span>"
msgstr "<span><strong>Địa chỉ Nhà kho:</strong></span>"

#. module: stock
#: model:ir.ui.view,arch_db:stock.stock_picking_type_kanban
msgid "<span>New</span>"
msgstr "<span>Mới</span>"

#. module: stock
#: model:ir.ui.view,arch_db:stock.report_picking
msgid "<span>No reservation or quantity done yet.</span>"
msgstr "<span>Không có xí trước hoặc chưa có sản phẩm hoàn thành</span>"

#. module: stock
#: model:ir.ui.view,arch_db:stock.stock_picking_type_kanban
msgid "<span>View</span>"
msgstr "<span>Xem</span>"

#. module: stock
#: model:ir.ui.view,arch_db:stock.inventory_planner
msgid ""
"<span>You need to install the Accounting or Purchases app to manage "
"vendors.</span>"
msgstr ""
"<span>Bạn cần cài đặt ứng dụng Kế toán hoặc Mua sắm để quản lý Nhà cung "
"cấp.</span>"

#. module: stock
#: model:ir.ui.view,arch_db:stock.inventory_planner
msgid ""
"<span>You need to install the Purchases Management app for this flow.</span>"
msgstr ""
"<span>Bạn cần phải cài đặt ứng dụng Quản lý Mua sắm cho chu trình "
"này.</span>"

#. module: stock
#: model:ir.ui.view,arch_db:stock.inventory_planner
msgid ""
"<span>You need to install the Sales Management app for this flow.</span>"
msgstr "<span>Bạn cần cài đặt ứng dụng Quản lý Bán cho chu trình này.</span>"

#. module: stock
#: model:ir.ui.view,arch_db:stock.view_template_property_form
msgid "<span>kg</span>"
msgstr ""

#. module: stock
#: model:ir.ui.view,arch_db:stock.view_template_property_form
msgid "<span>m³</span>"
msgstr ""

#. module: stock
#: model:ir.ui.view,arch_db:stock.message_head
msgid ""
"<strong>\n"
"                The done move line has been corrected.\n"
"            </strong>"
msgstr ""

#. module: stock
#: model:ir.ui.view,arch_db:stock.inventory_planner
msgid "<strong>Activate <i>Track lots or serial numbers</i></strong> in your"
msgstr ""
"<strong>Kích hoạt tính năng <i>Theo vết lô hàng hoặc số sê-ri</i></strong> "
"trong"

#. module: stock
#: model:ir.ui.view,arch_db:stock.inventory_planner
msgid ""
"<strong>Automated flows</strong>: from sale to delivery, and purchase to "
"reception"
msgstr ""
"<strong>Các chu trình tự động</strong>: từ bán đến giao hàng, từ mua hàng "
"đến nhận hàng"

#. module: stock
#: model:ir.ui.view,arch_db:stock.inventory_planner
msgid "<strong>Automated replenishment rules</strong>"
msgstr "<strong>Các Quy tắc tái bổ sung tự động</strong>"

#. module: stock
#: model:ir.ui.view,arch_db:stock.inventory_planner
msgid ""
"<strong>Available products</strong> are currently available for use in "
"filling a new order for purposes such as production or distribution. This "
"quantity does not include items already allocated to other orders or items "
"that are in transit from a supplier"
msgstr ""
"<strong>Sản phẩm Khả dụng</strong> là sản phẩm có sẵn để đáp ứng nhu cầu sản"
" xuất hay phân phối mới. Số lượng này không bao gồm các hạng mục đã được cấp"
" phát (xí phần) cho các đơn hàng hay lệnh sản xuất khác cũng như các hạng "
"mục đang chuyển tiếp từ nhà cung cấp"

#. module: stock
#: model:ir.ui.view,arch_db:stock.inventory_planner
msgid ""
"<strong>Buy:</strong> the product is bought from a vendor through a Purchase"
" Order"
msgstr ""
"<strong>Mua:</strong> sản phẩm được mua từ một nhà cung cấp thông qua một "
"Đơn hàng mua (Purchase Order)"

#. module: stock
#: model:ir.ui.view,arch_db:stock.report_picking
msgid "<strong>Commitment Date</strong>"
msgstr "<strong>Ngày Cam kết</strong>"

#. module: stock
#: model:ir.ui.view,arch_db:stock.inventory_planner
msgid ""
"<strong>Consumable products</strong> are always assumed to be in sufficient "
"quantity in your stock, therefore their available quantities are not tracked"
msgstr ""
"<strong>Sản phẩm tiêu dùng</strong> luôn được giả định có số lượng thích "
"đáng trong kho của bạn. Do đó, số lượng khả dụng sẽ không được tính toán"

#. module: stock
#: model:ir.ui.view,arch_db:stock.report_delivery_document
#: model:ir.ui.view,arch_db:stock.report_inventory
msgid "<strong>Date</strong>"
msgstr "<strong>Ngày</strong>"

#. module: stock
#: model:ir.ui.view,arch_db:stock.inventory_planner
msgid "<strong>Enjoy your Inventory management with Odoo!</strong>"
msgstr "<strong>Tận hưởng ứng dụng Quản lý Kho bằng Odoo!</strong>"

#. module: stock
#: model:ir.ui.view,arch_db:stock.inventory_planner
msgid "<strong>Import data</strong>"
msgstr "<strong>Nhập Dữ liệu</strong>"

#. module: stock
#: model:ir.ui.view,arch_db:stock.report_inventory
msgid "<strong>Inventory</strong>"
msgstr "<strong>Kiểm kê</strong>"

#. module: stock
#: model:ir.ui.view,arch_db:stock.report_inventory
msgid "<strong>Location</strong>"
msgstr "<strong>Địa điểm</strong>"

#. module: stock
#: model:ir.ui.view,arch_db:stock.inventory_planner
msgid ""
"<strong>Make to Order:</strong> the product is acquired only as demand "
"requires, each time a Sales Order is confirmed. This does not modify stock "
"in the medium term because you restock with the exact amount that was "
"ordered"
msgstr ""
"<strong>Theo đơn đặt hàng (MTO):</strong> hàng hoá chỉ được cung ứng theo "
"nhu cầu đơn hàng mà không quan tâm đến mức dự trữ tồn kho mỗi khi một đơn "
"hàng bán được xác nhận. Với cách này thì lượng dữ trữ của bạn sẽ không thay "
"đổi trong trung hạn bởi vì bạn tái dự trữ/nhập kho một lượng đúng bằng lượng"
" được đặt hàng."

#. module: stock
#: model:ir.ui.view,arch_db:stock.inventory_planner
msgid ""
"<strong>Make to Stock:</strong> your customers are supplied from available "
"stock. If the quantities in stock are too low to fulfill the order, a "
"Purchase Order is generated according the minimum stock rules in order to "
"get the products required"
msgstr ""
"<strong>Theo dự trữ (MTS):</strong> khách hàng của bạn được cung cấp hàng "
"hoá từ kho của bạn. Nếu số lượng hàng dự trữ trong kho quá ít hoặc không đủ "
"để đáp ứng đơn hàng, một đơn hàng mua sẽ được tạo căn cứ theo Quy tắc tái "
"cung ứng để nhằm cung ứng hàng hoá được yêu cầu"

#. module: stock
#: model:ir.ui.view,arch_db:stock.inventory_planner
msgid ""
"<strong>Manufacture:</strong> the product is manufactured internally or the "
"service is supplied from internal resources"
msgstr ""
"<strong>Sản xuất:</strong> sản phẩm được sản xuất nội bộ hoặc dịch vụ được "
"cung cấp từ các nguồn lực nội tại"

#. module: stock
#: model:ir.ui.view,arch_db:stock.view_stock_warehouse_orderpoint_kanban
msgid "<strong>Max qty :</strong>"
msgstr ""

#. module: stock
#: model:ir.ui.view,arch_db:stock.view_stock_warehouse_orderpoint_kanban
msgid "<strong>Min qty :</strong>"
msgstr ""

#. module: stock
#: model:ir.ui.view,arch_db:stock.inventory_planner
msgid ""
"<strong>No address defined on the supplier partner:</strong> you have to "
"complete an address for the default supplier for the product concerned."
msgstr ""
"<strong>Không có địa chỉ được khai báo ở đối tác cung cấp:</strong> bạn phải"
" hoàn thiện việc khai báo địa chỉ cho nhà cung cấp mặc định cho sản phẩm "
"liên quan."

#. module: stock
#: model:ir.ui.view,arch_db:stock.inventory_planner
msgid ""
"<strong>No bill of materials defined for production:</strong> you need to "
"create a BoM or indicate that the product can be purchased instead."
msgstr ""
"<strong>Không có Định mức nguyên liệu (BoM) được khai báo cho việc thực hiện"
" sản xuất:</strong> bạn cần tạo một BoM hoặc chỉ ra rằng sản phẩm này là sản"
" phẩm bạn mua về thay vì sản xuất ra nó."

#. module: stock
#: model:ir.ui.view,arch_db:stock.inventory_planner
msgid ""
"<strong>No quantity available in stock:</strong> you have to create a "
"reordering rule and put it in the order, or manually procure it."
msgstr ""
"<strong>Không đủ số lượng khả dụng trong kho:</strong> bạn phải tạo cho nó "
"một quy tắc tái cung cấp và đưa vào hoạt động, hoặc bạn phải tự cung ứng một"
" cách thủ công."

#. module: stock
#: model:ir.ui.view,arch_db:stock.inventory_planner
msgid ""
"<strong>No supplier available for a purchase:</strong> you have to define a "
"supplier in the Procurements tab of the product form."
msgstr ""
"<strong>Không có nhà cung cấp được khai báo cho việc mua sắm:</strong> bạn "
"phải xác định một nhà cung cấp trong tab Tồn kho trên form sản phẩm."

#. module: stock
#: model:ir.ui.view,arch_db:stock.inventory_planner
msgid ""
"<strong>On Hand products</strong> are physically located in the warehouse "
"location at the current time. This includes items that are already allocated"
" to fulfilling production needs or sales orders"
msgstr ""
"<strong>Sản phẩm có thực tế</strong> là số lượng hàng hoá có trong nhà kho "
"của bạn tại thời điểm hiện tại. Nó bao gồm cả các sản phẩm đã được cấp phát "
"(xí phần) để đáp ứng nhu cầu bán hàng hay sản xuất."

#. module: stock
#: model:ir.ui.view,arch_db:stock.report_delivery_document
#: model:ir.ui.view,arch_db:stock.report_picking
msgid "<strong>Order (Origin)</strong>"
msgstr "<strong>Lệnh (Gốc)</strong>"

#. module: stock
#: model:ir.ui.view,arch_db:stock.report_inventory
msgid "<strong>Package</strong>"
msgstr "<strong>Đóng gói</strong>"

#. module: stock
#: model:ir.ui.view,arch_db:stock.report_delivery_document
#: model:ir.ui.view,arch_db:stock.report_inventory
msgid "<strong>Product</strong>"
msgstr "<strong>Sản phẩm</strong>"

#. module: stock
#: model:ir.ui.view,arch_db:stock.report_inventory
msgid "<strong>Production Lot</strong>"
msgstr "<strong>Lô Sản xuất</strong>"

#. module: stock
#: model:ir.ui.view,arch_db:stock.view_stock_move_kanban
msgid "<strong>Qty: </strong>"
msgstr ""

#. module: stock
#: model:ir.ui.view,arch_db:stock.report_delivery_document
#: model:ir.ui.view,arch_db:stock.report_inventory
msgid "<strong>Quantity</strong>"
msgstr "<strong>Số lượng</strong>"

#. module: stock
#: model:ir.ui.view,arch_db:stock.report_picking
msgid "<strong>Scheduled Date</strong>"
msgstr "<strong>Ngày ấn định</strong>"

#. module: stock
#: model:ir.ui.view,arch_db:stock.inventory_planner
msgid ""
"<strong>Service products</strong> are non-material products provided by a "
"company or an individual"
msgstr ""
"<strong>Sản phẩm kiểu dịch vụ</strong> là các sản phẩm phi vật thể được cung"
" cấp bởi một công ty hoặc một cá nhân"

#. module: stock
#: model:ir.ui.view,arch_db:stock.report_picking
msgid "<strong>State</strong>"
msgstr "<strong>Trạng thái</strong>"

#. module: stock
#: model:ir.ui.view,arch_db:stock.inventory_planner
msgid ""
"<strong>Stockable products</strong> are subject to the full inventory "
"management system: minimum stock rules, automatic procurement, etc."
msgstr ""
"<strong>Sản phẩm có thể lưu trữ</strong> là đối tượng cho hệ thống quản lý "
"kho đầy đủ tính năng: Quy tắc tái cung ứng, tự động hoá cung ứng, v.v."

#. module: stock
#: model:ir.ui.view,arch_db:stock.message_head
msgid "<strong>The initial demand has been updated.</strong>"
msgstr ""

#. module: stock
#: model:ir.ui.view,arch_db:stock.report_inventory
msgid "<strong>Total Quantity</strong>"
msgstr "<strong>Tổng Số lượng</strong>"

#. module: stock
#: model:ir.ui.view,arch_db:stock.inventory_planner
msgid "<strong>Warehouse Locations</strong>"
msgstr "<strong>Các Địa điểm của Nhà kho</strong>"

#. module: stock
#: model:ir.ui.view,arch_db:stock.inventory_planner
msgid ""
"<strong>When you process an incoming shipment, internal transfer or "
"delivery</strong>, assign a lot number or different lot numbers or serial "
"numbers to a product by clicking on the <span class=\"fa fa-list\"/> icon"
msgstr ""
"<strong>Khi bạn xử lý một lô hàng nhận, dịch chuyển nội bộ hoặc lô hàng "
"giao</strong>, gán một số lô hoặc các số lô khác nhau hoặc một số sê-ri cho "
"từng sản phẩm bằng cách bấm vào hình tượng <span class=\"fa fa-list\"/>"

#. module: stock
#: code:addons/stock/models/stock_inventory.py:122
#, python-format
msgid "A Pack"
msgstr "Một Gói"

#. module: stock
#: model:ir.ui.view,arch_db:stock.inventory_planner
msgid "A classic purchase flow looks like the following:"
msgstr "Một chu trình mua hàng truyền thống trông như sau:"

#. module: stock
#: model:ir.ui.view,arch_db:stock.inventory_planner
msgid "A classic sales flow looks like the following:"
msgstr "Một chu trình bán hàng truyền thống trông như sau:"

#. module: stock
#: code:addons/stock/models/stock_move_line.py:93
#, python-format
msgid "A done move line should never have a reserved quantity."
msgstr ""

#. module: stock
#: model:ir.ui.view,arch_db:stock.inventory_planner
msgid ""
"A good inventory management aims to optimize stock levels: not too low (or\n"
"                        you may find yourself out of stock) and not too high (your products occupy\n"
"                        space and may lose value)."
msgstr ""
"Một hệ thống quản lý kho tốt sẽ có thể tối ưu hoá mức tồn kho: không quá thấp (nếu không\n"
"                        bạn sẽ không có đủ hàng cung cấp cho khách hàng) và không quá cao (hàng hoá sẽ chiếm\n"
"                        hết không gian kho, làm tăng chi phí lưu/quản lý kho cũng như tăng tông đọng vốn)."

#. module: stock
#: code:addons/stock/models/stock_quant.py:80
#, python-format
msgid "A serial number should only be linked to a single product."
msgstr ""

#. module: stock
#: model:ir.model.fields,help:stock.field_stock_move_product_type
msgid ""
"A stockable product is a product for which you manage stock. The \"Inventory\" app has to be installed.\n"
"A consumable product, on the other hand, is a product for which stock is not managed.\n"
"A service is a non-material product you provide.\n"
"A digital content is a non-material product you sell online. The files attached to the products are the one that are sold on the e-commerce such as e-books, music, pictures,... The \"Digital Product\" module has to be installed."
msgstr ""
"Một sản phẩm kiểu Dự trữ (stockable) là một sản phẩm mà được quản lý bởi Ứng dụng Kho (Inventory). Ứng dụng \"Kho\" phải được cài đặt.\n"
"Một sản phẩm kiểu Tiêu dùng, hay nói cách khác, là một sản phẩm không được quản lý bởi Ưng dụng Kho.\n"
"Một sản phẩm kiểu dịch vụ là một dịch vụ và không phải là một sản phẩm vật thể.\n"
"Một sản phẩm kiểu Nội dung Số là một sản phẩm phi vật thể mà bạn bán trực tuyến. Các tập tin được đính kèm với sản phẩm chính là thứ mà bạn bán trực tuyến như sách điện tử, nhạc, hình, v.v. Phân hệ \"Sản phẩm Số\" phải được cài đặt."

#. module: stock
#: model:res.groups,name:stock.group_warning_stock
msgid "A warning can be set on a partner (Stock)"
msgstr "Có thể đặt cảnh báo vào đối tác (Quản lý Kho)"

#. module: stock
#: model:ir.ui.view,arch_db:stock.inventory_planner
msgid "API Documentation"
msgstr "Tài liệu API"

#. module: stock
#: model:ir.ui.view,arch_db:stock.inventory_planner
msgid "Accurate visibility on all your operations"
msgstr "Nhìn thấu và chính xác mọi hoạt động xuất nhập tồn của bạn"

#. module: stock
#: model:ir.model.fields,field_description:stock.field_procurement_rule_action
msgid "Action"
msgstr "Hành động"

#. module: stock
#: model:ir.model.fields,field_description:stock.field_procurement_rule_active
#: model:ir.model.fields,field_description:stock.field_stock_incoterms_active
#: model:ir.model.fields,field_description:stock.field_stock_location_active
#: model:ir.model.fields,field_description:stock.field_stock_location_path_active
#: model:ir.model.fields,field_description:stock.field_stock_location_route_active
#: model:ir.model.fields,field_description:stock.field_stock_picking_type_active
#: model:ir.model.fields,field_description:stock.field_stock_warehouse_active
#: model:ir.model.fields,field_description:stock.field_stock_warehouse_orderpoint_active
msgid "Active"
msgstr "Hiệu lực"

#. module: stock
#: model:ir.model.fields,help:stock.field_res_config_settings_group_stock_adv_location
msgid ""
"Add and customize route operations to process product moves in your warehouse(s): e.g. unload > quality control > stock for incoming products, pick > pack > ship for outgoing products. \n"
" You can also set putaway strategies on warehouse locations in order to send incoming products into specific child locations straight away (e.g. specific bins, racks)."
msgstr ""

#. module: stock
#: model:ir.ui.view,arch_db:stock.res_config_settings_view_form
msgid ""
"Add and customize route operations to process product moves in your "
"warehouse(s): e.g. unload > quality control > stock for incoming products, "
"pick > pack > ship for outgoing products. You can also set putaway "
"strategies on warehouse locations in order to send incoming products into "
"specific child locations straight away (e.g. specific bins, racks)."
msgstr ""

#. module: stock
#: model:ir.ui.view,arch_db:stock.view_picking_form
msgid "Additional Info"
msgstr "Thông tin Bổ sung"

#. module: stock
#: model:ir.model.fields,field_description:stock.field_stock_location_comment
#: model:ir.ui.view,arch_db:stock.view_location_form
msgid "Additional Information"
msgstr "Thông tin bổ sung"

#. module: stock
#: model:ir.model.fields,field_description:stock.field_stock_warehouse_partner_id
msgid "Address"
msgstr "Địa chỉ"

#. module: stock
#: model:ir.ui.view,arch_db:stock.inventory_planner
msgid "Advanced"
msgstr "Nâng cao"

#. module: stock
#: model:ir.ui.view,arch_db:stock.res_config_settings_view_form
msgid "Advanced Scheduling"
msgstr "Điều độ Nâng cao"

#. module: stock
#: selection:stock.move,procure_method:0
msgid "Advanced: Apply Procurement Rules"
msgstr "Nâng cao: Áp dụng Quy tắc Mua sắm/Cung ứng"

#. module: stock
#: model:ir.ui.view,arch_db:stock.stock_picking_type_kanban
msgid "All"
msgstr "Tất cả"

#. module: stock
#: model:ir.actions.act_window,name:stock.action_picking_type_list
msgid "All Operations"
msgstr "Tất cả Hoạt động"

#. module: stock
#: model:ir.actions.act_window,name:stock.stock_picking_action_picking_type
msgid "All Transfers"
msgstr "Tất cả các Dịch chuyển"

#. module: stock
#: selection:procurement.group,move_type:0
msgid "All at once"
msgstr "Tất cả cùng một lúc"

#. module: stock
#: model:ir.ui.view,arch_db:stock.report_delivery_document
msgid ""
"All items couldn't be shipped, the remaining ones will be shipped as soon as"
" they become available."
msgstr ""

#. module: stock
#: code:addons/stock/models/stock_inventory.py:112
#, python-format
msgid "All products"
msgstr "Tất cả sản phẩm"

#. module: stock
#: model:ir.model.fields,field_description:stock.field_stock_move_returned_move_ids
msgid "All returned moves"
msgstr "Tất cả dịch chuyên trả hàng"

#. module: stock
#: model:ir.model.fields,field_description:stock.field_stock_picking_picking_type_entire_packs
#: model:ir.model.fields,field_description:stock.field_stock_picking_type_show_entire_packs
msgid "Allow moving packs"
msgstr "Cho phép di chuyển gói"

#. module: stock
#: code:addons/stock/models/stock_quant.py:86
#, python-format
msgid "An incoming date cannot be set to an untracked product."
msgstr ""

#. module: stock
#: model:stock.inventory.line,product_name:stock.stock_inventory_line_2
msgid "Apple In-Ear Headphones"
msgstr "Headphone cắm Tai của Apple"

#. module: stock
#: model:stock.inventory.line,product_name:stock.stock_inventory_line_4
msgid "Apple Wireless Keyboard"
msgstr "Bàn phím Không dây Apple"

#. module: stock
#: model:ir.ui.view,arch_db:stock.stock_location_route_form_view
msgid "Applicable On"
msgstr "Có thể áp dụng vào"

#. module: stock
#: model:ir.model.fields,field_description:stock.field_stock_location_route_product_selectable
msgid "Applicable on Product"
msgstr "Có thể áp dung vào Sản phẩm"

#. module: stock
#: model:ir.model.fields,field_description:stock.field_stock_location_route_product_categ_selectable
msgid "Applicable on Product Category"
msgstr "Có thể áp dung vào Nhóm Sản phẩm"

#. module: stock
#: model:ir.model.fields,field_description:stock.field_stock_location_route_warehouse_selectable
msgid "Applicable on Warehouse"
msgstr "Có thể áp dung vào Nhà kho"

#. module: stock
#: model:ir.ui.view,arch_db:stock.view_procurement_rule_form
msgid "Applied On"
msgstr "Được áp dụng vào"

#. module: stock
#: model:ir.ui.view,arch_db:stock.stock_incoterms_view_search
#: model:ir.ui.view,arch_db:stock.stock_location_path_filter
#: model:ir.ui.view,arch_db:stock.stock_location_route_view_search
#: model:ir.ui.view,arch_db:stock.stock_warehouse_view_search
#: model:ir.ui.view,arch_db:stock.view_location_search
#: model:ir.ui.view,arch_db:stock.view_pickingtype_filter
#: model:ir.ui.view,arch_db:stock.view_procurement_rule_filter
#: model:ir.ui.view,arch_db:stock.warehouse_orderpoint_search
msgid "Archived"
msgstr "Đã lưu "

#. module: stock
#: model:ir.ui.view,arch_db:stock.stock_warn_insufficient_qty_form_view
msgid ""
"Are you sure you want to confirm this operation? This may lead to "
"inconsistencies in your inventory."
msgstr ""
"Bạn có chắc chắn muốn xác nhận hoạt động này chứ? Điều này có thể gây ra bất"
" nhất dữ liệu trong hệ thống kho của bạn"

#. module: stock
#: model:ir.ui.view,arch_db:stock.view_overprocessed_transfer
msgid "Are you sure you want to validate this picking?"
msgstr "Bạn có chắc chắn muốn xác nhận phiếu giao nhận này chứ?"

#. module: stock
#: selection:stock.picking,move_type:0
msgid "As soon as possible"
msgstr "Càng sớm càng tốt"

#. module: stock
#: model:ir.ui.view,arch_db:stock.view_picking_form
msgid "Assign Owner"
msgstr "Gắn Chủ sở hữu"

#. module: stock
#: model:ir.ui.view,arch_db:stock.view_picking_internal_search
msgid "Assigned Moves"
msgstr "Dịch chuyển đã được gán"

#. module: stock
#: selection:stock.quantity.history,compute_at_date:0
msgid "At a Specific Date"
msgstr "Vào một Ngày Cụ thể"

#. module: stock
#: model:ir.ui.menu,name:stock.menu_variants_action
msgid "Attribute Values"
msgstr "Giá trị thuộc tính"

#. module: stock
#: model:ir.ui.menu,name:stock.menu_attribute_action
#: model:ir.ui.view,arch_db:stock.res_config_settings_view_form
msgid "Attributes"
msgstr "Thuộc tính"

#. module: stock
#: model:ir.model.fields,field_description:stock.field_stock_location_path_auto
msgid "Automatic Move"
msgstr "Dịch chuyển Tự động"

#. module: stock
#: selection:stock.location.path,auto:0
msgid "Automatic No Step Added"
msgstr "Không có bước nào được thêm tự động"

#. module: stock
#: model:ir.model.fields,field_description:stock.field_stock_move_string_availability_info
msgid "Availability"
msgstr "Khả dụng"

#. module: stock
#: selection:stock.move,state:0
msgid "Available"
msgstr "Khả dụng"

#. module: stock
#: model:ir.ui.view,arch_db:stock.product_template_search_form_view_stock
msgid "Available Products"
msgstr "Sản phẩm Khả dụng"

#. module: stock
#: model:ir.model.fields,field_description:stock.field_stock_move_backorder_id
#: model:ir.model.fields,field_description:stock.field_stock_picking_backorder_id
msgid "Back Order of"
msgstr "Phần Dở dang của"

#. module: stock
#: model:ir.ui.view,arch_db:stock.stock_picking_type_kanban
msgid "Back Orders"
msgstr "Dở dang"

#. module: stock
#: code:addons/stock/wizard/stock_backorder_confirmation.py:20
#, python-format
msgid "Back order <em>%s</em> <b>cancelled</b>."
msgstr "Phần dở dang <em>%s</em> <b>bị hủy</b>."

#. module: stock
#: model:ir.model,name:stock.model_stock_backorder_confirmation
msgid "Backorder Confirmation"
msgstr "Xác nhận phần dở dang"

#. module: stock
#: model:ir.ui.view,arch_db:stock.view_backorder_confirmation
msgid "Backorder creation"
msgstr "Tạo phần dở dang"

#. module: stock
#: code:addons/stock/models/stock_picking.py:73
#, python-format
msgid "Backorder exists"
msgstr "Phần dở dang có tồn tại"

#. module: stock
#: model:ir.actions.act_window,name:stock.action_picking_tree_backorder
#: model:ir.ui.view,arch_db:stock.view_picking_internal_search
msgid "Backorders"
msgstr "Dở dang"

#. module: stock
#: model:ir.model.fields,field_description:stock.field_stock_location_barcode
#: model:ir.ui.view,arch_db:stock.report_picking
msgid "Barcode"
msgstr "Mã vạch"

#. module: stock
#: model:ir.model.fields,field_description:stock.field_stock_picking_type_barcode_nomenclature_id
msgid "Barcode Nomenclature"
msgstr "Phép đặt tên Mã vạch"

#. module: stock
#: model:ir.ui.menu,name:stock.menu_wms_barcode_nomenclature_all
msgid "Barcode Nomenclatures"
msgstr "Phép đặt tên Mã vạch"

#. module: stock
#: model:ir.model.fields,field_description:stock.field_res_config_settings_module_stock_barcode
msgid "Barcode Scanner"
msgstr "Máy quét mã vạch"

#. module: stock
#: model:ir.model.fields,field_description:stock.field_res_config_settings_module_stock_picking_batch
msgid "Batch Pickings"
msgstr "Giao Nhận theo Lô"

#. module: stock
#: model:ir.ui.view,arch_db:stock.inventory_planner
msgid ""
"Before creating your products, here are a few concepts your should "
"understand:"
msgstr ""
"Trước khi tạo mới các sản phẩm của bạn, đây là một số khái niệm bạn cần "
"hiểu:"

#. module: stock
#: model:stock.location,name:stock.stock_location_4
msgid "Big Vendors"
msgstr "Các Nhà cung cấp lớn"

#. module: stock
#: selection:res.partner,picking_warn:0
msgid "Blocking Message"
msgstr "Thông điệp Phong toả"

#. module: stock
#: model:stock.inventory.line,product_name:stock.stock_inventory_line_15
msgid "Bose Mini Bluetooth Speaker"
msgstr "Loa Bose Mini Bluetooth"

#. module: stock
#: selection:stock.warehouse,delivery_steps:0
msgid "Bring goods to output location before shipping (Pick + Ship)"
msgstr ""
"Mang hàng hoá ra địa điểm xuất (output) trước khi bàn giao (Lấy hàng + Bàn "
"giao)"

#. module: stock
#: model:ir.model.fields,field_description:stock.field_stock_quant_package_quant_ids
msgid "Bulk Content"
msgstr "Hàng hoá đi rời"

#. module: stock
#: selection:procurement.rule,action:0
msgid "Buy"
msgstr "Mua"

#. module: stock
#: selection:product.template,tracking:0
msgid "By Lots"
msgstr "Theo Lô"

#. module: stock
#: selection:product.template,tracking:0
msgid "By Unique Serial Number"
msgstr "Theo Số sê-ri duy nhất"

#. module: stock
#: code:addons/stock/models/stock_move.py:634
#, python-format
msgid ""
"By changing this quantity here, you accept the new quantity as complete: "
"Odoo will not automatically generate a back order."
msgstr ""
"Bằng cách thay đổi số lượng tại đây, bạn chấp thuận rằng số lượng mới bạn "
"nhập vào sẽ được coi là số lượng hoàn thành: Odoo sẽ không tự động ghi nhận "
"là 'Dở dang'."

#. module: stock
#: model:ir.ui.view,arch_db:stock.inventory_planner
msgid ""
"By default, Odoo measures products by 'units', which are generic and "
"represent just about anything"
msgstr ""
"Mặc định, Odoo đo lường sản phẩm bằng 'đơn vị', một đơn vị đo lường tổng "
"quát cho bất cứ trường hợp đo lường nào"

#. module: stock
#: model:ir.model.fields,help:stock.field_stock_move_procure_method
msgid ""
"By default, the system will take from the stock in the source location and "
"passively wait for availability. The other possibility allows you to "
"directly create a procurement on the source location (and thus ignore its "
"current stock) to gather products. If we want to chain moves and have this "
"one to wait for the previous, this second option should be chosen."
msgstr ""
"Mặc định, hệ thống sẽ lấy từ dự trữ ở địa điểm nguồn và chờ đợi khi nào có "
"sẵn một cách thụ động. Một khả năng khác cho phép bạn trực tiếp tạo một mua "
"sắm trên địa điểm nguồn (và do đó nó bỏ qua tồn kho hiện tại) để tập hợp sản"
" phẩm. Nếu chúng ta muốn thực hiện một chuỗi cung ứng thì tủy chọn thứ hai "
"nên được chọn."

#. module: stock
#: model:ir.model.fields,help:stock.field_stock_location_active
msgid ""
"By unchecking the active field, you may hide a location without deleting it."
msgstr ""
"Bằng cách bỏ chọn trường 'Hiệu lực', bạn có thể ẩn một địa điểm mà không cần"
" xóa nó."

#. module: stock
#: model:ir.model.fields,help:stock.field_stock_incoterms_active
msgid ""
"By unchecking the active field, you may hide an INCOTERM you will not use."
msgstr ""
"Bằng cách bỏ chọn trường 'Hiệu lực', bạn có thể ẩn một INCOTERM mà không cần"
" xóa nó."

#. module: stock
#: model:stock.incoterms,name:stock.incoterm_CIP
msgid "CARRIAGE AND INSURANCE PAID TO"
msgstr ""

#. module: stock
#: model:stock.incoterms,name:stock.incoterm_CPT
msgid "CARRIAGE PAID TO"
msgstr ""

#. module: stock
#: model:stock.incoterms,name:stock.incoterm_CFR
msgid "COST AND FREIGHT"
msgstr ""

#. module: stock
#: model:stock.incoterms,name:stock.incoterm_CIF
msgid "COST, INSURANCE AND FREIGHT"
msgstr ""

#. module: stock
#: model:ir.ui.view,arch_db:stock.stock_picking_calendar
msgid "Calendar View"
msgstr "Giao diện Lịch"

#. module: stock
#: code:addons/stock/models/stock_warehouse.py:428
#, python-format
msgid "Can't find any customer or supplier location."
msgstr "Không tìm thấy bất kỳ địa điểm kho nhà cung cấp hoặc khách hàng nào."

#. module: stock
#: code:addons/stock/models/stock_warehouse.py:477
#, python-format
msgid "Can't find any generic Make To Order route."
msgstr "Không tìm thấy bất kỳ định tuyến Make To Order nào."

#. module: stock
#: model:ir.ui.view,arch_db:stock.stock_scrap_form_view2
#: model:ir.ui.view,arch_db:stock.view_immediate_transfer
#: model:ir.ui.view,arch_db:stock.view_overprocessed_transfer
#: model:ir.ui.view,arch_db:stock.view_picking_form
#: model:ir.ui.view,arch_db:stock.view_procurement_compute_wizard
#: model:ir.ui.view,arch_db:stock.view_stock_quantity_history
#: model:ir.ui.view,arch_db:stock.view_stock_return_picking_form
msgid "Cancel"
msgstr "Hủy"

#. module: stock
#: model:ir.ui.view,arch_db:stock.view_inventory_form
msgid "Cancel Inventory"
msgstr "Hủy bỏ tồn kho"

#. module: stock
#: selection:stock.inventory,state:0 selection:stock.move,state:0
#: selection:stock.picking,state:0
msgid "Cancelled"
msgstr "Đã hủy"

#. module: stock
#: code:addons/stock/models/stock_move.py:490
#, python-format
msgid "Cannot unreserve a done move"
msgstr "Không thể thôi xí một dịch chuyển đã thực hiện (hoàn thành)"

#. module: stock
#: model:ir.model.fields,field_description:stock.field_product_product_route_from_categ_ids
#: model:ir.model.fields,field_description:stock.field_product_template_route_from_categ_ids
msgid "Category Routes"
msgstr "Tuyến theo Nhóm SP"

#. module: stock
#: model:ir.model.fields,field_description:stock.field_stock_return_picking_move_dest_exists
msgid "Chained Move Exists"
msgstr ""

#. module: stock
#: model:ir.model,name:stock.model_stock_change_product_qty
msgid "Change Product Quantity"
msgstr "Thay đổi số lượng sản phẩm"

#. module: stock
#: model:ir.ui.view,arch_db:stock.res_config_settings_view_form
msgid "Change must be higher than"
msgstr ""

#. module: stock
#: model:ir.model.fields,help:stock.field_stock_move_line_move_id
msgid "Change to a better name"
msgstr ""

#. module: stock
#: model:ir.ui.view,arch_db:stock.view_picking_form
msgid "Check Availability"
msgstr ""

#. module: stock
#: model:ir.model.fields,help:stock.field_stock_picking_has_packages
msgid "Check the existence of destination packages on move lines"
msgstr ""

#. module: stock
#: model:ir.model.fields,help:stock.field_stock_picking_move_line_exist
msgid "Check the existence of pack operation on the picking"
msgstr "Kiểm tra sự tồn tại của hoạt động đóng gói ứng với lô hàng"

#. module: stock
#: model:ir.model.fields,help:stock.field_stock_location_return_location
msgid "Check this box to allow using this location as a return location."
msgstr "Đánh dấu ô này để cho phép sử dụng địa điểm này cho các hàng trả lại."

#. module: stock
#: model:ir.model.fields,help:stock.field_stock_location_scrap_location
#: model:ir.model.fields,help:stock.field_stock_move_scrapped
msgid ""
"Check this box to allow using this location to put scrapped/damaged goods."
msgstr ""
"Đánh dấu ô này để cho phép sử dụng địa điểm này cho các hàng phế liệu/hư "
"hỏng."

#. module: stock
#: model:ir.model.fields,field_description:stock.field_stock_inventory_line_product_qty
msgid "Checked Quantity"
msgstr "Số lượng đã kiểm tra"

#. module: stock
#: model:ir.model.fields,help:stock.field_stock_quantity_history_date
msgid "Choose a date to get the inventory at that date"
msgstr ""

#. module: stock
#: model:ir.model.fields,help:stock.field_stock_quantity_history_compute_at_date
msgid ""
"Choose to analyze the current inventory or from a specific date in the past."
msgstr ""

#. module: stock
#: model:ir.ui.view,arch_db:stock.view_stock_quantity_history
msgid "Choose your date"
msgstr "Chọn ngày tháng"

#. module: stock
#: model:ir.actions.act_window,help:stock.action_picking_form
#: model:ir.actions.act_window,help:stock.action_picking_tree_all
#: model:ir.actions.act_window,help:stock.action_picking_tree_backorder
#: model:ir.actions.act_window,help:stock.action_picking_tree_done
#: model:ir.actions.act_window,help:stock.action_picking_tree_done_grouped
#: model:ir.actions.act_window,help:stock.action_picking_tree_late
#: model:ir.actions.act_window,help:stock.action_picking_tree_ready
#: model:ir.actions.act_window,help:stock.action_picking_tree_waiting
#: model:ir.actions.act_window,help:stock.stock_picking_action_picking_type
msgid "Click here to create a new transfer."
<<<<<<< HEAD
msgstr "Bấm để tạo mới một dịch chuyển."
=======
msgstr "Nhấn vào đây để tạo dịch chuyển kho"
>>>>>>> 32c5392f

#. module: stock
#: model:ir.actions.act_window,help:stock.action_stock_scrap
msgid "Click here to scrap products."
msgstr ""

#. module: stock
#: model:ir.actions.act_window,help:stock.action_location_form
msgid "Click to add a location."
msgstr "Bấm để thêm một địa điểm"

#. module: stock
#: model:ir.actions.act_window,help:stock.action_production_lot_form
msgid "Click to add a lot/serial number."
msgstr "Bấm để thêm một số lô/sê-ri"

#. module: stock
#: model:ir.actions.act_window,help:stock.action_orderpoint_form
msgid "Click to add a reordering rule."
msgstr "Bấm để thêm một quy tắc tái cung ứng"

#. module: stock
#: model:ir.actions.act_window,help:stock.action_routes_form
msgid "Click to add a route."
msgstr "Bấm để thêm một tuyến đường"

#. module: stock
#: model:ir.actions.act_window,help:stock.stock_picking_type_action
msgid "Click to create a new operation type."
msgstr ""

#. module: stock
#: model:ir.actions.act_window,help:stock.stock_move_action
msgid "Click to create a stock movement."
msgstr "Bấm để tạo mới một dịch chuyển kho."

#. module: stock
#: model:ir.actions.act_window,help:stock.action_picking_tree
msgid "Click to create a stock operation."
msgstr "Bấm để tạo mới một hoạt động kho."

#. module: stock
#: model:ir.actions.act_window,help:stock.product_template_action_product
msgid "Click to define a new product."
msgstr "Bấm để tạo mới một sản phẩm."

#. module: stock
#: model:ir.actions.act_window,help:stock.action_picking_type_list
msgid "Click to define a new transfer."
msgstr "Bấm để định nghĩa một dịch chuyển mới."

#. module: stock
#: model:ir.actions.act_window,help:stock.action_warehouse_form
msgid "Click to define a new warehouse."
msgstr "Bấm để định nghĩa một kho mới."

#. module: stock
#: model:ir.actions.act_window,help:stock.action_receipt_picking_move
msgid "Click to register a product receipt."
msgstr "Bấm để đăng ký một phiếu nhận sản phẩm."

#. module: stock
#: model:ir.actions.act_window,help:stock.action_inventory_form
msgid "Click to start an inventory."
msgstr "Bấm để bắt đầu kiểm kê"

#. module: stock
#: model:ir.model.fields,field_description:stock.field_stock_incoterms_code
msgid "Code"
msgstr "Mã"

#. module: stock
#: model:ir.model.fields,field_description:stock.field_stock_picking_type_color
msgid "Color"
msgstr "Màu sắc"

#. module: stock
#: model:ir.model,name:stock.model_res_company
msgid "Companies"
msgstr "Công ty"

#. module: stock
#: model:ir.model.fields,field_description:stock.field_procurement_rule_company_id
#: model:ir.model.fields,field_description:stock.field_stock_inventory_company_id
#: model:ir.model.fields,field_description:stock.field_stock_inventory_line_company_id
#: model:ir.model.fields,field_description:stock.field_stock_location_company_id
#: model:ir.model.fields,field_description:stock.field_stock_location_path_company_id
#: model:ir.model.fields,field_description:stock.field_stock_location_route_company_id
#: model:ir.model.fields,field_description:stock.field_stock_move_company_id
#: model:ir.model.fields,field_description:stock.field_stock_picking_company_id
#: model:ir.model.fields,field_description:stock.field_stock_quant_company_id
#: model:ir.model.fields,field_description:stock.field_stock_quant_package_company_id
#: model:ir.model.fields,field_description:stock.field_stock_warehouse_company_id
#: model:ir.model.fields,field_description:stock.field_stock_warehouse_orderpoint_company_id
#: model:ir.ui.view,arch_db:stock.quant_search_view
msgid "Company"
msgstr "Công ty"

#. module: stock
#: model:ir.model.fields,help:stock.field_stock_picking_date_done
msgid "Completion Date of Transfer"
<<<<<<< HEAD
msgstr "Ngày Hoàn thành Dịch chuyển"
=======
msgstr "Ngày Kết thúc Dịch chuyển"
>>>>>>> 32c5392f

#. module: stock
#: model:ir.model.fields,field_description:stock.field_stock_quantity_history_compute_at_date
msgid "Compute"
msgstr "Tính toán"

#. module: stock
#: model:ir.ui.view,arch_db:stock.res_config_settings_view_form
msgid "Compute shipping costs and ship with DHL"
msgstr "Tính toán phí giao hàng và giao bằng DHL"

#. module: stock
#: model:ir.ui.view,arch_db:stock.res_config_settings_view_form
msgid "Compute shipping costs and ship with FedEx"
msgstr "Tính toán phí giao hàng và giao bằng FedEx"

#. module: stock
#: model:ir.ui.view,arch_db:stock.res_config_settings_view_form
msgid "Compute shipping costs and ship with UPS"
msgstr "Tính toán phí giao hàng và giao bằng UPS"

#. module: stock
#: model:ir.ui.view,arch_db:stock.res_config_settings_view_form
msgid "Compute shipping costs and ship with USPS"
msgstr "Tính toán phí giao hàng và giao bằng USPS"

#. module: stock
#: model:ir.ui.view,arch_db:stock.res_config_settings_view_form
msgid "Compute shipping costs and ship with bpost"
msgstr "Tính toán phí giao hàng và giao bằng bpost"

#. module: stock
#: model:ir.ui.view,arch_db:stock.view_move_picking_form
msgid "Conditions"
msgstr "Điều kiện"

#. module: stock
#: model:ir.ui.menu,name:stock.menu_stock_config_settings
msgid "Configuration"
msgstr "Cấu hình"

#. module: stock
#: model:ir.ui.view,arch_db:stock.stock_warn_insufficient_qty_form_view
#: model:ir.ui.view,arch_db:stock.view_overprocessed_transfer
#: model:ir.ui.view,arch_db:stock.view_stock_move_operations
msgid "Confirm"
msgstr "Xác nhận"

#. module: stock
#: model:ir.ui.view,arch_db:stock.view_picking_internal_search
msgid "Confirmed"
msgstr "Đã được xác nhận"

#. module: stock
#: model:ir.ui.view,arch_db:stock.view_picking_internal_search
msgid "Confirmed Moves"
msgstr "Dịch chuyển được xác nhận"

#. module: stock
#: model:ir.ui.view,arch_db:stock.inventory_planner
msgid "Congratulations!"
msgstr "Chúc mừng!"

#. module: stock
#: model:ir.model.fields,field_description:stock.field_res_config_settings_group_stock_tracking_owner
msgid "Consignment"
msgstr "Ký gửi"

#. module: stock
#: model:ir.model.fields,field_description:stock.field_stock_move_line_consume_line_ids
msgid "Consume Line"
msgstr ""

#. module: stock
#: model:ir.model,name:stock.model_res_partner
msgid "Contact"
msgstr "Liên hệ"

#. module: stock
#: model:ir.model.fields,field_description:stock.field_stock_location_child_ids
msgid "Contains"
msgstr "Chứa"

#. module: stock
#: model:ir.ui.view,arch_db:stock.view_quant_package_form
msgid "Content"
msgstr "Nội dung"

#. module: stock
#: model:ir.model.fields,field_description:stock.field_stock_location_posx
msgid "Corridor (X)"
msgstr "Hành lang (X)"

#. module: stock
#: code:addons/stock/wizard/stock_immediate_transfer.py:24
#, python-format
msgid ""
"Could not reserve all requested products. Please use the 'Mark as Todo' "
"button to handle the reservation manually."
msgstr ""
"Không thể xí trước tất cả các sản phẩm được yêu cầu. Vui lòng sử dụng nút "
"'Đánh dấu Cần làm' để xử lý việc xí trước một cách thủ công."

#. module: stock
#: model:ir.model.fields,field_description:stock.field_stock_picking_type_count_picking
msgid "Count Picking"
msgstr ""

#. module: stock
#: model:ir.model.fields,field_description:stock.field_stock_picking_type_count_picking_backorders
msgid "Count Picking Backorders"
msgstr ""

#. module: stock
#: model:ir.model.fields,field_description:stock.field_stock_picking_type_count_picking_draft
msgid "Count Picking Draft"
msgstr ""

#. module: stock
#: model:ir.model.fields,field_description:stock.field_stock_picking_type_count_picking_late
msgid "Count Picking Late"
msgstr ""

#. module: stock
#: model:ir.model.fields,field_description:stock.field_stock_picking_type_count_picking_ready
msgid "Count Picking Ready"
msgstr ""

#. module: stock
#: model:ir.model.fields,field_description:stock.field_stock_picking_type_count_picking_waiting
msgid "Count Picking Waiting"
msgstr ""

#. module: stock
#: model:ir.ui.view,arch_db:stock.view_template_property_form
msgid "Counterpart Locations"
msgstr "Địa điểm Đối ứng"

#. module: stock
#: model:ir.ui.view,arch_db:stock.view_backorder_confirmation
msgid "Create Backorder"
msgstr "Tạo Phần dở dang"

#. module: stock
#: code:addons/stock/models/stock_picking.py:765
#, python-format
msgid "Create Backorder?"
msgstr "Tạo Phần dở dang?"

#. module: stock
#: model:ir.ui.view,arch_db:stock.stock_scrap_tree_view
msgid "Create Date"
msgstr "Ngày tạo"

#. module: stock
#: model:ir.model.fields,field_description:stock.field_stock_picking_type_use_create_lots
msgid "Create New Lots/Serial Numbers"
msgstr "Tạo mới một Số Lô/Sê-ri"

#. module: stock
#: selection:procurement.rule,procure_method:0
msgid "Create Procurement"
msgstr "Tạo Nhu cầu Cung ứng"

#. module: stock
#: model:ir.ui.view,arch_db:stock.inventory_planner
msgid "Create Vendors"
msgstr "Tạo Nhà cung cấp"

#. module: stock
#: model:ir.ui.view,arch_db:stock.inventory_planner
msgid "Create a Quotation"
msgstr "Tạo Báo giá"

#. module: stock
#: model:ir.ui.view,arch_db:stock.inventory_planner
msgid "Create a RFQ"
msgstr "Tạo RFQ"

#. module: stock
#: model:ir.ui.view,arch_db:stock.view_backorder_confirmation
msgid ""
"Create a backorder, if you expect to process the remaining\n"
"                        products later.  Do not create a backorder if you will not\n"
"                        supply the remaining products."
msgstr ""
"Tạo một Phần dở dang (còn lại), nếu bạn muốn xử lý số lượng còn lại sau.\n"
"                        Đừng tạo Phần dở dang nếu bạn không giao/nhận số hàng hoá còn lại."

#. module: stock
#: model:ir.ui.view,arch_db:stock.inventory_planner
msgid "Create an Inventory Adjustment"
msgstr "Tạo một Điều chỉnh tồn kho"

#. module: stock
#: model:ir.ui.view,arch_db:stock.inventory_planner
msgid "Create your products"
msgstr "Tạo các sản phẩm của bạn"

#. module: stock
#: model:ir.model.fields,field_description:stock.field_stock_inventory_move_ids
msgid "Created Moves"
msgstr "Tạo dịch chuyển"

#. module: stock
#: model:ir.model.fields,field_description:stock.field_procurement_group_create_uid
#: model:ir.model.fields,field_description:stock.field_procurement_rule_create_uid
#: model:ir.model.fields,field_description:stock.field_product_putaway_create_uid
#: model:ir.model.fields,field_description:stock.field_product_removal_create_uid
#: model:ir.model.fields,field_description:stock.field_stock_backorder_confirmation_create_uid
#: model:ir.model.fields,field_description:stock.field_stock_change_product_qty_create_uid
#: model:ir.model.fields,field_description:stock.field_stock_fixed_putaway_strat_create_uid
#: model:ir.model.fields,field_description:stock.field_stock_immediate_transfer_create_uid
#: model:ir.model.fields,field_description:stock.field_stock_incoterms_create_uid
#: model:ir.model.fields,field_description:stock.field_stock_inventory_create_uid
#: model:ir.model.fields,field_description:stock.field_stock_inventory_line_create_uid
#: model:ir.model.fields,field_description:stock.field_stock_location_create_uid
#: model:ir.model.fields,field_description:stock.field_stock_location_path_create_uid
#: model:ir.model.fields,field_description:stock.field_stock_location_route_create_uid
#: model:ir.model.fields,field_description:stock.field_stock_move_create_uid
#: model:ir.model.fields,field_description:stock.field_stock_move_line_create_uid
#: model:ir.model.fields,field_description:stock.field_stock_overprocessed_transfer_create_uid
#: model:ir.model.fields,field_description:stock.field_stock_picking_create_uid
#: model:ir.model.fields,field_description:stock.field_stock_picking_type_create_uid
#: model:ir.model.fields,field_description:stock.field_stock_production_lot_create_uid
#: model:ir.model.fields,field_description:stock.field_stock_quant_create_uid
#: model:ir.model.fields,field_description:stock.field_stock_quant_package_create_uid
#: model:ir.model.fields,field_description:stock.field_stock_quantity_history_create_uid
#: model:ir.model.fields,field_description:stock.field_stock_return_picking_create_uid
#: model:ir.model.fields,field_description:stock.field_stock_return_picking_line_create_uid
#: model:ir.model.fields,field_description:stock.field_stock_scheduler_compute_create_uid
#: model:ir.model.fields,field_description:stock.field_stock_scrap_create_uid
#: model:ir.model.fields,field_description:stock.field_stock_traceability_report_create_uid
#: model:ir.model.fields,field_description:stock.field_stock_warehouse_create_uid
#: model:ir.model.fields,field_description:stock.field_stock_warehouse_orderpoint_create_uid
#: model:ir.model.fields,field_description:stock.field_stock_warn_insufficient_qty_scrap_create_uid
msgid "Created by"
msgstr "Được tạo bởi"

#. module: stock
#: model:ir.model.fields,field_description:stock.field_procurement_group_create_date
#: model:ir.model.fields,field_description:stock.field_procurement_rule_create_date
#: model:ir.model.fields,field_description:stock.field_product_putaway_create_date
#: model:ir.model.fields,field_description:stock.field_product_removal_create_date
#: model:ir.model.fields,field_description:stock.field_stock_backorder_confirmation_create_date
#: model:ir.model.fields,field_description:stock.field_stock_change_product_qty_create_date
#: model:ir.model.fields,field_description:stock.field_stock_fixed_putaway_strat_create_date
#: model:ir.model.fields,field_description:stock.field_stock_immediate_transfer_create_date
#: model:ir.model.fields,field_description:stock.field_stock_incoterms_create_date
#: model:ir.model.fields,field_description:stock.field_stock_inventory_create_date
#: model:ir.model.fields,field_description:stock.field_stock_inventory_line_create_date
#: model:ir.model.fields,field_description:stock.field_stock_location_create_date
#: model:ir.model.fields,field_description:stock.field_stock_location_path_create_date
#: model:ir.model.fields,field_description:stock.field_stock_location_route_create_date
#: model:ir.model.fields,field_description:stock.field_stock_move_line_create_date
#: model:ir.model.fields,field_description:stock.field_stock_overprocessed_transfer_create_date
#: model:ir.model.fields,field_description:stock.field_stock_picking_create_date
#: model:ir.model.fields,field_description:stock.field_stock_picking_type_create_date
#: model:ir.model.fields,field_description:stock.field_stock_quant_create_date
#: model:ir.model.fields,field_description:stock.field_stock_quant_package_create_date
#: model:ir.model.fields,field_description:stock.field_stock_quantity_history_create_date
#: model:ir.model.fields,field_description:stock.field_stock_return_picking_create_date
#: model:ir.model.fields,field_description:stock.field_stock_return_picking_line_create_date
#: model:ir.model.fields,field_description:stock.field_stock_scheduler_compute_create_date
#: model:ir.model.fields,field_description:stock.field_stock_scrap_create_date
#: model:ir.model.fields,field_description:stock.field_stock_traceability_report_create_date
#: model:ir.model.fields,field_description:stock.field_stock_warehouse_create_date
#: model:ir.model.fields,field_description:stock.field_stock_warehouse_orderpoint_create_date
#: model:ir.model.fields,field_description:stock.field_stock_warn_insufficient_qty_scrap_create_date
msgid "Created on"
msgstr "Được tạo vào"

#. module: stock
#: model:ir.ui.view,arch_db:stock.view_procurement_rule_form
msgid "Creates"
msgstr "Tạo"

#. module: stock
#: model:ir.ui.view,arch_db:stock.view_move_search
msgid "Creation"
msgstr "Tạo"

#. module: stock
#: model:ir.model.fields,field_description:stock.field_stock_move_create_date
#: model:ir.model.fields,field_description:stock.field_stock_picking_date
#: model:ir.model.fields,field_description:stock.field_stock_production_lot_create_date
msgid "Creation Date"
msgstr "Ngày tạo"

#. module: stock
#: model:ir.model.fields,help:stock.field_stock_picking_date
msgid "Creation Date, usually the time of the order"
msgstr "Ngày tạo, thường là ngày đặt hàng"

#. module: stock
#: code:addons/stock/models/stock_warehouse.py:433
#, python-format
msgid "Cross-Dock"
msgstr "Điểm trung chuyển"

#. module: stock
#: model:ir.model.fields,field_description:stock.field_stock_warehouse_crossdock_route_id
msgid "Crossdock Route"
msgstr "Tuyến Trung chuyển"

#. module: stock
#: model:ir.model.fields,field_description:stock.field_report_stock_forecast_cumulative_quantity
msgid "Cumulative Quantity"
msgstr "Số lượng Luỹ kế"

#. module: stock
#: model:ir.model.fields,field_description:stock.field_stock_quant_package_current_destination_location_id
msgid "Current Destination Location"
msgstr ""

#. module: stock
#: selection:stock.quantity.history,compute_at_date:0
msgid "Current Inventory"
msgstr ""

#. module: stock
#: model:ir.model.fields,field_description:stock.field_stock_quant_package_current_picking_id
msgid "Current Picking"
msgstr ""

#. module: stock
#: model:ir.model.fields,field_description:stock.field_stock_quant_package_current_picking_move_line_ids
msgid "Current Picking Move Line"
msgstr ""

#. module: stock
#: model:ir.model.fields,field_description:stock.field_stock_quant_package_current_source_location_id
msgid "Current Source Location"
msgstr ""

#. module: stock
#: model:ir.actions.act_window,name:stock.location_open_quants
#: model:ir.ui.view,arch_db:stock.view_location_form
msgid "Current Stock"
msgstr "Dự trữ hiện tại"

#. module: stock
#: model:ir.model.fields,help:stock.field_product_product_qty_available
msgid ""
"Current quantity of products.\n"
"In a context with a single Stock Location, this includes goods stored at this Location, or any of its children.\n"
"In a context with a single Warehouse, this includes goods stored in the Stock Location of this Warehouse, or any of its children.\n"
"stored in the Stock Location of the Warehouse of this Shop, or any of its children.\n"
"Otherwise, this includes goods stored in any Stock Location with 'internal' type."
msgstr ""
"Số lượng hiện tại của sản phẩm.\n"
"Trong ngữ cảnh với một Địa điểm Lưu trữ, nó bao gồm hàng hoá được lưu trữ tại địa điểm này, hoặc bất kỳ địa điểm con nào của nó.\n"
"Trong ngữ cảnh với một Nhà kho, nó bao gồm hàng hoá được lưu trữ trong Địa điểm Lưu trữ của Nhà kho này, hoặc bất kỳ địa điểm con nào của nó.\n"
"được lưu trữ trong Địa điểm Lưu trữ của Nhà kho của Cửa hàng này, hoặc bất kỳ địa điểm con nào của nó.\n"
"Nếu không, nó bao gồm hàng hoá được lưu trữ trong bất kỳ Địa điểm Kho nào có kiểu là 'Nội bộ'."

#. module: stock
#: code:addons/stock/models/stock_picking.py:111
#: model:ir.ui.view,arch_db:stock.view_location_search
#, python-format
msgid "Customer"
msgstr "Khách hàng"

#. module: stock
#: model:ir.model.fields,field_description:stock.field_product_product_sale_delay
#: model:ir.model.fields,field_description:stock.field_product_template_sale_delay
msgid "Customer Lead Time"
msgstr "Thời gian giao hàng"

#. module: stock
#: model:ir.model.fields,field_description:stock.field_res_partner_property_stock_customer
#: model:ir.model.fields,field_description:stock.field_res_users_property_stock_customer
#: selection:stock.location,usage:0
msgid "Customer Location"
msgstr "Địa điểm Khách hàng"

#. module: stock
#: model:ir.ui.view,arch_db:stock.view_location_search
msgid "Customer Locations"
msgstr "Địa điểm Khách hàng"

#. module: stock
#: model:stock.location,name:stock.stock_location_customers
#: selection:stock.picking.type,code:0
msgid "Customers"
msgstr "Khách hàng"

#. module: stock
#: model:ir.ui.view,arch_db:stock.report_stock_body_print
#: model:ir.ui.view,arch_db:stock.report_stock_inventory
msgid "DATE"
msgstr ""

#. module: stock
#: model:stock.incoterms,name:stock.incoterm_DAF
msgid "DELIVERED AT FRONTIER"
msgstr ""

#. module: stock
#: model:stock.incoterms,name:stock.incoterm_DAP
msgid "DELIVERED AT PLACE"
msgstr ""

#. module: stock
#: model:stock.incoterms,name:stock.incoterm_DAT
msgid "DELIVERED AT TERMINAL"
msgstr ""

#. module: stock
#: model:stock.incoterms,name:stock.incoterm_DDP
msgid "DELIVERED DUTY PAID"
msgstr ""

#. module: stock
#: model:stock.incoterms,name:stock.incoterm_DDU
msgid "DELIVERED DUTY UNPAID"
msgstr ""

#. module: stock
#: model:stock.incoterms,name:stock.incoterm_DEQ
msgid "DELIVERED EX QUAY"
msgstr ""

#. module: stock
#: model:stock.incoterms,name:stock.incoterm_DES
msgid "DELIVERED EX SHIP"
msgstr ""

#. module: stock
#: model:ir.ui.view,arch_db:stock.inventory_planner
msgid "Daily Operations"
msgstr "Hoạt động Hàng ngày"

#. module: stock
#: model:ir.ui.menu,name:stock.stock_picking_type_menu
#: model:ir.ui.view,arch_db:stock.inventory_planner
msgid "Dashboard"
msgstr "Bảng thông tin"

#. module: stock
#: model:ir.model.fields,field_description:stock.field_report_stock_forecast_date
#: model:ir.model.fields,field_description:stock.field_stock_move_date
#: model:ir.model.fields,field_description:stock.field_stock_move_line_date
#: model:ir.ui.view,arch_db:stock.stock_move_tree
msgid "Date"
msgstr "Ngày tháng"

#. module: stock
#: model:ir.ui.view,arch_db:stock.stock_move_tree
msgid "Date Expected"
msgstr "Ngày cần nhân viên mới"

#. module: stock
#: model:ir.model.fields,field_description:stock.field_stock_picking_date_done
msgid "Date of Transfer"
msgstr "Ngày dịch chuyển"

#. module: stock
#: selection:stock.warehouse.orderpoint,lead_type:0
msgid "Day(s) to get the products"
msgstr "Ngày (tính theo ngày nhận hàng)"

#. module: stock
#: selection:stock.warehouse.orderpoint,lead_type:0
msgid "Day(s) to purchase"
msgstr "Ngày (tính theo ngày để mua/đặt hàng)"

#. module: stock
#: model:res.company,overdue_msg:stock.res_company_1
msgid ""
"Dear Sir/Madam,\n"
"\n"
"Our records indicate that some payments on your account are still due. Please find details below.\n"
"If the amount has already been paid, please disregard this notice. Otherwise, please forward us the total amount stated below.\n"
"If you have any queries regarding your account, Please contact us.\n"
"\n"
"Thank you in advance for your cooperation.\n"
"Best Regards,"
msgstr ""
"Xin chào,\n"
"\n"
"Hệ thống ERP của chúng tôi cho thấy một (số) khoản thanh toán liên quan đến bạn vẫn đang bị treo. Vui lòng xem chi tiết như dưới đây.\n"
"Nếu bạn đã thực hiện việc thanh toán rồi, vui lòng bỏ qua thông điệp này. Nếu chưa, vui lòng thực hiện việc thanh toán cho các khoản dưới đây.\n"
"Nếu bạn có bất cứ câu hỏi hay yêu cầu gì, đừng ngần ngại liên hệ với chúng tôi.\n"
"\n"
"Cám ơn bạn vì sự hợp tác.\n"
"Trân trọng & Kính chào,"

#. module: stock
#: model:ir.model.fields,field_description:stock.field_stock_picking_type_default_location_dest_id
msgid "Default Destination Location"
msgstr "Địa điểm Đích mặc định"

#. module: stock
#: model:ir.model.fields,help:stock.field_stock_picking_owner_id
msgid "Default Owner"
msgstr "Chủ sở hữu mặc định"

#. module: stock
#: model:ir.model.fields,field_description:stock.field_stock_warehouse_default_resupply_wh_id
msgid "Default Resupply Warehouse"
msgstr "Nhà kho Tái cung ứng"

#. module: stock
#: model:ir.model.fields,field_description:stock.field_stock_picking_type_default_location_src_id
msgid "Default Source Location"
msgstr "Địa điểm nguồn mặc định"

#. module: stock
#: model:ir.model.fields,help:stock.field_stock_production_lot_product_uom_id
#: model:ir.model.fields,help:stock.field_stock_quant_product_uom_id
#: model:ir.model.fields,help:stock.field_stock_warehouse_orderpoint_product_uom
msgid "Default Unit of Measure used for all stock operation."
msgstr ""
"Đơn vị đo mặc định dùng cho tất cả các hoạt động liên quan đến hàng tồn kho."

#. module: stock
#: model:ir.model.fields,help:stock.field_stock_warehouse_reception_steps
msgid "Default incoming route to follow"
msgstr "Tuyến hàng vào mặc định để theo"

#. module: stock
#: model:ir.model.fields,help:stock.field_stock_warehouse_delivery_steps
msgid "Default outgoing route to follow"
msgstr "Tuyến hàng ra mặc định để theo dõi"

#. module: stock
#: selection:stock.move,procure_method:0
msgid "Default: Take From Stock"
msgstr "Mặc định: Lấy từ Kho"

#. module: stock
#: model:ir.model.fields,help:stock.field_stock_warehouse_route_ids
msgid "Defaults routes through the warehouse"
msgstr "Tuyến cung ứng mặc định của kho"

#. module: stock
#: model:ir.ui.view,arch_db:stock.inventory_planner
msgid ""
"Define routes within your warehouse according to business needs, such as "
"Quality Control, After Sales Services or Supplier Returns"
msgstr ""
"Xác định các tuyến trong phạm vi nhà kho của bạn theo nhu cầu sản xuất kinh "
"doanh, ví dụ Kiểm soát chất lượng, Dịch vụ sau bán hàng hoặc Trả hàng Nhà "
"cung cấp"

#. module: stock
#: model:ir.actions.act_window,help:stock.action_location_form
msgid ""
"Define your locations to reflect your warehouse structure and\n"
"            organization. Odoo is able to manage physical locations\n"
"            (warehouses, shelves, bin, etc), partner locations (customers,\n"
"            vendors) and virtual locations which are the counterpart of\n"
"            the stock operations like the manufacturing orders\n"
"            consumptions, inventories, etc."
msgstr ""
"Định nghĩa các địa điểm của bạn để phản ánh cấu trúc nhà kho của bạn và\n"
"            trong tổ chức của bạn. Odoo có thể quản lý các địa điểm vật lý\n"
"            (kho, kệ, giá, thùng, v.v.), các địa điểm đối tác (vd: khách hàng,\n"
"            nhà cung cấp) và các địa điểm ảo để làm đối ứng cho các hoạt động\n"
"            kho như tiêu thụ nguyên vật liệu, tạo ra thành phẩm, biến hàng hoá\n"
"            thành phế liệu, kiểm kho, v.v."

#. module: stock
#: model:ir.model.fields,help:stock.field_stock_location_putaway_strategy_id
msgid ""
"Defines the default method used for suggesting the exact location (shelf) "
"where to store the products. This method can be enforced at the product "
"category level, and a fallback is made on the parent locations if none is "
"set here."
msgstr ""
"Xác định phương thức mặc định được sử dụng để đề xuất địa điểm (giá/kệ) "
"chính xác để lưu trữ sản phẩm. Phương thức này có thể áp dụng ở cấp nhóm sản"
" phẩm và có thể áp dụng trên địa điểm cha nếu không được thiết lập ở đây."

#. module: stock
#: model:ir.model.fields,help:stock.field_stock_location_removal_strategy_id
msgid ""
"Defines the default method used for suggesting the exact location (shelf) "
"where to take the products from, which lot etc. for this location. This "
"method can be enforced at the product category level, and a fallback is made"
" on the parent locations if none is set here."
msgstr ""
"Xác định phương thức mặc định được sử dụng để đề xuất địa điểm (giá/kệ) "
"chính xác mà từ đó lấy sản phẩm ra, hay từ lô nào, v.v. đối với địa điểm "
"này. Phương thức này có thể áp dụng ở cấp nhóm sản phẩm và có thể áp dụng "
"trên địa điểm cha nếu không được thiết lập ở đây."

#. module: stock
#: model:ir.ui.view,arch_db:stock.stock_location_path_form
#: model:ir.ui.view,arch_db:stock.view_procurement_rule_form
msgid "Delay"
msgstr "Độ trễ"

#. module: stock
#: model:ir.model.fields,field_description:stock.field_stock_location_path_delay
msgid "Delay (days)"
msgstr "Độ trễ (ngày)"

#. module: stock
#: code:addons/stock/models/product.py:334
#, python-format
msgid "Delivered Qty"
msgstr "Số lượng đã giao"

#. module: stock
#: model:ir.ui.view,arch_db:stock.stock_move_line_view_search
msgid "Deliveries"
msgstr "Giao hàng"

#. module: stock
#: code:addons/stock/models/stock_warehouse.py:209
#: model:stock.picking.type,name:stock.chi_picking_type_out
#: model:stock.picking.type,name:stock.picking_type_out
#, python-format
msgid "Delivery Orders"
msgstr "Giao hàng"

#. module: stock
#: model:ir.model.fields,field_description:stock.field_res_config_settings_group_stock_tracking_lot
msgid "Delivery Packages"
msgstr "Giao hàng theo Gói"

#. module: stock
#: model:ir.model.fields,field_description:stock.field_stock_warehouse_delivery_route_id
msgid "Delivery Route"
msgstr "Tuyến Bàn giao"

#. module: stock
#: model:ir.actions.report,name:stock.action_report_delivery
msgid "Delivery Slip"
msgstr "Phiếu Giao hàng"

#. module: stock
#: model:ir.model.fields,field_description:stock.field_procurement_group_move_type
msgid "Delivery Type"
msgstr "Kiểu Giao hàng"

#. module: stock
#: model:ir.model.fields,help:stock.field_product_product_route_ids
#: model:ir.model.fields,help:stock.field_product_template_route_ids
msgid ""
"Depending on the modules installed, this will allow you to define the route "
"of the product: whether it will be bought, manufactured, MTO/MTS,..."
msgstr ""
"Phụ thuộc vào phân hệ đã được cài đặt, sẽ cho phép bạn xác định tuyến đường "
"của sản phẩm: nó sẽ được mua về, sản xuất, MTO/MTS,..."

#. module: stock
#: model:ir.ui.view,arch_db:stock.inventory_planner
msgid "Deployment"
msgstr "Triển khai"

#. module: stock
#: model:ir.model.fields,field_description:stock.field_stock_move_name
msgid "Description"
msgstr "Mô tả"

#. module: stock
#: model:ir.ui.view,arch_db:stock.view_template_property_form
msgid "Description for Delivery Orders"
msgstr "Mô tả cho Phiếu Giao hàng"

#. module: stock
#: model:ir.ui.view,arch_db:stock.view_template_property_form
msgid "Description for Internal Transfers"
<<<<<<< HEAD
msgstr "Mô tả cho Phiếu Dịch chuyển Nội bộ"
=======
msgstr "Mô tả cho các Dịch chuyển Nội bộ"
>>>>>>> 32c5392f

#. module: stock
#: model:ir.ui.view,arch_db:stock.view_template_property_form
msgid "Description for Receptions"
msgstr "Mô tả cho Phiếu Nhận hàng"

#. module: stock
#: model:ir.model.fields,field_description:stock.field_product_product_description_pickingout
#: model:ir.model.fields,field_description:stock.field_product_template_description_pickingout
msgid "Description on Delivery Orders"
msgstr "Mô tả cho Phiếu Giao hàng"

#. module: stock
#: model:ir.model.fields,field_description:stock.field_product_product_description_picking
#: model:ir.model.fields,field_description:stock.field_product_template_description_picking
msgid "Description on Picking"
msgstr "Mô tả trên Phiếu giao nhận"

#. module: stock
#: model:ir.model.fields,field_description:stock.field_product_product_description_pickingin
#: model:ir.model.fields,field_description:stock.field_product_template_description_pickingin
msgid "Description on Receptions"
msgstr "Mô tả cho Phiếu Nhận hàng"

#. module: stock
#: model:ir.ui.view,arch_db:stock.report_picking
#: model:ir.ui.view,arch_db:stock.view_move_search
msgid "Destination"
msgstr "Đích"

#. module: stock
#: model:ir.model.fields,field_description:stock.field_stock_move_partner_id
msgid "Destination Address "
msgstr "Địa chỉ Đích"

#. module: stock
#: model:ir.model.fields,field_description:stock.field_stock_location_path_location_dest_id
#: model:ir.model.fields,field_description:stock.field_stock_move_location_dest_id
#: model:ir.model.fields,field_description:stock.field_stock_picking_location_dest_id
msgid "Destination Location"
msgstr "Địa điểm đích"

#. module: stock
#: model:ir.ui.view,arch_db:stock.message_body
msgid "Destination Location:"
msgstr "Địa điểm Đích:"

#. module: stock
#: model:ir.model.fields,field_description:stock.field_stock_move_move_dest_ids
#: model:ir.ui.view,arch_db:stock.view_move_form
msgid "Destination Moves"
msgstr "Dịch chuyển Đích"

#. module: stock
#: model:ir.model.fields,field_description:stock.field_stock_move_line_result_package_id
#: model:ir.ui.view,arch_db:stock.view_move_line_form
msgid "Destination Package"
msgstr "Gói đích"

#. module: stock
#: model:ir.ui.view,arch_db:stock.message_body
msgid "Destination Package :"
msgstr "Gói Đích: "

#. module: stock
#: model:ir.model.fields,field_description:stock.field_stock_move_route_ids
msgid "Destination route"
msgstr "Tuyến đích"

#. module: stock
#: code:addons/stock/models/stock_move.py:468
#: model:ir.ui.view,arch_db:stock.view_picking_form
#, python-format
msgid "Detailed Operations"
msgstr "Hoạt động Chi tiết"

#. module: stock
#: model:ir.ui.view,arch_db:stock.stock_location_path_form
msgid "Details"
msgstr "Các chi tiết"

#. module: stock
#: model:ir.model.fields,field_description:stock.field_stock_move_show_details_visible
msgid "Details Visible"
msgstr ""

#. module: stock
#: model:ir.model.fields,help:stock.field_procurement_rule_procure_method
msgid ""
"Determines the procurement method of the stock move that will be generated: "
"whether it will need to 'take from the available stock' in its source "
"location or needs to ignore its stock and create a procurement over there."
msgstr ""
"Xác định phương pháp Mua sắm / Cung ứng của dịch chuyển kho mà sẽ được tạo: "
"nó sẽ cần 'lấy từ kho có sẵn' của địa điểm nguồn hay là bỏ qua số lượng "
"trong kho và tạo một mua sắm."

#. module: stock
#: model:ir.ui.view,arch_db:stock.stock_warn_insufficient_qty_form_view
#: model:ir.ui.view,arch_db:stock.view_stock_move_operations
msgid "Discard"
msgstr "Hủy bỏ"

#. module: stock
#: model:stock.location,name:stock.location_dispatch_zone
msgid "Dispatch Zone"
msgstr "Khu vực Gửi đi"

#. module: stock
#: model:ir.model.fields,field_description:stock.field_procurement_group_display_name
#: model:ir.model.fields,field_description:stock.field_procurement_rule_display_name
#: model:ir.model.fields,field_description:stock.field_product_putaway_display_name
#: model:ir.model.fields,field_description:stock.field_product_removal_display_name
#: model:ir.model.fields,field_description:stock.field_report_stock_forecast_display_name
#: model:ir.model.fields,field_description:stock.field_stock_backorder_confirmation_display_name
#: model:ir.model.fields,field_description:stock.field_stock_change_product_qty_display_name
#: model:ir.model.fields,field_description:stock.field_stock_fixed_putaway_strat_display_name
#: model:ir.model.fields,field_description:stock.field_stock_immediate_transfer_display_name
#: model:ir.model.fields,field_description:stock.field_stock_incoterms_display_name
#: model:ir.model.fields,field_description:stock.field_stock_inventory_display_name
#: model:ir.model.fields,field_description:stock.field_stock_inventory_line_display_name
#: model:ir.model.fields,field_description:stock.field_stock_location_display_name
#: model:ir.model.fields,field_description:stock.field_stock_location_path_display_name
#: model:ir.model.fields,field_description:stock.field_stock_location_route_display_name
#: model:ir.model.fields,field_description:stock.field_stock_move_display_name
#: model:ir.model.fields,field_description:stock.field_stock_move_line_display_name
#: model:ir.model.fields,field_description:stock.field_stock_overprocessed_transfer_display_name
#: model:ir.model.fields,field_description:stock.field_stock_picking_display_name
#: model:ir.model.fields,field_description:stock.field_stock_picking_type_display_name
#: model:ir.model.fields,field_description:stock.field_stock_production_lot_display_name
#: model:ir.model.fields,field_description:stock.field_stock_quant_display_name
#: model:ir.model.fields,field_description:stock.field_stock_quant_package_display_name
#: model:ir.model.fields,field_description:stock.field_stock_quantity_history_display_name
#: model:ir.model.fields,field_description:stock.field_stock_return_picking_display_name
#: model:ir.model.fields,field_description:stock.field_stock_return_picking_line_display_name
#: model:ir.model.fields,field_description:stock.field_stock_scheduler_compute_display_name
#: model:ir.model.fields,field_description:stock.field_stock_scrap_display_name
#: model:ir.model.fields,field_description:stock.field_stock_traceability_report_display_name
#: model:ir.model.fields,field_description:stock.field_stock_warehouse_display_name
#: model:ir.model.fields,field_description:stock.field_stock_warehouse_orderpoint_display_name
#: model:ir.model.fields,field_description:stock.field_stock_warn_insufficient_qty_display_name
#: model:ir.model.fields,field_description:stock.field_stock_warn_insufficient_qty_scrap_display_name
msgid "Display Name"
msgstr "Tên Hiển thị"

#. module: stock
#: model:ir.ui.view,arch_db:stock.inventory_planner
msgid ""
"Do not hesitate to send us an email to describe your experience or to "
"suggest improvements!"
msgstr ""
"Đừng ngần ngại gửi email cho chúng tôi để cho biết trải nghiệm của bạn hoặc "
"gợi ý cho việc cải tiến hơn nữa!"

#. module: stock
#: model:ir.model.fields,field_description:stock.field_stock_move_line_qty_done
#: model:ir.ui.view,arch_db:stock.stock_move_line_view_search
#: model:ir.ui.view,arch_db:stock.stock_scrap_form_view2
#: model:ir.ui.view,arch_db:stock.view_move_search
#: model:ir.ui.view,arch_db:stock.view_picking_form
#: model:ir.ui.view,arch_db:stock.view_picking_internal_search
#: selection:stock.move,state:0 selection:stock.picking,state:0
#: selection:stock.scrap,state:0
msgid "Done"
msgstr "Hoàn thành"

#. module: stock
#: model:ir.actions.act_window,name:stock.action_picking_tree_done
msgid "Done Transfers"
msgstr "Dịch chuyển đã hoàn thành"

#. module: stock
#: model:ir.actions.act_window,name:stock.action_picking_tree_done_grouped
msgid "Done Transfers by Date"
msgstr "Dịch chuyển đã hoàn thành theo ngày"

#. module: stock
#: model:ir.ui.view,arch_db:stock.res_config_settings_view_form
msgid "Don’t propagate scheduling changes through chains of operations"
msgstr ""

#. module: stock
#: model:ir.ui.view,arch_db:stock.inventory_planner
msgid "Download the"
msgstr "Tải về"

#. module: stock
#. openerp-web
#: code:addons/stock/static/src/xml/stock_traceability_report_line.xml:78
#, python-format
msgid "Downstream Traceability"
msgstr ""

#. module: stock
#: model:ir.ui.view,arch_db:stock.view_picking_internal_search
#: selection:stock.inventory,state:0 selection:stock.picking,state:0
#: selection:stock.scrap,state:0
msgid "Draft"
msgstr "Dự thảo"

#. module: stock
#: model:ir.ui.view,arch_db:stock.view_picking_internal_search
msgid "Draft Moves"
msgstr "Dịch chuyển dự thảo"

#. module: stock
#: model:stock.incoterms,name:stock.incoterm_EXW
msgid "EX WORKS"
msgstr ""

#. module: stock
#: model:ir.ui.view,arch_db:stock.inventory_planner
msgid "Edit its details or add new ones"
msgstr "Sửa lại thông tin chi tiết của nó hoặc thêm nhà kho mới"

#. module: stock
#: model:ir.ui.view,arch_db:stock.inventory_planner
msgid "End"
msgstr "Kết thúc"

#. module: stock
#: model:ir.model.fields,field_description:stock.field_stock_picking_entire_package_ids
msgid "Entire Package"
msgstr ""

#. module: stock
#: model:ir.model.fields,field_description:stock.field_stock_picking_entire_package_detail_ids
msgid "Entire Package Detail"
msgstr ""

#. module: stock
#. openerp-web
#: code:addons/stock/static/src/xml/stock_traceability_report_backend.xml:14
#, python-format
msgid "Error"
msgstr "Lỗi"

#. module: stock
#: model:stock.location,name:stock.stock_location_7
msgid "European Customers"
msgstr "Khách hàng Châu Âu"

#. module: stock
#: model:ir.actions.act_window,help:stock.action_location_form
msgid ""
"Every stock operation in Odoo moves the products from one\n"
"            location to another one.  For instance, if you receive products\n"
"            from a vendor, Odoo will move products from the Vendor\n"
"            location to the Stock location. Each report can be performed on\n"
"            physical, partner or virtual locations."
msgstr ""
"Mọi hoạt động kho trong Odoo là dịch chuyển hàng hoá từ địa điểm này\n"
"            sang địa điểm khác. Ví dụ, nếu bạn nhận hàng từ một nhà cung cấp,\n"
"            Odoo sẽ dịch chuyển hàng hoá từ Địa điểm Nhà cung cấp sang Địa điểm\n"
"            Dự trữ. Từng báo cáo có thể được lập cho từng địa điểm vật lý, địa\n"
"            điểm đối tác hay địa điểm ảo."

#. module: stock
#: code:addons/stock/models/stock_quant.py:442
#, python-format
msgid "Everything inside a package should be in the same location"
msgstr "Mọi thứ bên trong một gói hàng phải thuộc cùng một địa điểm"

#. module: stock
#: model:ir.ui.view,arch_db:stock.inventory_planner
msgid "Excel template"
msgstr "Mẫu Excel"

#. module: stock
#: model:ir.ui.view,arch_db:stock.product_template_search_form_view_stock
msgid "Exhausted Stock"
msgstr "Hết hàng"

#. module: stock
#: model:ir.model.fields,field_description:stock.field_stock_move_date_expected
#: model:ir.model.fields,field_description:stock.field_stock_scrap_date_expected
#: model:ir.ui.view,arch_db:stock.view_picking_internal_search
msgid "Expected Date"
msgstr "Ngày dự kiến"

#. module: stock
#: model:ir.model.fields,field_description:stock.field_res_config_settings_module_product_expiry
msgid "Expiration Dates"
msgstr "Ngày hết hạn"

#. module: stock
#: model:ir.ui.view,arch_db:stock.view_location_form
msgid "External note..."
msgstr "Ghi chú ngoại..."

#. module: stock
#: model:ir.model.fields,help:stock.field_product_removal_method
msgid "FIFO, LIFO..."
msgstr ""

#. module: stock
#: model:stock.incoterms,name:stock.incoterm_FAS
msgid "FREE ALONGSIDE SHIP"
msgstr ""

#. module: stock
#: model:stock.incoterms,name:stock.incoterm_FCA
msgid "FREE CARRIER"
msgstr ""

#. module: stock
#: model:stock.incoterms,name:stock.incoterm_FOB
msgid "FREE ON BOARD"
msgstr ""

#. module: stock
#: model:ir.ui.view,arch_db:stock.quant_search_view
msgid "Filters"
msgstr "Bộ lọc"

#. module: stock
#: selection:procurement.rule,group_propagation_option:0
msgid "Fixed"
msgstr "Đã sửa"

#. module: stock
#: model:ir.ui.view,arch_db:stock.view_putaway
msgid "Fixed Locations Per Categories"
msgstr "Địa điểm cố định cho Nhóm"

#. module: stock
#: model:ir.model.fields,field_description:stock.field_product_putaway_fixed_location_ids
msgid "Fixed Locations Per Product Category"
msgstr "Địa điểm cố định với Nhóm Sản phẩm"

#. module: stock
#: model:ir.model.fields,field_description:stock.field_procurement_rule_group_id
msgid "Fixed Procurement Group"
msgstr ""

#. module: stock
#: model:ir.ui.view,arch_db:stock.inventory_planner
msgid ""
"For the Odoo Team,<br/>\n"
"                            Fabien Pinckaers, Founder"
msgstr ""
"Thay mặt Odoo Team,<br/>\n"
"                            Fabien Pinckaers, Nhà sáng lập"

#. module: stock
#: model:ir.model.fields,field_description:stock.field_product_category_removal_strategy_id
msgid "Force Removal Strategy"
msgstr "Cưỡng bức Chiến lược Removal"

#. module: stock
#: model:ir.model.fields,field_description:stock.field_product_product_virtual_available
msgid "Forecast Quantity"
msgstr "Số lượng dự kiến"

#. module: stock
#: model:ir.model.fields,help:stock.field_product_product_virtual_available
msgid ""
"Forecast quantity (computed as Quantity On Hand - Outgoing + Incoming)\n"
"In a context with a single Stock Location, this includes goods stored in this location, or any of its children.\n"
"In a context with a single Warehouse, this includes goods stored in the Stock Location of this Warehouse, or any of its children.\n"
"Otherwise, this includes goods stored in any Stock Location with 'internal' type."
msgstr ""
"Số lượng dự kiến (được tính bằng Số lượng thực tế - Số lượng sẽ xuất + Số lượng sắp về)\n"
"Trong ngữ cảnh một Địa điểm Kho, nó bao gồm số lượng được lưu trữ trong địa điểm này, hoặc các địa điểm con của nó.\n"
"Trong ngữ cảnh một Nhà kho, nó bao gồm số lượng được lưu trữ trong Địa điểm Kho của Nhà kho này, hoặc các địa điểm con của nó.\n"
"Nếu không, nó bao gồm số lượng được lữu trữ trong bất kỳ Địa điểm Kho nào có kiểu là 'Nội bộ'."

#. module: stock
#: code:addons/stock/models/product.py:329
#: model:ir.model.fields,field_description:stock.field_product_template_virtual_available
#: model:ir.model.fields,field_description:stock.field_stock_move_availability
#, python-format
msgid "Forecasted Quantity"
msgstr "Số lượng Dự báo"

#. module: stock
#: model:ir.model.fields,field_description:stock.field_stock_move_line_location_id
#: model:ir.ui.view,arch_db:stock.view_move_tree
#: model:ir.ui.view,arch_db:stock.view_quant_package_picking_tree
msgid "From"
msgstr "Từ"

#. module: stock
#: model:ir.model.fields,field_description:stock.field_stock_move_line_from_loc
msgid "From Loc"
msgstr ""

#. module: stock
#: model:ir.model.fields,field_description:stock.field_stock_move_show_reserved_availability
msgid "From Supplier"
msgstr ""

#. module: stock
#: model:ir.model.fields,field_description:stock.field_stock_location_complete_name
msgid "Full Location Name"
msgstr "Tên Địa điểm Đầy đủ"

#. module: stock
#: model:ir.ui.view,arch_db:stock.view_picking_internal_search
msgid "Future Activities"
msgstr "Hoạt động trong Tương lai"

#. module: stock
#: code:addons/stock/models/product.py:332
#, python-format
msgid "Future Deliveries"
msgstr "Giao hàng Tương lai"

#. module: stock
#: code:addons/stock/models/product.py:337
#, python-format
msgid "Future P&L"
msgstr "P&L Tương lai"

#. module: stock
#: code:addons/stock/models/product.py:347
#, python-format
msgid "Future Productions"
msgstr "Sản xuất trong tương lai"

#. module: stock
#: code:addons/stock/models/product.py:342
#, python-format
msgid "Future Qty"
msgstr "Số lượng Tương lai"

#. module: stock
#: code:addons/stock/models/product.py:324
#, python-format
msgid "Future Receipts"
msgstr "Phiếu nhận hàng Tương lai"

#. module: stock
#: model:stock.location,name:stock.location_gate_a
msgid "Gate A"
msgstr "Cổng A"

#. module: stock
#: model:stock.location,name:stock.location_gate_b
msgid "Gate B"
msgstr "Cổng B"

#. module: stock
#: model:stock.location,name:stock.stock_location_5
msgid "Generic IT Vendors"
msgstr ""

#. module: stock
#: model:ir.ui.view,arch_db:stock.res_config_settings_view_form
msgid "Get a full traceability from vendors to customers"
msgstr "Truy xuất nguồn gốc đầy đủ từ nhà cung cấp đến khách hàng"

#. module: stock
#: model:ir.ui.view,arch_db:stock.res_config_settings_view_form
msgid "Get informative or blocking warnings on partners"
msgstr "Nhận các cảnh báo mang tính chất thông tin hoặc phong toả về đối tác"

#. module: stock
#: model:ir.model.fields,help:stock.field_stock_fixed_putaway_strat_sequence
msgid ""
"Give to the more specialized category, a higher priority to have them in top"
" of the list."
msgstr ""

#. module: stock
#: model:ir.ui.view,arch_db:stock.stock_location_path_filter
#: model:ir.ui.view,arch_db:stock.view_procurement_rule_filter
msgid "Global"
msgstr "Toàn cục"

#. module: stock
#: model:ir.model.fields,help:stock.field_stock_warehouse_default_resupply_wh_id
msgid "Goods will always be resupplied from this warehouse"
msgstr "Hàng hoá luôn được tái cung cấp từ kho này"

#. module: stock
#: model:ir.ui.view,arch_db:stock.view_stock_level_forecast_filter
msgid "Graph"
msgstr "Đồ thị"

#. module: stock
#: model:stock.inventory.line,product_name:stock.stock_inventory_line_1
msgid "Graphics Card"
msgstr "Card Đồ hoạ"

#. module: stock
#: model:ir.ui.view,arch_db:stock.search_product_lot_filter
#: model:ir.ui.view,arch_db:stock.stock_move_line_view_search
#: model:ir.ui.view,arch_db:stock.stock_scrap_search_view
#: model:ir.ui.view,arch_db:stock.view_inventory_filter
#: model:ir.ui.view,arch_db:stock.view_move_search
#: model:ir.ui.view,arch_db:stock.view_picking_internal_search
#: model:ir.ui.view,arch_db:stock.view_stock_level_forecast_filter
#: model:ir.ui.view,arch_db:stock.warehouse_orderpoint_search
msgid "Group By"
msgstr "Nhóm theo"

#. module: stock
#: model:ir.ui.view,arch_db:stock.quant_package_search_view
#: model:ir.ui.view,arch_db:stock.quant_search_view
msgid "Group by..."
msgstr "Nhóm theo..."

#. module: stock
#: model:stock.inventory.line,product_name:stock.stock_inventory_line_9
msgid "HDD SH-1"
msgstr ""

#. module: stock
#: model:ir.model.fields,field_description:stock.field_stock_move_has_move_lines
msgid "Has Move Lines"
msgstr ""

#. module: stock
#: model:ir.model.fields,field_description:stock.field_stock_picking_move_line_exist
msgid "Has Pack Operations"
msgstr "Có hoạt động đóng gói"

#. module: stock
#: model:ir.model.fields,field_description:stock.field_stock_picking_has_packages
msgid "Has Packages"
msgstr ""

#. module: stock
#: model:ir.model.fields,field_description:stock.field_stock_picking_has_scrap_move
msgid "Has Scrap Moves"
msgstr "Có dịch chuyển phế liệu"

#. module: stock
#: model:ir.model.fields,field_description:stock.field_stock_picking_has_tracking
msgid "Has Tracking"
msgstr ""

#. module: stock
#: model:ir.model.fields,field_description:stock.field_stock_location_posz
msgid "Height (Z)"
msgstr "Chiều cao (Z)"

#. module: stock
#: model:ir.ui.view,arch_db:stock.inventory_planner
msgid ""
"Help rental management, by generating automated return moves for rented "
"products"
msgstr ""
"Quản lý thuê, bằng cách tự động tạo phiếu trả hàng cho sản phẩm được thuê"

#. module: stock
#: model:ir.ui.view,arch_db:stock.inventory_planner
msgid "Here are some usual problems and their solutions:"
msgstr "Đây là các rắc rối thường gặp và giải pháp cho chúng:"

#. module: stock
#: model:ir.actions.act_window,help:stock.action_receipt_picking_move
msgid ""
"Here you can receive individual products, no matter what\n"
"                purchase order or picking order they come from. You will find\n"
"                the list of all products you are waiting for. Once you receive\n"
"                an order, you can filter based on the name of the vendor or\n"
"                the purchase order reference. Then you can confirm all products\n"
"                received using the buttons on the right of each line."
msgstr ""
"Tại đây bạn có thể nhận các sản phẩm riêng lẻ, không quan tâm đến\n"
"                việc chúng đến đơn hàng mua hay lô hàng nào. Một khi bạn nhận\n"
"                một đơn hàng, bạn có thể lọc dựa trên tên của nhà cung cấp hoặc\n"
"                Tham chiếu đơn hàng. Rồi bạn có thể xác nhận tất cả các sản phẩm\n"
"                đã được nhận sử dụng các nút phía bên phải của từng dòng trên đơn hàng."

#. module: stock
#: model:ir.ui.view,arch_db:stock.inventory_planner
msgid "How to use Lot Tracking:"
msgstr "Cách sử dụng Truy vết Lô:"

#. module: stock
#: model:ir.model.fields,field_description:stock.field_procurement_group_id
#: model:ir.model.fields,field_description:stock.field_procurement_rule_id
#: model:ir.model.fields,field_description:stock.field_product_putaway_id
#: model:ir.model.fields,field_description:stock.field_product_removal_id
#: model:ir.model.fields,field_description:stock.field_report_stock_forecast_id
#: model:ir.model.fields,field_description:stock.field_stock_backorder_confirmation_id
#: model:ir.model.fields,field_description:stock.field_stock_change_product_qty_id
#: model:ir.model.fields,field_description:stock.field_stock_fixed_putaway_strat_id
#: model:ir.model.fields,field_description:stock.field_stock_immediate_transfer_id
#: model:ir.model.fields,field_description:stock.field_stock_incoterms_id
#: model:ir.model.fields,field_description:stock.field_stock_inventory_id
#: model:ir.model.fields,field_description:stock.field_stock_inventory_line_id
#: model:ir.model.fields,field_description:stock.field_stock_location_id
#: model:ir.model.fields,field_description:stock.field_stock_location_path_id
#: model:ir.model.fields,field_description:stock.field_stock_location_route_id
#: model:ir.model.fields,field_description:stock.field_stock_move_id
#: model:ir.model.fields,field_description:stock.field_stock_move_line_id
#: model:ir.model.fields,field_description:stock.field_stock_overprocessed_transfer_id
#: model:ir.model.fields,field_description:stock.field_stock_picking_id
#: model:ir.model.fields,field_description:stock.field_stock_picking_type_id
#: model:ir.model.fields,field_description:stock.field_stock_production_lot_id
#: model:ir.model.fields,field_description:stock.field_stock_quant_id
#: model:ir.model.fields,field_description:stock.field_stock_quant_package_id_7124
#: model:ir.model.fields,field_description:stock.field_stock_quantity_history_id
#: model:ir.model.fields,field_description:stock.field_stock_return_picking_id
#: model:ir.model.fields,field_description:stock.field_stock_return_picking_line_id
#: model:ir.model.fields,field_description:stock.field_stock_scheduler_compute_id
#: model:ir.model.fields,field_description:stock.field_stock_scrap_id
#: model:ir.model.fields,field_description:stock.field_stock_traceability_report_id
#: model:ir.model.fields,field_description:stock.field_stock_warehouse_id
#: model:ir.model.fields,field_description:stock.field_stock_warehouse_orderpoint_id
#: model:ir.model.fields,field_description:stock.field_stock_warn_insufficient_qty_id
#: model:ir.model.fields,field_description:stock.field_stock_warn_insufficient_qty_scrap_id
msgid "ID"
msgstr ""

#. module: stock
#: code:addons/stock/models/stock_inventory.py:421
#, python-format
msgid "INV:"
msgstr "KK:"

#. module: stock
#: code:addons/stock/wizard/stock_change_product_qty.py:97
#, python-format
msgid "INV: %s"
msgstr "KK: %s"

#. module: stock
#: model:stock.location,name:stock.stock_location_3
msgid "IT Vendors"
msgstr "Nhà cung cấp IT"

#. module: stock
#: model:product.product,name:stock.product_icecream
#: model:product.template,name:stock.product_icecream_product_template
#: model:stock.inventory.line,product_name:stock.stock_inventory_line_icecream_lot0
#: model:stock.inventory.line,product_name:stock.stock_inventory_line_icecream_lot1
msgid "Ice Cream"
msgstr "Kem Lạnh"

#. module: stock
#: model:product.product,description:stock.product_icecream
#: model:product.template,description:stock.product_icecream_product_template
msgid ""
"Ice cream can be mass-produced and thus is widely available in developed "
"parts of the world. Ice cream can be purchased in large cartons (vats and "
"squrounds) from supermarkets and grocery stores, in smaller quantities from "
"ice cream shops, convenience stores, and milk bars, and in individual "
"servings from small carts or vans at public events."
msgstr ""

#. module: stock
#: model:ir.ui.view,arch_db:stock.view_inventory_form
msgid ""
"If a product is not at the right place, set the checked quantity to 0 and "
"create a new line with correct location."
msgstr ""
"Nếu một sản phẩm không ở đúng địa điểm, thiết lập số lượng kiểm tra về 0 và "
"tạo một dòng mới với địa điểm đúng của nó."

#. module: stock
#: model:ir.model.fields,help:stock.field_stock_picking_picking_type_entire_packs
#: model:ir.model.fields,help:stock.field_stock_picking_type_show_entire_packs
msgid ""
"If checked, this shows the packs to be moved as a whole in the Operations "
"tab all the time, even if there was no entire pack reserved."
msgstr ""

#. module: stock
#: model:ir.model.fields,help:stock.field_stock_location_path_propagate
msgid ""
"If checked, when the previous move is cancelled or split, the move generated"
" by this move will too"
msgstr ""
"Nếu được đánh dấu, khi một dịch chuyển kho trước bị hủy bỏ hoặc bị tách ra, "
"dịch chuyển kho sinh ra bởi dịch chuyển này cũng bị như vậy."

#. module: stock
#: model:ir.model.fields,help:stock.field_procurement_rule_propagate
msgid ""
"If checked, when the previous move of the move (which was generated by a "
"next procurement) is cancelled or split, the move generated by this move "
"will too"
msgstr ""
"Nếu được đánh dấu, khi một dịch chuyển kho trước (mà được sinh ra bởi một "
"quy tắc cung ứng kế tiếp) bị hủy bỏ hoặc bị tách ra, dịch chuyển kho sinh ra"
" bởi dịch chuyển này cũng bị như vậy."

#. module: stock
#: model:ir.model.fields,help:stock.field_stock_move_propagate
msgid "If checked, when this move is cancelled, cancel the linked move too"
msgstr ""
"Nếu đánh dấu, khi dịch chuyển kho này bị hủy nó, hệ thống cũng sẽ hủy dịch "
"chuyển liên quan"

#. module: stock
#: model:ir.model.fields,help:stock.field_stock_move_line_result_package_id
msgid "If set, the operations are packed into this package"
msgstr ""

#. module: stock
#: model:ir.model.fields,help:stock.field_stock_warehouse_orderpoint_active
msgid ""
"If the active field is set to False, it will allow you to hide the "
"orderpoint without removing it."
msgstr ""

#. module: stock
#: model:ir.model.fields,help:stock.field_stock_location_route_active
msgid ""
"If the active field is set to False, it will allow you to hide the route "
"without removing it."
msgstr ""
"Nếu bỏ chọn trường 'Hiệu lực', nó sẽ cho phép bạn ẩn tuyến đường mà không "
"cần xóa bỏ nó."

#. module: stock
#: model:ir.ui.view,arch_db:stock.view_picking_form
msgid ""
"If the picking is unlocked you can edit initial demand (for a draft picking)"
" or done quantities (for a done picking)."
msgstr ""

#. module: stock
#: model:ir.ui.view,arch_db:stock.stock_location_path_filter
#: model:ir.ui.view,arch_db:stock.view_procurement_rule_filter
msgid "If the route is global"
msgstr "Nếu tuyến đường mang tính toàn cục"

#. module: stock
#: model:ir.model.fields,help:stock.field_stock_picking_type_show_reserved
msgid ""
"If this checkbox is ticked, Odoo will show which products are reserved "
"(lot/serial number, source location, source package)."
msgstr ""

#. module: stock
#: model:ir.model.fields,help:stock.field_stock_move_show_operations
#: model:ir.model.fields,help:stock.field_stock_picking_type_show_operations
msgid ""
"If this checkbox is ticked, the pickings lines will represent detailed stock"
" operations. If not, the picking lines will represent an aggregate of "
"detailed stock operations."
msgstr ""

#. module: stock
#: model:ir.model.fields,help:stock.field_stock_picking_type_use_create_lots
msgid ""
"If this is checked only, it will suppose you want to create new Lots/Serial "
"Numbers, so you can provide them in a text field. "
msgstr ""
"Nếu chỉ trường này được đánh dấu, Odoo sẽ tin rằng bạn muốn tạo mới Số "
"Lô/Sê-ri, để bạn có thể cung cấp số trong một trường kiểu text."

#. module: stock
#: model:ir.model.fields,help:stock.field_stock_picking_type_use_existing_lots
msgid ""
"If this is checked, you will be able to choose the Lots/Serial Numbers. You "
"can also decide to not put lots in this operation type.  This means it will "
"create stock with no lot or not put a restriction on the lot taken. "
msgstr ""

#. module: stock
#: model:ir.model.fields,help:stock.field_stock_move_backorder_id
#: model:ir.model.fields,help:stock.field_stock_picking_backorder_id
msgid ""
"If this shipment was split, then this field links to the shipment which "
"contains the already processed part."
msgstr ""
"Nếu lô hàng này được tách ra thì trường này sẽ liên kết tới lô hàng mà trong"
" đó một phần đã được xử lý."

#. module: stock
#: model:ir.model.fields,help:stock.field_procurement_rule_active
msgid "If unchecked, it will allow you to hide the rule without removing it."
msgstr "Nếu bỏ chọn, nó sẽ cho phép bạn ẩn quy tắc mà không cần xóa bỏ nó."

#. module: stock
#: model:ir.ui.view,arch_db:stock.inventory_planner
msgid ""
"If you are a developer <strong>you can use our\n"
"                        API</strong> to load data automatically through\n"
"                        scripts: take a look at our"
msgstr ""
"Nếu bạn là một nhà phát triển <strong>bạn có thể sử dụng API</strong>\n"
"                        để nạp dữ liệu tự động thông qua script: hãy nghiên cứu"

#. module: stock
#: model:ir.ui.view,arch_db:stock.inventory_planner
msgid ""
"If you configured automatic procurement, Odoo automatically generates\n"
"                        Procurements Orders. You usually don't need to worry about them, but\n"
"                        sometimes the system can remain blocked without generating a\n"
"                        corresponding document, usually due to a configuration problem."
msgstr ""
"Nếu bạn cầu hình cung ứng tự động, Odoo sẽ tự động tạo các Nhu cầu cung ứng. Bạn\n"
"                        thường sẽ không phải lo lắng về chúng, nhưng đối khi hệ thống vẫn\n"
"                        bị khoá mà không thể tạo ra các tài liệu (đơn hàng, lệnh sản xuất, v.v.)\n"
"                        tương ứng, thường là do vấn đề về cấu hình."

#. module: stock
#: model:ir.model.fields,help:stock.field_stock_inventory_filter
msgid ""
"If you do an entire inventory, you can choose 'All Products' and it will "
"prefill the inventory with the current stock.  If you only do some products"
"  (e.g. Cycle Counting) you can choose 'Manual Selection of Products' and "
"the system won't propose anything.  You can also let the system propose for "
"a single product / lot /... "
msgstr ""
"Nếu bạn thực hiện kiểm kê toàn bộ, bạn có thể lựa chọn 'Tất cả sản phẩm' và "
"phần mềm sẽ tự điền toàn bộ các sản phẩm có trong kho. Nếu bạn chỉ muốn kiểm"
" kê một phần (vd: Kiểm kê cuốn chiếu - Cycle Counting), bạn có thể chọn "
"'Chọn sản phẩm thủ công' và phần mềm sẽ không đề xuất gì cả. Bạn có thể để "
"cho hệ thống đề xuất một sản phẩm / lô /... đơn lẻ"

#. module: stock
#: model:ir.ui.view,arch_db:stock.inventory_planner
msgid ""
"If you have less than 50 vendors, we recommend you\n"
"                                        to create them manually."
msgstr ""
"Nếu bạn có ít hơn 50 nhà cung cấp, chúng tôi khuyến\n"
"                                        khích bạn tạo thủ công trong hệ thống."

#. module: stock
#: model:ir.ui.view,arch_db:stock.inventory_planner
msgid "If you want to do it yourself:"
msgstr "Nếu bạn muốn tự làm:"

#. module: stock
#: model:ir.model,name:stock.model_stock_immediate_transfer
#: model:ir.ui.view,arch_db:stock.stock_picking_type_kanban
msgid "Immediate Transfer"
<<<<<<< HEAD
msgstr "Dịch chuyển Ngay"
=======
msgstr "Dịch chuyển ngay"
>>>>>>> 32c5392f

#. module: stock
#: code:addons/stock/models/stock_picking.py:728
#, python-format
msgid "Immediate Transfer?"
<<<<<<< HEAD
msgstr "Dịch chuyển Ngay?"
=======
msgstr "Dịch chuyển ngay?"
>>>>>>> 32c5392f

#. module: stock
#: model:ir.ui.view,arch_db:stock.view_immediate_transfer
msgid "Immediate transfer?"
<<<<<<< HEAD
msgstr "Dịch chuyển Ngay?"
=======
msgstr "Dịch chuyển ngay?"
>>>>>>> 32c5392f

#. module: stock
#: selection:res.config.settings,module_procurement_jit:0
msgid "Immediately after sales order confirmation"
msgstr "Ngay khi xác nhận đơn hàng bán"

#. module: stock
#: model:ir.ui.view,arch_db:stock.inventory_planner
msgid "Import using the top left button in"
msgstr "Nhập, sử dụng nút phía trên bên trái ở"

#. module: stock
#: model:ir.model.fields,field_description:stock.field_stock_move_line_in_entire_package
msgid "In Entire Package"
msgstr ""

#. module: stock
#: model:ir.ui.view,arch_db:stock.inventory_planner
msgid ""
"In Odoo, <strong>Reordering Rules</strong> are used to replenish your products.\n"
"                        Odoo will automatically propose a procurement to buy new products if you are\n"
"                        running out of stock."
msgstr ""
"Trong Odoo, <strong>Các quy tắc Tái cung ứng</strong> được sử dụng để bổ sung hàng hoá.\n"
"                        Odoo sẽ tự động để xuất một Yêu cầu cung ứng để mua thêm khi hàng trong kho của bạn hết\n"
"                        hoặc xuống dưới mức tối thiểu."

#. module: stock
#: selection:stock.inventory,state:0
msgid "In Progress"
msgstr "Đang xử lý"

#. module: stock
#: model:ir.model.fields,field_description:stock.field_stock_warehouse_in_type_id
msgid "In Type"
msgstr "Kiểu Nhập"

#. module: stock
#: model:ir.ui.view,arch_db:stock.inventory_planner
msgid ""
"In case of unique serial numbers, each serial number corresponds\n"
"                        to exactly one piece.  In case of lots, you need to supply the quantity\n"
"                        for each lot when you move that product."
msgstr ""
"Trong trường hợp sử dụng số sê-ri, mỗi số sê-ri tương ứng chính xác\n"
"                        với từng sản phẩm giao nhận. Trong trường hợp sử dụng Lô, bạn cần cung\n"
"                        cấp số lượng cho từng lô khi bạn dịch chuyển sản phẩm đó."

#. module: stock
#: model:ir.ui.view,arch_db:stock.inventory_planner
msgid ""
"In short, you will get a more efficient warehouse management that leads\n"
"                        to inventory reduction and better efficiencies in your daily operations."
msgstr ""
"Nói ngắn gọn, bạn sẽ có một hệ thống quản lý kho hiệu quả mà giúp bản giảm thiểu\n"
"                        lượng tồn kho và cho phép thực hiện các hoạt động hàng ngày tốt hơn, nhanh hơn, chuẩn xác hơn.\n"

#. module: stock
#: model:ir.model.fields,field_description:stock.field_stock_inventory_exhausted
msgid "Include Exhausted Products"
msgstr "Gồm cả Sản phẩm đã Hết"

#. module: stock
#: model:ir.model.fields,field_description:stock.field_product_product_incoming_qty
#: model:ir.model.fields,field_description:stock.field_product_template_incoming_qty
#: model:ir.ui.view,arch_db:stock.view_move_search
msgid "Incoming"
msgstr "Sắp về"

#. module: stock
#: model:ir.actions.act_window,name:stock.action_receipt_picking_move
msgid "Incoming  Products"
msgstr "Sản phẩm sắp về"

#. module: stock
#: model:ir.model.fields,field_description:stock.field_stock_quant_in_date
msgid "Incoming Date"
msgstr "Ngày hàng về"

#. module: stock
#: model:ir.model.fields,field_description:stock.field_stock_warehouse_reception_steps
msgid "Incoming Shipments"
msgstr "Lô hàng nhận"

#. module: stock
#: model:ir.model.fields,help:stock.field_stock_incoterms_code
msgid "Incoterm Standard Code"
msgstr "Mã tiêu chuẩn Incoterm"

#. module: stock
#: model:ir.actions.act_window,name:stock.action_incoterms_tree
#: model:ir.model,name:stock.model_stock_incoterms
#: model:ir.ui.menu,name:stock.menu_action_incoterm_open
#: model:ir.ui.view,arch_db:stock.stock_incoterms_form
#: model:ir.ui.view,arch_db:stock.stock_incoterms_view_search
#: model:ir.ui.view,arch_db:stock.view_incoterms_tree
msgid "Incoterms"
msgstr ""

#. module: stock
#: model:ir.model.fields,help:stock.field_stock_incoterms_name
msgid ""
"Incoterms are series of sales terms. They are used to divide transaction "
"costs and responsibilities between buyer and seller and reflect state-of-"
"the-art transportation practices."
msgstr ""
"Incoterms là một bộ các thuật ngữ thương mại. Chúng được sử dụng để phân "
"chia chi phí và trách nhiệm giữa người mua và người bán và phản anh các thực"
" nghiệm vận tải tốt nhất đã được cả thế giới thừa nhận."

#. module: stock
#: model:ir.model.fields,field_description:stock.field_stock_move_product_uom_qty
#: model:ir.ui.view,arch_db:stock.view_picking_form
msgid "Initial Demand"
msgstr "Nhu cầu Ban đầu"

#. module: stock
#: model:ir.ui.view,arch_db:stock.inventory_planner
msgid "Initial Inventory"
msgstr "Kiểm kho lần đầu"

#. module: stock
#: code:addons/stock/models/stock_warehouse.py:97
#: model:stock.location,name:stock.stock_location_company
#, python-format
msgid "Input"
msgstr "Đầu vào"

#. module: stock
#: model:ir.model.fields,field_description:stock.field_stock_warehouse_wh_input_stock_loc_id
msgid "Input Location"
msgstr "Địa điểm đầu vào"

#. module: stock
#: code:addons/stock/models/stock_scrap.py:135
#, python-format
msgid "Insufficient Quantity"
msgstr ""

#. module: stock
#: model:stock.location,name:stock.stock_location_inter_wh
msgid "Inter Company Transit"
msgstr "Chuyển tiếp Liên Công ty"

#. module: stock
#: model:ir.ui.view,arch_db:stock.stock_move_line_view_search
#: model:ir.ui.view,arch_db:stock.view_location_search
#: selection:stock.picking.type,code:0
msgid "Internal"
msgstr "Nội bộ"

#. module: stock
#: selection:stock.location,usage:0
msgid "Internal Location"
msgstr "Địa điểm nội bộ"

#. module: stock
#: model:ir.ui.view,arch_db:stock.quant_search_view
#: model:ir.ui.view,arch_db:stock.view_location_search
msgid "Internal Locations"
msgstr "Địa điểm nội bộ"

#. module: stock
#: model:ir.model.fields,field_description:stock.field_stock_production_lot_ref
msgid "Internal Reference"
msgstr "Tham chiếu nội bộ"

#. module: stock
#: code:addons/stock/models/stock_warehouse.py:231
#: model:stock.picking.type,name:stock.picking_type_internal
#, python-format
msgid "Internal Transfers"
msgstr "Dịch chuyển nội bộ"

#. module: stock
#: model:ir.model.fields,field_description:stock.field_res_company_internal_transit_location_id
msgid "Internal Transit Location"
msgstr "Địa điểm chuyển tiếp nội bộ"

#. module: stock
#: model:ir.model.fields,field_description:stock.field_stock_warehouse_int_type_id
msgid "Internal Type"
msgstr "Kiểu Nội bộ"

#. module: stock
#: model:ir.model.fields,help:stock.field_stock_production_lot_ref
msgid ""
"Internal reference number in case it differs from the manufacturer's "
"lot/serial number"
msgstr ""
"Số tham chiếu nội bộ trong trường hợp khác với số lô/sê-ri của nhà sản xuất"

#. module: stock
#: code:addons/stock/models/product.py:253
#, python-format
msgid "Invalid domain left operand %s"
msgstr ""

#. module: stock
#: code:addons/stock/models/product.py:255
#, python-format
msgid "Invalid domain operator %s"
msgstr ""

#. module: stock
#: code:addons/stock/models/product.py:257
#, python-format
msgid "Invalid domain right operand %s"
msgstr ""

#. module: stock
#: model:ir.model.fields,field_description:stock.field_stock_inventory_category_id
msgid "Inventoried Category"
msgstr "Nhóm được kiểm kê"

#. module: stock
#: model:ir.model.fields,field_description:stock.field_stock_inventory_location_id
msgid "Inventoried Location"
msgstr "Địa điểm được kiểm kê"

#. module: stock
#: model:ir.model.fields,field_description:stock.field_stock_inventory_lot_id
msgid "Inventoried Lot/Serial Number"
msgstr "Số sê-ri/Lô hàng được kiểm kê"

#. module: stock
#: model:ir.model.fields,field_description:stock.field_stock_inventory_partner_id
msgid "Inventoried Owner"
msgstr ""

#. module: stock
#: model:ir.model.fields,field_description:stock.field_stock_inventory_package_id
msgid "Inventoried Pack"
msgstr "Gói được kiểm kê"

#. module: stock
#: model:ir.model.fields,field_description:stock.field_stock_inventory_product_id
msgid "Inventoried Product"
msgstr "Sản phẩm được kiểm kê"

#. module: stock
#: model:ir.model.fields,field_description:stock.field_stock_inventory_line_ids
msgid "Inventories"
msgstr "Kiểm kho"

#. module: stock
#: model:ir.ui.view,arch_db:stock.view_inventory_filter
msgid "Inventories Month"
msgstr "Tháng kiểm kho"

#. module: stock
#: model:ir.actions.act_window,name:stock.quantsact
#: model:ir.actions.act_window,name:stock.stock_picking_type_action
#: model:ir.actions.report,name:stock.action_report_inventory
#: model:ir.model,name:stock.model_stock_inventory
#: model:ir.model.fields,field_description:stock.field_stock_inventory_line_inventory_id
#: model:ir.model.fields,field_description:stock.field_stock_move_inventory_id
#: model:ir.ui.menu,name:stock.menu_stock_root
#: model:ir.ui.menu,name:stock.menu_valuation
#: model:ir.ui.view,arch_db:stock.res_config_settings_view_form
#: model:ir.ui.view,arch_db:stock.view_stock_quant_pivot
msgid "Inventory"
msgstr "Tồn kho"

#. module: stock
#: model:ir.ui.view,arch_db:stock.view_inventory_form
msgid "Inventory Adjustment"
msgstr "Điều chỉnh Tồn kho"

#. module: stock
#: model:ir.actions.act_window,name:stock.action_inventory_form
#: model:ir.ui.menu,name:stock.menu_action_inventory_form
#: model:ir.ui.view,arch_db:stock.view_inventory_form
msgid "Inventory Adjustments"
msgstr "Điều chỉnh Tồn kho"

#. module: stock
#: model:web.planner,tooltip_planner:stock.planner_inventory
msgid "Inventory Configuration: a step-by-step guide."
msgstr "Cấu hình Quản lý kho: một hướng dẫn từng bước một."

#. module: stock
#: model:ir.model.fields,field_description:stock.field_stock_inventory_date
msgid "Inventory Date"
msgstr "Ngày kiểm kho"

#. module: stock
#: model:ir.ui.view,arch_db:stock.stock_inventory_line_tree2
#: model:ir.ui.view,arch_db:stock.view_inventory_form
msgid "Inventory Details"
msgstr "Chi tiết kiểm kho"

#. module: stock
#: model:ir.model,name:stock.model_stock_inventory_line
msgid "Inventory Line"
msgstr "Chi tiết kiểm kho"

#. module: stock
#: model:ir.actions.act_window,name:stock.action_inventory_line_tree
msgid "Inventory Lines"
msgstr ""

#. module: stock
#: model:ir.model.fields,field_description:stock.field_product_product_property_stock_inventory
#: model:ir.model.fields,field_description:stock.field_product_template_property_stock_inventory
msgid "Inventory Location"
msgstr "Địa điểm Kiểm kê"

#. module: stock
#: model:ir.model,name:stock.model_stock_location
msgid "Inventory Locations"
msgstr "Địa điểm Kiểm kê"

#. module: stock
#: selection:stock.location,usage:0
msgid "Inventory Loss"
msgstr "Thất Thoát/Kiểm kê"

#. module: stock
#: model:ir.ui.view,arch_db:stock.view_inventory_filter
msgid "Inventory Product"
msgstr ""

#. module: stock
#: model:ir.model.fields,field_description:stock.field_stock_inventory_name
#: model:ir.ui.view,arch_db:stock.view_inventory_filter
msgid "Inventory Reference"
msgstr "Tham chiếu Kiểm kê"

#. module: stock
#: model:ir.actions.act_window,name:stock.action_stock_quantity_history
msgid "Inventory Report"
msgstr ""

#. module: stock
#: model:ir.model,name:stock.model_stock_location_route
msgid "Inventory Routes"
msgstr "Định tuyến Kho"

#. module: stock
#: model:ir.ui.view,arch_db:stock.inventory_planner
msgid "Inventory Settings"
msgstr "Cấu hình Kho"

#. module: stock
#: model:ir.ui.view,arch_db:stock.view_stock_quant_form
#: model:ir.ui.view,arch_db:stock.view_stock_quant_tree
msgid "Inventory Valuation"
msgstr "Định giá Tồn kho"

#. module: stock
#: model:stock.location,name:stock.location_inventory
msgid "Inventory adjustment"
msgstr "Điều chỉnh tồn kho"

#. module: stock
#: model:ir.ui.view,arch_db:stock.view_inventory_form
msgid ""
"Inventory adjustments will be made by comparing the theoretical and the "
"checked quantities."
msgstr ""
"Điều chỉnh tồn kho được thực hiện bằng việc so sánh số lượng lý thuyết và số"
" lượng được kiểm kê."

#. module: stock
#: model:ir.model.fields,field_description:stock.field_stock_quantity_history_date
msgid "Inventory at Date"
msgstr ""

#. module: stock
#: model:ir.model.fields,field_description:stock.field_stock_inventory_filter
#: model:ir.ui.view,arch_db:stock.view_inventory_form
msgid "Inventory of"
msgstr "Kiểm kho"

#. module: stock
#: model:ir.model.fields,field_description:stock.field_stock_move_is_locked
#: model:ir.model.fields,field_description:stock.field_stock_move_line_is_locked
#: model:ir.model.fields,field_description:stock.field_stock_picking_is_locked
msgid "Is Locked"
msgstr ""

#. module: stock
#: model:ir.model.fields,field_description:stock.field_stock_quant_package_is_processed
msgid "Is Processed"
msgstr ""

#. module: stock
#: model:ir.model.fields,field_description:stock.field_stock_location_return_location
msgid "Is a Return Location?"
msgstr "Là một Địa điểm Hàng trả lại?"

#. module: stock
#: model:ir.model.fields,field_description:stock.field_stock_location_scrap_location
msgid "Is a Scrap Location?"
msgstr "Là một Địa điểm Phế liệu?"

#. module: stock
#: model:ir.model.fields,field_description:stock.field_stock_move_is_initial_demand_editable
#: model:ir.model.fields,field_description:stock.field_stock_move_line_is_initial_demand_editable
msgid "Is initial demand editable"
msgstr ""

#. module: stock
#: model:ir.model.fields,field_description:stock.field_stock_move_is_quantity_done_editable
msgid "Is quantity done editable"
msgstr ""

#. module: stock
#: model:ir.ui.view,arch_db:stock.inventory_planner
msgid ""
"It is also possible to import your initial inventory from an Excel or CSV file.\n"
"                        If you want to do that, contact your Odoo project manager."
msgstr ""
"Hoàn toàn có thể nhập số tồn đầu kỳ từ một tập tin Excel hoặc CSV.\n"
"                        Nếu bạn muốn điều đó, hãy liên hệ với chủ nhiệm dự án Odoo của bạn."

#. module: stock
#: code:addons/stock/models/stock_quant.py:258
#, python-format
msgid ""
"It is not possible to reserve more products of %s than you have in stock."
msgstr ""

#. module: stock
#: code:addons/stock/models/stock_quant.py:260
#, python-format
msgid ""
"It is not possible to unreserve more products of %s than you have in stock."
msgstr ""

#. module: stock
#: model:ir.ui.view,arch_db:stock.inventory_planner
msgid ""
"It is therefore a good idea to check and try to resolve those procurement\n"
"                        exceptions. These are accessible from the Schedulers menu (you need the Stock\n"
"                        Manager role to see it)."
msgstr ""
"Vì vậy, sẽ là một ý tốt nếu kiểm tra và thử giải quyết những ngoại lệ cung ứng này\n"
"                        Những chức năng này có thể truy cập được từ trình đơn Schedulers\n"
"                        (bạn cần quyền Quản lý Kho để thấy nó)."

#. module: stock
#: model:ir.ui.view,arch_db:stock.inventory_planner
msgid "It is time to make your initial Inventory. In order to do so:"
msgstr ""
"Đã đến lúc thực hiện việc kiểm kho ban đầu khi bạn bắt đầu sử dụng Odoo. Để "
"làm vậy:"

#. module: stock
#: model:ir.model.fields,help:stock.field_stock_move_product_packaging
msgid ""
"It specifies attributes of packaging like type, quantity of packaging,etc."
msgstr ""

#. module: stock
#: model:ir.model.fields,help:stock.field_stock_picking_move_type
msgid "It specifies goods to be deliver partially or all at once"
msgstr "Nó chỉ ra hàng hoá được giao nhiều lần hoặc một lần"

#. module: stock
#: model:ir.ui.view,arch_db:stock.report_stock_body_print
#: model:ir.ui.view,arch_db:stock.report_stock_inventory
msgid "LOCATION"
msgstr ""

#. module: stock
#: model:ir.ui.view,arch_db:stock.report_stock_body_print
#: model:ir.ui.view,arch_db:stock.report_stock_inventory
msgid "LOT/SERIAL NUMBER"
msgstr ""

#. module: stock
#: model:stock.inventory.line,product_name:stock.stock_inventory_line_13
msgid "Laptop Customized"
msgstr "Laptop Tuỳ biến"

#. module: stock
#: model:stock.inventory.line,product_name:stock.stock_inventory_line_14
msgid "Laptop E5023"
msgstr ""

#. module: stock
#: model:ir.model.fields,field_description:stock.field_stock_picking_type_last_done_picking
msgid "Last 10 Done Pickings"
msgstr "10 Hoạt động xuất/nhập thực hiện gần nhất"

#. module: stock
#: model:ir.model.fields,field_description:stock.field_procurement_group___last_update
#: model:ir.model.fields,field_description:stock.field_procurement_rule___last_update
#: model:ir.model.fields,field_description:stock.field_product_putaway___last_update
#: model:ir.model.fields,field_description:stock.field_product_removal___last_update
#: model:ir.model.fields,field_description:stock.field_report_stock_forecast___last_update
#: model:ir.model.fields,field_description:stock.field_stock_backorder_confirmation___last_update
#: model:ir.model.fields,field_description:stock.field_stock_change_product_qty___last_update
#: model:ir.model.fields,field_description:stock.field_stock_fixed_putaway_strat___last_update
#: model:ir.model.fields,field_description:stock.field_stock_immediate_transfer___last_update
#: model:ir.model.fields,field_description:stock.field_stock_incoterms___last_update
#: model:ir.model.fields,field_description:stock.field_stock_inventory___last_update
#: model:ir.model.fields,field_description:stock.field_stock_inventory_line___last_update
#: model:ir.model.fields,field_description:stock.field_stock_location___last_update
#: model:ir.model.fields,field_description:stock.field_stock_location_path___last_update
#: model:ir.model.fields,field_description:stock.field_stock_location_route___last_update
#: model:ir.model.fields,field_description:stock.field_stock_move___last_update
#: model:ir.model.fields,field_description:stock.field_stock_move_line___last_update
#: model:ir.model.fields,field_description:stock.field_stock_overprocessed_transfer___last_update
#: model:ir.model.fields,field_description:stock.field_stock_picking___last_update
#: model:ir.model.fields,field_description:stock.field_stock_picking_type___last_update
#: model:ir.model.fields,field_description:stock.field_stock_production_lot___last_update
#: model:ir.model.fields,field_description:stock.field_stock_quant___last_update
#: model:ir.model.fields,field_description:stock.field_stock_quant_package___last_update
#: model:ir.model.fields,field_description:stock.field_stock_quantity_history___last_update
#: model:ir.model.fields,field_description:stock.field_stock_return_picking___last_update
#: model:ir.model.fields,field_description:stock.field_stock_return_picking_line___last_update
#: model:ir.model.fields,field_description:stock.field_stock_scheduler_compute___last_update
#: model:ir.model.fields,field_description:stock.field_stock_scrap___last_update
#: model:ir.model.fields,field_description:stock.field_stock_traceability_report___last_update
#: model:ir.model.fields,field_description:stock.field_stock_warehouse___last_update
#: model:ir.model.fields,field_description:stock.field_stock_warehouse_orderpoint___last_update
#: model:ir.model.fields,field_description:stock.field_stock_warn_insufficient_qty___last_update
#: model:ir.model.fields,field_description:stock.field_stock_warn_insufficient_qty_scrap___last_update
msgid "Last Modified on"
msgstr "Sửa lần cuối vào"

#. module: stock
#: model:ir.model.fields,field_description:stock.field_procurement_group_write_uid
#: model:ir.model.fields,field_description:stock.field_procurement_rule_write_uid
#: model:ir.model.fields,field_description:stock.field_product_putaway_write_uid
#: model:ir.model.fields,field_description:stock.field_product_removal_write_uid
#: model:ir.model.fields,field_description:stock.field_stock_backorder_confirmation_write_uid
#: model:ir.model.fields,field_description:stock.field_stock_change_product_qty_write_uid
#: model:ir.model.fields,field_description:stock.field_stock_fixed_putaway_strat_write_uid
#: model:ir.model.fields,field_description:stock.field_stock_immediate_transfer_write_uid
#: model:ir.model.fields,field_description:stock.field_stock_incoterms_write_uid
#: model:ir.model.fields,field_description:stock.field_stock_inventory_line_write_uid
#: model:ir.model.fields,field_description:stock.field_stock_inventory_write_uid
#: model:ir.model.fields,field_description:stock.field_stock_location_path_write_uid
#: model:ir.model.fields,field_description:stock.field_stock_location_route_write_uid
#: model:ir.model.fields,field_description:stock.field_stock_location_write_uid
#: model:ir.model.fields,field_description:stock.field_stock_move_line_write_uid
#: model:ir.model.fields,field_description:stock.field_stock_move_write_uid
#: model:ir.model.fields,field_description:stock.field_stock_overprocessed_transfer_write_uid
#: model:ir.model.fields,field_description:stock.field_stock_picking_type_write_uid
#: model:ir.model.fields,field_description:stock.field_stock_picking_write_uid
#: model:ir.model.fields,field_description:stock.field_stock_production_lot_write_uid
#: model:ir.model.fields,field_description:stock.field_stock_quant_package_write_uid
#: model:ir.model.fields,field_description:stock.field_stock_quant_write_uid
#: model:ir.model.fields,field_description:stock.field_stock_quantity_history_write_uid
#: model:ir.model.fields,field_description:stock.field_stock_return_picking_line_write_uid
#: model:ir.model.fields,field_description:stock.field_stock_return_picking_write_uid
#: model:ir.model.fields,field_description:stock.field_stock_scheduler_compute_write_uid
#: model:ir.model.fields,field_description:stock.field_stock_scrap_write_uid
#: model:ir.model.fields,field_description:stock.field_stock_traceability_report_write_uid
#: model:ir.model.fields,field_description:stock.field_stock_warehouse_orderpoint_write_uid
#: model:ir.model.fields,field_description:stock.field_stock_warehouse_write_uid
#: model:ir.model.fields,field_description:stock.field_stock_warn_insufficient_qty_scrap_write_uid
msgid "Last Updated by"
msgstr "Cập nhật lần cuối bởi"

#. module: stock
#: model:ir.model.fields,field_description:stock.field_procurement_group_write_date
#: model:ir.model.fields,field_description:stock.field_procurement_rule_write_date
#: model:ir.model.fields,field_description:stock.field_product_putaway_write_date
#: model:ir.model.fields,field_description:stock.field_product_removal_write_date
#: model:ir.model.fields,field_description:stock.field_stock_backorder_confirmation_write_date
#: model:ir.model.fields,field_description:stock.field_stock_change_product_qty_write_date
#: model:ir.model.fields,field_description:stock.field_stock_fixed_putaway_strat_write_date
#: model:ir.model.fields,field_description:stock.field_stock_immediate_transfer_write_date
#: model:ir.model.fields,field_description:stock.field_stock_incoterms_write_date
#: model:ir.model.fields,field_description:stock.field_stock_inventory_line_write_date
#: model:ir.model.fields,field_description:stock.field_stock_inventory_write_date
#: model:ir.model.fields,field_description:stock.field_stock_location_path_write_date
#: model:ir.model.fields,field_description:stock.field_stock_location_route_write_date
#: model:ir.model.fields,field_description:stock.field_stock_location_write_date
#: model:ir.model.fields,field_description:stock.field_stock_move_line_write_date
#: model:ir.model.fields,field_description:stock.field_stock_move_write_date
#: model:ir.model.fields,field_description:stock.field_stock_overprocessed_transfer_write_date
#: model:ir.model.fields,field_description:stock.field_stock_picking_type_write_date
#: model:ir.model.fields,field_description:stock.field_stock_picking_write_date
#: model:ir.model.fields,field_description:stock.field_stock_production_lot_write_date
#: model:ir.model.fields,field_description:stock.field_stock_quant_package_write_date
#: model:ir.model.fields,field_description:stock.field_stock_quant_write_date
#: model:ir.model.fields,field_description:stock.field_stock_quantity_history_write_date
#: model:ir.model.fields,field_description:stock.field_stock_return_picking_line_write_date
#: model:ir.model.fields,field_description:stock.field_stock_return_picking_write_date
#: model:ir.model.fields,field_description:stock.field_stock_scheduler_compute_write_date
#: model:ir.model.fields,field_description:stock.field_stock_scrap_write_date
#: model:ir.model.fields,field_description:stock.field_stock_traceability_report_write_date
#: model:ir.model.fields,field_description:stock.field_stock_warehouse_orderpoint_write_date
#: model:ir.model.fields,field_description:stock.field_stock_warehouse_write_date
#: model:ir.model.fields,field_description:stock.field_stock_warn_insufficient_qty_scrap_write_date
msgid "Last Updated on"
msgstr "Cập nhật lần cuối"

#. module: stock
#: code:addons/stock/models/stock_picking.py:71
#: model:ir.ui.view,arch_db:stock.stock_picking_type_kanban
#: model:ir.ui.view,arch_db:stock.view_picking_internal_search
#, python-format
msgid "Late"
msgstr "Trễ"

#. module: stock
#: model:ir.ui.view,arch_db:stock.view_picking_internal_search
msgid "Late Activities"
msgstr "Hoạt động Muộn"

#. module: stock
#: model:ir.actions.act_window,name:stock.action_picking_tree_late
msgid "Late Transfers"
msgstr "Dịch chuyển muộn"

#. module: stock
#: model:ir.model.fields,field_description:stock.field_stock_warehouse_orderpoint_lead_days
msgid "Lead Time"
msgstr ""

#. module: stock
#: model:ir.model.fields,field_description:stock.field_stock_warehouse_orderpoint_lead_type
msgid "Lead Type"
msgstr ""

#. module: stock
#: selection:procurement.rule,group_propagation_option:0
msgid "Leave Empty"
msgstr ""

#. module: stock
#: model:ir.model.fields,help:stock.field_stock_location_route_company_id
msgid "Leave this field empty if this route is shared between all companies"
msgstr ""

#. module: stock
#: model:ir.model.fields,field_description:stock.field_stock_location_parent_left
msgid "Left Parent"
msgstr ""

#. module: stock
#: model:ir.model.fields,help:stock.field_stock_location_company_id
#: model:ir.model.fields,help:stock.field_stock_quant_company_id
msgid "Let this field empty if this location is shared between companies"
msgstr "Để trống nếu địa điểm này được chia sẽ giữa các công ty"

#. module: stock
#: model:ir.ui.view,arch_db:stock.inventory_planner
msgid ""
"Like with the sales flow, Odoo inventory management is\n"
"                        fully integrated with the purchase app."
msgstr ""
"Giống như chu trình bán, hệ thống quản lý kho của Odoo\n"
"                        được tích hợp hoàn chỉnh với phân hệ mua sắm."

#. module: stock
#: model:ir.ui.view,arch_db:stock.view_move_form
msgid "Linked Moves"
msgstr ""

#. module: stock
#: model:ir.ui.view,arch_db:stock.view_inventory_form
msgid "List view of lines"
msgstr ""

#. module: stock
#: model:ir.ui.view,arch_db:stock.view_location_form
msgid "Localization"
msgstr "Địa phương"

#. module: stock
#: model:ir.ui.view,arch_db:stock.view_production_lot_form
msgid "Locate"
msgstr "Định vị"

#. module: stock
#: code:addons/stock/models/barcode.py:12
#: model:ir.model.fields,field_description:stock.field_product_product_location_id
#: model:ir.model.fields,field_description:stock.field_product_template_location_id
#: model:ir.model.fields,field_description:stock.field_stock_change_product_qty_location_id
#: model:ir.model.fields,field_description:stock.field_stock_fixed_putaway_strat_fixed_location_id
#: model:ir.model.fields,field_description:stock.field_stock_inventory_line_inventory_location_id
#: model:ir.model.fields,field_description:stock.field_stock_inventory_line_location_id
#: model:ir.model.fields,field_description:stock.field_stock_quant_location_id
#: model:ir.model.fields,field_description:stock.field_stock_quant_package_location_id
#: model:ir.model.fields,field_description:stock.field_stock_scrap_location_id
#: model:ir.model.fields,field_description:stock.field_stock_warehouse_orderpoint_location_id
#: model:ir.model.fields,field_description:stock.field_stock_warn_insufficient_qty_location_id
#: model:ir.model.fields,field_description:stock.field_stock_warn_insufficient_qty_repair_location_id
#: model:ir.model.fields,field_description:stock.field_stock_warn_insufficient_qty_scrap_location_id
#: model:ir.model.fields,field_description:stock.field_stock_warn_insufficient_qty_unbuild_location_id
#: model:ir.ui.view,arch_db:stock.quant_search_view
#: model:ir.ui.view,arch_db:stock.stock_scrap_search_view
#: model:ir.ui.view,arch_db:stock.view_move_search
#: model:ir.ui.view,arch_db:stock.warehouse_orderpoint_search
#, python-format
msgid "Location"
msgstr "Địa điểm"

#. module: stock
#: model:ir.actions.report,name:stock.action_report_location_barcode
msgid "Location BarCode"
msgstr "Mã vạch Địa điểm"

#. module: stock
#: model:ir.model.fields,field_description:stock.field_stock_inventory_line_location_name
#: model:ir.model.fields,field_description:stock.field_stock_location_name
msgid "Location Name"
msgstr "Tên Địa điểm"

#. module: stock
#: model:ir.ui.view,arch_db:stock.stock_location_path_form
#: model:ir.ui.view,arch_db:stock.stock_location_path_tree
msgid "Location Paths"
msgstr "Đường dẫn địa điểm"

#. module: stock
#: model:ir.model.fields,field_description:stock.field_stock_warehouse_lot_stock_id
msgid "Location Stock"
msgstr "Địa điểm Lưu trữ"

#. module: stock
#: model:ir.model.fields,field_description:stock.field_stock_location_usage
msgid "Location Type"
msgstr "Kiểu Địa điểm"

#. module: stock
#: model:ir.model.fields,help:stock.field_stock_move_location_dest_id
msgid "Location where the system will stock the finished products."
msgstr "Địa điểm lưu trữ thành phẩm."

#. module: stock
#: model:ir.actions.act_window,name:stock.action_location_form
#: model:ir.ui.menu,name:stock.menu_action_location_form
#: model:ir.ui.view,arch_db:stock.res_config_settings_view_form
#: model:ir.ui.view,arch_db:stock.stock_location_path_form
#: model:ir.ui.view,arch_db:stock.view_move_picking_form
#: model:ir.ui.view,arch_db:stock.view_picking_type_form
#: model:ir.ui.view,arch_db:stock.view_warehouse
msgid "Locations"
msgstr "Địa điểm"

#. module: stock
#: model:ir.ui.view,arch_db:stock.view_picking_form
msgid "Lock"
msgstr "Khoá"

#. module: stock
#: model:ir.ui.view,arch_db:stock.product_category_form_view_inherit
#: model:ir.ui.view,arch_db:stock.view_location_form
#: model:ir.ui.view,arch_db:stock.view_template_property_form
msgid "Logistics"
msgstr ""

#. module: stock
#: code:addons/stock/models/barcode.py:13
#: model:ir.model.fields,field_description:stock.field_stock_move_line_lot_id
#: model:ir.model.fields,field_description:stock.field_stock_scrap_lot_id
#, python-format
msgid "Lot"
msgstr "Lô"

#. module: stock
#: model:ir.actions.report,name:stock.action_report_lot_barcode
msgid "Lot BarCode"
msgstr "Mã vạch của Lô"

#. module: stock
#: model:ir.model,name:stock.model_stock_production_lot
msgid "Lot/Serial"
msgstr "Lô/Số sê-ri"

#. module: stock
#: model:ir.ui.view,arch_db:stock.message_body
msgid "Lot/Serial :"
msgstr ""

#. module: stock
#: model:ir.model.fields,field_description:stock.field_stock_change_product_qty_lot_id
#: model:ir.model.fields,field_description:stock.field_stock_inventory_line_prod_lot_id
#: model:ir.model.fields,field_description:stock.field_stock_move_line_lot_name
#: model:ir.model.fields,field_description:stock.field_stock_production_lot_name
#: model:ir.model.fields,field_description:stock.field_stock_quant_lot_id
#: model:ir.ui.view,arch_db:stock.product_form_view_procurement_button
#: model:ir.ui.view,arch_db:stock.product_template_form_view_procurement_button
#: model:ir.ui.view,arch_db:stock.quant_search_view
#: model:ir.ui.view,arch_db:stock.report_delivery_document
#: model:ir.ui.view,arch_db:stock.report_lot_barcode
#: model:ir.ui.view,arch_db:stock.report_package_barcode
#: model:ir.ui.view,arch_db:stock.report_picking
#: model:res.request.link,name:stock.req_link_tracking
msgid "Lot/Serial Number"
msgstr "Số Lô/Sê-ri"

#. module: stock
#: model:ir.ui.view,arch_db:stock.view_inventory_tree
msgid "Lot/Serial Number Inventory"
msgstr "Kiểm kho Số Lô/Sê-ri"

#. module: stock
#: model:ir.model.fields,field_description:stock.field_res_config_settings_group_stock_production_lot
msgid "Lots & Serial Numbers"
msgstr "Số Lô & Serial"

#. module: stock
#: model:ir.model.fields,field_description:stock.field_stock_move_line_lots_visible
msgid "Lots Visible"
msgstr ""

#. module: stock
#: model:ir.ui.view,arch_db:stock.inventory_planner
msgid ""
"Lots can be encoded on incoming shipments, internal transfers and\n"
"                        outgoing deliveries according to the settings in the operation type.\n"
"                        The tracking can be configured on every product: not any tracing at\n"
"                        all, tracking by lot, or tracking by unique serial number."
msgstr ""

#. module: stock
#: model:ir.actions.act_window,name:stock.action_production_lot_form
#: model:ir.ui.menu,name:stock.menu_action_production_lot_form
#: model:ir.ui.view,arch_db:stock.view_production_lot_form
#: model:ir.ui.view,arch_db:stock.view_production_lot_form_simple
#: model:ir.ui.view,arch_db:stock.view_production_lot_tree
msgid "Lots/Serial Numbers"
msgstr "Số Lô/Sê-ri"

#. module: stock
#: code:addons/stock/models/stock_warehouse.py:543
#, python-format
msgid "MTO"
msgstr ""

#. module: stock
#: model:ir.model.fields,field_description:stock.field_stock_warehouse_mto_pull_id
msgid "MTO rule"
msgstr "Quy tắc MTO"

#. module: stock
#: code:addons/stock/models/stock_warehouse.py:475
#: model:stock.location.route,name:stock.route_warehouse0_mto
#, python-format
msgid "Make To Order"
msgstr "Cung ứng theo đơn hàng (MTO)"

#. module: stock
#: selection:stock.warehouse,delivery_steps:0
msgid ""
"Make packages into a dedicated location, then bring them to the output "
"location for shipping (Pick + Pack + Ship)"
msgstr ""
"Đóng gói vào một địa điểm chuyên dụng (chuyển vào địa điểm đóng gói), rồi "
"đưa ra điểm điểm xuất (Output) để chờ giao (Gom hàng + Đóng gói + Bàn giao)"

#. module: stock
#: model:res.groups,name:stock.group_tracking_owner
msgid "Manage Different Stock Owners"
msgstr "Quản lý các chủ sở hữu kho"

#. module: stock
#: model:res.groups,name:stock.group_production_lot
msgid "Manage Lots / Serial Numbers"
msgstr "Quản lý Số Lô / Sê-ri"

#. module: stock
#: model:res.groups,name:stock.group_stock_multi_locations
msgid "Manage Multiple Stock Locations"
msgstr "Quản lý Đa Địa điểm Kho"

#. module: stock
#: model:res.groups,name:stock.group_stock_multi_warehouses
msgid "Manage Multiple Warehouses"
msgstr "Quản lý Đa Nhà kho"

#. module: stock
#: model:res.groups,name:stock.group_tracking_lot
msgid "Manage Packages"
msgstr "Quản lý các Gói"

#. module: stock
#: model:res.groups,name:stock.group_adv_location
msgid "Manage Push and Pull inventory flows"
msgstr "Quản lý các chu trình kho Push và Pull"

#. module: stock
#: model:ir.ui.view,arch_db:stock.inventory_planner
msgid "Manage default locations per product"
msgstr "Quản lý địa điểm mặc định cho mỗi sản phẩm"

#. module: stock
#: model:ir.ui.view,arch_db:stock.inventory_planner
msgid "Manage product manufacturing chains"
msgstr "Quản lý các chuỗi sản xuất sản phẩm"

#. module: stock
#: model:ir.ui.view,arch_db:stock.res_config_settings_view_form
msgid "Manage product packages (e.g. pack of 6 bottles, box of 10 pieces)"
msgstr "Quản lý đóng gói sản phẩm (vd: thùng 6 chai, hộp 10 chiếc)"

#. module: stock
#: model:ir.ui.view,arch_db:stock.res_config_settings_view_form
msgid "Manage several warehouses"
msgstr "Quản lý nhiều Nhà kho"

#. module: stock
#: model:res.groups,name:stock.group_stock_manager
msgid "Manager"
msgstr "Người quản lý"

#. module: stock
#: selection:stock.location.path,auto:0
msgid "Manual Operation"
msgstr "Vận hành thủ công"

#. module: stock
#: selection:res.config.settings,module_procurement_jit:0
msgid "Manually or based on automatic scheduler"
msgstr "Thủ công hoặc dựa trên trình điều độ tự động"

#. module: stock
#: selection:procurement.rule,action:0
msgid "Manufacture"
msgstr "Sản xuất"

#. module: stock
#: model:ir.ui.view,arch_db:stock.stock_move_line_view_search
msgid "Manufacturing"
msgstr "Sản xuất"

#. module: stock
#: selection:stock.picking.type,code:0
msgid "Manufacturing Operation"
msgstr "Hoạt động Sản xuất"

#. module: stock
#: model:ir.ui.view,arch_db:stock.view_picking_form
msgid "Mark as Todo"
msgstr "Đánh dấu Cần làm"

#. module: stock
#: model:ir.ui.menu,name:stock.menu_stock_inventory_control
msgid "Master Data"
<<<<<<< HEAD
msgstr "Dữ liệu Gốc"
=======
msgstr "Dữ liệu Tổng"
>>>>>>> 32c5392f

#. module: stock
#: model:ir.model.fields,field_description:stock.field_stock_warehouse_orderpoint_product_max_qty
msgid "Maximum Quantity"
msgstr "Số lượng tối đa"

#. module: stock
#: model:ir.model.fields,field_description:stock.field_res_partner_picking_warn_msg
#: model:ir.model.fields,field_description:stock.field_res_users_picking_warn_msg
msgid "Message for Stock Picking"
msgstr "Thông điệp cho Giao/Nhận"

#. module: stock
#: model:ir.model.fields,field_description:stock.field_product_removal_method
msgid "Method"
msgstr "Phương thức"

#. module: stock
#: model:ir.model.fields,field_description:stock.field_res_company_propagation_minimum_delta
msgid ""
"Minimum Delta for Propagation of a Date Change on moves linked together"
msgstr ""

#. module: stock
#: model:ir.model,name:stock.model_stock_warehouse_orderpoint
msgid "Minimum Inventory Rule"
msgstr "Quy tắc tồn kho tối thiểu"

#. module: stock
#: model:ir.model.fields,field_description:stock.field_stock_warehouse_orderpoint_product_min_qty
msgid "Minimum Quantity"
msgstr "Số lượng tối thiểu"

#. module: stock
#: model:ir.model.fields,field_description:stock.field_product_product_orderpoint_ids
msgid "Minimum Stock Rules"
msgstr "Quy tắc tồn kho tối thiểu"

#. module: stock
#: model:ir.ui.view,arch_db:stock.view_warehouse_orderpoint_form
msgid "Misc"
msgstr "Các thứ khác"

#. module: stock
#: model:ir.actions.act_window,help:stock.action_picking_tree
msgid ""
"Most operations are prepared automatically by Odoo according\n"
"                to your preconfigured logistics rules, but you can also record\n"
"                manual stock movements."
msgstr ""

#. module: stock
#: model:stock.inventory.line,product_name:stock.stock_inventory_line_5
msgid "Mouse, Optical"
msgstr "Chuột, Quang"

#. module: stock
#: model:stock.inventory.line,product_name:stock.stock_inventory_line_11
msgid "Mouse, Wireless"
msgstr "Chuột, Không dây"

#. module: stock
#: model:ir.model.fields,field_description:stock.field_stock_return_picking_line_move_id
msgid "Move"
msgstr "Dịch chuyển"

#. module: stock
#: model:ir.ui.view,arch_db:stock.view_stock_move_operations
msgid "Move Detail"
msgstr ""

#. module: stock
#: selection:procurement.rule,action:0
msgid "Move From Another Location"
msgstr "Chuyển từ địa điểm này sang địa điểm khác"

#. module: stock
#: model:ir.model.fields,field_description:stock.field_stock_move_move_line_ids
#: model:ir.model.fields,field_description:stock.field_stock_quant_package_move_line_ids
msgid "Move Line"
msgstr "Phát sinh Kế toán"

#. module: stock
#: model:ir.model.fields,field_description:stock.field_stock_move_move_line_nosuggest_ids
msgid "Move Line Nosuggest"
msgstr ""

#. module: stock
#: model:ir.ui.view,arch_db:stock.view_move_line_form
#: model:ir.ui.view,arch_db:stock.view_move_line_tree
msgid "Move Lines"
msgstr ""

#. module: stock
#: model:ir.model.fields,field_description:stock.field_procurement_rule_procure_method
msgid "Move Supply Method"
msgstr "Phương thức Cung cấp"

#. module: stock
#: model:ir.model.fields,help:stock.field_stock_move_date
msgid ""
"Move date: scheduled date until move is done, then date of actual move "
"processing"
msgstr ""
"Ngày dịch chuyển: ngày dự kiến cho tới khi dịch chuyển kho được hoàn thành, "
"sau đó ngày dịch chuyển thực tế được xử lý"

#. module: stock
#: model:ir.model.fields,help:stock.field_stock_move_origin_returned_move_id
msgid "Move that created the return move"
msgstr "Dịch chuyển mà tạo ra dịch chuyển trả hàng"

#. module: stock
#: model:ir.actions.act_window,name:stock.act_product_stock_move_open
#: model:ir.model.fields,field_description:stock.field_stock_return_picking_product_return_moves
#: model:ir.ui.view,arch_db:stock.stock_move_tree
#: model:ir.ui.view,arch_db:stock.view_move_tree
#: model:ir.ui.view,arch_db:stock.view_move_tree_receipt_picking
#: model:ir.ui.view,arch_db:stock.view_move_tree_receipt_picking_board
msgid "Moves"
msgstr "Dịch chuyển"

#. module: stock
#: model:ir.model.fields,help:stock.field_stock_warehouse_orderpoint_group_id
msgid ""
"Moves created through this orderpoint will be put in this procurement group."
" If none is given, the moves generated by procurement rules will be grouped "
"into one big picking."
msgstr ""
"Các dịch chuyển kho được tạo thông qua orderpoint này sẽ được nhóm vào nhóm "
"nhu cầu cung ứng này. Nếu không chỉ rõ, các dịch chuyển được tạo bởi quy tắc"
" cung ứng sẽ được nhóm vào một gói giao nhận lớn."

#. module: stock
#: model:ir.model.fields,field_description:stock.field_res_config_settings_group_stock_adv_location
msgid "Multi-Step Routes"
msgstr "Các Tuyến nhiều bước"

#. module: stock
#: model:ir.model.fields,field_description:stock.field_res_config_settings_group_stock_multi_warehouses
msgid "Multi-Warehouses"
msgstr "Đa Nhà kho"

#. module: stock
#: model:ir.ui.view,arch_db:stock.view_picking_internal_search
msgid "My Activities"
msgstr "Hoạt động của Tôi"

#. module: stock
#: model:ir.model.fields,field_description:stock.field_procurement_rule_name
#: model:ir.model.fields,field_description:stock.field_product_putaway_name
#: model:ir.model.fields,field_description:stock.field_product_removal_name
#: model:ir.model.fields,field_description:stock.field_stock_incoterms_name
#: model:ir.model.fields,field_description:stock.field_stock_warehouse_orderpoint_name
msgid "Name"
msgstr "Tên"

#. module: stock
#: model:ir.ui.view,arch_db:stock.product_template_search_form_view_stock
#: model:ir.ui.view,arch_db:stock.quant_search_view
msgid "Negative Stock"
msgstr "Tồn kho âm"

#. module: stock
#: code:addons/stock/models/stock_scrap.py:24
#: code:addons/stock/models/stock_scrap.py:68
#: code:addons/stock/models/stock_scrap.py:69 selection:stock.move,state:0
#, python-format
msgid "New"
msgstr "Mới"

#. module: stock
#: code:addons/stock/models/stock_move_line.py:174
#: code:addons/stock/models/stock_picking.py:639
#, python-format
msgid "New Move:"
msgstr ""

#. module: stock
#: model:ir.model.fields,field_description:stock.field_stock_change_product_qty_new_quantity
msgid "New Quantity on Hand"
msgstr "SL mới trong kho"

#. module: stock
#: model:ir.actions.act_window,name:stock.action_picking_form
msgid "New Transfer"
msgstr "Dịch chuyển mới"

#. module: stock
#: model:ir.ui.view,arch_db:stock.view_backorder_confirmation
msgid "No Backorder"
msgstr "Không tạo phần dở dang"

#. module: stock
#: selection:res.partner,picking_warn:0
msgid "No Message"
msgstr "Không có thông điệp"

#. module: stock
#: model:ir.model.fields,field_description:stock.field_res_config_settings_propagation_minimum_delta
#: model:ir.model.fields,field_description:stock.field_res_config_settings_use_propagation_minimum_delta
msgid "No Rescheduling Propagation"
msgstr ""

#. module: stock
#: selection:product.template,tracking:0
msgid "No Tracking"
msgstr "Không Truy vết"

#. module: stock
#: code:addons/stock/models/stock_move_line.py:408
#, python-format
msgid "No negative quantities allowed"
msgstr "Không cho phép số lượng âm"

#. module: stock
#: model:ir.ui.view,arch_db:stock.report_stock_inventory
msgid "No operation made on this lot."
msgstr ""

#. module: stock
#: code:addons/stock/models/procurement.py:184
#, python-format
msgid ""
"No procurement rule found. Please verify the configuration of your routes"
msgstr ""

#. module: stock
#: code:addons/stock/wizard/stock_picking_return.py:58
#, python-format
msgid ""
"No products to return (only lines in Done state and not fully returned yet "
"can be returned)!"
msgstr ""
"Không có sản phẩm để trả lại (chỉ các dòng ở trạng thái Hoàn thành và chưa "
"trả lại hết mới có thể được trả lại)!"

#. module: stock
#: code:addons/stock/models/procurement.py:67
#, python-format
msgid "No source location defined on procurement rule: %s!"
msgstr ""

#. module: stock
#: model:stock.location,name:stock.stock_location_8
msgid "Non European Customers"
msgstr "Khách hàng ngoài Châu Âu"

#. module: stock
#: selection:stock.move,priority:0 selection:stock.picking,priority:0
msgid "Normal"
msgstr "Thông thường"

#. module: stock
#: selection:stock.move,priority:0 selection:stock.picking,priority:0
msgid "Not urgent"
msgstr "Không gấp"

#. module: stock
#: model:ir.model.fields,field_description:stock.field_stock_move_note
#: model:ir.model.fields,field_description:stock.field_stock_picking_note
#: model:ir.ui.view,arch_db:stock.view_inventory_form
msgid "Notes"
msgstr "Ghi chú"

#. module: stock
#: code:addons/stock/models/stock_picking.py:587
#, python-format
msgid "Nothing to check the availability for."
msgstr ""

#. module: stock
#: model:ir.ui.view,arch_db:stock.inventory_planner
msgid "Now, all your product quantities are correctly set."
msgstr "Giờ thì, mọi số lượng về sản phẩm của bạn đã được hiệu chính đúng."

#. module: stock
#: model:ir.model.fields,field_description:stock.field_procurement_rule_delay
msgid "Number of Days"
msgstr "Số ngày"

#. module: stock
#: model:ir.model.fields,help:stock.field_stock_warehouse_orderpoint_lead_days
msgid ""
"Number of days after the orderpoint is triggered to receive the products or "
"to order to the vendor"
msgstr ""
"Số ngày để nhận hàng hoặc đặt hàng nhà cung cấp sau khi điểm đặt hàng "
"(orderpoint) được tri-gơ"

#. module: stock
#: model:ir.model.fields,help:stock.field_stock_location_path_delay
msgid "Number of days needed to transfer the goods"
msgstr "Số ngày cần thiết để dịch chuyển hàng hoá"

#. module: stock
#: code:addons/stock/models/stock_picking.py:75
#, python-format
msgid "OK"
msgstr "Đồng ý"

#. module: stock
#: model:ir.ui.view,arch_db:stock.inventory_planner
msgid ""
"Odoo handles <strong>advanced push/pull routes configuration</strong>, for "
"example:"
msgstr ""
"Odoo vận hành <strong>cấu hình các tuyến đường push/pull nâng cao</strong>, "
"ví dụ:"

#. module: stock
#: model:ir.ui.view,arch_db:stock.inventory_planner
msgid "Odoo has preconfigured <strong>one Warehouse</strong> for you."
msgstr "Odoo đã cấu hình trước <strong>một Nhà kho</strong> cho bạn."

#. module: stock
#: model:ir.ui.view,arch_db:stock.inventory_planner
msgid ""
"Odoo inventory management is fully integrated with sales and\n"
"                        invoicing process. Everything is automated from the initial\n"
"                        quotation to the delivery and the final invoice."
msgstr ""
"Hệ thống quản lý xuất nhập tồn của Odoo được tích hợp hoàn chính với phân hệ bán hàng\n"
"                        và quy trình xử lý hoá đơn. Mọi thứ đều được tự động hoá từ báo giá\n"
"                        ban đầu đến khi xuất hoá đơn và bàn giao."

#. module: stock
#: model:ir.ui.view,arch_db:stock.inventory_planner
msgid ""
"Odoo is able to run advanced traceability by using Product Lots and Serial\n"
"                        Numbers, usually identified by bar codes stuck on the products."
msgstr ""
"Odoo có thể thực hiện truy xuất nguồn gốc rất sâu sắc bằng cách sử dụng Lô và số\n"
"                        Sê-ri, thường được nhận diện bằng mã vạch trên sản phẩm."

#. module: stock
#: model:ir.ui.view,arch_db:stock.inventory_planner
msgid ""
"Of course, feel free to add your own. Please note that Odoo is able to "
"convert units within the same category, for example, liters to gallons in "
"the volume category"
msgstr ""
"Dĩ nhiên, bạn có thể thoải mái thêm vào các đơn vị đo lường của chính bạn. "
"Xin lưu ý rằng, Odoo có thể chuyển đổi qua lại giữa các đơn vị đo lường "
"trong cùng một nhóm đơn vị đo lường, ví du, từ lít sang ga-lon trong nhóm "
"thể tích"

#. module: stock
#: model:ir.ui.view,arch_db:stock.product_form_view_procurement_button
#: model:ir.ui.view,arch_db:stock.product_template_form_view_procurement_button
#: model:ir.ui.view,arch_db:stock.view_stock_quant_tree
msgid "On Hand"
msgstr "Thực tế"

#. module: stock
#: model:ir.ui.view,arch_db:stock.inventory_planner
msgid "On Hand / Available Quantities"
msgstr "Số lượng Thực tế / Khả dụng"

#. module: stock
#: model:ir.ui.view,arch_db:stock.product_template_kanban_stock_view
msgid "On hand:"
msgstr "Thực tế:"

#. module: stock
#: model:ir.ui.view,arch_db:stock.inventory_planner
msgid ""
"Once it's fully working, give us some feedback: we love to hear from our "
"customer. It would be great if you could send us a photo of your warehouse "
"to"
msgstr ""
"Một khi nó đã hoạt động hoàn toàn, hãy cho chúng tôi một vài phản hôi: chúng"
" tôi muốn lắng nghe từ phía khách hàng. Sẽ rất tuyệt vời nếu bạn có thể gửi "
"cho chúng tôi một bức hình về nhà kho của bạn đến"

#. module: stock
#: code:addons/stock/models/stock_inventory.py:120
#, python-format
msgid "One Lot/Serial Number"
msgstr "Một số Lô/Sê-ri"

#. module: stock
#: code:addons/stock/models/stock_inventory.py:118
#, python-format
msgid "One owner only"
msgstr "Chỉ một chủ sở hữu"

#. module: stock
#: code:addons/stock/models/stock_inventory.py:113
#, python-format
msgid "One product category"
msgstr "Một nhóm sản phẩm"

#. module: stock
#: code:addons/stock/models/stock_inventory.py:118
#, python-format
msgid "One product for a specific owner"
msgstr "Một sản phẩm cho một chủ sở hữu cụ thể"

#. module: stock
#: code:addons/stock/models/stock_inventory.py:114
#, python-format
msgid "One product only"
msgstr "Chỉ một sản phẩm"

#. module: stock
#: model:ir.model.fields,field_description:stock.field_stock_location_path_name
msgid "Operation Name"
msgstr "Tên hoạt động"

#. module: stock
#: model:ir.model.fields,field_description:stock.field_procurement_rule_picking_type_id
#: model:ir.model.fields,field_description:stock.field_stock_location_path_picking_type_id
#: model:ir.model.fields,field_description:stock.field_stock_move_picking_type_id
#: model:ir.model.fields,field_description:stock.field_stock_picking_picking_type_id
#: model:ir.ui.view,arch_db:stock.view_picking_internal_search
#: model:ir.ui.view,arch_db:stock.view_pickingtype_filter
msgid "Operation Type"
msgstr ""

#. module: stock
#: model:ir.model.fields,help:stock.field_procurement_rule_picking_type_id
msgid ""
"Operation Type determines the way the picking should be shown in the view, "
"reports, ..."
msgstr ""

#. module: stock
#: model:ir.model.fields,field_description:stock.field_stock_picking_type_return_picking_type_id
msgid "Operation Type for Returns"
msgstr ""

#. module: stock
#: model:ir.ui.view,arch_db:stock.view_picking_type_form
#: model:ir.ui.view,arch_db:stock.view_picking_type_list
#: model:ir.ui.view,arch_db:stock.view_picking_type_tree
#: model:ir.ui.view,arch_db:stock.view_warehouse
msgid "Operation Types"
msgstr "Kiểu Giao Nhận"

#. module: stock
#: model:ir.model.fields,field_description:stock.field_stock_picking_type_name
msgid "Operation Types Name"
msgstr "Tên Kiểu Giao Nhận"

#. module: stock
#: model:ir.model.fields,field_description:stock.field_stock_picking_move_line_ids
#: model:ir.ui.menu,name:stock.menu_stock_warehouse_mgmt
#: model:ir.ui.view,arch_db:stock.res_config_settings_view_form
#: model:ir.ui.view,arch_db:stock.view_picking_form
#: model:ir.ui.view,arch_db:stock.view_template_property_form
msgid "Operations"
msgstr "Hoạt động"

#. module: stock
#: model:ir.ui.menu,name:stock.menu_pickingtype
msgid "Operations Types"
msgstr "Kiểu Giao Nhận"

#. module: stock
#: model:ir.model.fields,help:stock.field_stock_move_partner_id
msgid ""
"Optional address where goods are to be delivered, specifically used for "
"allotment"
msgstr ""
"Tùy chọn địa chỉ mà hàng hoá được giao đến, đặc biệt được sử dụng cho giao "
"hàng"

#. module: stock
#: model:ir.model.fields,help:stock.field_stock_location_posx
#: model:ir.model.fields,help:stock.field_stock_location_posy
#: model:ir.model.fields,help:stock.field_stock_location_posz
msgid "Optional localization details, for information purpose only"
msgstr "Thông tin chi tiết về việc lưu trữ. chỉ dành cho mục đích thông tin"

#. module: stock
#: model:ir.model.fields,help:stock.field_stock_move_returned_move_ids
msgid "Optional: all returned moves created from this move"
msgstr "Tùy chọn: tất cả dịch chuyển trả hàng được tạo từ dịch chuyển này"

#. module: stock
#: model:ir.model.fields,help:stock.field_stock_move_move_dest_ids
msgid "Optional: next stock move when chaining them"
msgstr "Tuỳ chọn: dịch chuyển kế tiếp, khi xâu chuỗi chúng"

#. module: stock
#: model:ir.model.fields,help:stock.field_stock_move_move_orig_ids
msgid "Optional: previous stock move when chaining them"
msgstr "Tuỳ chọn: dịch chuyển trước, khi xâu chuỗi chúng"

#. module: stock
#: model:ir.ui.view,arch_db:stock.view_picking_internal_search
msgid "Order Date"
msgstr "Ngày đặt hàng"

#. module: stock
#: model:stock.location,name:stock.location_order
msgid "Order Processing"
msgstr ""

#. module: stock
#: model:ir.model.fields,field_description:stock.field_stock_move_line_ordered_qty
#: model:ir.model.fields,field_description:stock.field_stock_move_ordered_qty
msgid "Ordered Quantity"
msgstr "Số lượng được đặt"

#. module: stock
#: model:ir.ui.view,arch_db:stock.view_move_search
msgid "Orders processed today or scheduled for today"
msgstr ""

#. module: stock
#: model:ir.ui.view,arch_db:stock.view_move_form
#: model:ir.ui.view,arch_db:stock.view_picking_internal_search
msgid "Origin"
msgstr "Nguồn gốc"

#. module: stock
#: model:ir.ui.view,arch_db:stock.view_move_form
msgid "Origin Moves"
msgstr ""

#. module: stock
#: model:ir.model.fields,field_description:stock.field_stock_move_origin_returned_move_id
msgid "Origin return move"
msgstr ""

#. module: stock
#: model:ir.model.fields,field_description:stock.field_stock_return_picking_original_location_id
msgid "Original Location"
msgstr ""

#. module: stock
#: model:ir.model.fields,field_description:stock.field_stock_move_move_orig_ids
msgid "Original Move"
msgstr "Dịch chuyền gốc"

#. module: stock
#: model:ir.model.fields,field_description:stock.field_stock_warehouse_out_type_id
msgid "Out Type"
msgstr "Kiểu xuất"

#. module: stock
#: model:ir.model.fields,field_description:stock.field_product_product_outgoing_qty
#: model:ir.model.fields,field_description:stock.field_product_template_outgoing_qty
#: model:ir.ui.view,arch_db:stock.view_move_search
msgid "Outgoing"
msgstr "Số lượng ra"

#. module: stock
#: model:ir.model.fields,field_description:stock.field_stock_warehouse_delivery_steps
msgid "Outgoing Shippings"
msgstr "Lô hàng xuất"

#. module: stock
#: code:addons/stock/models/stock_warehouse.py:99
#: model:stock.location,name:stock.stock_location_output
#, python-format
msgid "Output"
msgstr "Đầu ra"

#. module: stock
#: model:ir.model.fields,field_description:stock.field_stock_warehouse_wh_output_stock_loc_id
msgid "Output Location"
msgstr "Địa điểm đầu ra"

#. module: stock
#: model:ir.model.fields,field_description:stock.field_stock_overprocessed_transfer_overprocessed_product_name
msgid "Overprocessed Product Name"
msgstr ""

#. module: stock
#: model:ir.model.fields,field_description:stock.field_stock_inventory_line_partner_id
#: model:ir.model.fields,field_description:stock.field_stock_location_partner_id
#: model:ir.model.fields,field_description:stock.field_stock_move_line_owner_id
#: model:ir.model.fields,field_description:stock.field_stock_picking_owner_id
#: model:ir.model.fields,field_description:stock.field_stock_quant_owner_id
#: model:ir.model.fields,field_description:stock.field_stock_quant_package_owner_id
#: model:ir.model.fields,field_description:stock.field_stock_scrap_owner_id
#: model:ir.ui.view,arch_db:stock.quant_search_view
#: model:ir.ui.view,arch_db:stock.view_move_line_form
msgid "Owner"
msgstr "Chủ sở hữu"

#. module: stock
#: model:ir.model.fields,field_description:stock.field_stock_move_restrict_partner_id
msgid "Owner "
msgstr "Chủ sở hữu"

#. module: stock
#: model:ir.ui.view,arch_db:stock.message_body
msgid "Owner :"
msgstr ""

#. module: stock
#: model:ir.model.fields,help:stock.field_stock_location_partner_id
msgid "Owner of the location if not internal"
msgstr "Chủ sở hữu của địa điểm nếu nó thuộc ngoài công ty"

#. module: stock
#: model:ir.model.fields,help:stock.field_stock_move_line_owner_id
msgid "Owner of the quants"
msgstr "Chủ sở hữu của quant"

#. module: stock
#: code:addons/stock/models/product.py:339
#, python-format
msgid "P&L Qty"
msgstr "SL P&L"

#. module: stock
#. openerp-web
#: code:addons/stock/static/src/xml/stock_traceability_report_backend.xml:6
#, python-format
msgid "PRINT"
msgstr ""

#. module: stock
#: model:ir.ui.view,arch_db:stock.report_stock_body_print
#: model:ir.ui.view,arch_db:stock.report_stock_inventory
msgid "PRODUCT"
msgstr ""

#. module: stock
#: code:addons/stock/models/stock_warehouse.py:216
#: model:ir.model.fields,field_description:stock.field_stock_inventory_line_package_id
#, python-format
msgid "Pack"
msgstr "Gói"

#. module: stock
#: model:ir.model.fields,field_description:stock.field_stock_warehouse_pack_type_id
msgid "Pack Type"
msgstr "Kiểu đóng gói"

#. module: stock
#: code:addons/stock/models/barcode.py:14
#: model:ir.model.fields,field_description:stock.field_stock_quant_package_id
#: model:ir.model.fields,field_description:stock.field_stock_scrap_package_id
#: model:ir.ui.view,arch_db:stock.quant_package_search_view
#: model:ir.ui.view,arch_db:stock.quant_search_view
#: model:ir.ui.view,arch_db:stock.report_picking
#: model:ir.ui.view,arch_db:stock.view_quant_package_form
#: model:ir.ui.view,arch_db:stock.view_quant_package_picking_tree
#: model:ir.ui.view,arch_db:stock.view_quant_package_tree
#, python-format
msgid "Package"
msgstr "Gói"

#. module: stock
#: model:ir.actions.report,name:stock.action_report_quant_package_barcode_small
msgid "Package BarCode"
msgstr "Mã vạch Gói"

#. module: stock
#: model:ir.actions.report,name:stock.action_report_quant_package_barcode
msgid "Package BarCode with Contents"
msgstr ""

#. module: stock
#: model:ir.ui.view,arch_db:stock.report_package_barcode
msgid "Package Content"
msgstr ""

#. module: stock
#: model:ir.ui.view,arch_db:stock.quant_package_search_view
msgid "Package Name"
msgstr "Tên Gói"

#. module: stock
#: model:ir.model.fields,field_description:stock.field_stock_quant_package_name
#: model:ir.ui.view,arch_db:stock.view_quant_package_form
msgid "Package Reference"
msgstr "Tham chiếu Gói"

#. module: stock
#: model:ir.ui.view,arch_db:stock.report_package_barcode_small
msgid "Package Reference:"
msgstr ""

#. module: stock
#: model:ir.ui.view,arch_db:stock.view_quant_package_form
msgid "Package Transfers"
msgstr "Dịch chuyển Gói"

#. module: stock
#: model:ir.model.fields,field_description:stock.field_stock_quant_package_packaging_id
msgid "Package Type"
msgstr "Kiểu đóng gói"

#. module: stock
#: model:ir.ui.view,arch_db:stock.report_package_barcode
#: model:ir.ui.view,arch_db:stock.report_package_barcode_small
msgid "Package Type:"
msgstr ""

#. module: stock
#: model:ir.actions.act_window,name:stock.action_package_view
#: model:ir.ui.menu,name:stock.menu_package
#: model:ir.ui.view,arch_db:stock.view_picking_form
msgid "Packages"
msgstr "Gói hàng"

#. module: stock
#: model:ir.actions.act_window,help:stock.action_package_view
msgid ""
"Packages are usually created by pack operations made on transfers and can "
"contains several different products. You can then reuse a package to move "
"its whole content somewhere else, or to pack it into another bigger package."
" A package can also be unpacked, allowing the disposal of its former content"
" as single units again."
msgstr ""
"Các gói hàng thường được tạo bởi các hoạt động đóng gói được thực hiện tại "
"mỗi điểm dịch chuyển và có thể chứa các sản phẩm khác nhau. Bạn có thể sử "
"dụng lại một gói để di chuyển toàn bộ hàng hoá trong gói đến chỗ khác, hoặc "
"đóng gói nó vào một gói khác lớn hơn. Một gói cũng có thể được dỡ ra, cho "
"phép tách lại các hàng hoá trong nó như nói ở trước thành các đơn vị đơn lẻ."

#. module: stock
#: model:ir.ui.view,arch_db:stock.quant_package_search_view
msgid "Packaging"
msgstr "Đóng gói"

#. module: stock
#: model:ir.model.fields,field_description:stock.field_stock_warehouse_wh_pack_stock_loc_id
msgid "Packing Location"
msgstr "Địa điểm đóng gói"

#. module: stock
#: model:ir.model,name:stock.model_stock_move_line
msgid "Packing Operation"
msgstr "Hoạt động Đóng gói"

#. module: stock
#: code:addons/stock/models/stock_warehouse.py:100
#: model:stock.location,name:stock.location_pack_zone
#, python-format
msgid "Packing Zone"
msgstr "Khu vực đóng gói"

#. module: stock
#: model:ir.ui.view,arch_db:stock.view_picking_type_form
msgid "Packs and Lots"
msgstr "Gói và Lô"

#. module: stock
#: model:ir.ui.view,arch_db:stock.view_procurement_compute_wizard
msgid "Parameters"
msgstr "Thông số"

#. module: stock
#: model:ir.model.fields,field_description:stock.field_stock_location_location_id
#: model:ir.model.fields,field_description:stock.field_stock_return_picking_parent_location_id
#: model:ir.ui.view,arch_db:stock.view_location_search
msgid "Parent Location"
msgstr "Địa điểm Cha"

#. module: stock
#: selection:procurement.group,move_type:0
msgid "Partial"
msgstr "Một phần"

#. module: stock
#: selection:stock.move,state:0
msgid "Partially Available"
msgstr "Khả dụng Một phần"

#. module: stock
#: model:ir.model.fields,field_description:stock.field_procurement_group_partner_id
#: model:ir.model.fields,field_description:stock.field_stock_picking_partner_id
#: model:ir.ui.view,arch_db:stock.view_move_search
msgid "Partner"
msgstr "Đối tác"

#. module: stock
#: model:ir.model.fields,field_description:stock.field_procurement_rule_partner_address_id
msgid "Partner Address"
msgstr "Địa chỉ Đối tác"

#. module: stock
#: model:stock.location,name:stock.stock_location_locations_partner
msgid "Partner Locations"
msgstr "Địa điểm Đối tác"

#. module: stock
#: model:ir.actions.act_window,help:stock.action_inventory_form
msgid ""
"Periodical Inventories are used to count the number of products\n"
"            available per location. You can use it once a year when you do\n"
"            the general inventory or whenever you need it, to adapt the\n"
"            current inventory level of a product."
msgstr ""
"Kiểm kho định kỳ được sử dụng để đếm số lượng sản phẩm\n"
"                khả dụng tại mỗi địa điểm. Bạn có thể sử dụng nó mỗi năm một lần\n"
"                khi bạn thực hiện kiểm kho toàn bộ hoặc bất cứ khi nào bạn cần,\n"
"                để kiểm tra mức tồn kho của từng sản phẩm và xử lý các phát sinh (khác biệt giữa thực tế và sổ sách)."

#. module: stock
#: model:ir.ui.view,arch_db:stock.inventory_planner
msgid "Periodical Tasks"
msgstr "Tác vụ Định kỳ"

#. module: stock
#: model:ir.ui.view,arch_db:stock.view_inventory_filter
msgid "Physical Inventories by Month"
msgstr "Kiểm kho theo tháng"

#. module: stock
#: model:stock.location,name:stock.stock_location_locations
msgid "Physical Locations"
msgstr "Địa điểm vật lý"

#. module: stock
#: model:ir.model,name:stock.model_stock_quant_package
msgid "Physical Packages"
msgstr ""

#. module: stock
#: code:addons/stock/models/stock_warehouse.py:224
#: model:ir.model.fields,field_description:stock.field_stock_backorder_confirmation_pick_ids
#: model:ir.model.fields,field_description:stock.field_stock_immediate_transfer_pick_ids
#, python-format
msgid "Pick"
msgstr ""

#. module: stock
#: code:addons/stock/models/stock_warehouse.py:435
#, python-format
msgid "Pick + Pack + Ship"
msgstr ""

#. module: stock
#: code:addons/stock/models/stock_warehouse.py:434
#, python-format
msgid "Pick + Ship"
msgstr ""

#. module: stock
#: model:ir.model.fields,field_description:stock.field_stock_warehouse_pick_type_id
msgid "Pick Type"
msgstr "Kiểm Giao nhận"

#. module: stock
#: model:ir.model.fields,field_description:stock.field_stock_overprocessed_transfer_picking_id
#: model:ir.model.fields,field_description:stock.field_stock_return_picking_picking_id
#: model:ir.model.fields,field_description:stock.field_stock_scrap_picking_id
#: model:ir.ui.view,arch_db:stock.view_move_search
msgid "Picking"
msgstr "Giao nhận"

#. module: stock
#: model:ir.ui.view,arch_db:stock.view_picking_internal_search
msgid "Picking List"
msgstr "Bảng kê hàng hoá"

#. module: stock
#: model:ir.ui.view,arch_db:stock.view_picking_internal_search
msgid "Picking Lists"
msgstr "Bảng kê hàng hoá"

#. module: stock
#: model:ir.ui.view,arch_db:stock.view_stock_quant_form
msgid "Picking Moves"
msgstr ""

#. module: stock
#: model:ir.actions.report,name:stock.action_report_picking
msgid "Picking Operations"
msgstr "Hoạt động Giao nhận"

#. module: stock
#: model:ir.ui.view,arch_db:stock.vpicktree
msgid "Picking list"
msgstr "Bảng kế hàng giao nhận"

#. module: stock
#: model:ir.ui.view,arch_db:stock.procurement_group_form_view
msgid "Pickings"
msgstr "Giao nhận"

#. module: stock
#: model:ir.ui.view,arch_db:stock.view_picking_internal_search
msgid "Pickings already processed"
msgstr "Giao nhận đã xử lý rồi"

#. module: stock
#: model:ir.actions.act_window,name:stock.do_view_pickings
msgid "Pickings for Groups"
msgstr "Các giao nhận (picking) cùng nhóm"

#. module: stock
#: model:ir.ui.view,arch_db:stock.view_picking_internal_search
msgid "Pickings that are late on scheduled time"
msgstr "Giao nhận mà bị muộn theo lịch ấn định"

#. module: stock
#: model:ir.ui.view,arch_db:stock.view_stock_level_forecast_filter
msgid "Pivot"
msgstr ""

#. module: stock
#: model:ir.ui.view,arch_db:stock.stock_picking_type_kanban
msgid "Planned Transfer"
msgstr ""

#. module: stock
#: model:ir.model,name:stock.model_web_planner
msgid "Planner"
msgstr "Trình Quy hoạch"

#. module: stock
#: code:addons/stock/models/stock_picking.py:698
#, python-format
msgid "Please add some lines to move"
msgstr ""

#. module: stock
#: code:addons/stock/models/stock_picking.py:867
#, python-format
msgid "Please process some quantities to put in the pack first!"
msgstr ""

#. module: stock
#: code:addons/stock/wizard/stock_picking_return.py:130
#, python-format
msgid "Please specify at least one non-zero quantity."
msgstr "Vui lòng chỉ ra ít nhất một số lượng khác 0."

#. module: stock
#: model:ir.ui.view,arch_db:stock.quant_search_view
msgid "Positive Stock"
msgstr ""

#. module: stock
#: model:ir.model.fields,field_description:stock.field_stock_move_product_packaging
msgid "Preferred Packaging"
msgstr ""

#. module: stock
#: model:ir.model.fields,help:stock.field_stock_move_route_ids
msgid "Preferred route"
msgstr ""

#. module: stock
#: model:ir.ui.view,arch_db:stock.view_picking_form
msgid "Print"
msgstr "In"

#. module: stock
#: model:ir.model.fields,field_description:stock.field_stock_picking_printed
msgid "Printed"
msgstr "Đã được in"

#. module: stock
#: model:ir.model.fields,field_description:stock.field_stock_fixed_putaway_strat_sequence
#: model:ir.model.fields,field_description:stock.field_stock_move_priority
#: model:ir.model.fields,field_description:stock.field_stock_picking_priority
msgid "Priority"
msgstr "Mức ưu tiên"

#. module: stock
#: model:ir.model.fields,help:stock.field_stock_picking_priority
msgid ""
"Priority for this picking. Setting manually a value here would set it as "
"priority for all the moves"
msgstr ""
"Mức ưu tiên cho hoạt động giao nhận này. Thiết lập thủ công một giá trị ở "
"đây sẽ thiết lập mức ưu tiên cho toàn bộ dịch chuyển kho"

#. module: stock
#: model:ir.ui.view,arch_db:stock.res_config_settings_view_form
msgid "Process operations faster with barcodes"
msgstr "Xử lý các hoạt động nhanh hơn với mã vạch"

#. module: stock
#: model:ir.ui.view,arch_db:stock.res_config_settings_view_form
msgid "Process picking in batch per worker"
msgstr "Xử lý giao nhận theo lô giao cho từng công nhân"

#. module: stock
#: model:ir.ui.view,arch_db:stock.view_overprocessed_transfer
msgid "Processed more than initial demand"
msgstr "Được xử lý nhiều hơn nhu cầu ban đầu"

#. module: stock
#: selection:stock.location,usage:0
msgid "Procurement"
msgstr "Mua sắm/Cung ứng"

#. module: stock
#: model:ir.ui.view,arch_db:stock.inventory_planner
msgid "Procurement Exceptions"
msgstr "Ngoại lệ Cung ứng"

#. module: stock
#: model:ir.model.fields,field_description:stock.field_stock_move_group_id
#: model:ir.model.fields,field_description:stock.field_stock_picking_group_id
#: model:ir.model.fields,field_description:stock.field_stock_warehouse_orderpoint_group_id
#: model:ir.ui.view,arch_db:stock.view_picking_internal_search
msgid "Procurement Group"
msgstr "Nhóm Thu mua"

#. module: stock
#: model:ir.model.fields,field_description:stock.field_procurement_rule_location_id
msgid "Procurement Location"
msgstr "Địa điểm Nhu cầu Cung ứng"

#. module: stock
#: model:ir.model,name:stock.model_procurement_group
msgid "Procurement Requisition"
msgstr "Yêu cầu thu mua"

#. module: stock
#: model:ir.model,name:stock.model_procurement_rule
#: model:ir.model.fields,field_description:stock.field_stock_move_rule_id
#: model:ir.ui.view,arch_db:stock.view_procurement_rule_form
msgid "Procurement Rule"
msgstr "Quy tắc mua sắm"

#. module: stock
#: model:ir.model.fields,field_description:stock.field_stock_location_route_pull_ids
#: model:ir.ui.view,arch_db:stock.stock_location_route_form_view
#: model:ir.ui.view,arch_db:stock.view_procurement_rule_tree
msgid "Procurement Rules"
msgstr "Quy tắc Cung ứng"

#. module: stock
#: model:ir.ui.view,arch_db:stock.procurement_group_form_view
msgid "Procurement group"
msgstr "Nhóm thu mua"

#. module: stock
#: model:ir.actions.server,name:stock.ir_cron_scheduler_action_ir_actions_server
#: model:ir.cron,cron_name:stock.ir_cron_scheduler_action
#: model:ir.cron,name:stock.ir_cron_scheduler_action
msgid "Procurement: run scheduler"
msgstr ""

#. module: stock
#: model:stock.location,name:stock.location_procurement
msgid "Procurements"
msgstr "Mua sắm/Cung ứng"

#. module: stock
#: model:ir.model.fields,field_description:stock.field_stock_move_line_produce_line_ids
msgid "Produce Line"
msgstr ""

#. module: stock
#: code:addons/stock/models/product.py:349
#, python-format
msgid "Produced Qty"
msgstr "SL đã Sản xuất"

#. module: stock
#: model:ir.model,name:stock.model_product_product
#: model:ir.model.fields,field_description:stock.field_report_stock_forecast_product_id
#: model:ir.model.fields,field_description:stock.field_stock_change_product_qty_product_id
#: model:ir.model.fields,field_description:stock.field_stock_inventory_line_product_id
#: model:ir.model.fields,field_description:stock.field_stock_move_line_product_id
#: model:ir.model.fields,field_description:stock.field_stock_move_product_id
#: model:ir.model.fields,field_description:stock.field_stock_picking_product_id
#: model:ir.model.fields,field_description:stock.field_stock_production_lot_product_id
#: model:ir.model.fields,field_description:stock.field_stock_quant_product_id
#: model:ir.model.fields,field_description:stock.field_stock_return_picking_line_product_id
#: model:ir.model.fields,field_description:stock.field_stock_scrap_product_id
#: model:ir.model.fields,field_description:stock.field_stock_warehouse_orderpoint_product_id
#: model:ir.model.fields,field_description:stock.field_stock_warn_insufficient_qty_product_id
#: model:ir.model.fields,field_description:stock.field_stock_warn_insufficient_qty_repair_product_id
#: model:ir.model.fields,field_description:stock.field_stock_warn_insufficient_qty_scrap_product_id
#: model:ir.model.fields,field_description:stock.field_stock_warn_insufficient_qty_unbuild_product_id
#: model:ir.ui.view,arch_db:stock.quant_search_view
#: model:ir.ui.view,arch_db:stock.report_lot_barcode
#: model:ir.ui.view,arch_db:stock.report_package_barcode
#: model:ir.ui.view,arch_db:stock.report_picking
#: model:ir.ui.view,arch_db:stock.search_product_lot_filter
#: model:ir.ui.view,arch_db:stock.stock_scrap_search_view
#: model:ir.ui.view,arch_db:stock.view_move_search
msgid "Product"
msgstr "Sản phẩm"

#. module: stock
#: code:addons/stock/models/stock_location.py:178
#: model:ir.model.fields,field_description:stock.field_stock_location_route_categ_ids
#: model:ir.ui.menu,name:stock.menu_product_category_config_stock
#: model:ir.ui.view,arch_db:stock.stock_location_route_form_view
#, python-format
msgid "Product Categories"
msgstr "Nhóm Sản phẩm"

#. module: stock
#: model:ir.model,name:stock.model_product_category
#: model:ir.model.fields,field_description:stock.field_stock_fixed_putaway_strat_category_id
msgid "Product Category"
msgstr "Nhóm Sản phẩm"

#. module: stock
#: model:ir.model.fields,field_description:stock.field_stock_inventory_line_product_code
msgid "Product Code"
msgstr "Mã Sản phẩm"

#. module: stock
#: model:ir.ui.view,arch_db:stock.search_product_lot_filter
msgid "Product Lots"
msgstr "Lô Sản phẩm"

#. module: stock
#: model:ir.ui.view,arch_db:stock.search_product_lot_filter
msgid "Product Lots Filter"
msgstr "Bộ lọc lô sản phẩm"

#. module: stock
#: model:ir.ui.view,arch_db:stock.stock_scrap_form_view
msgid "Product Move"
msgstr ""

#. module: stock
#: model:ir.actions.act_window,name:stock.stock_move_line_action
#: model:ir.ui.menu,name:stock.stock_move_line_menu
#: model:ir.ui.view,arch_db:stock.product_form_view_procurement_button
#: model:ir.ui.view,arch_db:stock.product_template_form_view_procurement_button
msgid "Product Moves"
<<<<<<< HEAD
msgstr "Truy vết"
=======
msgstr "Dịch chuyển Sản phẩm"
>>>>>>> 32c5392f

#. module: stock
#: model:ir.model.fields,field_description:stock.field_stock_inventory_line_product_name
msgid "Product Name"
msgstr "Tên sản phẩm"

#. module: stock
#: model:ir.ui.menu,name:stock.menu_product_packagings
#: model:ir.ui.view,arch_db:stock.res_config_settings_view_form
msgid "Product Packages"
msgstr "Đóng gói Sản phẩm"

#. module: stock
#: model:ir.model,name:stock.model_product_template
#: model:ir.model.fields,field_description:stock.field_report_stock_forecast_product_tmpl_id
#: model:ir.model.fields,field_description:stock.field_stock_move_product_tmpl_id
#: model:ir.model.fields,field_description:stock.field_stock_quant_product_tmpl_id
msgid "Product Template"
msgstr "Mẫu sản phẩm"

#. module: stock
#: model:ir.model.fields,field_description:stock.field_stock_move_product_type
msgid "Product Type"
msgstr "Loại sản phẩm"

#. module: stock
#: model:ir.ui.view,arch_db:stock.inventory_planner
msgid "Product Types"
msgstr "Kiểu sản phẩm"

#. module: stock
#: model:ir.model.fields,field_description:stock.field_stock_inventory_line_product_uom_id
#: model:ir.model.fields,field_description:stock.field_stock_warehouse_orderpoint_product_uom
msgid "Product Unit of Measure"
msgstr "Đơn vị đo lường sản phẩm"

#. module: stock
#: model:ir.ui.menu,name:stock.product_product_menu
msgid "Product Variants"
msgstr "Biến thể sản phẩm"

#. module: stock
#: model:ir.ui.view,arch_db:stock.view_production_lot_form
#: model:ir.ui.view,arch_db:stock.view_production_lot_form_simple
msgid ""
"Product this lot/serial number contains. You cannot change it anymore if it "
"has already been moved."
msgstr ""

#. module: stock
#: model:ir.model.fields,field_description:stock.field_stock_move_has_tracking
msgid "Product with Tracking"
msgstr ""

#. module: stock
#: model:stock.location,name:stock.location_production
#: selection:stock.location,usage:0
msgid "Production"
msgstr "Sản xuất"

#. module: stock
#: model:ir.model.fields,field_description:stock.field_product_product_property_stock_production
#: model:ir.model.fields,field_description:stock.field_product_template_property_stock_production
msgid "Production Location"
msgstr "Địa điểm sản xuất"

#. module: stock
#: code:addons/stock/models/stock_location.py:168
#: code:addons/stock/wizard/stock_quantity_history.py:29
#: model:ir.actions.act_window,name:stock.act_product_location_open
#: model:ir.actions.act_window,name:stock.product_template_action_product
#: model:ir.model.fields,field_description:stock.field_stock_location_route_product_ids
#: model:ir.ui.menu,name:stock.menu_product_in_config_stock
#: model:ir.ui.menu,name:stock.menu_product_variant_config_stock
#: model:ir.ui.view,arch_db:stock.res_config_settings_view_form
#: model:ir.ui.view,arch_db:stock.stock_location_route_form_view
#: model:ir.ui.view,arch_db:stock.view_location_form
#, python-format
msgid "Products"
msgstr "Sản phẩm"

#. module: stock
#: code:addons/stock/models/product.py:312
#, python-format
msgid "Products: "
msgstr "Sản phẩm: "

#. module: stock
#: selection:procurement.rule,group_propagation_option:0
msgid "Propagate"
msgstr ""

#. module: stock
#: model:ir.model.fields,field_description:stock.field_procurement_rule_propagate
#: model:ir.model.fields,field_description:stock.field_stock_location_path_propagate
#: model:ir.model.fields,field_description:stock.field_stock_move_propagate
msgid "Propagate cancel and split"
msgstr "Huỷ và Tách Loan báo"

#. module: stock
#: model:ir.ui.view,arch_db:stock.view_procurement_rule_form
msgid "Propagation Options"
msgstr ""

#. module: stock
#: model:ir.model.fields,field_description:stock.field_procurement_rule_group_propagation_option
msgid "Propagation of Procurement Group"
msgstr ""

#. module: stock
#: model:ir.ui.view,arch_db:stock.inventory_planner
msgid "Purchase Flow"
msgstr "Chu trình Mua sắm"

#. module: stock
#: model:ir.model.fields,field_description:stock.field_stock_move_push_rule_id
msgid "Push Rule"
msgstr "Quy tắc Push"

#. module: stock
#: model:ir.actions.act_window,name:stock.stolocpath
#: model:ir.model.fields,field_description:stock.field_stock_location_route_push_ids
#: model:ir.ui.view,arch_db:stock.stock_location_route_form_view
msgid "Push Rules"
msgstr "Quy tắc Đẩy (Push)"

#. module: stock
#: model:ir.model,name:stock.model_stock_location_path
msgid "Pushed Flow"
msgstr "Chu trình được Đẩy"

#. module: stock
#: model:ir.model.fields,field_description:stock.field_stock_fixed_putaway_strat_putaway_id
msgid "Put Away Method"
msgstr "Phương thức Sắp xếp"

#. module: stock
#: model:ir.model,name:stock.model_product_putaway
#: model:ir.model.fields,field_description:stock.field_stock_location_putaway_strategy_id
msgid "Put Away Strategy"
msgstr "Chiến lược Sắp xếp"

#. module: stock
#: model:ir.ui.view,arch_db:stock.view_picking_form
msgid "Put in Pack"
msgstr "↳Đóng vào Gói"

#. module: stock
#: model:ir.ui.view,arch_db:stock.res_config_settings_view_form
msgid "Put your products in packs (e.g. parcels, boxes) and track them"
msgstr "Đưa các sản phẩm vào các gói (vd: kiện, hộp) và theo vết chúng"

#. module: stock
#: model:ir.ui.view,arch_db:stock.view_putaway
msgid "Putaway"
msgstr "Sắp xếp"

#. module: stock
#: model:ir.ui.view,arch_db:stock.report_stock_body_print
#: model:ir.ui.view,arch_db:stock.report_stock_inventory
msgid "QUANTITY"
msgstr "SỐ LƯỢNG"

#. module: stock
#: model:ir.model.fields,field_description:stock.field_stock_warehouse_orderpoint_qty_multiple
msgid "Qty Multiple"
msgstr "Bội số Số lượng"

#. module: stock
#: sql_constraint:stock.warehouse.orderpoint:0
msgid "Qty Multiple must be greater than or equal to zero."
msgstr "Bội số Số lượng phải lớn hoặc hoặc bằng 0"

#. module: stock
#: code:addons/stock/models/stock_warehouse.py:98
#, python-format
msgid "Quality Control"
msgstr "Kiểm soát Chất lượng"

#. module: stock
#: model:ir.model.fields,field_description:stock.field_stock_warehouse_wh_qc_stock_loc_id
msgid "Quality Control Location"
msgstr "Địa điểm Kiểm soát Chất lượng"

#. module: stock
#: model:ir.model.fields,field_description:stock.field_stock_location_quant_ids
#: model:ir.model.fields,field_description:stock.field_stock_warn_insufficient_qty_quant_ids
#: model:ir.model.fields,field_description:stock.field_stock_warn_insufficient_qty_repair_quant_ids
#: model:ir.model.fields,field_description:stock.field_stock_warn_insufficient_qty_scrap_quant_ids
#: model:ir.model.fields,field_description:stock.field_stock_warn_insufficient_qty_unbuild_quant_ids
msgid "Quant"
msgstr ""

#. module: stock
#: model:ir.model.fields,field_description:stock.field_report_stock_forecast_quantity
#: model:ir.model.fields,field_description:stock.field_stock_production_lot_product_qty
#: model:ir.model.fields,field_description:stock.field_stock_quant_quantity
#: model:ir.model.fields,field_description:stock.field_stock_return_picking_line_quantity
#: model:ir.model.fields,field_description:stock.field_stock_scrap_scrap_qty
#: model:ir.ui.view,arch_db:stock.report_package_barcode
#: model:ir.ui.view,arch_db:stock.report_picking
#: model:ir.ui.view,arch_db:stock.view_quant_package_form
msgid "Quantity"
msgstr "Số lượng"

#. module: stock
#: model:ir.ui.view,arch_db:stock.message_body
msgid "Quantity :"
msgstr "Số lượng: "

#. module: stock
#: model:ir.model.fields,field_description:stock.field_stock_move_quantity_done
#: model:ir.ui.view,arch_db:stock.view_move_line_form
#: model:ir.ui.view,arch_db:stock.view_move_line_tree
#: model:ir.ui.view,arch_db:stock.view_stock_move_line_kanban
msgid "Quantity Done"
msgstr "Số lượng Hoàn thành"

#. module: stock
#: model:ir.ui.view,arch_db:stock.view_warehouse_orderpoint_form
msgid "Quantity Multiple"
msgstr "Bội số làm tròn"

#. module: stock
#: model:ir.model.fields,field_description:stock.field_product_product_qty_available
#: model:ir.model.fields,field_description:stock.field_product_template_qty_available
#: model:ir.ui.view,arch_db:stock.view_stock_quant_form
msgid "Quantity On Hand"
msgstr "Số lượng thực tế"

#. module: stock
#: model:ir.model.fields,field_description:stock.field_stock_move_reserved_availability
#: model:ir.ui.view,arch_db:stock.view_move_line_form
#: model:ir.ui.view,arch_db:stock.view_stock_quant_form
msgid "Quantity Reserved"
msgstr "Số lượng được xí trước"

#. module: stock
#: code:addons/stock/wizard/stock_change_product_qty.py:80
#, python-format
msgid "Quantity cannot be negative."
msgstr "Số lượng không thể nhỏ hơn 0."

#. module: stock
#: code:addons/stock/models/stock_move.py:633
#, python-format
msgid "Quantity decreased!"
msgstr ""

#. module: stock
#: model:ir.model.fields,help:stock.field_stock_move_availability
msgid "Quantity in stock that can still be reserved for this move"
msgstr "Số lượng tồn kho mà vẫn có thể được xí cho dịch chuyển này"

#. module: stock
#: model:ir.model.fields,help:stock.field_stock_move_product_qty
msgid "Quantity in the default UoM of the product"
msgstr "Số lượng theo đơn vị đo lường mặc định cửa sản phẩm"

#. module: stock
#: model:ir.model.fields,help:stock.field_product_product_incoming_qty
msgid ""
"Quantity of planned incoming products.\n"
"In a context with a single Stock Location, this includes goods arriving to this Location, or any of its children.\n"
"In a context with a single Warehouse, this includes goods arriving to the Stock Location of this Warehouse, or any of its children.\n"
"Otherwise, this includes goods arriving to any Stock Location with 'internal' type."
msgstr ""

#. module: stock
#: model:ir.model.fields,help:stock.field_product_product_outgoing_qty
msgid ""
"Quantity of planned outgoing products.\n"
"In a context with a single Stock Location, this includes goods leaving this Location, or any of its children.\n"
"In a context with a single Warehouse, this includes goods leaving the Stock Location of this Warehouse, or any of its children.\n"
"Otherwise, this includes goods leaving any Stock Location with 'internal' type."
msgstr ""

#. module: stock
#: model:ir.model.fields,help:stock.field_stock_quant_quantity
msgid ""
"Quantity of products in this quant, in the default unit of measure of the "
"product"
msgstr ""
"Số lượng sản phẩm trong quant này, theo đơn vị đo lường mặc định của sản "
"phẩm"

#. module: stock
#: model:ir.model.fields,help:stock.field_stock_quant_reserved_quantity
msgid ""
"Quantity of reserved products in this quant, in the default unit of measure "
"of the product"
msgstr ""

#. module: stock
#: model:ir.model.fields,help:stock.field_stock_move_reserved_availability
msgid "Quantity that has already been reserved for this move"
msgstr ""

#. module: stock
#: model:ir.actions.act_window,name:stock.lot_open_quants
#: model:ir.model,name:stock.model_stock_quant
#: model:ir.model.fields,field_description:stock.field_stock_production_lot_quant_ids
#: model:ir.ui.view,arch_db:stock.quant_search_view
msgid "Quants"
msgstr "Số lượng"

#. module: stock
#: code:addons/stock/models/stock_quant.py:74
#, python-format
msgid "Quants cannot be created for consumables or services."
msgstr ""

#. module: stock
#: model:stock.inventory.line,product_name:stock.stock_inventory_line_12
msgid "RAM SR5"
msgstr ""

#. module: stock
#: model:ir.model.fields,field_description:stock.field_stock_picking_type_rate_picking_backorders
msgid "Rate Picking Backorders"
msgstr ""

#. module: stock
#: model:ir.model.fields,field_description:stock.field_stock_picking_type_rate_picking_late
msgid "Rate Picking Late"
msgstr ""

#. module: stock
#: model:ir.ui.view,arch_db:stock.stock_picking_type_kanban
#: model:ir.ui.view,arch_db:stock.view_move_search
#: model:ir.ui.view,arch_db:stock.view_picking_internal_search
#: selection:stock.picking,state:0
msgid "Ready"
msgstr "Sẵn sàng"

#. module: stock
#: model:ir.model.fields,field_description:stock.field_stock_move_product_qty
#: model:ir.ui.view,arch_db:stock.stock_inventory_line_tree2
#: model:ir.ui.view,arch_db:stock.view_inventory_form
msgid "Real Quantity"
msgstr "Số lượng thực"

#. module: stock
#: model:ir.model.fields,field_description:stock.field_stock_move_line_product_qty
msgid "Real Reserved Quantity"
msgstr ""

#. module: stock
#: model:ir.model.fields,field_description:stock.field_stock_warehouse_reception_route_id
msgid "Receipt Route"
msgstr "Tuyến Nhận"

#. module: stock
#: code:addons/stock/models/stock_warehouse.py:432
#, python-format
msgid "Receipt in 1 step"
msgstr "Nhận hàng trong 1 bước"

#. module: stock
#: code:addons/stock/models/stock_warehouse.py:432
#, python-format
msgid "Receipt in 2 steps"
msgstr "Nhận hàng qua 2 bước"

#. module: stock
#: code:addons/stock/models/stock_warehouse.py:433
#, python-format
msgid "Receipt in 3 steps"
msgstr "Nhận hàng qua 3 bước"

#. module: stock
#: code:addons/stock/models/stock_warehouse.py:202
#: model:stock.picking.type,name:stock.chi_picking_type_in
#: model:stock.picking.type,name:stock.picking_type_in
#, python-format
msgid "Receipts"
msgstr "Nhận hàng"

#. module: stock
#: selection:stock.warehouse,reception_steps:0
msgid "Receive goods directly in stock (1 step)"
msgstr "Nhận hàng trực tiếp vào kho (1 bước)"

#. module: stock
#: code:addons/stock/models/product.py:326
#, python-format
msgid "Received Qty"
msgstr "SL Đã nhận"

#. module: stock
#: model:ir.ui.view,arch_db:stock.stock_move_line_view_search
msgid "Receptions"
msgstr ""

#. module: stock
#: model:ir.model.fields,field_description:stock.field_procurement_group_name
#: model:ir.model.fields,field_description:stock.field_stock_move_line_reference
#: model:ir.model.fields,field_description:stock.field_stock_move_reference
#: model:ir.model.fields,field_description:stock.field_stock_picking_name
#: model:ir.model.fields,field_description:stock.field_stock_scrap_name
#: model:ir.ui.view,arch_db:stock.stock_move_line_view_search
#: model:ir.ui.view,arch_db:stock.view_move_line_form
#: model:ir.ui.view,arch_db:stock.view_move_line_tree
#: model:ir.ui.view,arch_db:stock.view_move_search
#: model:ir.ui.view,arch_db:stock.view_move_tree_receipt_picking
#: model:ir.ui.view,arch_db:stock.view_move_tree_receipt_picking_board
msgid "Reference"
msgstr "Tham chiếu"

#. module: stock
#: model:ir.model.fields,field_description:stock.field_stock_picking_type_sequence_id
msgid "Reference Sequence"
msgstr "Trình tự tham chiếu"

#. module: stock
#: sql_constraint:stock.picking:0
msgid "Reference must be unique per company!"
msgstr "Tham chiếu phải là duy nhất trên từng công ty!"

#. module: stock
#: model:ir.model.fields,help:stock.field_stock_picking_origin
msgid "Reference of the document"
msgstr "Tham chiếu của tài liệu"

#. module: stock
#: model:ir.ui.view,arch_db:stock.view_move_kandan
#: model:ir.ui.view,arch_db:stock.view_picking_form
msgid "Register lots, packs, location"
msgstr ""

#. module: stock
#: model:ir.ui.view,arch_db:stock.view_picking_internal_search
msgid "Remaining parts of picking partially processed"
msgstr "Phần còn lại của lô hàng được xử lý nhiều lần"

#. module: stock
#: model:ir.ui.view,arch_db:stock.view_removal
msgid "Removal"
msgstr "Gỡ bỏ"

#. module: stock
#: model:ir.model,name:stock.model_product_removal
#: model:ir.model.fields,field_description:stock.field_stock_location_removal_strategy_id
msgid "Removal Strategy"
msgstr "Chiến lược Gỡ bỏ/Xuất kho"

#. module: stock
#: code:addons/stock/models/stock_quant.py:115
#, python-format
msgid "Removal strategy %s not implemented."
msgstr ""

#. module: stock
#: model:ir.model.fields,field_description:stock.field_product_product_reordering_max_qty
#: model:ir.model.fields,field_description:stock.field_product_template_reordering_max_qty
msgid "Reordering Max Qty"
msgstr ""

#. module: stock
#: model:ir.model.fields,field_description:stock.field_product_product_reordering_min_qty
#: model:ir.model.fields,field_description:stock.field_product_template_reordering_min_qty
msgid "Reordering Min Qty"
msgstr ""

#. module: stock
#: model:ir.actions.act_window,name:stock.act_stock_warehouse_2_stock_warehouse_orderpoint
#: model:ir.actions.act_window,name:stock.action_orderpoint_form
#: model:ir.actions.act_window,name:stock.product_open_orderpoint
#: model:ir.model.fields,field_description:stock.field_product_product_nbr_reordering_rules
#: model:ir.model.fields,field_description:stock.field_product_template_nbr_reordering_rules
#: model:ir.ui.menu,name:stock.menu_reordering_rules_config
#: model:ir.ui.view,arch_db:stock.inventory_planner
#: model:ir.ui.view,arch_db:stock.view_warehouse_orderpoint_form
#: model:ir.ui.view,arch_db:stock.view_warehouse_orderpoint_tree
#: model:ir.ui.view,arch_db:stock.warehouse_orderpoint_search
msgid "Reordering Rules"
msgstr "Quy tắc tái cung ứng"

#. module: stock
#: model:ir.ui.view,arch_db:stock.warehouse_orderpoint_search
msgid "Reordering Rules Search"
msgstr "Tìm kiếm Quy tắc tái cung ứng"

#. module: stock
#: model:ir.ui.menu,name:stock.menu_warehouse_report
msgid "Reporting"
msgstr "Báo cáo"

#. module: stock
#: model:ir.model.fields,help:stock.field_res_config_settings_use_propagation_minimum_delta
msgid ""
"Rescheduling applies to any chain of operations (e.g. Make To Order, Pick Pack Ship). In the case of MTO sales, a vendor delay (updated incoming date) impacts the expected delivery date to the customer. \n"
" This option allows to not propagate the rescheduling if the change is not critical."
msgstr ""

#. module: stock
#: model:ir.ui.view,arch_db:stock.res_config_settings_view_form
msgid ""
"Rescheduling applies to any chain of operations (e.g. Make To Order, Pick "
"Pack Ship). In the case of MTO sales, a vendor delay (updated incoming date)"
" impacts the expected delivery date to the customer. This option allows to "
"not propagate the rescheduling if the change is not critical."
msgstr ""

#. module: stock
#: model:ir.model.fields,field_description:stock.field_res_config_settings_module_procurement_jit
msgid "Reservation"
msgstr "Xí trước"

#. module: stock
#: model:ir.ui.view,arch_db:stock.quant_search_view
msgid "Reservations"
msgstr "Xí phần"

#. module: stock
#: model:ir.model.fields,field_description:stock.field_stock_move_line_product_uom_qty
#: model:ir.ui.view,arch_db:stock.view_move_picking_form
#: model:ir.ui.view,arch_db:stock.view_picking_form
#: model:ir.ui.view,arch_db:stock.view_stock_quant_tree
msgid "Reserved"
msgstr "Xí trước"

#. module: stock
#: model:ir.model.fields,field_description:stock.field_stock_quant_reserved_quantity
msgid "Reserved Quantity"
msgstr ""

#. module: stock
#: model:ir.model.fields,help:stock.field_res_config_settings_module_procurement_jit
msgid ""
"Reserving products manually in delivery orders or by running the scheduler "
"is advised to better manage priorities in case of long customer lead times "
"or/and frequent stock-outs."
msgstr ""

#. module: stock
#: model:ir.ui.view,arch_db:stock.inventory_planner
msgid "Resolve Procurement Exceptions"
msgstr "Giải quyết các Ngoại lệ về cung ứng"

#. module: stock
#: model:ir.model.fields,field_description:stock.field_product_product_responsible_id
#: model:ir.model.fields,field_description:stock.field_product_template_responsible_id
msgid "Responsible"
msgstr "Người phụ trách"

#. module: stock
#: model:ir.model.fields,field_description:stock.field_stock_warehouse_resupply_route_ids
msgid "Resupply Routes"
msgstr "Tuyến Tái cung cấp"

#. module: stock
#: model:ir.model.fields,field_description:stock.field_stock_warehouse_resupply_wh_ids
msgid "Resupply Warehouses"
msgstr "Kho Tái cung cấp"

#. module: stock
#: model:ir.ui.view,arch_db:stock.view_stock_quantity_history
msgid "Retrieve the Inventory Quantities"
msgstr ""

#. module: stock
#: model:ir.ui.view,arch_db:stock.view_picking_form
#: model:ir.ui.view,arch_db:stock.view_stock_return_picking_form
msgid "Return"
msgstr "Trả hàng"

#. module: stock
#: model:ir.model.fields,field_description:stock.field_stock_return_picking_location_id
msgid "Return Location"
msgstr "Địa điểm Hàng trả lại"

#. module: stock
#: model:ir.model,name:stock.model_stock_return_picking
msgid "Return Picking"
msgstr "Trả hàng"

#. module: stock
#: code:addons/stock/wizard/stock_picking_return.py:101
#, python-format
msgid "Return of %s"
msgstr ""

#. module: stock
#: code:addons/stock/wizard/stock_picking_return.py:151
#, python-format
msgid "Returned Picking"
msgstr ""

#. module: stock
#: model:ir.actions.act_window,name:stock.act_stock_return_picking
msgid "Reverse Transfer"
msgstr "Trả lại hàng"

#. module: stock
#: model:ir.model.fields,field_description:stock.field_stock_location_parent_right
msgid "Right Parent"
msgstr ""

#. module: stock
#: model:ir.model.fields,field_description:stock.field_procurement_rule_route_id
#: model:ir.model.fields,field_description:stock.field_stock_location_path_route_id
#: model:ir.ui.view,arch_db:stock.stock_location_route_form_view
#: model:ir.ui.view,arch_db:stock.stock_location_route_view_search
msgid "Route"
msgstr "Tuyến cung ứng"

#. module: stock
#: model:ir.model.fields,field_description:stock.field_stock_location_route_name
msgid "Route Name"
msgstr "Tên Tuyến cung ứng"

#. module: stock
#: model:ir.model.fields,field_description:stock.field_procurement_rule_route_sequence
#: model:ir.model.fields,field_description:stock.field_stock_location_path_route_sequence
msgid "Route Sequence"
msgstr "Trình tự tuyến đường"

#. module: stock
#: model:ir.actions.act_window,name:stock.action_routes_form
#: model:ir.model.fields,field_description:stock.field_product_category_route_ids
#: model:ir.model.fields,field_description:stock.field_product_product_route_ids
#: model:ir.model.fields,field_description:stock.field_product_template_route_ids
#: model:ir.model.fields,field_description:stock.field_stock_warehouse_route_ids
#: model:ir.ui.menu,name:stock.menu_routes_config
#: model:ir.ui.view,arch_db:stock.product_form_view_procurement_button
#: model:ir.ui.view,arch_db:stock.product_template_form_view_procurement_button
#: model:ir.ui.view,arch_db:stock.stock_location_route_tree
#: model:ir.ui.view,arch_db:stock.view_warehouse
msgid "Routes"
msgstr "Tuyến cung ứng"

#. module: stock
#: model:ir.ui.view,arch_db:stock.inventory_planner
msgid "Routes Management"
msgstr "Quản lý các tuyến"

#. module: stock
#: model:ir.model.fields,help:stock.field_stock_warehouse_resupply_route_ids
msgid ""
"Routes will be created for these resupply warehouses and you can select them"
" on products and product categories"
msgstr ""
"Tuyến cung ứng sẽ được tạo cho các kho tái cung cấp này và bạn có thể chọn "
"nó trên sản phẩm và nhóm sản phẩm"

#. module: stock
#: model:ir.ui.view,arch_db:stock.view_warehouse_orderpoint_form
msgid "Rules"
msgstr "Quy tắc"

#. module: stock
#: model:ir.actions.act_window,name:stock.action_procurement_compute
#: model:ir.ui.menu,name:stock.menu_procurement_compute
msgid "Run Scheduler"
msgstr "Chạy Trình Điều độ"

#. module: stock
#: model:ir.model,name:stock.model_stock_scheduler_compute
msgid "Run Scheduler Manually"
msgstr "Chạy thủ công Trình Điều độ"

#. module: stock
#: model:ir.ui.view,arch_db:stock.view_procurement_compute_wizard
msgid "Run Schedulers"
msgstr "Chạy Trình Điều độ"

#. module: stock
#: model:ir.ui.view,arch_db:stock.inventory_planner
msgid "Sales Flow"
msgstr "Chu trình Bán"

#. module: stock
#: model:ir.ui.view,arch_db:stock.view_move_search
msgid "Scheduled"
msgstr "Đã ấn định"

#. module: stock
#: model:ir.model.fields,field_description:stock.field_stock_picking_scheduled_date
msgid "Scheduled Date"
msgstr "Ngày theo kế hoạch"

#. module: stock
#: model:ir.model.fields,help:stock.field_stock_move_date_expected
msgid "Scheduled date for the processing of this move"
msgstr "Ngày ấn định cho việc xử lý dịch chuyển kho này"

#. module: stock
#: model:ir.model.fields,help:stock.field_stock_picking_scheduled_date
msgid ""
"Scheduled time for the first part of the shipment to be processed. Setting "
"manually a value here would set it as expected date for all the stock moves."
msgstr ""
"Thời gian dự kiến cho phần đầu tiên của lô hàng được xử lý. Thiết lập thủ "
"công một giá trị tại đây sẽ thiết lập nó như là ngày dự kiến cho tất cả dịch"
" chuyển kho."

#. module: stock
#: code:addons/stock/models/stock_picking.py:880
#: model:ir.model.fields,field_description:stock.field_stock_move_scrap_ids
#: model:ir.model.fields,field_description:stock.field_stock_warn_insufficient_qty_scrap_scrap_id
#: model:ir.ui.menu,name:stock.menu_stock_scrap
#: model:ir.ui.view,arch_db:stock.stock_scrap_form_view
#: model:ir.ui.view,arch_db:stock.stock_scrap_form_view2
#: model:ir.ui.view,arch_db:stock.view_picking_form
#, python-format
msgid "Scrap"
msgstr "Phế liệu"

#. module: stock
#: model:ir.model.fields,field_description:stock.field_stock_scrap_scrap_location_id
#: model:ir.ui.view,arch_db:stock.stock_scrap_search_view
msgid "Scrap Location"
msgstr "Địa điểm phế liệu"

#. module: stock
#: model:ir.model.fields,field_description:stock.field_stock_scrap_move_id
msgid "Scrap Move"
msgstr ""

#. module: stock
#: model:ir.actions.act_window,name:stock.action_stock_scrap
msgid "Scrap Orders"
msgstr ""

#. module: stock
#: model:ir.model.fields,field_description:stock.field_stock_move_scrapped
#: model:stock.location,name:stock.stock_location_scrapped
msgid "Scrapped"
msgstr "Phế liệu"

#. module: stock
#: model:ir.actions.act_window,help:stock.action_stock_scrap
msgid ""
"Scrapping a product will remove it from your stock. The product will\n"
"                end up in a scrap location that can be used for reporting purpose."
msgstr ""

#. module: stock
#: model:ir.ui.view,arch_db:stock.view_picking_form
msgid "Scraps"
msgstr "Phế liệu"

#. module: stock
#: model:ir.ui.view,arch_db:stock.view_inventory_filter
msgid "Search Inventory"
msgstr "Tìm kiếm tồn kho"

#. module: stock
#: model:ir.ui.view,arch_db:stock.stock_inventory_line_search
msgid "Search Inventory Lines"
msgstr ""

#. module: stock
#: model:ir.ui.view,arch_db:stock.view_procurement_rule_filter
msgid "Search Procurement"
msgstr ""

#. module: stock
#: model:ir.ui.view,arch_db:stock.stock_scrap_search_view
msgid "Search Scrap"
msgstr "Tìm kiếm Phế liệu"

#. module: stock
#: model:ir.ui.view,arch_db:stock.stock_location_path_filter
msgid "Search Stock Location Paths"
msgstr "Tìm kiếm Đường dẫn Địa điểm kho"

#. module: stock
#: code:addons/stock/models/stock_inventory.py:115
#, python-format
msgid "Select products manually"
msgstr "Chọn sản phẩm một cách thủ công"

#. module: stock
#: model:ir.ui.view,arch_db:stock.stock_location_route_form_view
msgid "Select the places where this route can be selected"
msgstr "Đánh dấu những nơi mà tuyến đường này có thể được chọn"

#. module: stock
#: model:ir.model.fields,help:stock.field_res_partner_picking_warn
#: model:ir.model.fields,help:stock.field_res_users_picking_warn
msgid ""
"Selecting the \"Warning\" option will notify user with the message, "
"Selecting \"Blocking Message\" will throw an exception with the message and "
"block the flow. The Message has to be written in the next field."
msgstr ""

#. module: stock
#: model:ir.ui.view,arch_db:stock.res_config_settings_view_form
msgid "Sell and purchase products in different units of measure"
msgstr "Bán và mua sản phẩm theo các đơn vị đo lường khác nhau"

#. module: stock
#: model:ir.model.fields,field_description:stock.field_procurement_rule_sequence
#: model:ir.model.fields,field_description:stock.field_stock_location_path_sequence
#: model:ir.model.fields,field_description:stock.field_stock_location_route_sequence
#: model:ir.model.fields,field_description:stock.field_stock_move_sequence
#: model:ir.model.fields,field_description:stock.field_stock_picking_type_sequence
#: model:ir.ui.view,arch_db:stock.stock_location_route_form_view
msgid "Sequence"
msgstr "Trình tự"

#. module: stock
#: code:addons/stock/models/stock_warehouse.py:687
#, python-format
msgid "Sequence in"
msgstr "Trình tự nhập"

#. module: stock
#: code:addons/stock/models/stock_warehouse.py:691
#, python-format
msgid "Sequence internal"
msgstr "Trình tự nội bộ"

#. module: stock
#: code:addons/stock/models/stock_warehouse.py:688
#, python-format
msgid "Sequence out"
msgstr "Trình tự xuất"

#. module: stock
#: code:addons/stock/models/stock_warehouse.py:689
#, python-format
msgid "Sequence packing"
msgstr "Trình tự đóng gói"

#. module: stock
#: code:addons/stock/models/stock_warehouse.py:690
#, python-format
msgid "Sequence picking"
msgstr "Trình tự giao nhận"

#. module: stock
#: model:ir.model.fields,field_description:stock.field_stock_inventory_line_prodlot_name
msgid "Serial Number Name"
msgstr "Tên Số Sê-ri"

#. module: stock
#: model:ir.model.fields,field_description:stock.field_procurement_rule_warehouse_id
msgid "Served Warehouse"
msgstr "Áp dụng cho Kho"

#. module: stock
#: model:ir.ui.view,arch_db:stock.res_config_settings_view_form
msgid "Set Putaway Strategies on Locations"
msgstr ""

#. module: stock
#: model:ir.ui.view,arch_db:stock.res_config_settings_view_form
msgid "Set Warehouse Routes"
msgstr ""

#. module: stock
#: model:ir.model.fields,help:stock.field_product_category_removal_strategy_id
msgid ""
"Set a specific removal strategy that will be used regardless of the source "
"location for this product category"
msgstr ""

#. module: stock
#: model:ir.ui.view,arch_db:stock.res_config_settings_view_form
msgid "Set expiration dates on lots &amp; serial numbers"
msgstr "Thiết lập ngày hết hạn theo số lô &amp; số serial"

#. module: stock
#: model:ir.ui.view,arch_db:stock.res_config_settings_view_form
msgid "Set owner on stored products"
msgstr "Thiết lập chủ cho các hàng hoá được lưu trữ"

#. module: stock
#: model:ir.ui.view,arch_db:stock.res_config_settings_view_form
msgid "Set product attributes (e.g. color, size) to manage variants"
msgstr ""
"Thiết lập các thuộc tính (vd: màu sắc, kích thước) để quản lý các biến thể"

#. module: stock
#: model:ir.ui.view,arch_db:stock.inventory_planner
msgid ""
"Set the <i>Real Quantity</i> for each Product and <i>Validate the "
"Inventory</i>"
msgstr ""
"Thiết lập <i>Số lượng Thực</i> cho từng Sản phẩm và <i>Xác nhận kiểm kho</i>"

#. module: stock
#: model:ir.ui.view,arch_db:stock.inventory_planner
msgid ""
"Set the products you want to track with lots or serial numbers by setting "
"the Tracking field on the product form"
msgstr ""
"Đặt số lô và sê-ri với các sản phẩm mà bạn muốn theo dõi bằng cách thiết lập"
" trường Theo dõi nguồn gốc trên form sản phẩm"

#. module: stock
#: model:ir.ui.view,arch_db:stock.view_inventory_form
msgid "Set to Draft"
msgstr "Đặt về dự thảo"

#. module: stock
#: model:ir.model.fields,help:stock.field_stock_move_location_id
msgid ""
"Sets a location if you produce at a fixed location. This can be a partner "
"location if you subcontract the manufacturing operations."
msgstr ""
"Thiết lập một địa điểm nếu bạn sản xuất tại một địa điểm cố định. Nó có thể "
"là một địa điểm đối tác nếu bạn thuê thầu phụ cho các hoạt động sản xuất."

#. module: stock
#: model:ir.actions.act_window,name:stock.action_stock_config_settings
#: model:ir.ui.menu,name:stock.menu_stock_general_settings
#: model:ir.ui.view,arch_db:stock.stock_picking_type_kanban
msgid "Settings"
msgstr "Thiết lập"

#. module: stock
#: model:stock.location,name:stock.stock_location_components
msgid "Shelf 1"
msgstr "Kệ 1"

#. module: stock
#: model:stock.location,name:stock.stock_location_14
msgid "Shelf 2"
msgstr "Kệ 2"

#. module: stock
#: model:ir.model.fields,field_description:stock.field_stock_location_posy
msgid "Shelves (Y)"
msgstr "Kệ/Ngăn/Giá (Y)"

#. module: stock
#: code:addons/stock/models/stock_warehouse.py:434
#, python-format
msgid "Ship Only"
msgstr "Chỉ bàn giao"

#. module: stock
#: selection:stock.warehouse,delivery_steps:0
msgid "Ship directly from stock (Ship only)"
msgstr "Giao trực tiếp từ kho (Chỉ bàn giao)"

#. module: stock
#: model:ir.ui.view,arch_db:stock.res_config_settings_view_form
msgid "Shipping Connectors"
msgstr "Kết nối với Hãng vận chuyển"

#. module: stock
#: model:ir.model.fields,field_description:stock.field_stock_picking_move_type
msgid "Shipping Policy"
msgstr "Chính sách Giao hàng"

#. module: stock
#: model:ir.ui.view,arch_db:stock.res_config_settings_view_form
msgid ""
"Shipping connectors allow to compute accurate shipping costs, print shipping"
" labels and request carrier picking at your warehouse to ship to the "
"customer. Apply shipping connector from delivery methods."
msgstr ""

#. module: stock
#: model:ir.model.fields,field_description:stock.field_stock_warehouse_code
msgid "Short Name"
msgstr "Tên viêt tắt"

#. module: stock
#: model:ir.model.fields,help:stock.field_stock_warehouse_code
msgid "Short name used to identify your warehouse"
msgstr "Tên viết tắt được sử dụng để xác định kho hàng"

#. module: stock
#: model:ir.model.fields,field_description:stock.field_stock_picking_show_check_availability
msgid "Show Check Availability"
msgstr ""

#. module: stock
#: model:ir.model.fields,field_description:stock.field_stock_move_show_operations
#: model:ir.model.fields,field_description:stock.field_stock_picking_type_show_operations
msgid "Show Detailed Operations"
msgstr ""

#. module: stock
#: model:ir.model.fields,field_description:stock.field_stock_picking_show_lots_text
msgid "Show Lots Text"
msgstr ""

#. module: stock
#: model:ir.model.fields,field_description:stock.field_stock_picking_show_mark_as_todo
msgid "Show Mark As Todo"
msgstr ""

#. module: stock
#: model:ir.model.fields,field_description:stock.field_stock_picking_show_operations
msgid "Show Operations"
msgstr ""

#. module: stock
#: model:ir.model.fields,field_description:stock.field_stock_picking_type_show_reserved
msgid "Show Reserved"
msgstr ""

#. module: stock
#: model:ir.model.fields,field_description:stock.field_stock_picking_show_validate
msgid "Show Validate"
msgstr ""

#. module: stock
#: model:ir.ui.view,arch_db:stock.view_picking_internal_search
msgid "Show all records which has next action date is before today"
msgstr ""
"Hiển thị tất cả các bản ghi mà có ngày hành động tiếp theo trước ngày hôm "
"nay"

#. module: stock
#: model:ir.model.fields,help:stock.field_stock_move_string_availability_info
msgid "Show various information on stock availability for this move"
msgstr ""

#. module: stock
#: model:stock.location,name:stock.location_refrigerator_small
msgid "Small Refrigerator"
msgstr "Tủ lạnh Nhỏ"

#. module: stock
#: model:ir.ui.view,arch_db:stock.report_picking
#: model:ir.ui.view,arch_db:stock.view_move_search
msgid "Source"
msgstr "Nguồn"

#. module: stock
#: model:ir.model.fields,field_description:stock.field_stock_move_origin
#: model:ir.model.fields,field_description:stock.field_stock_picking_origin
#: model:ir.model.fields,field_description:stock.field_stock_scrap_origin
msgid "Source Document"
msgstr "Tài liệu nguồn"

#. module: stock
#: model:ir.model.fields,field_description:stock.field_procurement_rule_location_src_id
#: model:ir.model.fields,field_description:stock.field_stock_location_path_location_from_id
#: model:ir.model.fields,field_description:stock.field_stock_move_location_id
#: model:ir.model.fields,field_description:stock.field_stock_picking_location_id
msgid "Source Location"
msgstr "Địa điểm nguồn"

#. module: stock
#: model:ir.ui.view,arch_db:stock.message_body
msgid "Source Location:"
msgstr ""

#. module: stock
#: model:ir.model.fields,field_description:stock.field_stock_move_line_package_id
#: model:ir.ui.view,arch_db:stock.view_move_line_form
msgid "Source Package"
msgstr "Gói Nguồn"

#. module: stock
#: model:ir.ui.view,arch_db:stock.message_body
msgid "Source Package :"
msgstr ""

#. module: stock
#: model:ir.model.fields,help:stock.field_procurement_rule_location_src_id
msgid "Source location is action=move"
msgstr ""

#. module: stock
#: model:ir.model.fields,help:stock.field_stock_inventory_lot_id
msgid ""
"Specify Lot/Serial Number to focus your inventory on a particular Lot/Serial"
" Number."
msgstr ""
"Xác định số lô/sê-ri để tập trung vào việc kiểm kê theo số lô/sê-ri của bạn."

#. module: stock
#: model:ir.model.fields,help:stock.field_stock_inventory_partner_id
msgid "Specify Owner to focus your inventory on a particular Owner."
msgstr ""

#. module: stock
#: model:ir.model.fields,help:stock.field_stock_inventory_package_id
msgid "Specify Pack to focus your inventory on a particular Pack."
msgstr ""

#. module: stock
#: model:ir.model.fields,help:stock.field_stock_inventory_category_id
msgid ""
"Specify Product Category to focus your inventory on a particular Category."
msgstr ""

#. module: stock
#: model:ir.model.fields,help:stock.field_stock_inventory_product_id
msgid "Specify Product to focus your inventory on a particular Product."
msgstr ""

#. module: stock
#: model:ir.ui.view,arch_db:stock.view_inventory_form
msgid "Start Inventory"
msgstr "Bắt đầu kiểm kê"

#. module: stock
#: model:ir.model.fields,field_description:stock.field_stock_inventory_line_state
#: model:ir.model.fields,field_description:stock.field_stock_inventory_state
#: model:ir.model.fields,field_description:stock.field_stock_move_line_state
#: model:ir.model.fields,field_description:stock.field_stock_move_state
#: model:ir.model.fields,field_description:stock.field_stock_picking_state
#: model:ir.model.fields,field_description:stock.field_stock_scrap_state
#: model:ir.ui.view,arch_db:stock.stock_move_line_view_search
#: model:ir.ui.view,arch_db:stock.view_inventory_filter
#: model:ir.ui.view,arch_db:stock.view_move_search
#: model:ir.ui.view,arch_db:stock.view_picking_internal_search
msgid "Status"
msgstr "Tình trạng"

#. module: stock
#: code:addons/stock/models/stock_warehouse.py:96
#: model:stock.location,name:stock.stock_location_shop0
#: model:stock.location,name:stock.stock_location_stock
#, python-format
msgid "Stock"
msgstr "Dự trữ"

#. module: stock
#: model:ir.ui.view,arch_db:stock.report_inventory
msgid "Stock Inventory"
msgstr "Tồn kho"

#. module: stock
#: model:ir.ui.view,arch_db:stock.stock_inventory_line_tree
msgid "Stock Inventory Lines"
msgstr ""

#. module: stock
#: model:ir.actions.act_window,name:stock.action_stock_level_forecast_report_product
#: model:ir.actions.act_window,name:stock.action_stock_level_forecast_report_template
msgid "Stock Level Forecast"
msgstr "Dự báo Mức tồn kho"

#. module: stock
#: model:ir.ui.view,arch_db:stock.view_stock_level_forecast_filter
#: model:ir.ui.view,arch_db:stock.view_stock_level_forecast_graph
#: model:ir.ui.view,arch_db:stock.view_stock_level_forecast_pivot
msgid "Stock Level forecast"
msgstr "Dự báo Mức tồn kho"

#. module: stock
#: model:ir.ui.view,arch_db:stock.view_location_form
#: model:ir.ui.view,arch_db:stock.view_location_tree2
msgid "Stock Location"
msgstr "Địa điểm Kho"

#. module: stock
#: model:ir.ui.view,arch_db:stock.view_location_search
msgid "Stock Locations"
msgstr "Địa điểm Kho"

#. module: stock
#: model:ir.model,name:stock.model_stock_move
#: model:ir.model.fields,field_description:stock.field_product_product_stock_move_ids
#: model:ir.model.fields,field_description:stock.field_stock_move_line_move_id
msgid "Stock Move"
msgstr "Dịch chuyển kho"

#. module: stock
#: model:ir.actions.act_window,name:stock.stock_move_action
#: model:ir.model.fields,field_description:stock.field_stock_picking_move_lines
#: model:ir.ui.menu,name:stock.stock_move_menu
#: model:ir.ui.view,arch_db:stock.stock_move_line_view_search
#: model:ir.ui.view,arch_db:stock.view_inventory_form
#: model:ir.ui.view,arch_db:stock.view_move_form
#: model:ir.ui.view,arch_db:stock.view_move_picking_form
#: model:ir.ui.view,arch_db:stock.view_move_picking_tree
#: model:ir.ui.view,arch_db:stock.view_move_search
#: model:ir.ui.view,arch_db:stock.view_picking_form
msgid "Stock Moves"
msgstr "Dịch chuyển kho"

#. module: stock
#: model:ir.ui.view,arch_db:stock.view_move_graph
#: model:ir.ui.view,arch_db:stock.view_move_pivot
msgid "Stock Moves Analysis"
msgstr "Phân tích dịch chuyển kho"

#. module: stock
#: model:ir.actions.act_window,name:stock.product_open_quants
#: model:ir.actions.act_window,name:stock.product_template_open_quants
msgid "Stock On Hand"
msgstr "Dự trữ đang có"

#. module: stock
#: model:ir.ui.view,arch_db:stock.stock_scrap_form_view
msgid "Stock Operation"
msgstr "Hoạt động Kho"

#. module: stock
#: model:ir.actions.act_window,name:stock.action_picking_tree_all
msgid "Stock Operations"
msgstr "Hoạt động Kho"

#. module: stock
#: model:ir.model.fields,field_description:stock.field_res_partner_picking_warn
#: model:ir.model.fields,field_description:stock.field_res_users_picking_warn
#: model:ir.model.fields,field_description:stock.field_stock_move_line_picking_id
msgid "Stock Picking"
msgstr "Giao nhận"

#. module: stock
#: model:ir.model.fields,field_description:stock.field_product_product_stock_quant_ids
#: model:ir.ui.view,arch_db:stock.stock_quant_view_graph
msgid "Stock Quant"
msgstr ""

#. module: stock
#: model:ir.model,name:stock.model_stock_quantity_history
msgid "Stock Quantity History"
msgstr ""

#. module: stock
#: model:ir.ui.view,arch_db:stock.view_move_search
msgid "Stock moves that are Available (Ready to process)"
msgstr "Dịch chuyển kho là khả dụng (Sẵn sàng xử lý)"

#. module: stock
#: model:ir.ui.view,arch_db:stock.view_move_search
msgid "Stock moves that are Confirmed, Available or Waiting"
msgstr "Dịch chuyển kho đã Xác nhận, Khả dụng hoặc đang chờ"

#. module: stock
#: model:ir.ui.view,arch_db:stock.view_move_search
msgid "Stock moves that have been processed"
msgstr "Dịch chuyển kho đã được xử lý"

#. module: stock
#: model:ir.ui.view,arch_db:stock.quant_search_view
msgid "Stockable"
msgstr "Có thể lưu trữ"

#. module: stock
#: model:ir.model.fields,field_description:stock.field_res_config_settings_group_stock_multi_locations
msgid "Storage Locations"
msgstr "Các Địa điểm Kho"

#. module: stock
#: model:ir.model.fields,help:stock.field_res_config_settings_group_stock_multi_locations
#: model:ir.ui.view,arch_db:stock.res_config_settings_view_form
msgid ""
"Store products in specific locations of your warehouse (e.g. bins, racks) "
"and to track inventory accordingly."
msgstr ""

#. module: stock
#: model:ir.model.fields,field_description:stock.field_stock_location_route_supplied_wh_id
msgid "Supplied Warehouse"
msgstr "Kho cung ứng"

#. module: stock
#: model:ir.ui.view,arch_db:stock.inventory_planner
msgid "Supply Chain"
msgstr "Chuỗi cung ứng"

#. module: stock
#: model:ir.model.fields,field_description:stock.field_stock_move_procure_method
msgid "Supply Method"
msgstr "Phương thức cung ứng"

#. module: stock
#: model:ir.model.fields,field_description:stock.field_stock_location_route_supplier_wh_id
msgid "Supplying Warehouse"
msgstr "Nhà kho cung cấp"

#. module: stock
#: selection:procurement.rule,procure_method:0
msgid "Take From Stock"
msgstr "Lấy từ Kho"

#. module: stock
#: model:ir.ui.view,arch_db:stock.view_warehouse
msgid "Technical Information"
msgstr "Thông tin kỹ thuật"

#. module: stock
#: model:ir.model.fields,help:stock.field_stock_move_warehouse_id
msgid ""
"Technical field depicting the warehouse to consider for the route selection "
"on the next procurement (if any)."
msgstr ""
"Trường kỹ thuật mô tả một nhà kho để xem xét việc lựa chọn tuyến đường cho"
" việc Mua sắm / Cung ứng tiếp theo (nếu có)."

#. module: stock
#: model:ir.model.fields,help:stock.field_res_company_internal_transit_location_id
msgid ""
"Technical field used for resupply routes between warehouses that belong to "
"this company"
msgstr ""
"Trường kỹ thuật được sử dụng cho các tuyến đường tái cung cấp giữa các nhà "
"kho thuộc công ty này"

#. module: stock
#: model:ir.model.fields,help:stock.field_stock_picking_show_check_availability
msgid ""
"Technical field used to compute whether the check availability button should"
" be shown."
msgstr ""

#. module: stock
#: model:ir.model.fields,help:stock.field_stock_picking_show_mark_as_todo
msgid ""
"Technical field used to compute whether the mark as todo button should be "
"shown."
msgstr ""

#. module: stock
#: model:ir.model.fields,help:stock.field_stock_picking_show_validate
msgid "Technical field used to compute whether the validate should be shown."
msgstr ""

#. module: stock
#: model:ir.model.fields,help:stock.field_stock_move_restrict_partner_id
msgid ""
"Technical field used to depict a restriction on the ownership of quants to "
"consider when marking this move as 'done'"
msgstr ""

#. module: stock
#: model:ir.model.fields,help:stock.field_stock_move_price_unit
msgid ""
"Technical field used to record the product cost set by the user during a "
"picking confirmation (when costing method used is 'average price' or "
"'real'). Value given in company currency and in product uom."
msgstr ""

#. module: stock
#: model:ir.model.fields,help:stock.field_stock_move_line_produce_line_ids
msgid "Technical link to see which line was produced with this. "
msgstr ""

#. module: stock
#: model:ir.model.fields,help:stock.field_stock_move_line_consume_line_ids
msgid "Technical link to see who consumed what. "
msgstr ""

#. module: stock
#: model:ir.model.fields,help:stock.field_stock_move_product_tmpl_id
msgid "Technical: used in views"
msgstr ""

#. module: stock
#: model:ir.model.fields,help:stock.field_product_product_stock_move_ids
#: model:ir.model.fields,help:stock.field_product_product_stock_quant_ids
msgid "Technical: used to compute quantities."
msgstr ""

#. module: stock
#: model:ir.model.fields,field_description:stock.field_stock_change_product_qty_product_tmpl_id
msgid "Template"
msgstr "Mẫu"

#. module: stock
#: model:ir.model.fields,help:stock.field_stock_location_path_auto
msgid ""
"The 'Manual Operation' value will create a stock move after the current one."
" With 'Automatic No Step Added', the location is replaced in the original "
"move."
msgstr ""

#. module: stock
#: model:ir.ui.view,arch_db:stock.inventory_planner
msgid "The RFQ becomes a Purchase Order and a Transfer Order is created"
msgstr ""
"RFQ (Yêu cầu báo giá) trở thành Đơn hàng mua và một Lệnh Nhận hàng được tạo"

#. module: stock
#: model:ir.model.fields,help:stock.field_product_product_sale_delay
#: model:ir.model.fields,help:stock.field_product_template_sale_delay
msgid ""
"The average delay in days between the confirmation of the customer order and"
" the delivery of the finished products. It's the time you promise to your "
"customers."
msgstr ""
"Ngày kể từ lúc xác nhận đơn hàng tới lúc giao hàng. Nó là thời gian mà bạn "
"hứa với khách hàng."

#. module: stock
#: code:addons/stock/models/stock_picking.py:835
#, python-format
msgid ""
"The backorder <a href=# data-oe-model=stock.picking data-oe-id=%d>%s</a> has"
" been created."
msgstr ""

#. module: stock
#: sql_constraint:stock.location:0
msgid "The barcode for a location must be unique per company !"
msgstr "Mã vạch cho một địa điểm phải là duy nhất đối với mỗi công ty !"

#. module: stock
#: sql_constraint:stock.warehouse:0
msgid "The code of the warehouse must be unique per company!"
msgstr "Mã nhà kho phải là duy nhất đối với mỗi công ty!"

#. module: stock
#: sql_constraint:stock.production.lot:0
msgid "The combination of serial number and product must be unique !"
msgstr "Cặp giá trị 'sản phẩm (id) và số sê-ri (lot name)' phải là duy nhất!"

#. module: stock
#: model:ir.model.fields,help:stock.field_stock_warehouse_company_id
msgid "The company is automatically set from your user preferences."
msgstr ""

#. module: stock
#: model:ir.model.fields,help:stock.field_stock_inventory_date
msgid ""
"The date that will be used for the stock level check of the products and the"
" validation of the stock move related to this inventory."
msgstr ""
"Ngày mà sẽ được sử dụng cho việc kiểm tra mức tồn dự trữ đối với các sản "
"phẩm và thẩm định các dịch chuyển kho liên quan đến đợt kiểm kê này."

#. module: stock
#: code:addons/stock/models/stock_warehouse.py:143
#, python-format
msgid ""
"The default resupply warehouse should be different than the warehouse "
"itself!"
msgstr ""

#. module: stock
#: model:ir.model.fields,help:stock.field_stock_location_route_pull_ids
msgid ""
"The demand represented by a procurement from e.g. a sale order, a reordering"
" rule, another move, needs to be solved by applying a procurement rule. "
"Depending on the action on the procurement rule,this triggers a purchase "
"order, manufacturing order or another move. This way we create chains in the"
" reverse order from the endpoint with the original demand to the starting "
"point. That way, it is always known where we need to go and that is why they"
" are preferred over push rules."
msgstr ""

#. module: stock
#: model:ir.ui.view,arch_db:stock.product_category_form_view_inherit
msgid ""
"The following routes will apply to the products in this category taking into"
" account parent categories:"
msgstr ""
"Bộ định tuyến (tuyến đường) dưới đây sẽ áp dụng cho các sản phẩm trong nhóm "
"này, có xem xét đến bộ định tuyến của nhóm cha:"

#. module: stock
#: sql_constraint:stock.warehouse:0
msgid "The name of the warehouse must be unique per company!"
msgstr "Tên của nhà kho phải là duy nhất đối với mỗi công ty!"

#. module: stock
#: model:ir.model.fields,help:stock.field_stock_location_path_location_dest_id
msgid "The new location where the goods need to go"
msgstr "Địa điểm mới mà hàng hoá cần đến"

#. module: stock
#: model:ir.model,name:stock.model_stock_picking_type
msgid "The operation type determines the picking view"
msgstr ""

#. module: stock
#: model:ir.actions.act_window,help:stock.stock_picking_type_action
msgid ""
"The operation type system allows you to assign each stock\n"
"                operation a specific type which will alter its views accordingly.\n"
"                On the operation type you could e.g. specify if packing is needed by default,\n"
"                if it should show the customer."
msgstr ""

#. module: stock
#: model:ir.model.fields,help:stock.field_stock_quant_package_id
msgid "The package containing this quant"
msgstr ""

#. module: stock
#: model:ir.model.fields,help:stock.field_stock_location_location_id
msgid ""
"The parent location that includes this location. Example : The 'Dispatch "
"Zone' is the 'Gate 1' parent location."
msgstr ""

#. module: stock
#: model:ir.model.fields,help:stock.field_stock_warehouse_orderpoint_qty_multiple
msgid ""
"The procurement quantity will be rounded up to this multiple.  If it is 0, "
"the exact quantity will be used."
msgstr ""

#. module: stock
#: model:ir.model.fields,help:stock.field_stock_move_rule_id
msgid "The procurement rule that created this stock move"
msgstr "Quy tắc cung ứng mà tạo ra dịch chuyển kho này"

#. module: stock
#: model:ir.ui.view,arch_db:stock.stock_warn_insufficient_qty_form_view
msgid "The product"
msgstr "Sản phẩm"

#. module: stock
#: model:ir.model.fields,help:stock.field_stock_move_push_rule_id
msgid "The push rule that created this stock move"
msgstr "Quy tắc push mà đã tạo ra dịch chuyển kho này"

#. module: stock
#: code:addons/stock/models/stock_move_line.py:377
#, python-format
msgid ""
"The quantity done for the product \"%s\" doesn't respect the rounding "
"precision                                   defined on the unit of measure "
"\"%s\". Please change the quantity done or the"
"                                   rounding precision of your unit of "
"measure."
msgstr ""

#. module: stock
#: model:ir.ui.view,arch_db:stock.inventory_planner
msgid "The quotation becomes a Sales Order and a Transfer Order is created"
msgstr "Báo giá trở thành một Đơn hàng Bán và một Lệnh Giao hàng được tạo"

#. module: stock
#: code:addons/stock/models/stock_move.py:283
#: code:addons/stock/models/stock_move_line.py:80
#, python-format
msgid ""
"The requested operation cannot be processed because of a programming error "
"setting the `product_qty` field instead of the `product_uom_qty`."
msgstr ""
"Hoạt động được yêu cầu không thể thực hiện được bởi vì một lỗi lập trình "
"được thiết lập trường `product_qty` thay vì `product_uom_qty`."

#. module: stock
#: code:addons/stock/models/stock_inventory.py:151
#: code:addons/stock/models/stock_inventory.py:153
#: code:addons/stock/models/stock_inventory.py:155
#: code:addons/stock/models/stock_inventory.py:157
#, python-format
msgid "The selected inventory options are not coherent."
msgstr "Các tuỳ chọn kiểm kê được chọn không liền mạch."

#. module: stock
#: model:ir.model.fields,help:stock.field_stock_move_line_picking_id
msgid "The stock operation where the packing has been made"
msgstr ""

#. module: stock
#: model:ir.model.fields,help:stock.field_procurement_rule_warehouse_id
msgid "The warehouse this rule is for"
msgstr "Kho hàng mà quy tắc này được áp dụng"

#. module: stock
#: model:ir.model.fields,help:stock.field_procurement_rule_propagate_warehouse_id
msgid ""
"The warehouse to propagate on the created move/procurement, which can be "
"different of the warehouse this rule is for (e.g for resupplying rules from "
"another warehouse)"
msgstr ""
"Nhà kho để loan báo vào lúc tạo dịch chuyển (lấy từ kho) hoặc nhu cầu cung "
"ứng, mà có thể khác với nhà kho mà quy tắc cung ứng này thuộc về. VD: cho "
"các quy tắc tái cung ứng từ một nhà kho khác."

#. module: stock
#: model:ir.model.fields,field_description:stock.field_stock_inventory_line_theoretical_qty
msgid "Theoretical Quantity"
msgstr "Số lượng lý thuyết"

#. module: stock
#: model:ir.actions.act_window,help:stock.quantsact
msgid ""
"This analysis gives you a fast overview on the current stock level of your "
"products and their current inventory value."
msgstr ""

#. module: stock
#: model:ir.model.fields,help:stock.field_stock_quant_package_packaging_id
msgid ""
"This field should be completed only if everything inside the package share "
"the same product, otherwise it doesn't really makes sense."
msgstr ""

#. module: stock
#: model:ir.model.fields,help:stock.field_procurement_rule_name
msgid "This field will fill the packing origin and the name of its moves"
msgstr ""

#. module: stock
#: model:ir.ui.view,arch_db:stock.inventory_planner
msgid ""
"This guide helps getting started with Odoo Inventory.\n"
"                        Once you are done, you will benefit from:"
msgstr ""
"Hướng dẫn này giúp bạn bắt đầu với Phân hệ Kho cuả Odoo.\n"
"                        Một khi hoàn thành các bước, bạn sẽ được hưởng lợi từ:"

#. module: stock
#: model:ir.ui.view,arch_db:stock.inventory_planner
msgid ""
"This is quite complex to set up, so <strong>contact your Project "
"Manager</strong> to address this."
msgstr ""
"Thiết lập những thứ này tương đối phức tạp, vì vậy hãy <strong>liên hệ với "
"Người quản trị dự án Odoo của bạn</strong> để được trợ giúp."

#. module: stock
#: model:ir.model.fields,help:stock.field_stock_picking_type_default_location_dest_id
msgid ""
"This is the default destination location when you create a picking manually "
"with this operation type. It is possible however to change it or that the "
"routes put another location. If it is empty, it will check for the customer "
"location on the partner. "
msgstr ""

#. module: stock
#: model:ir.model.fields,help:stock.field_stock_picking_type_default_location_src_id
msgid ""
"This is the default source location when you create a picking manually with "
"this operation type. It is possible however to change it or that the routes "
"put another location. If it is empty, it will check for the supplier "
"location on the partner. "
msgstr ""

#. module: stock
#: model:ir.actions.act_window,help:stock.action_production_lot_form
msgid ""
"This is the list of all the production lots you recorded. When\n"
"            you select a lot, you can get the traceability of the products contained in lot."
msgstr ""
"Đây là danh mục các lô/sê-ri hàng mà bạn đã ghi nhận. Khi bạn\n"
"            chọn một lô/sê-ri, bạn sẽ theo dõi được vết của hàng hoá gắn số lô/sê-ri đó."

#. module: stock
#: model:ir.model.fields,help:stock.field_stock_location_path_picking_type_id
msgid "This is the operation type that will be put on the stock moves"
msgstr ""

#. module: stock
#: model:ir.model.fields,help:stock.field_stock_quant_owner_id
msgid "This is the owner of the quant"
msgstr ""

#. module: stock
#: model:ir.model.fields,help:stock.field_stock_move_product_uom_qty
msgid ""
"This is the quantity of products from an inventory point of view. For moves "
"in the state 'done', this is the quantity of products that were actually "
"moved. For other moves, this is the quantity of product that is planned to "
"be moved. Lowering this quantity does not generate a backorder. Changing "
"this quantity on assigned moves affects the product reservation, and should "
"be done with care."
msgstr ""

#. module: stock
#: code:addons/stock/models/stock_location.py:85
#, python-format
msgid ""
"This location's usage cannot be changed to view as it contains products."
msgstr ""

#. module: stock
#: model:ir.actions.act_window,help:stock.stock_move_action
msgid ""
"This menu gives you the full traceability of inventory\n"
"                operations on a specific product. You can filter on the product\n"
"                to see all the past or future movements for the product."
msgstr ""

#. module: stock
#: model:ir.ui.view,arch_db:stock.view_template_property_form
msgid ""
"This note will show up  on internal transfer orders (e.g. where to pick the "
"product in the warehouse)."
msgstr ""
"Ghi chú này sẽ hiển thị trên các đơn luân chuyển hàng nội bộ (vd: nơi để lấy "
"hàng này trong kho)"

#. module: stock
#: model:ir.ui.view,arch_db:stock.view_template_property_form
msgid "This note will show up on delivery orders."
msgstr "Ghi chú này sẽ hiển thị trên các đơn giao hàng."

#. module: stock
#: model:ir.ui.view,arch_db:stock.view_template_property_form
msgid ""
"This note will show up on the receipt orders (e.g. where to store the "
"product in the warehouse)."
msgstr ""
"Ghi chú này sẽ hiển thị trên các đơn nhận hàng (vd: chỗ để lưu trữ "
"hàng này trong kho)"

#. module: stock
#: model:ir.ui.view,arch_db:stock.view_stock_return_picking_form
msgid ""
"This picking appears to be chained with another operation. Later, if you "
"receive the goods you are returning now, make sure to <b>reverse</b> the "
"returned picking in order to avoid logistic rules to be applied again (which"
" would create duplicated operations)"
msgstr ""
"Hoạt động giao nhận này có vẻ như được xâu chuỗi với một hoạt động giao nhận khác. "
"Sau này, nếu bạn nhận hàng mà bạn đang trả lại bây giờ, hãy chắc chắn <b>xí phần</b> "
"giao nhận trả hàng để tránh các quy tắc logistics bị áp dụng lại (sẽ tạo ra các hoạt "
"động bị trùng)"

#. module: stock
#: model:ir.model.fields,help:stock.field_stock_change_product_qty_new_quantity
msgid ""
"This quantity is expressed in the Default Unit of Measure of the product."
msgstr ""
"Số lượng này được thể hiện theo Đơn vị Đo lường mặc định của sản phẩm."

#. module: stock
#: model:ir.model.fields,help:stock.field_stock_location_path_location_from_id
msgid ""
"This rule can be applied when a move is confirmed that has this location as "
"destination location"
msgstr ""

#. module: stock
#: model:ir.ui.view,arch_db:stock.report_delivery_document
msgid "This shipment is a backorder of"
msgstr "Lô hàng này là phần dở dang của"

#. module: stock
#: model:ir.model.fields,help:stock.field_res_partner_property_stock_customer
#: model:ir.model.fields,help:stock.field_res_users_property_stock_customer
msgid ""
"This stock location will be used, instead of the default one, as the "
"destination location for goods you send to this partner"
msgstr ""
"Địa điểm kho này sẽ được sử dụng thay cho địa điểm mặc định, như là địa điểm"
" đích của hàng hoá mà bạn gửi cho đối tác này"

#. module: stock
#: model:ir.model.fields,help:stock.field_res_partner_property_stock_supplier
#: model:ir.model.fields,help:stock.field_res_users_property_stock_supplier
msgid ""
"This stock location will be used, instead of the default one, as the source "
"location for goods you receive from the current partner"
msgstr ""
"Địa điểm kho này sẽ được sử dụng, thay cho địa điểm kho mặc định, như là địa"
" điểm nguồn của hàng hoá mà bạn nhận được từ đối tác hiện tại"

#. module: stock
#: model:ir.model.fields,help:stock.field_product_product_property_stock_production
#: model:ir.model.fields,help:stock.field_product_template_property_stock_production
msgid ""
"This stock location will be used, instead of the default one, as the source "
"location for stock moves generated by manufacturing orders."
msgstr ""
"Địa điểm kho này sẽ được sử dụng, thay cho địa điểm mặc định, như là địa "
"điểm nguồn cho các dịch chuyển kho được tạo bởi lệnh sản xuất."

#. module: stock
#: model:ir.model.fields,help:stock.field_product_product_property_stock_inventory
#: model:ir.model.fields,help:stock.field_product_template_property_stock_inventory
msgid ""
"This stock location will be used, instead of the default one, as the source "
"location for stock moves generated when you do an inventory."
msgstr ""
"Thay cho địa điểm mặc định, địa điểm kho này sẽ được sử dụng như là địa điểm"
" nguồn của các dịch chuyển kho được tạo ra khi bạn thực hiện một kiểm kê "
"(kiểm kho)."

#. module: stock
#: model:ir.model.fields,help:stock.field_stock_picking_entire_package_detail_ids
msgid ""
"Those are the entire packages of a picking shown in the view of detailed "
"operations"
msgstr ""

#. module: stock
#: model:ir.model.fields,help:stock.field_stock_picking_entire_package_ids
msgid ""
"Those are the entire packages of a picking shown in the view of operations"
msgstr ""

#. module: stock
#: model:ir.model.fields,field_description:stock.field_stock_move_line_location_dest_id
#: model:ir.ui.view,arch_db:stock.view_move_tree
#: model:ir.ui.view,arch_db:stock.view_quant_package_picking_tree
msgid "To"
msgstr "Đến"

#. module: stock
#: model:ir.actions.act_window,name:stock.action_picking_tree_ready
#: model:ir.ui.view,arch_db:stock.stock_move_line_view_search
#: model:ir.ui.view,arch_db:stock.stock_picking_type_kanban
#: model:ir.ui.view,arch_db:stock.view_move_search
msgid "To Do"
msgstr "Cần làm"

#. module: stock
#: model:ir.model.fields,field_description:stock.field_stock_move_line_to_loc
msgid "To Loc"
msgstr ""

#. module: stock
#: model:ir.ui.view,arch_db:stock.stock_picking_type_kanban
msgid "To Receive"
msgstr "Chờ Nhận"

#. module: stock
#: model:ir.ui.view,arch_db:stock.inventory_planner
msgid ""
"To better organize your stock, you can create\n"
"                            subdivisions of your Warehouse called <strong>Locations</strong> (ex:\n"
"                            Shipping area, Merchandise return, Shelf 34 etc).\n"
"                            Do not use Locations if you do not manage inventory per zone."
msgstr ""
"Để tổ chức tốt hơn hệ thống dự trữ của bạn, Bạn có thể tạo các đơn vị con của Hệ thống Kho\n"
"                            gọi là <strong>Địa điểm</strong> (vd: Khu vực Bàn giao, Trả hàng\n"
"                            thương mại, Giá số 34, v.v.). Đừng sử dụng Địa điểm nếu bạn không.\n"
"                            quản lý kho theo các địa điểm cho mỗi vùng kiểu như vậy."

#. module: stock
#: model:ir.ui.view,arch_db:stock.inventory_planner
msgid ""
"To check the trajectory of a lot, find it back in <strong><i>Inventory Control &gt; Serial Numbers / lots</i></strong>.\n"
"                       Choose a lot in the list and click on <i>Traceability</i>i&gt;. You may also\n"
"                       filter the Quantitative Valuation of a product with a certain lot."
msgstr ""

#. module: stock
#: model:ir.ui.view,arch_db:stock.inventory_planner
msgid ""
"To create them, click on <strong><span class=\"fa fa-refresh\"/> "
"Reordering</strong> on"
msgstr ""
"Để tạo chúng, hãy bấm vào <strong><span class=\"fa fa-refresh\"/> Tái cung "
"ứng</strong> trên"

#. module: stock
#: model:ir.ui.view,arch_db:stock.inventory_planner
msgid ""
"To use more precise units like pounds or kilograms, activate<i> Some "
"products may be sold/purchased in different unit of measures (advanced)</i> "
"in the"
msgstr ""
"Để sử dụng nhiều đơn vị tỉ mỉ hơn như pao, ki-lô-gam, hãy kích hoạt <i>Một "
"vài sản phẩm có thể được bán/mua theo các đơn vị đo lường khác nhau (cao "
"cấp)</i> ở trong"

#. module: stock
#: model:ir.ui.view,arch_db:stock.view_move_search
msgid "Today"
msgstr "Hôm nay"

#. module: stock
#: model:ir.ui.view,arch_db:stock.view_picking_internal_search
msgid "Today Activities"
msgstr "Các Hoạt động Hôm nay"

#. module: stock
#: model:ir.model.fields,field_description:stock.field_stock_inventory_total_qty
msgid "Total Quantity"
msgstr "Tổng Số lượng"

#. module: stock
#: model:ir.model.fields,field_description:stock.field_product_category_total_route_ids
msgid "Total routes"
msgstr ""

#. module: stock
#: model:ir.ui.view,arch_db:stock.inventory_planner
#: model:ir.ui.view,arch_db:stock.res_config_settings_view_form
#: model:ir.ui.view,arch_db:stock.view_template_property_form
msgid "Traceability"
msgstr "Truy vết"

#. module: stock
#: model:ir.ui.view,arch_db:stock.report_stock_body_print
msgid "Traceability Report"
msgstr "Báo cáo Truy vết"

#. module: stock
#: model:ir.model.fields,help:stock.field_res_config_settings_module_product_expiry
msgid ""
"Track following dates on lots & serial numbers: best before, removal, end of life, alert. \n"
" Such dates are set automatically at lot/serial number creation based on values set on the product (in days)."
msgstr ""

#. module: stock
#: model:ir.ui.view,arch_db:stock.res_config_settings_view_form
msgid ""
"Track following dates on lots & serial numbers: best before, removal, end of"
" life, alert. Such dates are set automatically at lot/serial number creation"
" based on values set on the product (in days)."
msgstr ""

#. module: stock
#: model:ir.ui.view,arch_db:stock.res_config_settings_view_form
msgid "Track product location in your warehouse"
msgstr "Theo dõi các địa điểm lưu trữ trong các kho"

#. module: stock
#: model:ir.model.fields,field_description:stock.field_product_product_tracking
#: model:ir.model.fields,field_description:stock.field_product_template_tracking
#: model:ir.model.fields,field_description:stock.field_stock_scrap_tracking
msgid "Tracking"
msgstr "Truy vết"

#. module: stock
#: model:ir.model,name:stock.model_stock_picking
#: model:ir.ui.view,arch_db:stock.view_picking_form
msgid "Transfer"
msgstr "Dịch chuyển"

#. module: stock
#: model:ir.model.fields,field_description:stock.field_stock_move_picking_partner_id
msgid "Transfer Destination Address"
msgstr "Địa chỉ Dịch chuyển Đích"

#. module: stock
#: model:ir.model.fields,field_description:stock.field_stock_move_picking_id
msgid "Transfer Reference"
msgstr "Tham chiếu Dịch chuyển"

#. module: stock
#: model:ir.actions.act_window,name:stock.action_picking_tree
#: model:ir.ui.menu,name:stock.all_picking
#: model:ir.ui.view,arch_db:stock.stock_picking_type_kanban
msgid "Transfers"
msgstr "Dịch chuyển"

#. module: stock
#: selection:stock.location,usage:0
msgid "Transit Location"
msgstr "Địa điểm chuyển tiếp"

#. module: stock
#: model:ir.ui.view,arch_db:stock.quant_search_view
msgid "Transit Locations"
msgstr "Địa điểm chuyển tiếp"

#. module: stock
#: model:ir.model.fields,field_description:stock.field_stock_move_picking_code
#: model:ir.model.fields,field_description:stock.field_stock_picking_picking_type_code
#: model:ir.model.fields,field_description:stock.field_stock_picking_type_code
msgid "Type of Operation"
msgstr "Kiểu Giao Nhận"

#. module: stock
#: model:ir.model.fields,help:stock.field_stock_inventory_line_prodlot_name
#: model:ir.model.fields,help:stock.field_stock_production_lot_name
msgid "Unique Lot/Serial Number"
msgstr "Số Lô/Sê-ri Duy nhất"

#. module: stock
#: model:ir.ui.view,arch_db:stock.view_move_picking_form
msgid "Unit Of Measure"
msgstr "Đơn vị Đo lường"

#. module: stock
#: model:ir.model.fields,field_description:stock.field_stock_move_price_unit
msgid "Unit Price"
msgstr "Đơn giá"

#. module: stock
#: model:ir.model.fields,field_description:stock.field_stock_move_line_product_uom_id
#: model:ir.model.fields,field_description:stock.field_stock_move_product_uom
#: model:ir.model.fields,field_description:stock.field_stock_production_lot_product_uom_id
#: model:ir.model.fields,field_description:stock.field_stock_quant_product_uom_id
#: model:ir.model.fields,field_description:stock.field_stock_return_picking_line_uom_id
#: model:ir.model.fields,field_description:stock.field_stock_scrap_product_uom_id
#: model:ir.ui.view,arch_db:stock.stock_move_tree
#: model:ir.ui.view,arch_db:stock.view_inventory_form
#: model:ir.ui.view,arch_db:stock.view_move_line_form
#: model:ir.ui.view,arch_db:stock.view_move_line_tree
#: model:ir.ui.view,arch_db:stock.view_move_picking_tree
#: model:ir.ui.view,arch_db:stock.view_move_tree
#: model:ir.ui.view,arch_db:stock.view_move_tree_receipt_picking
#: model:ir.ui.view,arch_db:stock.view_move_tree_receipt_picking_board
#: model:ir.ui.view,arch_db:stock.view_picking_form
#: model:ir.ui.view,arch_db:stock.view_stock_move_line_kanban
#: model:ir.ui.view,arch_db:stock.view_stock_move_line_operation_tree
msgid "Unit of Measure"
msgstr "Đơn vị Đo lường"

#. module: stock
#: model:ir.ui.view,arch_db:stock.res_config_settings_view_form
msgid "Units Of Measure"
msgstr "Đơn vị Đo lường"

#. module: stock
#: model:ir.ui.menu,name:stock.menu_stock_unit_measure_stock
#: model:ir.ui.view,arch_db:stock.inventory_planner
msgid "Units of Measure"
msgstr "Đơn vị Đo lường"

#. module: stock
#: model:ir.ui.menu,name:stock.product_uom_menu
#: model:ir.ui.view,arch_db:stock.inventory_planner
msgid "Units of Measures"
msgstr "Đơn vị Đo lường"

#. module: stock
#: code:addons/stock/models/stock_quant.py:325
#, python-format
msgid "Unknown Pack"
msgstr "Gói Không xác định"

#. module: stock
#: model:ir.ui.view,arch_db:stock.inventory_planner
msgid ""
"Unless you are starting a new business, you probably have a list of vendors "
"you would like to import."
msgstr ""
"Trừ phi bạn đang khởi đầu một sự nghiệp mới, chắc bạn đã có một danh mục các"
" nhà cung cấp mà bạn muốn nhập vào."

#. module: stock
#: selection:stock.warehouse,reception_steps:0
msgid "Unload in input location then go to stock (2 steps)"
msgstr "Dỡ vào một địa điểm trước khi đưa vào lưu trữ (2 bước)"

#. module: stock
#: selection:stock.warehouse,reception_steps:0
msgid ""
"Unload in input location, go through a quality control before being admitted"
" in stock (3 steps)"
msgstr ""
"Dỡ vào một địa điểm rồi chuyển qua địa điểm kiểm soát chất lượng trước khi "
"đưa vào lưu trữ (3 bước)"

#. module: stock
#: model:ir.ui.view,arch_db:stock.view_picking_form
msgid "Unlock"
msgstr "Thôi khoá"

#. module: stock
#: model:ir.ui.view,arch_db:stock.view_quant_package_form
msgid "Unpack"
msgstr "Dỡ gói"

#. module: stock
#: code:addons/stock/models/product.py:344
#, python-format
msgid "Unplanned Qty"
msgstr "SL ngoài kế hoạch"

#. module: stock
#: model:ir.ui.view,arch_db:stock.view_picking_form
msgid "Unreserve"
msgstr "Thôi Xí"

#. module: stock
#: model:ir.ui.menu,name:stock.menu_stock_uom_form_action
#: model:ir.ui.view,arch_db:stock.stock_inventory_line_tree2
#: model:ir.ui.view,arch_db:stock.view_inventory_form
msgid "UoM"
msgstr "ĐV"

#. module: stock
#: model:ir.ui.menu,name:stock.menu_stock_uom_categ_form_action
msgid "UoM Categories"
msgstr "Nhóm ĐV"

#. module: stock
#: model:ir.ui.view,arch_db:stock.view_picking_form
#: model:ir.ui.view,arch_db:stock.view_production_lot_form
msgid "Up/Down Traceability"
msgstr "Truy vết Vào/Ra"

#. module: stock
#: model:ir.actions.act_window,name:stock.action_view_change_product_quantity
#: model:ir.ui.view,arch_db:stock.view_change_product_quantity
msgid "Update Product Quantity"
msgstr "Cập nhật số lượng sản phẩm"

#. module: stock
#: model:ir.ui.view,arch_db:stock.product_form_view_procurement_button
#: model:ir.ui.view,arch_db:stock.product_product_view_form_easy_inherit_stock
#: model:ir.ui.view,arch_db:stock.product_template_form_view_procurement_button
msgid "Update Qty On Hand"
msgstr "Cập nhật SL trong kho"

#. module: stock
#. openerp-web
#: code:addons/stock/static/src/xml/stock_traceability_report_line.xml:77
#: model:ir.actions.client,name:stock.action_stock_report
#: model:ir.ui.view,arch_db:stock.report_stock_inventory
#, python-format
msgid "Upstream Traceability"
msgstr "Truy vết Đầu vào"

#. module: stock
#: selection:stock.move,priority:0 selection:stock.picking,priority:0
msgid "Urgent"
msgstr "Khẩn cấp"

#. module: stock
#: model:ir.model.fields,field_description:stock.field_stock_picking_type_use_existing_lots
msgid "Use Existing Lots/Serial Numbers"
msgstr "Sử dụng Số Lô/Sê-ri sẵn có"

#. module: stock
#: model:ir.ui.view,arch_db:stock.res_config_settings_view_form
msgid "Use your own routes and putaway strategies"
msgstr "Sử dụng các tuyến và các chiến lược sắp xếp của chính bạn"

#. module: stock
#: model:ir.model.fields,help:stock.field_stock_picking_type_sequence
msgid "Used to order the 'All Operations' kanban view"
msgstr ""
"Được sử dụng để sắp xếp trình tự giao diện kanban của 'Tất cả Các hoạt động'"

#. module: stock
#: model:res.groups,name:stock.group_stock_user
msgid "User"
msgstr "Người dùng"

#. module: stock
#: model:ir.ui.view,arch_db:stock.stock_scrap_form_view
#: model:ir.ui.view,arch_db:stock.view_picking_form
msgid "Validate"
msgstr "Xác nhận"

#. module: stock
#: model:ir.ui.view,arch_db:stock.view_inventory_form
msgid "Validate Inventory"
msgstr "Xác nhận kiểm kho"

#. module: stock
#: selection:stock.inventory,state:0
msgid "Validated"
msgstr "Đã xác nhận"

#. module: stock
#: model:ir.model.fields,field_description:stock.field_stock_change_product_qty_product_variant_count
msgid "Variant Count"
msgstr "Đếm Biến thể"

#. module: stock
#: model:ir.ui.view,arch_db:stock.view_location_search
msgid "Vendor"
msgstr "Nhà cung cấp"

#. module: stock
#: model:ir.model.fields,field_description:stock.field_res_partner_property_stock_supplier
#: model:ir.model.fields,field_description:stock.field_res_users_property_stock_supplier
#: selection:stock.location,usage:0
msgid "Vendor Location"
msgstr "Địa điểm Nhà cung cấp"

#. module: stock
#: model:ir.ui.view,arch_db:stock.view_location_search
msgid "Vendor Locations"
msgstr "Địa điểm Nhà cung cấp"

#. module: stock
#: model:stock.location,name:stock.stock_location_suppliers
#: selection:stock.picking.type,code:0
msgid "Vendors"
msgstr "Nhà cung cấp"

#. module: stock
#: selection:stock.move,priority:0 selection:stock.picking,priority:0
msgid "Very Urgent"
msgstr "Rất khẩn cấp"

#. module: stock
#: selection:stock.location,usage:0
msgid "View"
msgstr "Chỉ xem"

#. module: stock
#: model:ir.model.fields,field_description:stock.field_stock_warehouse_view_location_id
msgid "View Location"
msgstr "Địa điểm chỉ xem"

#. module: stock
#: model:stock.location,name:stock.stock_location_locations_virtual
msgid "Virtual Locations"
msgstr "Địa điểm ảo"

#. module: stock
#: model:ir.ui.view,arch_db:stock.view_template_property_form
msgid "Volume"
msgstr "Thể tích"

#. module: stock
#: model:ir.ui.view,arch_db:stock.stock_picking_type_kanban
#: selection:stock.picking,state:0
msgid "Waiting"
msgstr "Đang đợi"

#. module: stock
#: selection:stock.move,state:0
msgid "Waiting Another Move"
msgstr "Chờ dịch chuyển khác"

#. module: stock
#: selection:stock.picking,state:0
msgid "Waiting Another Operation"
msgstr "Chờ hoạt động khác"

#. module: stock
#: model:ir.ui.view,arch_db:stock.view_picking_internal_search
#: selection:stock.move,state:0
msgid "Waiting Availability"
msgstr "Chờ khả dụng"

#. module: stock
#: model:ir.ui.view,arch_db:stock.view_picking_internal_search
msgid "Waiting Moves"
msgstr "Chờ dịch chuyển"

#. module: stock
#: model:ir.actions.act_window,name:stock.action_picking_tree_waiting
msgid "Waiting Transfers"
msgstr "Chờ chuyển"

#. module: stock
#: model:ir.model,name:stock.model_stock_warehouse
#: model:ir.model.fields,field_description:stock.field_product_product_warehouse_id
#: model:ir.model.fields,field_description:stock.field_product_template_warehouse_id
#: model:ir.model.fields,field_description:stock.field_stock_location_path_warehouse_id
#: model:ir.model.fields,field_description:stock.field_stock_move_warehouse_id
#: model:ir.model.fields,field_description:stock.field_stock_picking_type_warehouse_id
#: model:ir.model.fields,field_description:stock.field_stock_warehouse_orderpoint_warehouse_id
#: model:ir.ui.view,arch_db:stock.res_config_settings_view_form
#: model:ir.ui.view,arch_db:stock.stock_warehouse_view_search
#: model:ir.ui.view,arch_db:stock.view_partner_stock_form
#: model:ir.ui.view,arch_db:stock.view_warehouse
#: model:ir.ui.view,arch_db:stock.view_warehouse_tree
#: model:ir.ui.view,arch_db:stock.warehouse_orderpoint_search
msgid "Warehouse"
msgstr "Kho hàng"

#. module: stock
#: model:ir.ui.view,arch_db:stock.view_warehouse
msgid "Warehouse Configuration"
msgstr "Cấu hình Kho hàng"

#. module: stock
#: model:ir.ui.menu,name:stock.menu_warehouse_config
msgid "Warehouse Management"
msgstr "Quản lý kho"

#. module: stock
#: model:ir.model.fields,field_description:stock.field_stock_warehouse_name
msgid "Warehouse Name"
msgstr "Tên Kho hàng"

#. module: stock
#: model:ir.model.fields,field_description:stock.field_procurement_rule_propagate_warehouse_id
msgid "Warehouse to Propagate"
msgstr "Nhà kho để Loan báo"

#. module: stock
#: code:addons/stock/models/stock_warehouse.py:713
#, python-format
msgid "Warehouse's Routes"
msgstr "Tuyến cung ứng của kho"

#. module: stock
#: model:ir.actions.act_window,name:stock.action_warehouse_form
#: model:ir.model.fields,field_description:stock.field_stock_location_route_warehouse_ids
#: model:ir.ui.menu,name:stock.menu_action_warehouse_form
#: model:ir.ui.view,arch_db:stock.res_config_settings_view_form
#: model:ir.ui.view,arch_db:stock.stock_location_route_form_view
msgid "Warehouses"
msgstr "Kho hàng"

#. module: stock
#: code:addons/stock/models/stock_move_line.py:134
#: code:addons/stock/models/stock_move_line.py:146
#: selection:res.partner,picking_warn:0
#, python-format
msgid "Warning"
msgstr "Cảnh báo"

#. module: stock
#: model:ir.ui.view,arch_db:stock.view_partner_stock_warnings_form
msgid "Warning on the Picking"
msgstr "Cảnh báo ở Phiếu Giao Nhận"

#. module: stock
#: code:addons/stock/models/product.py:305
#, python-format
msgid "Warning!"
msgstr "Cảnh báo!"

#. module: stock
#: model:ir.model.fields,field_description:stock.field_res_config_settings_group_warning_stock
msgid "Warnings"
msgstr "Các cảnh báo"

#. module: stock
#: model:ir.ui.view,arch_db:stock.inventory_planner
msgid ""
"We handle the whole import process\n"
"                                        for you: simply send your Odoo project\n"
"                                        manager a CSV file containing all your\n"
"                                        data."
msgstr ""
"Chúng tôi có thể xử lý toàn bộ quá trình nhập liệu này cho bạn:\n"
"                                        chỉ cần gửi một tập tin CSV chứa\n"
"                                        dữ liệu của bạn cho người\n"
"                                        quản lý dự án Odoo của bạn."

#. module: stock
#: model:ir.ui.view,arch_db:stock.inventory_planner
msgid ""
"We handle the whole import process\n"
"                                        for you: simply send your Odoo project\n"
"                                        manager a CSV file containing all your\n"
"                                        products."
msgstr ""
"Chúng tôi có thể xử lý toàn bộ quá trình nhập liệu này cho bạn:\n"
"                                        chỉ cần gửi một tập tin CSV chứa\n"
"                                        danh mục sản phẩm của bạn cho người\n"
"                                        quản lý dự án Odoo của bạn."

#. module: stock
#: model:ir.ui.view,arch_db:stock.inventory_planner
msgid "We hope this guide helped you implement Odoo Inventory."
msgstr ""
"Chúng tôi hy vọng hướng dẫn này đã giúp bạn triển khai thành công ứng dụng "
"Quản lý kho với Odoo."

#. module: stock
#: code:addons/stock/models/barcode.py:11
#, python-format
msgid "Weighted Product"
msgstr "Sản phẩm"

#. module: stock
#: model:ir.ui.view,arch_db:stock.inventory_planner
msgid "Welcome"
msgstr "Xin chào"

#. module: stock
#: model:ir.model.fields,help:stock.field_stock_location_route_push_ids
msgid ""
"When a move is foreseen to a location, the push rule will automatically "
"create a move to a next location after. This is mainly only needed when "
"creating manual operations e.g. 2/3 step manual purchase order or 2/3 step "
"finished product manual manufacturing order. In other cases, it is important"
" to use pull rules where you know where you are going based on a demand."
msgstr ""

#. module: stock
#: model:ir.model.fields,help:stock.field_stock_location_route_warehouse_selectable
msgid ""
"When a warehouse is selected for this route, this route should be seen as "
"the default route when products pass through this warehouse.  This behaviour"
" can be overridden by the routes on the Product/Product Categories or by the"
" Preferred Routes on the Procurement"
msgstr ""

#. module: stock
#: selection:stock.picking,move_type:0
msgid "When all products are ready"
msgstr ""

#. module: stock
#: model:ir.model.fields,help:stock.field_stock_location_route_product_selectable
msgid ""
"When checked, the route will be selectable in the Inventory tab of the "
"Product form.  It will take priority over the Warehouse route. "
msgstr ""

#. module: stock
#: model:ir.model.fields,help:stock.field_stock_location_route_product_categ_selectable
msgid ""
"When checked, the route will be selectable on the Product Category.  It will"
" take priority over the Warehouse route. "
msgstr ""

#. module: stock
#: model:ir.ui.view,arch_db:stock.inventory_planner
msgid "When everything is set, click on <i>Start Inventory</i>"
msgstr "Khi mọi thứ được thiết lập, bấm vào <i>Bắt đầu Kiểm kê</i>"

#. module: stock
#: model:ir.model.fields,help:stock.field_product_putaway_fixed_location_ids
msgid ""
"When the method is fixed, this location will be used to store the products"
msgstr ""
"Khi phương thức là cố định, địa điểm kho này sẽ được sử dụng để lưu trữ sản "
"phẩm"

#. module: stock
#: model:ir.model.fields,help:stock.field_stock_picking_is_locked
msgid ""
"When the picking is not done this allows changing the initial demand. When "
"the picking is done this allows changing the done quantities."
msgstr ""

#. module: stock
#: model:ir.model.fields,help:stock.field_stock_warehouse_orderpoint_product_min_qty
msgid ""
"When the virtual stock goes below the Min Quantity specified for this field,"
" Odoo generates a procurement to bring the forecasted quantity to the Max "
"Quantity."
msgstr ""
"Khi lượng tồn kho khả dụng xuống dưới mức giá trị thiết lập ở trường 'Số "
"lượng tối thiểu', phần mềm sẽ tự động tạo các nhu cầu cung ứng để làm cho số"
" lượng dự kiến bằng với giá trị ở trường 'Số lượng tối đa'"

#. module: stock
#: model:ir.model.fields,help:stock.field_stock_warehouse_orderpoint_product_max_qty
msgid ""
"When the virtual stock goes below the Min Quantity, Odoo generates a "
"procurement to bring the forecasted quantity to the Quantity specified as "
"Max Quantity."
msgstr ""
"Khi lượng tồn kho khả dụng xuống dưới mức giá trị thiết lập ở trường 'Số "
"lượng tối thiểu', phần mềm sẽ tự động tạo các nhu cầu cung ứng để làm cho số"
" lượng dự kiến bằng với giá trị ở trường 'Số lượng tối đa'"

#. module: stock
#: model:ir.ui.view,arch_db:stock.view_procurement_compute_wizard
msgid ""
"When you run the schedulers, Odoo tries to reserve the available stock to fulfill the existing pickings\n"
"                and verify if some reordering rules should be triggered."
msgstr ""
"Khi bạn chạy trình điều độ, Odoo sẽ cố xí phần số lượng tồn khả dụng cho các phiếu giao nhận và thẩm định\n"
"                xem có quy tắc tái cung ứng nào sẽ được khởi chạy không."

#. module: stock
#: model:ir.ui.view,arch_db:stock.view_change_product_quantity
msgid ""
"When you select a serial number (lot), the quantity is corrected with respect to\n"
"                            the quantity of that serial number (lot) and not to the total quantity of the product."
msgstr ""

#. module: stock
#: model:ir.model.fields,field_description:stock.field_stock_move_additional
msgid "Whether the move was added after the picking's confirmation"
msgstr ""

#. module: stock
#: model:product.product,name:stock.test_quant_product
#: model:product.template,name:stock.test_quant_product_product_template
msgid "Whiteboard"
msgstr ""

#. module: stock
#: model:ir.model.fields,field_description:stock.field_stock_return_picking_line_wizard_id
msgid "Wizard"
msgstr "Đồ thuật"

#. module: stock
#: code:addons/stock/models/stock_production_lot.py:45
#, python-format
msgid ""
"You are not allowed to change the product linked to a serial or lot number "
"if some stock moves have already been created with that number. This would "
"lead to inconsistencies in your stock."
msgstr ""

#. module: stock
#: code:addons/stock/models/stock_production_lot.py:37
#, python-format
msgid "You are not allowed to create a lot for this picking type"
msgstr "Bạn không thể tạo số lô (lot) cho kiểu giao nhận này"

#. module: stock
#: code:addons/stock/models/stock_move.py:658
#, python-format
msgid ""
"You are using a unit of measure smaller than the one you are using in order "
"to stock your product. This can lead to rounding problem on reserved "
"quantity! You should use the smaller unit of measure possible in order to "
"valuate your stock or change its rounding precision to a smaller value "
"(example: 0.00001)."
msgstr ""

#. module: stock
#: model:ir.actions.act_window,help:stock.action_routes_form
msgid ""
"You can define here the main routes that run through\n"
"                    your warehouses and that define the flows of your products. These\n"
"                    routes can be assigned to a product, a product category or be fixed\n"
"                    on procurement or sales order."
msgstr ""

#. module: stock
#: model:ir.actions.act_window,help:stock.action_orderpoint_form
msgid ""
"You can define your minimum stock rules, so that Odoo will automatically "
"create draft manufacturing orders or request for quotations according to the"
" stock level. Once the virtual stock of a product (= stock on hand minus all"
" confirmed orders and reservations) is below the minimum quantity, Odoo will"
" generate a procurement request to increase the stock up to the maximum "
"quantity."
msgstr ""
"Bạn có thể định nghĩa các quy tắc tồn kho tối thiểu, để Odoo sẽ tự động tạo "
"các lệnh sản xuất dự thảo hoặc để nghị mua hàng tuỳ theo mức tồn kho. Một "
"khi mức tồn kho khả dụng của một sản phẩm (= mức thực tế - số lượng đã bị xí"
" phần) ở dưới số lượng tối thiểu, Odoo sẽ tự tạo các đề nghị cung ứng để "
"tăng mức tồn kho lên số lượng tối đa."

#. module: stock
#: model:ir.ui.view,arch_db:stock.view_inventory_form
msgid "You can delete lines to ignore some products."
msgstr "Bạn có thể xoá một số dòng để bỏ qua một số sản phẩm"

#. module: stock
#: model:ir.actions.act_window,help:stock.action_picking_form
#: model:ir.actions.act_window,help:stock.action_picking_tree_all
#: model:ir.actions.act_window,help:stock.action_picking_tree_backorder
#: model:ir.actions.act_window,help:stock.action_picking_tree_done
#: model:ir.actions.act_window,help:stock.action_picking_tree_done_grouped
#: model:ir.actions.act_window,help:stock.action_picking_tree_late
#: model:ir.actions.act_window,help:stock.action_picking_tree_ready
#: model:ir.actions.act_window,help:stock.action_picking_tree_waiting
#: model:ir.actions.act_window,help:stock.action_picking_type_list
#: model:ir.actions.act_window,help:stock.stock_picking_action_picking_type
msgid ""
"You can either do it immediately or mark it as Todo for future processing. "
"Use your scanner to validate the transferred quantity quicker."
msgstr ""
"Hoặc bạn có thể thực hiện ngay lập tức hoặc đánh dấu nó là việc Cần làm để "
"xử lý sau. Hãy sử dụng máy quét để xác nhận số lượng dịch chuyển nhanh hơn."

#. module: stock
#: code:addons/stock/models/product.py:519
#, python-format
msgid ""
"You can not change the type of a product that is currently reserved on a "
"stock move. If you need to change the type, you should first unreserve the "
"stock move."
msgstr ""

#. module: stock
#: code:addons/stock/models/product.py:510
#, python-format
msgid ""
"You can not change the unit of measure of a product that has already been "
"used in a done stock move. If you need to change the unit of measure, you "
"may deactivate this product."
msgstr ""
"Bạn không thể thay đổi một đơn vị đo lường của một sản phẩm mà đã có phát "
"sinh dịch chuyển kho. Nếu bạn thực sự cần thay đổi đơn vị đo, bạn có thể vô "
"hiệu sản phẩm này."

#. module: stock
#: code:addons/stock/models/stock_move_line.py:339
#, python-format
msgid ""
"You can not delete product moves if the picking is done. You can only "
"correct the done quantities."
msgstr ""

#. module: stock
#: code:addons/stock/models/stock_move_line.py:152
#, python-format
msgid "You can not enter negative quantities!"
msgstr ""

#. module: stock
#: code:addons/stock/models/stock_inventory.py:407
#, python-format
msgid "You can only adjust stockable products."
msgstr ""

#. module: stock
#: code:addons/stock/models/stock_move.py:1108
#, python-format
msgid "You can only delete draft moves."
msgstr "Bạn chỉ có thể xóa dịch chuyển dự thảo."

#. module: stock
#: code:addons/stock/models/stock_move_line.py:145
#, python-format
msgid "You can only process 1.0 %s for products with unique serial number."
msgstr ""

#. module: stock
#: model:ir.ui.view,arch_db:stock.inventory_planner
msgid "You can review and edit the predefined units via the"
msgstr ""
"Bạn có thể xem xét lại và sửa các đơn vị đo lượng được xác định trước thông "
"qua"

#. module: stock
#: code:addons/stock/models/stock_move.py:973
#, python-format
msgid "You cannot cancel a stock move that has been set to 'Done'."
msgstr ""
"Bạn không thể xóa một dịch chuyển kho mà đã được thiết lập là 'Hoàn thành'."

#. module: stock
#: code:addons/stock/models/stock_scrap.py:75
#, python-format
msgid "You cannot delete a scrap which is done."
msgstr ""
"Bạn không được xoá một dịch chuyển phế liệu mà ở trạng thái hoàn thành."

#. module: stock
#: code:addons/stock/models/stock_inventory.py:104
#, python-format
msgid "You cannot delete a validated inventory adjustement."
msgstr ""

#. module: stock
#: code:addons/stock/models/stock_inventory.py:394
#, python-format
msgid ""
"You cannot have two inventory adjustements in state 'in Progress' with the "
"same product (%s), same location (%s), same package, same owner and same "
"lot. Please first validate the first inventory adjustement with this product"
" before creating another one."
msgstr ""

#. module: stock
#: code:addons/stock/models/stock_inventory.py:166
#, python-format
msgid ""
"You cannot set a negative product quantity in an inventory line:\n"
"\t%s - qty: %s"
msgstr ""
"Bạn không thể đặt một số lượng sản phẩm âm trong một dòng kiểm kê:\n"
"\t%s - qty: %s"

#. module: stock
#: code:addons/stock/models/stock_move.py:1139
#, python-format
msgid "You cannot split a draft move. It needs to be confirmed first."
msgstr ""
"Bạn không thể tách một dịch chuyển dự thảo. Nó cần phải được xác nhận trước."

#. module: stock
#: code:addons/stock/models/stock_move.py:1135
#, python-format
msgid "You cannot split a move done"
msgstr "Bạn không thể chia/tách một dịch chuyển đã hoàn thành"

#. module: stock
#: code:addons/stock/models/stock_quant.py:92
#, python-format
msgid ""
"You cannot take products from or deliver products to a location of type "
"\"view\"."
msgstr ""

#. module: stock
#: code:addons/stock/models/stock_move_line.py:127
#: code:addons/stock/models/stock_move_line.py:131
#, python-format
msgid ""
"You cannot use the same serial number twice. Please correct the serial "
"numbers encoded."
msgstr ""

#. module: stock
#: code:addons/stock/models/stock_picking.py:722
#, python-format
msgid ""
"You cannot validate a transfer if you have not processed any quantity for "
"%s."
msgstr ""

#. module: stock
#: code:addons/stock/models/stock_picking.py:706
#, python-format
msgid ""
"You cannot validate a transfer if you have not processed any quantity. You "
"should rather cancel the transfer."
msgstr ""

#. module: stock
#: model:ir.ui.view,arch_db:stock.report_picking
msgid ""
"You do not have any products reserved for this picking.  Please click the 'Reserve' button\n"
"                                to check if products are available."
msgstr ""
"Bạn không có sản phẩm nào được xí trước cho hoạt động giao nhận này. Vui lòng bấm vào nút\n"
" 'Xí trước' để kiểm tra xem sản phẩm có khả dụng không."

#. module: stock
#: code:addons/stock/wizard/stock_picking_return.py:110
#, python-format
msgid "You have manually created product lines, please delete them to proceed"
msgstr ""
"Bạn đã tạo các dòng hàng trả lại một cách thủ công. Vui lòng xoá chúng để đi"
" tiếp"

#. module: stock
#: model:ir.ui.view,arch_db:stock.view_backorder_confirmation
msgid "You have processed less products than the initial demand."
msgstr "Bạn đã xử lý ít sản phẩm hơn nhu cầu ban đầu."

#. module: stock
#: model:ir.ui.view,arch_db:stock.view_overprocessed_transfer
msgid ""
"You have processed more than what was initially\n"
"                    planned for the product"
msgstr ""

#. module: stock
#: code:addons/stock/models/product.py:306
#, python-format
msgid ""
"You have products in stock that have no lot number.  You can assign serial "
"numbers by doing an inventory.  "
msgstr ""
"Bạn có sản phẩm trong kho mà không có số lô. Bạn có thể gán một số lô/sê-ri "
"bằng cách thực hiện kiểm kho."

#. module: stock
#: code:addons/stock/models/stock_warehouse.py:797
#, python-format
msgid ""
"You have to select a product unit of measure in the same category than the "
"default unit of measure of the product"
msgstr ""
"Bạn không thể chọn một đơn vị đo lường trong cùng nhóm với đơn vị đo lường "
"mặc định của sản phẩm"

#. module: stock
#: code:addons/stock/models/stock_location.py:96
#, python-format
msgid "You have to set a name for this location."
msgstr ""

#. module: stock
#: model:ir.ui.view,arch_db:stock.view_immediate_transfer
msgid ""
"You haven't entered <i>done</i> quantities, by clicking on <i>apply</i>\n"
"                        Odoo will process all the <i>reserved</i> quantities."
msgstr ""
"Bạn vẫn chưa nhập số lượng để <i>hoàn thành</i>. Bằng cách bấm vào <i>Áp dụng</i>\n"
"                        Odoo sẽ tự động xử lý toàn bộ số lượng đã được <i>xí phần</i> phiếu này."

#. module: stock
#: code:addons/stock/wizard/stock_picking_return.py:46
#, python-format
msgid "You may only return Done pickings"
msgstr "Bạn chỉ có thể thực hiện việc trả hàng với các lô hàng đã Hoàn thành"

#. module: stock
#: code:addons/stock/models/stock_inventory.py:22
#, python-format
msgid "You must define a warehouse for the company: %s."
msgstr "Bạn phải định nghĩa một Kho cho công ty: %s."

#. module: stock
#: code:addons/stock/models/stock_move_line.py:406
#: code:addons/stock/models/stock_picking.py:720
#, python-format
msgid "You need to supply a lot/serial number for %s."
msgstr "Bạn cần phải cung cấp một số lô/serial cho %s."

#. module: stock
#: code:addons/stock/models/stock_move.py:1092
#, python-format
msgid "You should not put the contents of a package in different locations."
msgstr ""

#. module: stock
#: code:addons/stock/models/product.py:373
#: code:addons/stock/models/product.py:512
#, python-format
msgid ""
"You still have some active reordering rules on this product. Please archive "
"or delete them first."
msgstr ""

#. module: stock
#: code:addons/stock/models/stock_move.py:338
#, python-format
msgid ""
"You try to move a product using a UoM that is not compatible with the UoM of"
" the product moved. Please use an UoM in the same UoM category."
msgstr ""
"Bạn cố dịch chuyển một sản phẩm sử dụng một đơn vị đo lường không tương "
"thích với đơn vị đo lường của sản phẩm được dịch chuyển. Vui long sử dụng "
"một đơn vị đo lường thuộc cùng nhóm."

#. module: stock
#: model:ir.ui.view,arch_db:stock.inventory_planner
msgid "Your Products"
msgstr "Sản phẩm"

#. module: stock
#: model:ir.ui.view,arch_db:stock.inventory_planner
msgid "Your Situation"
msgstr "Tình huống của bạn"

#. module: stock
#: model:ir.ui.view,arch_db:stock.inventory_planner
msgid "Your Vendors"
msgstr "Nhà cung cấp của bạn"

#. module: stock
#: model:ir.ui.view,arch_db:stock.inventory_planner
msgid "Your Warehouse"
msgstr "Nhà kho của bạn"

#. module: stock
#: model:ir.ui.view,arch_db:stock.view_change_product_quantity
#: model:ir.ui.view,arch_db:stock.view_immediate_transfer
msgid "_Apply"
msgstr "_Áp dụng"

#. module: stock
#: model:ir.ui.view,arch_db:stock.view_backorder_confirmation
#: model:ir.ui.view,arch_db:stock.view_change_product_quantity
msgid "_Cancel"
msgstr "_Hủy bỏ"

#. module: stock
#: model:ir.ui.view,arch_db:stock.inventory_planner
msgid "a stockable Product"
msgstr "một Sản phẩm có thể lưu kho"

#. module: stock
#: model:ir.ui.view,arch_db:stock.inventory_planner
msgid "and simply enter a minimum and maximum quantity."
msgstr "và đơn giản là nhập một số lượng tối thiểu và tối đa."

#. module: stock
#: model:ir.model,name:stock.model_barcode_rule
msgid "barcode.rule"
msgstr ""

#. module: stock
#: model:ir.ui.view,arch_db:stock.inventory_planner
msgid "configuration menu"
msgstr "trình đơn cấu hình"

#. module: stock
#: model:ir.ui.view,arch_db:stock.stock_location_path_form
#: model:ir.ui.view,arch_db:stock.view_procurement_rule_form
#: model:ir.ui.view,arch_db:stock.view_template_property_form
msgid "days"
msgstr "ngày"

#. module: stock
#: model:ir.ui.view,arch_db:stock.res_config_settings_view_form
msgid "days to be propagated"
msgstr ""

#. module: stock
#: model:ir.ui.view,arch_db:stock.view_inventory_form
msgid "e.g. Annual inventory"
msgstr "vd: Kiểm kho hàng năm"

#. module: stock
#: model:ir.ui.view,arch_db:stock.view_procurement_rule_form
msgid "e.g. Buy"
msgstr ""

#. module: stock
#: model:ir.ui.view,arch_db:stock.view_production_lot_form
#: model:ir.ui.view,arch_db:stock.view_production_lot_form_simple
msgid "e.g. LOT/0001/20121"
msgstr "vd: LOT/0001/20121"

#. module: stock
#: model:ir.ui.view,arch_db:stock.view_picking_form
msgid "e.g. PO0032"
msgstr "vd: PO0032"

#. module: stock
#: model:ir.ui.view,arch_db:stock.inventory_planner
msgid ""
"either by manually updating the Done quantity on the product lines, or let "
"Odoo do it automatically while validating"
msgstr ""
"hoặc bằng cách cập nhật số lượng Hoàn thành ở trên các dòng (line) sản "
"phẩms, hoặc hãy để Odoo thực hiện việc đó tự động trong khi thẩm định"

#. module: stock
#: model:ir.ui.view,arch_db:stock.inventory_planner
msgid ""
"either by manually updating the Done quantity on the product lines, or scan "
"them with the Odoo Barcode app, or let Odoo do it automatically while "
"validating"
msgstr ""
"hoặc bằng cách cập nhật số lượng Hoàn thành ở trên các dòng (line) sản "
"phẩms, hoặc scan chúng bằng ứng dụng quét mã vạch của Odoo, hoặc hãy để Odoo"
" thực hiện việc đó tự động trong khi thẩm định"

#. module: stock
#: model:ir.ui.view,arch_db:stock.inventory_planner
msgid "feedback@mail.odoo.com"
msgstr ""

#. module: stock
#: model:ir.ui.view,arch_db:stock.inventory_planner
msgid "for a customer and add products"
msgstr "cho một khách hàng và thêm các sản phẩm"

#. module: stock
#: model:ir.ui.view,arch_db:stock.inventory_planner
msgid ""
"for more\n"
"                        information."
msgstr ""
"để biết thêm\n"
"                        thông tin."

#. module: stock
#: model:ir.ui.view,arch_db:stock.inventory_planner
msgid "from your vendor with the products and the requested quantities"
msgstr "từ nhà cung cấp của bạn với các sản phẩm và số lượng được yêu cầu"

#. module: stock
#: model:stock.inventory.line,product_name:stock.stock_inventory_line_3
msgid "iPad Mini"
msgstr ""

#. module: stock
#: model:stock.inventory.line,product_name:stock.stock_inventory_line_6
msgid "iPod"
msgstr ""

#. module: stock
#: model:ir.ui.view,arch_db:stock.stock_warn_insufficient_qty_form_view
msgid "in"
msgstr ""

#. module: stock
#: model:ir.ui.view,arch_db:stock.inventory_planner
msgid ""
"is displayed on the transfer if your products supply chain is properly "
"configured. Otherwise, <strong>Check the availability</strong> manually"
msgstr ""
"được hiển thị trên phiếu giao hàng nếu chuỗi cung ứng của bạn được cấu hình "
"đúng. Nếu không, hãy <strong>Kiểm tra tính khả dụng</strong> một cách thủ "
"công"

#. module: stock
#: model:ir.ui.view,arch_db:stock.stock_warn_insufficient_qty_form_view
msgid "is not available in sufficient quantity"
msgstr "không khả dụng về số lượng yêu cầu"

#. module: stock
#: model:ir.ui.view,arch_db:stock.inventory_planner
msgid ""
"on the purchase order form or click on <i>Receive Products</i> to see the "
"Transfer Order"
msgstr ""
"trên form đơn hàng mua hoặc bấm vào <i>Nhận Sản phẩm</i> để xem Lệnh giao "
"nhận"

#. module: stock
#: model:ir.ui.view,arch_db:stock.inventory_planner
msgid "on the sales order form to see Transfer Order"
msgstr ""

#. module: stock
#: model:ir.model,name:stock.model_report_stock_forecast
msgid "report.stock.forecast"
msgstr ""

#. module: stock
#: model:ir.model,name:stock.model_res_config_settings
msgid "res.config.settings"
msgstr ""

#. module: stock
#: model:ir.model,name:stock.model_stock_fixed_putaway_strat
msgid "stock.fixed.putaway.strat"
msgstr ""

#. module: stock
#: model:ir.model,name:stock.model_stock_overprocessed_transfer
msgid "stock.overprocessed.transfer"
msgstr ""

#. module: stock
#: model:ir.model,name:stock.model_stock_return_picking_line
msgid "stock.return.picking.line"
msgstr ""

#. module: stock
#: model:ir.model,name:stock.model_stock_scrap
msgid "stock.scrap"
msgstr ""

#. module: stock
#: model:ir.model,name:stock.model_stock_traceability_report
msgid "stock.traceability.report"
msgstr ""

#. module: stock
#: model:ir.model,name:stock.model_stock_warn_insufficient_qty
msgid "stock.warn.insufficient.qty"
msgstr ""

#. module: stock
#: model:ir.model,name:stock.model_stock_warn_insufficient_qty_scrap
msgid "stock.warn.insufficient.qty.scrap"
msgstr ""

#. module: stock
#: model:ir.ui.view,arch_db:stock.inventory_planner
msgid "the list of products"
msgstr "danh sách sản phẩm"

#. module: stock
#: model:ir.ui.view,arch_db:stock.inventory_planner
msgid "the list of vendors"
msgstr "danh sách nhà cung cấp"

#. module: stock
#: model:ir.ui.view,arch_db:stock.inventory_planner
msgid "to mark the products as transferred to your stock location"
msgstr ""
"để đánh dấu các sản phẩm này như là đã được chuyển đến địa điểm lưu trữ của "
"bạn"

#. module: stock
#: model:ir.ui.view,arch_db:stock.inventory_planner
msgid "via the"
msgstr "thông qua"

#. module: stock
#: model:ir.ui.view,arch_db:stock.inventory_planner
msgid "when you receive the ordered products"
msgstr "Khi bạn nhận các sản phẩm đã được đặt hàng"

#. module: stock
#: model:ir.ui.view,arch_db:stock.inventory_planner
msgid "with the <i>Validate</i> button"
msgstr "bằng nút <i>Xác nhận</i>"

#. module: stock
#: model:ir.ui.view,arch_db:stock.view_inventory_form
msgid "⇒ Set quantities to 0"
msgstr "⇒ Đặt số lượng về 0"<|MERGE_RESOLUTION|>--- conflicted
+++ resolved
@@ -14,7 +14,7 @@
 # file aio <fileaio@gmail.com>, 2017
 # Thong Dong <thongdong7@gmail.com>, 2017
 # Hoang Loc Le Huu <loclhh@gmail.com>, 2017
-# Tri Bui <tribd@trobz.com>, 2017
+# Duy Pham <phamduy1812@gmail.com>, 2017
 # PHAM QUOC MY <mypham2802@gmail.com>, 2017
 # Thang Duong Bao <nothingctrl@gmail.com>, 2017
 # Tuan Tran <tmtuan.projects@gmail.com>, 2017
@@ -887,7 +887,7 @@
 #: code:addons/stock/models/stock_quant.py:86
 #, python-format
 msgid "An incoming date cannot be set to an untracked product."
-msgstr ""
+msgstr "Ngày về không thể được thiết lập cho một sản phẩm không theo vết (theo dõi)"
 
 #. module: stock
 #: model:stock.inventory.line,product_name:stock.stock_inventory_line_2
@@ -1325,11 +1325,7 @@
 #: model:ir.actions.act_window,help:stock.action_picking_tree_waiting
 #: model:ir.actions.act_window,help:stock.stock_picking_action_picking_type
 msgid "Click here to create a new transfer."
-<<<<<<< HEAD
 msgstr "Bấm để tạo mới một dịch chuyển."
-=======
-msgstr "Nhấn vào đây để tạo dịch chuyển kho"
->>>>>>> 32c5392f
 
 #. module: stock
 #: model:ir.actions.act_window,help:stock.action_stock_scrap
@@ -1431,11 +1427,7 @@
 #. module: stock
 #: model:ir.model.fields,help:stock.field_stock_picking_date_done
 msgid "Completion Date of Transfer"
-<<<<<<< HEAD
 msgstr "Ngày Hoàn thành Dịch chuyển"
-=======
-msgstr "Ngày Kết thúc Dịch chuyển"
->>>>>>> 32c5392f
 
 #. module: stock
 #: model:ir.model.fields,field_description:stock.field_stock_quantity_history_compute_at_date
@@ -2102,11 +2094,7 @@
 #. module: stock
 #: model:ir.ui.view,arch_db:stock.view_template_property_form
 msgid "Description for Internal Transfers"
-<<<<<<< HEAD
 msgstr "Mô tả cho Phiếu Dịch chuyển Nội bộ"
-=======
-msgstr "Mô tả cho các Dịch chuyển Nội bộ"
->>>>>>> 32c5392f
 
 #. module: stock
 #: model:ir.ui.view,arch_db:stock.view_template_property_form
@@ -2934,30 +2922,18 @@
 #: model:ir.model,name:stock.model_stock_immediate_transfer
 #: model:ir.ui.view,arch_db:stock.stock_picking_type_kanban
 msgid "Immediate Transfer"
-<<<<<<< HEAD
 msgstr "Dịch chuyển Ngay"
-=======
-msgstr "Dịch chuyển ngay"
->>>>>>> 32c5392f
 
 #. module: stock
 #: code:addons/stock/models/stock_picking.py:728
 #, python-format
 msgid "Immediate Transfer?"
-<<<<<<< HEAD
 msgstr "Dịch chuyển Ngay?"
-=======
-msgstr "Dịch chuyển ngay?"
->>>>>>> 32c5392f
 
 #. module: stock
 #: model:ir.ui.view,arch_db:stock.view_immediate_transfer
 msgid "Immediate transfer?"
-<<<<<<< HEAD
 msgstr "Dịch chuyển Ngay?"
-=======
-msgstr "Dịch chuyển ngay?"
->>>>>>> 32c5392f
 
 #. module: stock
 #: selection:res.config.settings,module_procurement_jit:0
@@ -3897,11 +3873,7 @@
 #. module: stock
 #: model:ir.ui.menu,name:stock.menu_stock_inventory_control
 msgid "Master Data"
-<<<<<<< HEAD
 msgstr "Dữ liệu Gốc"
-=======
-msgstr "Dữ liệu Tổng"
->>>>>>> 32c5392f
 
 #. module: stock
 #: model:ir.model.fields,field_description:stock.field_stock_warehouse_orderpoint_product_max_qty
@@ -5024,11 +4996,7 @@
 #: model:ir.ui.view,arch_db:stock.product_form_view_procurement_button
 #: model:ir.ui.view,arch_db:stock.product_template_form_view_procurement_button
 msgid "Product Moves"
-<<<<<<< HEAD
 msgstr "Truy vết"
-=======
-msgstr "Dịch chuyển Sản phẩm"
->>>>>>> 32c5392f
 
 #. module: stock
 #: model:ir.model.fields,field_description:stock.field_stock_inventory_line_product_name
