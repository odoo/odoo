# Translation of Odoo Server.
# This file contains the translation of the following modules:
# 	* stock
# 
# Translators:
# Thang Duong Bao <nothingctrl@gmail.com>, 2020
# Tuan Tran <tmtuan.projects@gmail.com>, 2020
# Dao Nguyen <trucdao.uel@gmail.com>, 2020
# Martin Trigaux, 2020
# fanha99 <fanha99@hotmail.com>, 2020
# Dung Nguyen Thi <dungnt@trobz.com>, 2020
# Phuc Tran Thanh <phuctran.odoo@gmail.com>, 2020
# Duy BQ <duybq86@gmail.com>, 2021
# thanhnguyen.icsc <thanhnguyen.icsc@gmail.com>, 2021
# Vo Thanh Thuy, 2021
# 
msgid ""
msgstr ""
"Project-Id-Version: Odoo Server 14.0\n"
"Report-Msgid-Bugs-To: \n"
"POT-Creation-Date: 2021-08-16 09:00+0000\n"
"PO-Revision-Date: 2020-09-07 08:19+0000\n"
"Last-Translator: Vo Thanh Thuy, 2021\n"
"Language-Team: Vietnamese (https://www.transifex.com/odoo/teams/41243/vi/)\n"
"MIME-Version: 1.0\n"
"Content-Type: text/plain; charset=UTF-8\n"
"Content-Transfer-Encoding: \n"
"Language: vi\n"
"Plural-Forms: nplurals=1; plural=0;\n"

#. module: stock
#: code:addons/stock/models/stock_move.py:0
#, python-format
msgid ""
"\n"
"\n"
"%s --> Product UoM is %s (%s) - Move UoM is %s (%s)"
msgstr ""
"\n"
"\n"
"%s --> Đơn vị sản phẩm là %s (%s) - Đơn vị dịch chuyển là %s (%s)"

#. module: stock
#: code:addons/stock/models/stock_move.py:0
#, python-format
msgid ""
"\n"
"\n"
"Blocking: %s"
msgstr ""
"\n"
"\n"
"Đang chặn: %s"

#. module: stock
#: code:addons/stock/models/stock_picking.py:0
#, python-format
msgid ""
"\n"
"\n"
"Transfers %s: You cannot validate these transfers if no quantities are reserved nor done. To force these transfers, switch in edit more and encode the done quantities."
msgstr ""
"\n"
"\n"
"Chuyển kho %s: Bạn không thể xác nhận các dịch chuyển này nếu không có số lượng đặt trước cũng như số lượng đã hoàn tất. Để bắt buộc các chuyển kho này, hãy chuyển sang chỉnh sửa thêm và đề số lượng đã thực hiện."

#. module: stock
#: code:addons/stock/models/stock_picking.py:0
#, python-format
msgid ""
"\n"
"\n"
"Transfers %s: You need to supply a Lot/Serial number for products %s."
msgstr ""
"\n"
"\n"
"Chuyển kho %s: Bạn cần cung cấp số Lô / Sê-ri cho sản phẩm %s."

#. module: stock
#: model:ir.model.fields,help:stock.field_stock_picking__state
msgid ""
" * Draft: The transfer is not confirmed yet. Reservation doesn't apply.\n"
" * Waiting another operation: This transfer is waiting for another operation before being ready.\n"
" * Waiting: The transfer is waiting for the availability of some products.\n"
"(a) The shipping policy is \"As soon as possible\": no product could be reserved.\n"
"(b) The shipping policy is \"When all products are ready\": not all the products could be reserved.\n"
" * Ready: The transfer is ready to be processed.\n"
"(a) The shipping policy is \"As soon as possible\": at least one product has been reserved.\n"
"(b) The shipping policy is \"When all products are ready\": all product have been reserved.\n"
" * Done: The transfer has been processed.\n"
" * Cancelled: The transfer has been cancelled."
msgstr ""
" * Dự thảo: Phiếu kho chưa được xác nhận. Chưa được giành trước.\n"
" * Đợi hoạt động khác: Phiếu kho này đang đợi hoạt động khác hoàn thành rồi mới thực hiện được.\n"
" * Đang đợi: Phiếu kho đang chờ cho một số sản phẩm có đủ để xử lý.\n"
"(a) Với quy tắc vận chuyển là \"Càng nhanh càng tốt\": không có sản phẩm nào có thể giành.\n"
"(b) Với quy tắc vận chuyển là \"Khi tất cả sản phẩm đều sẵn sàng\": vẫn có sản phẩm chưa giành được.\n"
" * Sẵn sàng: Phiếu kho đã sẵn sàng để xử lý.\n"
"(a) Với quy tắc vận chuyển là \"Càng nhanh càng tốt\": ít nhất một sản phẩm vẫn chưa có sẵn.\n"
"(b) Với quy tắc vận chuyển là \"Khi tất cả sản phẩm đều sẵn sàng\": tất cả các sản phẩm phải được giành.\n"
" * Hoàn tất: Phiếu kho đã được xử lý xong.\n"
" * Đã hủy: Phiếu kho đã bị hủy."

#. module: stock
#: code:addons/stock/models/stock_production_lot.py:0
#, python-format
msgid " - Product: %s, Serial Number: %s"
msgstr " - Sản phẩm: %s, Số sê-ri: %s"

#. module: stock
#: model:mail.template,report_name:stock.mail_template_data_delivery_confirmation
msgid "${(object.name or '').replace('/','_')}"
msgstr "${(object.name or '').replace('/','_')}"

#. module: stock
#: model:mail.template,subject:stock.mail_template_data_delivery_confirmation
msgid ""
"${object.company_id.name} Delivery Order (Ref ${object.name or 'n/a' })"
msgstr ""
"${object.company_id.name} Đơn giao hàng (Ref ${object.name or 'n/a' })"

#. module: stock
#: code:addons/stock/models/stock_warehouse.py:0
#, python-format
msgid "%(warehouse)s: Supply Product from %(supplier)s"
msgstr "%(warehouse)s: Cung cấp sản phẩm từ %(supplier)s"

#. module: stock
#: code:addons/stock/models/stock_inventory.py:0
#, python-format
msgid "%s (copy)"
msgstr "%s (bản sao)"

#. module: stock
#: code:addons/stock/models/stock_warehouse.py:0
#, python-format
msgid ""
"%s use default source or destination locations from warehouse %s that will "
"be archived."
msgstr ""
"%s sử dụng các vị trí đi hoặc đến mặc định từ nhà kho %s nó sẽ được lưu trữ."

#. module: stock
#: model:ir.actions.report,print_report_name:stock.action_report_delivery
msgid ""
"'Delivery Slip - %s - %s' % (object.partner_id.name or '', object.name)"
msgstr ""
"'Phiếu giao hàng - %s - %s' % (object.partner_id.name or '', object.name)"

#. module: stock
#: model:ir.actions.report,print_report_name:stock.action_report_inventory
msgid "'Inventory - %s' % (object.name)"
msgstr "'Kiểm kho -  %s' % (object.name)"

#. module: stock
#: model:ir.actions.report,print_report_name:stock.action_report_location_barcode
msgid "'Location - %s' % object.name"
msgstr "'Địa điểm - %s' % object.name"

#. module: stock
#: model:ir.actions.report,print_report_name:stock.action_report_lot_label
msgid "'Lot-Serial - %s' % object.name"
msgstr "'Lô/Sơ-ri - %s' % object.name"

#. module: stock
#: model:ir.actions.report,print_report_name:stock.action_report_picking_type_label
msgid "'Operation-type - %s' % object.name"
msgstr "'Kiểu hoạt động - %s' % object.name"

#. module: stock
#: model:ir.actions.report,print_report_name:stock.action_report_picking
msgid ""
"'Picking Operations - %s - %s' % (object.partner_id.name or '', object.name)"
msgstr ""
"'Hoạt động giao nhận - %s - %s' % (object.partner_id.name or '', "
"object.name)"

#. module: stock
#: model:ir.model.fields,help:stock.field_stock_move__state
#: model:ir.model.fields,help:stock.field_stock_move_line__state
msgid ""
"* New: When the stock move is created and not yet confirmed.\n"
"* Waiting Another Move: This state can be seen when a move is waiting for another one, for example in a chained flow.\n"
"* Waiting Availability: This state is reached when the procurement resolution is not straight forward. It may need the scheduler to run, a component to be manufactured...\n"
"* Available: When products are reserved, it is set to 'Available'.\n"
"* Done: When the shipment is processed, the state is 'Done'."
msgstr ""
"* Mới: Khi một dịch chuyển kho được tạo và chưa được xác nhận.\n"
"* Chờ dịch chuyển khác: Trạng thái này xuất hiện khi một dịch chuyển đang chờ một dịch chuyển khác, ví dụ như trong một chuỗi cung ứng.\n"
"* Chờ khả dụng: Trạng thái này xảy ra khi nó đang chờ sản phẩm có sẵn để dịch chuyển. Có thể cần phải chờ scheduler chạy, hay chờ một thành phần cần phải sản xuất ra...\n"
"* Khả dụng: Khi sản phẩm đã được giữ phần và có sẵn để dịch chuyển.\n"
"* Hoàn thành: Khi một lô hàng được xử lý xong."

#. module: stock
#: model:ir.model.fields,help:stock.field_stock_location__usage
msgid ""
"* Vendor Location: Virtual location representing the source location for products coming from your vendors\n"
"* View: Virtual location used to create a hierarchical structures for your warehouse, aggregating its child locations ; can't directly contain products\n"
"* Internal Location: Physical locations inside your own warehouses,\n"
"* Customer Location: Virtual location representing the destination location for products sent to your customers\n"
"* Inventory Loss: Virtual location serving as counterpart for inventory operations used to correct stock levels (Physical inventories)\n"
"* Production: Virtual counterpart location for production operations: this location consumes the components and produces finished products\n"
"* Transit Location: Counterpart location that should be used in inter-company or inter-warehouses operations"
msgstr ""
"* Địa điểm nhà cung cấp: Vị trí ảo đại diện cho vị trí nguồn cho các sản phẩm đến từ các nhà cung cấp của bạn\n"
"* Xem: Vị trí ảo được sử dụng để tạo cấu trúc phân cấp cho kho của bạn, tổng hợp các vị trí con của nó; không thể chứa sản phẩm trực tiếp\n"
"* Địa điểm nội bộ: Vị trí thực tế trong kho của riêng bạn,\n"
"* Địa điểm khách hàng: Vị trí ảo đại diện cho vị trí đích cho các sản phẩm được gửi cho khách hàng của bạn\n"
"* Mất hàng tồn kho: Vị trí ảo đóng vai trò là đối ứng cho các hoạt động kiểm kê được sử dụng để điều chỉnh mức tồn kho(Địa điểm vật lý)\n"
"* Sản xuất: Vị trí ảo đối ứng cho hoạt động sản xuất: vị trí này tiêu thụ các nguyên liệu và sản xuất thành phẩm\n"
"* Địa điểm dịch chuyển: Vị trí đối ứng được sử dụng trong các hoạt động kho giữa các công ty hoặc giữa các kho"

#. module: stock
#: model_terms:ir.ui.view,arch_db:stock.report_stock_rule
msgid ", max:"
msgstr ", tối đa:"

#. module: stock
#: model_terms:ir.ui.view,arch_db:stock.exception_on_picking
msgid ""
".\n"
"            Manual actions may be needed."
msgstr ""
".\n"
"            Cần xử lý thủ công."

#. module: stock
#: model:ir.model.fields.selection,name:stock.selection__stock_orderpoint_snooze__predefined_date__day
msgid "1 Day"
msgstr "1 Ngày"

#. module: stock
#: model:ir.model.fields.selection,name:stock.selection__stock_orderpoint_snooze__predefined_date__month
msgid "1 Month"
msgstr "1 Tháng"

#. module: stock
#: model:ir.model.fields.selection,name:stock.selection__stock_orderpoint_snooze__predefined_date__week
msgid "1 Week"
msgstr "1 Tuần"

#. module: stock
#: code:addons/stock/models/stock_scrap.py:0
#, python-format
msgid ": Insufficient Quantity To Scrap"
msgstr ": Không đủ số lượng để bỏ ra"

#. module: stock
#: model_terms:ir.ui.view,arch_db:stock.stock_warn_insufficient_qty_form_view
msgid ""
"<br/>\n"
"                    <strong>Current Inventory: </strong>"
msgstr ""
"<br/>\n"
"                    <strong>Hàng tồn kho hiện tại: </strong>"

#. module: stock
#: code:addons/stock/models/stock_rule.py:0
#, python-format
msgid ""
"<br>A need is created in <b>%s</b> and a rule will be triggered to fulfill "
"it."
msgstr ""
"<br>Một nhu cầu được tạo ở <b>%s</b> và một quy tắc sẽ được khởi chạy để đáp"
" ứng nhu cầu đó."

#. module: stock
#: code:addons/stock/models/stock_rule.py:0
#, python-format
msgid ""
"<br>If the products are not available in <b>%s</b>, a rule will be triggered"
" to bring products in this location."
msgstr ""
"<br>Nếu sản phẩm không khả dụng ở <b>%s</b>, một quy tắc sẽ được khởi chạy "
"để cung cấp sản phẩm đến địa điểm nguồn này."

#. module: stock
#: model:mail.template,body_html:stock.mail_template_data_delivery_confirmation
msgid ""
"<div style=\"margin: 0px; padding: 0px;\">\n"
"    <p style=\"margin: 0px; padding: 0px; font-size: 13px;\">\n"
"        Hello ${object.partner_id.name},<br/><br/>\n"
"        We are glad to inform you that your order has been shipped.\n"
"        %if object.carrier_tracking_ref:\n"
"            Your tracking reference is\n"
"            <strong>\n"
"            %if object.carrier_tracking_url:\n"
"                % set multiple_carrier_tracking = object.get_multiple_carrier_tracking()\n"
"                %if multiple_carrier_tracking:\n"
"                    % for line in multiple_carrier_tracking:\n"
"                        <br/><a href=\"${line[1]}\" target=\"_blank\">${line[0]}</a>\n"
"                    % endfor\n"
"                %else:\n"
"                    <a href=\"${object.carrier_tracking_url}\" target=\"_blank\">${object.carrier_tracking_ref}</a>.\n"
"                %endif\n"
"            %else:\n"
"                ${object.carrier_tracking_ref}.\n"
"            %endif\n"
"            </strong>\n"
"        %endif\n"
"        <br/><br/>\n"
"        Please find your delivery order attached for more details.<br/><br/>\n"
"        Thank you,\n"
"        % if user.signature:\n"
"            <br/>\n"
"            ${user.signature | safe}\n"
"        % endif\n"
"    </p>\n"
"</div>\n"
"        "
msgstr ""
"<div style=\"margin: 0px; padding: 0px;\">\n"
"    <p style=\"margin: 0px; padding: 0px; font-size: 13px;\">\n"
"        Xin chào ${object.partner_id.name},<br/><br/>\n"
"        Chúng tôi vui mừng thông báo với bạn rằng đơn hàng của bạn đã được giao.\n"
"        %if object.carrier_tracking_ref:\n"
"            Mã kiểm tra đơn hàng của bạn là\n"
"            <strong>\n"
"            %if object.carrier_tracking_url:\n"
"                % set multiple_carrier_tracking = object.get_multiple_carrier_tracking()\n"
"                %if multiple_carrier_tracking:\n"
"                    % for line in multiple_carrier_tracking:\n"
"                        <br/><a href=\"${line[1]}\" target=\"_blank\">${line[0]}</a>\n"
"                    % endfor\n"
"                %else:\n"
"                    <a href=\"${object.carrier_tracking_url}\" target=\"_blank\">${object.carrier_tracking_ref}</a>.\n"
"                %endif\n"
"            %else:\n"
"                ${object.carrier_tracking_ref}.\n"
"            %endif\n"
"            </strong>\n"
"        %endif\n"
"        <br/><br/>\n"
"        Vui lòng xem đơn giao hàng của bạn được đính kèm trong thư này để biết thêm chi tiết.<br/><br/>\n"
"        Xin cảm ơn bạn,\n"
"        % if user.signature:\n"
"            <br/>\n"
"            ${user.signature | safe}\n"
"        % endif\n"
"    </p>\n"
"</div>\n"
"        "

#. module: stock
#: model_terms:ir.ui.view,arch_db:stock.stock_scrap_view_kanban
msgid "<i class=\"fa fa-clock-o\" role=\"img\" aria-label=\"Date\" title=\"Date\"/>"
msgstr "<i class=\"fa fa-clock-o\" role=\"img\" aria-label=\"Ngày\" title=\"Ngày\"/>"

#. module: stock
#: model_terms:ir.ui.view,arch_db:stock.stock_picking_type_kanban
msgid "<i class=\"fa fa-ellipsis-v\" role=\"img\" aria-label=\"Manage\" title=\"Manage\"/>"
msgstr "<i class=\"fa fa-ellipsis-v\" role=\"img\" aria-label=\"Quản lý\" title=\"Quản lý\"/>"

#. module: stock
#: model_terms:ir.ui.view,arch_db:stock.report_picking
msgid ""
"<i class=\"fa fa-exclamation-triangle\"/>\n"
"                                All products could not be reserved. Click on the \"Check Availability\" button to try to reserve products."
msgstr ""
"<i class=\"fa fa-exclamation-triangle\"/>\n"
"                                Tất cả các sản phẩm không thể được giữ phần. Bấm vào nút \"Kiểm tra khả dụng\" để thử giữ phần các sản phẩm."

#. module: stock
#: model_terms:ir.ui.view,arch_db:stock.report_mrp_line
msgid ""
"<i class=\"fa fa-fw fa-caret-right\" role=\"img\" aria-label=\"Unfold\" "
"title=\"Unfold\"/>"
msgstr ""
"<i class=\"fa fa-fw fa-caret-right\" role=\"img\" aria-label=\"Unfold\" "
"title=\"Mở ra\"/"

#. module: stock
#: model_terms:ir.ui.view,arch_db:stock.res_config_settings_view_form
msgid ""
"<span class=\"fa fa-lg fa-building-o\" title=\"Values set here are company-"
"specific.\" groups=\"base.group_multi_company\"/>"
msgstr ""
"<span class=\"fa fa-lg fa-building-o\" title=\"Values set here are company-"
"specific.\" groups=\"base.group_multi_company\"/>"

#. module: stock
#: model_terms:ir.ui.view,arch_db:stock.product_form_view_procurement_button
#: model_terms:ir.ui.view,arch_db:stock.product_template_form_view_procurement_button
msgid "<span class=\"o_stat_text\">Forecasted</span>"
msgstr "<span class=\"o_stat_text\">Dự báo</span>"

#. module: stock
#: model_terms:ir.ui.view,arch_db:stock.product_form_view_procurement_button
msgid ""
"<span class=\"o_stat_text\">Min :</span>\n"
"                                <span class=\"o_stat_text\">Max:</span>"
msgstr ""
"<span class=\"o_stat_text\">Tối thiểu :</span>\n"
"                                <span class=\"o_stat_text\">Tối đa:</span>"

#. module: stock
#: model_terms:ir.ui.view,arch_db:stock.product_template_form_view_procurement_button
msgid ""
"<span class=\"o_stat_text\">Min:</span>\n"
"                                <span class=\"o_stat_text\">Max:</span>"
msgstr ""
"<span class=\"o_stat_text\">Tối thiểu:</span>\n"
"                                <span class=\"o_stat_text\">Tối đa:</span>"

#. module: stock
#: model_terms:ir.ui.view,arch_db:stock.product_form_view_procurement_button
#: model_terms:ir.ui.view,arch_db:stock.product_template_form_view_procurement_button
msgid "<span class=\"o_stat_text\">On Hand</span>"
msgstr "<span class=\"o_stat_text\">Trong kho</span>"

#. module: stock
#: model_terms:ir.ui.view,arch_db:stock.view_picking_form
msgid "<span class=\"o_stat_text\">Operations</span>"
msgstr "<span class=\"o_stat_text\">Hoạt động</span>"

#. module: stock
#: model_terms:ir.ui.view,arch_db:stock.report_mrp_line
msgid ""
"<span role=\"img\" class=\"o_stock_reports_stream\" title=\"Traceability "
"Report\" aria-label=\"Traceability Report\"><i class=\"fa fa-fw fa-level-up "
"fa-rotate-270\"/></span>"
msgstr ""
"<span role=\"img\" class=\"o_stock_reports_stream\" title=\"Traceability "
"Report\" aria-label=\"Báo cáo truy vết kho\"><i class=\"fa fa-fw fa-level-up"
" fa-rotate-270\"/></span>"

#. module: stock
#: model_terms:ir.ui.view,arch_db:stock.report_picking
msgid "<span><strong>Customer Address:</strong></span>"
msgstr "<span><strong>Địa chỉ khách hàng:</strong></span>"

#. module: stock
#: model_terms:ir.ui.view,arch_db:stock.report_picking
msgid "<span><strong>Delivery Address:</strong></span>"
msgstr "<span><strong>Địa chỉ bàn giao:</strong></span>"

#. module: stock
#: model_terms:ir.ui.view,arch_db:stock.report_picking
msgid "<span><strong>Vendor Address:</strong></span>"
msgstr "<span><strong>Địa chỉ Nhà cung cấp:</strong></span>"

#. module: stock
#: model_terms:ir.ui.view,arch_db:stock.report_picking
msgid "<span><strong>Warehouse Address:</strong></span>"
msgstr "<span><strong>Địa chỉ Nhà kho:</strong></span>"

#. module: stock
#: model_terms:ir.ui.view,arch_db:stock.report_delivery_document
msgid ""
"<span>All items couldn't be shipped, the following items will be shipped as "
"soon as they become available.</span>"
msgstr ""
"<span>Tất cả các mặt hàng không thể vận chuyển , các mặt hàng sau sẽ được "
"vận chuyển ngay khi có sẵn.</span>"

#. module: stock
#: model_terms:ir.ui.view,arch_db:stock.view_stock_move_operations
msgid "<span>Assign Serial Numbers</span>"
msgstr "<span>Gán số sê-ri</span>"

#. module: stock
#: model_terms:ir.ui.view,arch_db:stock.view_stock_move_operations
msgid "<span>Clear All</span>"
msgstr ""

#. module: stock
#: model_terms:ir.ui.view,arch_db:stock.report_lot_label
msgid "<span>LN/SN:</span>"
msgstr "<span>Số Lô/Serial:</span>"

#. module: stock
#: model_terms:ir.ui.view,arch_db:stock.stock_picking_type_kanban
msgid "<span>New</span>"
msgstr "<span>Mới</span>"

#. module: stock
#: model_terms:ir.ui.view,arch_db:stock.report_package_barcode_small
msgid "<span>Package Type: </span>"
msgstr "<span>Kiểu đóng gói: </span>"

#. module: stock
#: model_terms:ir.ui.view,arch_db:stock.stock_report_delivery_no_package_section_line
msgid "<span>Products with no package assigned</span>"
msgstr "<span>Sản phẩm không có gói nào được chỉ định</span>"

#. module: stock
#: model_terms:ir.ui.view,arch_db:stock.message_head
msgid ""
"<strong>\n"
"                The done move line has been corrected.\n"
"            </strong>"
msgstr ""
"<strong>\n"
"                 Dòng Dịch chuyển hoàn thành đã được hiệu chỉnh.\n"
"             </strong>"

#. module: stock
#: model_terms:ir.ui.view,arch_db:stock.report_inventory
msgid "<strong>Counted Quantity</strong>"
msgstr "<strong>Số lượng đã kiểm</strong>"

#. module: stock
#: model_terms:ir.ui.view,arch_db:stock.report_inventory
msgid "<strong>Date:</strong>"
msgstr "<strong>Ngày:</strong>"

#. module: stock
#: model_terms:ir.ui.view,arch_db:stock.report_picking
msgid "<strong>From</strong>"
msgstr "<strong>Từ</strong>"

#. module: stock
#: model_terms:ir.ui.view,arch_db:stock.report_inventory
msgid "<strong>Location</strong>"
msgstr "<strong>Địa điểm</strong>"

#. module: stock
#: model_terms:ir.ui.view,arch_db:stock.report_inventory
#: model_terms:ir.ui.view,arch_db:stock.report_picking
msgid "<strong>Lot/Serial Number</strong>"
msgstr "<strong>Số Lô/Sê-ri</strong>"

#. module: stock
#: model_terms:ir.ui.view,arch_db:stock.view_stock_warehouse_orderpoint_kanban
msgid "<strong>Max qty :</strong>"
msgstr "<strong>Số lượng tối đa: </strong>"

#. module: stock
#: model_terms:ir.ui.view,arch_db:stock.view_stock_warehouse_orderpoint_kanban
msgid "<strong>Min qty :</strong>"
msgstr "<strong>Số lượng tối thiểu: </strong>"

#. module: stock
#: model_terms:ir.ui.view,arch_db:stock.report_inventory
msgid "<strong>On Hand Quantity</strong>"
msgstr "<strong>Số lượng tồn kho</strong>"

#. module: stock
#: model_terms:ir.ui.view,arch_db:stock.report_delivery_document
#: model_terms:ir.ui.view,arch_db:stock.report_picking
msgid "<strong>Order:</strong>"
msgstr "<strong>Đơn:</strong>"

#. module: stock
#: model_terms:ir.ui.view,arch_db:stock.report_package_barcode
msgid "<strong>Package Type:</strong>"
msgstr "<strong>Kiểu đóng gói:</strong>"

#. module: stock
#: model_terms:ir.ui.view,arch_db:stock.report_inventory
msgid "<strong>Package</strong>"
msgstr "<strong>Đóng gói</strong>"

#. module: stock
#: model_terms:ir.ui.view,arch_db:stock.report_picking
msgid "<strong>Product Barcode</strong>"
msgstr "<strong>Mã vạch sản phẩm</strong>"

#. module: stock
#: model_terms:ir.ui.view,arch_db:stock.view_stock_track_confirmation
msgid "<strong>Product(s) tracked: </strong>"
msgstr "<strong>Sản phẩm được theo dõi: </strong>"

#. module: stock
#: model_terms:ir.ui.view,arch_db:stock.report_delivery_document
#: model_terms:ir.ui.view,arch_db:stock.report_inventory
#: model_terms:ir.ui.view,arch_db:stock.report_picking
msgid "<strong>Product</strong>"
msgstr "<strong>Sản phẩm</strong>"

#. module: stock
#: model_terms:ir.ui.view,arch_db:stock.report_delivery_document
#: model_terms:ir.ui.view,arch_db:stock.report_picking
msgid "<strong>Quantity</strong>"
msgstr "<strong>Số lượng</strong>"

#. module: stock
#: model_terms:ir.ui.view,arch_db:stock.report_picking
msgid "<strong>Scheduled Date:</strong>"
msgstr "<strong>Ngày theo kế hoạch:</strong>"

#. module: stock
#: model_terms:ir.ui.view,arch_db:stock.report_delivery_document
msgid "<strong>Shipping Date:</strong>"
msgstr "<strong>Ngày giao hàng:</strong>"

#. module: stock
#: model_terms:ir.ui.view,arch_db:stock.report_delivery_document
msgid "<strong>Signature</strong>"
msgstr "<strong>Chữ ký</strong>"

#. module: stock
#: model_terms:ir.ui.view,arch_db:stock.report_picking
msgid "<strong>Status:</strong>"
msgstr "<strong>Tình trạng:</strong>"

#. module: stock
#: model_terms:ir.ui.view,arch_db:stock.message_head
msgid "<strong>The initial demand has been updated.</strong>"
msgstr "<strong>Nhu cầu ban đầu đã được cập nhật.</strong>"

#. module: stock
#: model_terms:ir.ui.view,arch_db:stock.report_picking
msgid "<strong>To</strong>"
msgstr "<strong>Đến</strong>"

#. module: stock
#: model_terms:ir.ui.view,arch_db:stock.stock_package_destination_form_view
msgid "<strong>Where do you want to send the products ?</strong>"
msgstr "<strong>Nơi bạn muốn chuyển sản phẩm đến?</strong>"

#. module: stock
#: model_terms:ir.ui.view,arch_db:stock.stock_warn_insufficient_qty_scrap_form_view
msgid "? This may lead to inconsistencies in your inventory."
msgstr "? Điều này có thể dẫn đến sự mâu thuẫn trong tồn kho của bạn."

#. module: stock
#: code:addons/stock/models/stock_move_line.py:0
#, python-format
msgid "A done move line should never have a reserved quantity."
msgstr "Dịch chuyển đã hoàn tất thì không bao giờ có số lượng đã giữ phần."

#. module: stock
#: model:ir.model.fields,help:stock.field_product_product__type
#: model:ir.model.fields,help:stock.field_product_template__type
#: model:ir.model.fields,help:stock.field_stock_move__product_type
msgid ""
"A storable product is a product for which you manage stock. The Inventory app has to be installed.\n"
"A consumable product is a product for which stock is not managed.\n"
"A service is a non-material product you provide."
msgstr ""
"Một sản phẩm có thể lưu kho là một sản phẩm mà bạn có thể quản lý dự trữ của nó (với các tính năng quản lý kho). Ứng dụng Kho vận phải được cài đặt.\n"
"Một sản phẩm tiêu dùng là một sản phẩm mà không có tính năng quản lý kho / dự trữ.\n"
"Một dịch vụ là một sản phẩm phi vật thể (hay nói cách khác, là một dịch vụ) mà bạn cung cấp."

#. module: stock
#: model:res.groups,name:stock.group_warning_stock
msgid "A warning can be set on a partner (Stock)"
msgstr "Có thể đặt cảnh báo vào đối tác (Quản lý Kho)"

#. module: stock
#: model:ir.model.fields,field_description:stock.field_stock_rule__action
msgid "Action"
msgstr "Hành động"

#. module: stock
#: model:ir.model.fields,field_description:stock.field_stock_inventory__message_needaction
#: model:ir.model.fields,field_description:stock.field_stock_picking__message_needaction
#: model:ir.model.fields,field_description:stock.field_stock_production_lot__message_needaction
#: model:ir.model.fields,field_description:stock.field_stock_scrap__message_needaction
msgid "Action Needed"
msgstr "Cần có Hành động"

#. module: stock
#: model:ir.model.fields,field_description:stock.field_stock_location__active
#: model:ir.model.fields,field_description:stock.field_stock_location_route__active
#: model:ir.model.fields,field_description:stock.field_stock_picking_type__active
#: model:ir.model.fields,field_description:stock.field_stock_rule__active
#: model:ir.model.fields,field_description:stock.field_stock_warehouse__active
#: model:ir.model.fields,field_description:stock.field_stock_warehouse_orderpoint__active
msgid "Active"
msgstr "Hiệu lực"

#. module: stock
#: model:ir.model.fields,field_description:stock.field_stock_inventory__activity_ids
#: model:ir.model.fields,field_description:stock.field_stock_picking__activity_ids
#: model:ir.model.fields,field_description:stock.field_stock_production_lot__activity_ids
msgid "Activities"
msgstr "Hoạt động"

#. module: stock
#: model:ir.model.fields,field_description:stock.field_stock_inventory__activity_exception_decoration
#: model:ir.model.fields,field_description:stock.field_stock_picking__activity_exception_decoration
#: model:ir.model.fields,field_description:stock.field_stock_production_lot__activity_exception_decoration
msgid "Activity Exception Decoration"
msgstr "Trang trí Hành động ngoại lệ"

#. module: stock
#: model:ir.model.fields,field_description:stock.field_stock_inventory__activity_state
#: model:ir.model.fields,field_description:stock.field_stock_picking__activity_state
#: model:ir.model.fields,field_description:stock.field_stock_production_lot__activity_state
msgid "Activity State"
msgstr "Trạng thái Hoạt động"

#. module: stock
#: model:ir.model.fields,field_description:stock.field_stock_inventory__activity_type_icon
#: model:ir.model.fields,field_description:stock.field_stock_picking__activity_type_icon
#: model:ir.model.fields,field_description:stock.field_stock_production_lot__activity_type_icon
msgid "Activity Type Icon"
msgstr "Biểu tượng kiểu hoạt động"

#. module: stock
#: model_terms:ir.actions.act_window,help:stock.action_production_lot_form
msgid "Add a lot/serial number"
msgstr "Thêm số lô / seri"

#. module: stock
#: model_terms:ir.actions.act_window,help:stock.action_location_form
msgid "Add a new location"
msgstr "Thêm địa điểm mới"

#. module: stock
#: model_terms:ir.actions.act_window,help:stock.action_routes_form
msgid "Add a new route"
msgstr "Thêm một tuyến mới"

#. module: stock
#: model_terms:ir.ui.view,arch_db:stock.view_picking_form
msgid ""
"Add an internal note that will be printed on the Picking Operations sheet"
msgstr "Thêm một ghi chú nội bộ sẽ được in trên bảng Hoạt động lấy hàng"

#. module: stock
#: model:ir.model.fields,help:stock.field_res_config_settings__group_stock_adv_location
msgid ""
"Add and customize route operations to process product moves in your warehouse(s): e.g. unload > quality control > stock for incoming products, pick > pack > ship for outgoing products. \n"
" You can also set putaway strategies on warehouse locations in order to send incoming products into specific child locations straight away (e.g. specific bins, racks)."
msgstr ""
"Thêm và tùy chỉnh các bộ định tuyến để xử lý luân chuẩn hàng hoá trong (các) kho của bạn: ví dụ: dỡ hàng > kiểm soát chất lượng > dự trữ cho các lô hàng về, lấy hàng > đóng gói > bàn giao đối với các lô hàng đi.\n"
" Bạn cũng có thể đặt chiến lược sắp xếp đối với các địa điểm kho để gửi hàng hoá trong các lô hàng nhận đến các vị trí con cụ thể ngay lập tức (ví dụ: thùng cụ thể nào đó, giá, kệ)."

#. module: stock
#: model_terms:ir.ui.view,arch_db:stock.res_config_settings_view_form
msgid ""
"Add and customize route operations to process product moves in your "
"warehouse(s): e.g. unload > quality control > stock for incoming products, "
"pick > pack > ship for outgoing products. You can also set putaway "
"strategies on warehouse locations in order to send incoming products into "
"specific child locations straight away (e.g. specific bins, racks)."
msgstr ""
"Thêm và tùy chỉnh hoạt động tuyến đường để xử lý các chuyển động sản phẩm "
"trong (các) nhà kho của bạn: ví dụ: dỡ hàng > kiểm soát chất lượng > dự trữ "
"đối với lô hàng đến, lấy hàng > đóng gói > bàn giao đối với lô hàng đi. Bạn "
"cũng có thể đặt chiến lược sắp xếp đối với các địa điểm kho để gửi hàng hoá "
"trong các lô hàng nhận đến các vị trí con cụ thể ngay lập tức (ví dụ: thùng "
"cụ thể nào đó, giá, kệ)."

#. module: stock
#: model_terms:ir.ui.view,arch_db:stock.view_picking_form
msgid "Additional Info"
msgstr "Thông tin Bổ sung"

#. module: stock
#: model:ir.model.fields,field_description:stock.field_stock_location__comment
#: model_terms:ir.ui.view,arch_db:stock.view_location_form
msgid "Additional Information"
msgstr "Thông tin Bổ sung"

#. module: stock
#: model:ir.model.fields,field_description:stock.field_stock_warehouse__partner_id
msgid "Address"
msgstr "Địa chỉ"

#. module: stock
#: model:ir.model.fields,help:stock.field_stock_rule__partner_address_id
msgid "Address where goods should be delivered. Optional."
msgstr "Địa chỉ giao hàng. Tùy chọn."

#. module: stock
#: model:res.groups,name:stock.group_stock_manager
msgid "Administrator"
msgstr "Quản trị viên"

#. module: stock
#: model_terms:ir.ui.view,arch_db:stock.res_config_settings_view_form
msgid "Advanced Scheduling"
msgstr "Điều độ Nâng cao"

#. module: stock
#: model:ir.model.fields.selection,name:stock.selection__stock_move__procure_method__make_to_order
msgid "Advanced: Apply Procurement Rules"
msgstr "Nâng cao: Áp dụng Quy tắc Mua sắm/Cung ứng"

#. module: stock
#: model_terms:ir.ui.view,arch_db:stock.stock_picking_type_kanban
msgid "All"
msgstr "Tất cả"

#. module: stock
#: model:ir.actions.act_window,name:stock.stock_picking_action_picking_type
msgid "All Transfers"
msgstr "Tất cả các Dịch chuyển"

#. module: stock
#: model:ir.model.fields.selection,name:stock.selection__procurement_group__move_type__one
msgid "All at once"
msgstr "Tất cả cùng một lúc"

#. module: stock
#: model:ir.model.fields,field_description:stock.field_stock_move__returned_move_ids
msgid "All returned moves"
msgstr "Tất cả dịch chuyên trả hàng"

#. module: stock
#: model:ir.model.fields,field_description:stock.field_stock_warehouse_orderpoint__allowed_location_ids
msgid "Allowed Location"
msgstr "Địa điểm cho phép"

#. module: stock
#: model:ir.model.fields,field_description:stock.field_stock_warehouse_orderpoint__allowed_route_ids
msgid "Allowed Route"
msgstr "Luồng cho phép"

#. module: stock
#: model:ir.model.fields,help:stock.field_stock_inventory__prefill_counted_quantity
msgid ""
"Allows to start with a pre-filled counted quantity for each lines or with "
"all counted quantities set to zero."
msgstr ""
"Cho phép bắt đầu với số lượng đã đếm được điền trước cho mỗi dòng hoặc với "
"tất cả số lượng đã đếm được đặt thành 0."

#. module: stock
#: model:ir.model.fields,help:stock.field_stock_inventory__start_empty
msgid "Allows to start with an empty inventory."
msgstr "Cho phép bắt đầu với tồn kho rỗng"

#. module: stock
#: model_terms:ir.ui.view,arch_db:stock.view_stock_rule_form
msgid "Applicability"
msgstr "Có thể được áp dụng"

#. module: stock
#: model_terms:ir.ui.view,arch_db:stock.stock_location_route_form_view
msgid "Applicable On"
msgstr "Có thể áp dụng vào"

#. module: stock
#: model:ir.model.fields,field_description:stock.field_stock_location_route__product_selectable
msgid "Applicable on Product"
msgstr "Có thể áp dung vào Sản phẩm"

#. module: stock
#: model:ir.model.fields,field_description:stock.field_stock_location_route__product_categ_selectable
msgid "Applicable on Product Category"
msgstr "Có thể áp dung vào Nhóm Sản phẩm"

#. module: stock
#: model:ir.model.fields,field_description:stock.field_stock_location_route__warehouse_selectable
msgid "Applicable on Warehouse"
msgstr "Có thể áp dung vào Nhà kho"

#. module: stock
#: model_terms:ir.ui.view,arch_db:stock.view_change_product_quantity
#: model_terms:ir.ui.view,arch_db:stock.view_immediate_transfer
msgid "Apply"
msgstr "Áp dụng"

#. module: stock
#: model:ir.model.fields,help:stock.field_product_replenish__route_ids
msgid ""
"Apply specific route(s) for the replenishment instead of product's default "
"routes."
msgstr ""
"Áp dụng tuyến cung ứng cụ thể cho việc bổ sung thay vì sử dụng tuyến cung "
"ứng mặc định của sản phẩm."

#. module: stock
#: model_terms:ir.ui.view,arch_db:stock.stock_location_route_form_view
#: model_terms:ir.ui.view,arch_db:stock.stock_location_route_view_search
#: model_terms:ir.ui.view,arch_db:stock.stock_warehouse_view_search
#: model_terms:ir.ui.view,arch_db:stock.view_location_form
#: model_terms:ir.ui.view,arch_db:stock.view_location_search
#: model_terms:ir.ui.view,arch_db:stock.view_picking_type_form
#: model_terms:ir.ui.view,arch_db:stock.view_pickingtype_filter
#: model_terms:ir.ui.view,arch_db:stock.view_stock_rule_filter
#: model_terms:ir.ui.view,arch_db:stock.view_stock_rule_form
#: model_terms:ir.ui.view,arch_db:stock.view_warehouse
#: model_terms:ir.ui.view,arch_db:stock.view_warehouse_orderpoint_form
#: model_terms:ir.ui.view,arch_db:stock.warehouse_orderpoint_search
msgid "Archived"
msgstr "Đã lưu trữ"

#. module: stock
#: model:ir.model.fields.selection,name:stock.selection__stock_picking__move_type__direct
msgid "As soon as possible"
msgstr "Càng sớm càng tốt"

#. module: stock
#: model:ir.model.fields,field_description:stock.field_stock_picking__owner_id
msgid "Assign Owner"
msgstr "Gắn Chủ sở hữu"

#. module: stock
#: model:ir.actions.act_window,name:stock.act_assign_serial_numbers
#: model_terms:ir.ui.view,arch_db:stock.view_assign_serial_numbers
#: model_terms:ir.ui.view,arch_db:stock.view_picking_form
#: model_terms:ir.ui.view,arch_db:stock.view_stock_move_operations
msgid "Assign Serial Numbers"
msgstr "Gán số seri"

#. module: stock
#: model_terms:ir.ui.view,arch_db:stock.view_picking_internal_search
msgid "Assigned Moves"
msgstr "Dịch chuyển đã được gán"

#. module: stock
#: model:ir.model.fields,field_description:stock.field_stock_inventory__message_attachment_count
#: model:ir.model.fields,field_description:stock.field_stock_picking__message_attachment_count
#: model:ir.model.fields,field_description:stock.field_stock_production_lot__message_attachment_count
#: model:ir.model.fields,field_description:stock.field_stock_scrap__message_attachment_count
msgid "Attachment Count"
msgstr "Số lượng đính kèm"

#. module: stock
#: model:ir.ui.menu,name:stock.menu_attribute_action
#: model_terms:ir.ui.view,arch_db:stock.res_config_settings_view_form
msgid "Attributes"
msgstr "Thuộc tính"

#. module: stock
#: model:ir.model.fields.selection,name:stock.selection__stock_warehouse_orderpoint__trigger__auto
msgid "Auto"
msgstr "Tự động"

#. module: stock
#: model_terms:ir.ui.view,arch_db:stock.view_warehouse_orderpoint_tree_editable
msgid "Automate Orders"
msgstr "Tự động đặt"

#. module: stock
#: model:ir.model.fields,field_description:stock.field_stock_rule__auto
msgid "Automatic Move"
msgstr "Dịch chuyển Tự động"

#. module: stock
#: model:ir.model.fields.selection,name:stock.selection__stock_rule__auto__transparent
msgid "Automatic No Step Added"
msgstr "Không có bước nào được thêm tự động"

#. module: stock
#. openerp-web
#: code:addons/stock/models/stock_picking.py:0
#: code:addons/stock/static/src/xml/forecast_widget.xml:0
#: model:ir.model.fields.selection,name:stock.selection__stock_move__state__assigned
#: model:ir.model.fields.selection,name:stock.selection__stock_picking__products_availability_state__available
#, python-format
msgid "Available"
msgstr "Khả dụng"

#. module: stock
#: model_terms:ir.ui.view,arch_db:stock.product_template_search_form_view_stock
#: model_terms:ir.ui.view,arch_db:stock.stock_product_search_form_view
msgid "Available Products"
msgstr "Sản phẩm Khả dụng"

#. module: stock
#: model:ir.model.fields,field_description:stock.field_stock_quant__available_quantity
msgid "Available Quantity"
msgstr "Số lượng hiện có"

#. module: stock
#: code:addons/stock/models/product.py:0
#, python-format
msgid "Available quantity should be set to zero before changing type"
msgstr "Số lượng khả dụng phải được đưa về 0 trước khi thay đổi kiểu"

#. module: stock
#: model:ir.model.fields,field_description:stock.field_stock_move__backorder_id
#: model:ir.model.fields,field_description:stock.field_stock_picking__backorder_id
msgid "Back Order of"
msgstr "Phần Dở dang của"

#. module: stock
#: model:ir.model.fields,field_description:stock.field_stock_picking__backorder_ids
#: model_terms:ir.ui.view,arch_db:stock.stock_picking_type_kanban
msgid "Back Orders"
msgstr "Dở dang"

#. module: stock
#: model:ir.model,name:stock.model_stock_backorder_confirmation
msgid "Backorder Confirmation"
msgstr "Xác nhận phần dở dang"

#. module: stock
#: model:ir.model,name:stock.model_stock_backorder_confirmation_line
msgid "Backorder Confirmation Line"
msgstr "Chi tiết xác nhận phần dở dang"

#. module: stock
#: model:ir.model.fields,field_description:stock.field_stock_backorder_confirmation__backorder_confirmation_line_ids
msgid "Backorder Confirmation Lines"
msgstr "Chi tiết xác nhận phần dở dang"

#. module: stock
#: model_terms:ir.ui.view,arch_db:stock.view_backorder_confirmation
msgid "Backorder creation"
msgstr "Tạo phần dở dang"

#. module: stock
#: model:ir.actions.act_window,name:stock.action_picking_tree_backorder
#: model_terms:ir.ui.view,arch_db:stock.view_picking_internal_search
msgid "Backorders"
msgstr "Dở dang"

#. module: stock
#: model:ir.model.fields,field_description:stock.field_stock_location__barcode
#: model:ir.model.fields,field_description:stock.field_stock_picking_type__barcode
#: model_terms:ir.ui.view,arch_db:stock.report_generic_barcode
#: model_terms:ir.ui.view,arch_db:stock.report_package_barcode
#: model_terms:ir.ui.view,arch_db:stock.report_package_barcode_small
#: model_terms:ir.ui.view,arch_db:stock.report_picking
#: model_terms:ir.ui.view,arch_db:stock.res_config_settings_view_form
msgid "Barcode"
msgstr "Mã vạch"

#. module: stock
#: model:ir.ui.menu,name:stock.menu_wms_barcode_nomenclature_all
msgid "Barcode Nomenclatures"
msgstr "Phép đặt tên Mã vạch"

#. module: stock
#: model:ir.model,name:stock.model_barcode_rule
msgid "Barcode Rule"
msgstr "Quy tắc Mã vạch"

#. module: stock
#: model:ir.model.fields,field_description:stock.field_res_config_settings__module_stock_barcode
msgid "Barcode Scanner"
msgstr "Máy quét mã vạch"

#. module: stock
#: model_terms:ir.actions.act_window,help:stock.action_inventory_form
msgid ""
"Barcode scanner can be activated via inventory settings.\n"
"            Manual inventory adjustments can also be performed and pre-filled with\n"
"            suggested counted quantity."
msgstr ""
"Máy quét mã vạch có thể được kích hoạt thông qua cài đặt kiểm kê.\n"
"            Điều chỉnh tồn kho thủ công có thể được thực hiện và điền bằng cách\n"
"            đếm số lượng đề xuất."

#. module: stock
#: model:ir.actions.report,name:stock.action_label_transfer_template_pdf
msgid "Barcodes (PDF)"
msgstr "Mã vạch (PDF)"

#. module: stock
#: model:ir.actions.report,name:stock.action_label_transfer_template_zpl
msgid "Barcodes (ZPL)"
msgstr "Mã vạch (ZPL)"

#. module: stock
#: model:ir.model.fields,field_description:stock.field_res_config_settings__module_stock_picking_batch
msgid "Batch Pickings"
msgstr "Giao Nhận theo Lô"

#. module: stock
#: model:ir.model.fields.selection,name:stock.selection__res_partner__picking_warn__block
msgid "Blocking Message"
msgstr "Thông điệp Phong toả"

#. module: stock
#: model:ir.model.fields,field_description:stock.field_stock_quant_package__quant_ids
msgid "Bulk Content"
msgstr "Hàng hoá đi rời"

#. module: stock
#: model:ir.model.fields.selection,name:stock.selection__product_template__tracking__lot
msgid "By Lots"
msgstr "Theo Lô"

#. module: stock
#: model:ir.model.fields.selection,name:stock.selection__product_template__tracking__serial
msgid "By Unique Serial Number"
msgstr "Theo Số sê-ri duy nhất"

#. module: stock
#: model:ir.model.fields,help:stock.field_stock_move__procure_method
msgid ""
"By default, the system will take from the stock in the source location and "
"passively wait for availability. The other possibility allows you to "
"directly create a procurement on the source location (and thus ignore its "
"current stock) to gather products. If we want to chain moves and have this "
"one to wait for the previous, this second option should be chosen."
msgstr ""
"Mặc định, hệ thống sẽ lấy từ dự trữ ở địa điểm nguồn và chờ đợi khi nào có "
"sẵn một cách thụ động. Một khả năng khác cho phép bạn trực tiếp tạo một mua "
"sắm trên địa điểm nguồn (và do đó nó bỏ qua tồn kho hiện tại) để tập hợp sản"
" phẩm. Nếu chúng ta muốn thực hiện một chuỗi cung ứng thì tủy chọn thứ hai "
"nên được chọn."

#. module: stock
#: model:ir.model.fields,help:stock.field_stock_location__active
msgid ""
"By unchecking the active field, you may hide a location without deleting it."
msgstr ""
"Bằng cách bỏ chọn trường 'Hiệu lực', bạn có thể ẩn một địa điểm mà không cần"
" xóa nó."

#. module: stock
#: model:product.product,name:stock.product_cable_management_box
#: model:product.template,name:stock.product_cable_management_box_product_template
msgid "Cable Management Box"
msgstr "Hộp quản lý cáp"

#. module: stock
#: model_terms:ir.ui.view,arch_db:stock.stock_picking_calendar
msgid "Calendar View"
msgstr "Giao diện Lịch"

#. module: stock
#: code:addons/stock/models/stock_warehouse.py:0
#, python-format
msgid "Can't find any customer or supplier location."
msgstr "Không tìm thấy bất kỳ địa điểm kho nhà cung cấp hoặc khách hàng nào."

#. module: stock
#: code:addons/stock/models/stock_warehouse.py:0
#, python-format
msgid "Can't find any generic route %s."
msgstr "Không thể tìm thấy bất kỳ tuyến chung %s."

#. module: stock
#: model_terms:ir.ui.view,arch_db:stock.stock_scrap_form_view2
#: model_terms:ir.ui.view,arch_db:stock.view_assign_serial_numbers
#: model_terms:ir.ui.view,arch_db:stock.view_change_product_quantity
#: model_terms:ir.ui.view,arch_db:stock.view_immediate_transfer
#: model_terms:ir.ui.view,arch_db:stock.view_picking_form
#: model_terms:ir.ui.view,arch_db:stock.view_procurement_compute_wizard
#: model_terms:ir.ui.view,arch_db:stock.view_stock_quantity_history
#: model_terms:ir.ui.view,arch_db:stock.view_stock_return_picking_form
#: model_terms:ir.ui.view,arch_db:stock.view_stock_rules_report
msgid "Cancel"
msgstr "Hủy"

#. module: stock
#: model_terms:ir.ui.view,arch_db:stock.view_inventory_form
msgid "Cancel Inventory"
msgstr "Hủy bỏ tồn kho"

#. module: stock
#: model:ir.model.fields,field_description:stock.field_stock_rule__propagate_cancel
msgid "Cancel Next Move"
msgstr "Huỷ dịch chuyển kế tiếp"

#. module: stock
#: model:ir.model.fields.selection,name:stock.selection__stock_inventory__state__cancel
#: model:ir.model.fields.selection,name:stock.selection__stock_move__state__cancel
#: model:ir.model.fields.selection,name:stock.selection__stock_package_level__state__cancel
#: model:ir.model.fields.selection,name:stock.selection__stock_picking__state__cancel
#: model_terms:ir.ui.view,arch_db:stock.view_picking_internal_search
msgid "Cancelled"
msgstr "Đã hủy"

#. module: stock
#: model_terms:ir.ui.view,arch_db:stock.view_picking_internal_search
msgid "Cancelled Moves"
msgstr "Hủy dịch chuyển"

#. module: stock
#: code:addons/stock/models/stock_move.py:0
#, python-format
msgid ""
"Cannot set the done quantity from this stock move, work directly with the "
"move lines."
msgstr ""
"Không thế nhập số lượng hoàn thành trên dịch chuyến, vui lòng nhập trực tiếp"
" trên chi tiết dịch chuyển."

#. module: stock
#: model:ir.model.fields,field_description:stock.field_product_replenish__product_uom_category_id
#: model:ir.model.fields,field_description:stock.field_stock_move__product_uom_category_id
#: model:ir.model.fields,field_description:stock.field_stock_move_line__product_uom_category_id
#: model:ir.model.fields,field_description:stock.field_stock_scrap__product_uom_category_id
#: model_terms:ir.ui.view,arch_db:stock.stock_reorder_report_search
msgid "Category"
msgstr "Nhóm"

#. module: stock
#: model:ir.model.fields,field_description:stock.field_product_product__route_from_categ_ids
#: model:ir.model.fields,field_description:stock.field_product_template__route_from_categ_ids
msgid "Category Routes"
msgstr "Tuyến theo Nhóm SP"

#. module: stock
#: model:ir.model.fields,field_description:stock.field_stock_return_picking__move_dest_exists
msgid "Chained Move Exists"
msgstr "Mắc xích Dịch chuyển đã tồn tại"

#. module: stock
#: model:ir.actions.act_window,name:stock.action_change_product_quantity
#: model:ir.model,name:stock.model_stock_change_product_qty
msgid "Change Product Quantity"
msgstr "Thay đổi số lượng sản phẩm"

#. module: stock
#: model:ir.model.fields,help:stock.field_stock_move_line__move_id
msgid "Change to a better name"
msgstr "Thay đổi thành tên tốt hơn"

#. module: stock
#: code:addons/stock/models/product_strategy.py:0
#: code:addons/stock/models/stock_location.py:0
#: code:addons/stock/models/stock_orderpoint.py:0
#: code:addons/stock/models/stock_picking.py:0
#: code:addons/stock/models/stock_production_lot.py:0
#: code:addons/stock/models/stock_warehouse.py:0
#, python-format
msgid ""
"Changing the company of this record is forbidden at this point, you should "
"rather archive it and create a new one."
msgstr ""
"Đổi công ty trong dữ liệu này bị cấm, bạn tốt hơn nên lưu trữ nó và tạo một "
"cái mới."

#. module: stock
#: code:addons/stock/models/stock_picking.py:0
#, python-format
msgid "Changing the operation type of this record is forbidden at this point."
msgstr "Thay đổi loại hoạt động của dữ liệu này bị cấm tại thời điểm này."

#. module: stock
#: code:addons/stock/models/stock_move_line.py:0
#, python-format
msgid "Changing the product is only allowed in 'Draft' state."
msgstr "Chỉ cho phép thay đổi sản phẩm ở trạng thái 'Nháp'."

#. module: stock
#: model_terms:ir.ui.view,arch_db:stock.view_picking_form
msgid "Check Availability"
msgstr "Kiểm tra khả dụng"

#. module: stock
#: model:ir.model.fields,help:stock.field_stock_picking__has_packages
msgid "Check the existence of destination packages on move lines"
msgstr "Kiểm tra sự tồn tại của các gói đích trên các dòng di chuyển"

#. module: stock
#: model:ir.model.fields,help:stock.field_stock_picking__move_line_exist
msgid "Check the existence of pack operation on the picking"
msgstr "Kiểm tra sự tồn tại của hoạt động đóng gói ứng với lô hàng"

#. module: stock
#: model:ir.model.fields,help:stock.field_stock_location__return_location
msgid "Check this box to allow using this location as a return location."
msgstr "Đánh dấu ô này để cho phép sử dụng địa điểm này cho hàng trả lại."

#. module: stock
#: model:ir.model.fields,help:stock.field_stock_location__scrap_location
#: model:ir.model.fields,help:stock.field_stock_move__scrapped
msgid ""
"Check this box to allow using this location to put scrapped/damaged goods."
msgstr ""
"Đánh dấu ô này để cho phép sử dụng địa điểm này cho hàng phế liệu/hư hỏng."

#. module: stock
#: model:ir.model.fields,help:stock.field_stock_quantity_history__inventory_datetime
msgid "Choose a date to get the inventory at that date"
msgstr "Chọn ngày để lấy tồn kho tại ngày đó"

#. module: stock
#: code:addons/stock/models/stock_picking.py:0
#, python-format
msgid "Choose destination location"
msgstr "Chọn địa điểm đích"

#. module: stock
#: model_terms:ir.ui.view,arch_db:stock.view_stock_quantity_history
msgid "Choose your date"
msgstr "Chọn ngày tháng"

#. module: stock
#: model_terms:ir.ui.view,arch_db:stock.view_stock_move_operations
msgid "Clear Lines"
msgstr ""

#. module: stock
#. openerp-web
#: code:addons/stock/static/src/xml/stock_traceability_report_backend.xml:0
#: model_terms:ir.ui.view,arch_db:stock.view_stock_move_operations
#, python-format
msgid "Close"
msgstr "Đóng"

#. module: stock
#: model:ir.model.fields,field_description:stock.field_stock_picking_type__sequence_code
msgid "Code"
msgstr "Mã"

#. module: stock
#: model:ir.model.fields,field_description:stock.field_stock_picking_type__color
msgid "Color"
msgstr "Màu sắc"

#. module: stock
#: model:ir.model,name:stock.model_res_company
msgid "Companies"
msgstr "Công ty"

#. module: stock
#: model:ir.model.fields,field_description:stock.field_product_replenish__company_id
#: model:ir.model.fields,field_description:stock.field_report_stock_quantity__company_id
#: model:ir.model.fields,field_description:stock.field_stock_inventory__company_id
#: model:ir.model.fields,field_description:stock.field_stock_inventory_line__company_id
#: model:ir.model.fields,field_description:stock.field_stock_location__company_id
#: model:ir.model.fields,field_description:stock.field_stock_location_route__company_id
#: model:ir.model.fields,field_description:stock.field_stock_move__company_id
#: model:ir.model.fields,field_description:stock.field_stock_move_line__company_id
#: model:ir.model.fields,field_description:stock.field_stock_package_level__company_id
#: model:ir.model.fields,field_description:stock.field_stock_picking__company_id
#: model:ir.model.fields,field_description:stock.field_stock_picking_type__company_id
#: model:ir.model.fields,field_description:stock.field_stock_production_lot__company_id
#: model:ir.model.fields,field_description:stock.field_stock_putaway_rule__company_id
#: model:ir.model.fields,field_description:stock.field_stock_quant__company_id
#: model:ir.model.fields,field_description:stock.field_stock_quant_package__company_id
#: model:ir.model.fields,field_description:stock.field_stock_return_picking__company_id
#: model:ir.model.fields,field_description:stock.field_stock_rule__company_id
#: model:ir.model.fields,field_description:stock.field_stock_scrap__company_id
#: model:ir.model.fields,field_description:stock.field_stock_warehouse__company_id
#: model:ir.model.fields,field_description:stock.field_stock_warehouse_orderpoint__company_id
#: model_terms:ir.ui.view,arch_db:stock.quant_search_view
msgid "Company"
msgstr "Công ty"

#. module: stock
#: model_terms:ir.ui.view,arch_db:stock.res_config_settings_view_form
msgid "Compute shipping costs"
msgstr "Tính chi phí giao hàng"

#. module: stock
#: model_terms:ir.ui.view,arch_db:stock.res_config_settings_view_form
msgid "Compute shipping costs and ship with DHL"
msgstr "Tính toán phí giao hàng và giao bằng DHL"

#. module: stock
#: model_terms:ir.ui.view,arch_db:stock.res_config_settings_view_form
msgid "Compute shipping costs and ship with Easypost"
msgstr "Tính phí giao hàng và phí vận chuyển với Easypost"

#. module: stock
#: model_terms:ir.ui.view,arch_db:stock.res_config_settings_view_form
msgid "Compute shipping costs and ship with FedEx"
msgstr "Tính toán phí giao hàng và giao bằng FedEx"

#. module: stock
#: model_terms:ir.ui.view,arch_db:stock.res_config_settings_view_form
msgid "Compute shipping costs and ship with UPS"
msgstr "Tính toán phí giao hàng và giao bằng UPS"

#. module: stock
#: model_terms:ir.ui.view,arch_db:stock.res_config_settings_view_form
msgid "Compute shipping costs and ship with USPS"
msgstr "Tính toán phí giao hàng và giao bằng USPS"

#. module: stock
#: model_terms:ir.ui.view,arch_db:stock.res_config_settings_view_form
msgid "Compute shipping costs and ship with bpost"
msgstr "Tính toán phí giao hàng và giao bằng bpost"

#. module: stock
#: model:ir.model,name:stock.model_res_config_settings
msgid "Config Settings"
msgstr "Thiết lập Cấu hình"

#. module: stock
#: model:ir.ui.menu,name:stock.menu_stock_config_settings
#: model_terms:ir.ui.view,arch_db:stock.stock_picking_type_kanban
msgid "Configuration"
msgstr "Cấu hình"

#. module: stock
#: model_terms:ir.ui.view,arch_db:stock.package_level_form_edit_view
#: model_terms:ir.ui.view,arch_db:stock.stock_package_destination_form_view
#: model_terms:ir.ui.view,arch_db:stock.stock_warn_insufficient_qty_form_view
#: model_terms:ir.ui.view,arch_db:stock.view_product_replenish
#: model_terms:ir.ui.view,arch_db:stock.view_stock_move_operations
#: model_terms:ir.ui.view,arch_db:stock.view_stock_quantity_history
#: model_terms:ir.ui.view,arch_db:stock.view_stock_track_confirmation
msgid "Confirm"
msgstr "Xác nhận"

#. module: stock
#: model:ir.model.fields.selection,name:stock.selection__stock_package_level__state__confirmed
msgid "Confirmed"
msgstr "Đã được xác nhận"

#. module: stock
#: model:ir.model.fields,field_description:stock.field_res_config_settings__group_stock_tracking_owner
msgid "Consignment"
msgstr "Ký gửi"

#. module: stock
#: model:ir.model.fields,field_description:stock.field_stock_move_line__consume_line_ids
msgid "Consume Line"
msgstr "Dòng tiêu thụ"

#. module: stock
#: model:ir.model,name:stock.model_res_partner
#: model:ir.model.fields,field_description:stock.field_stock_picking__partner_id
#: model_terms:ir.ui.view,arch_db:stock.view_picking_form
msgid "Contact"
msgstr "Liên hệ"

#. module: stock
#: model:ir.model.fields,field_description:stock.field_stock_location__child_ids
msgid "Contains"
msgstr "Chứa"

#. module: stock
#: model_terms:ir.ui.view,arch_db:stock.view_quant_package_form
msgid "Content"
msgstr "Nội dung"

#. module: stock
#: model_terms:ir.ui.view,arch_db:stock.view_inventory_form
msgid "Continue Inventory"
msgstr "Tiếp tục kiểm kho"

#. module: stock
#: model:ir.model.fields,help:stock.field_product_replenish__product_uom_category_id
#: model:ir.model.fields,help:stock.field_stock_move__product_uom_category_id
#: model:ir.model.fields,help:stock.field_stock_move_line__product_uom_category_id
#: model:ir.model.fields,help:stock.field_stock_scrap__product_uom_category_id
msgid ""
"Conversion between Units of Measure can only occur if they belong to the "
"same category. The conversion will be made based on the ratios."
msgstr ""
"Việc chuyển đổi qua lại giữa các Đơn vị tính chỉ có thể xảy ra nếu chúng "
"thuộc cùng một nhóm. Việc chuyển đổi sẽ dựa trên tỉ lệ."

#. module: stock
#: model:ir.model.fields,field_description:stock.field_stock_location__posx
msgid "Corridor (X)"
msgstr "Hành lang (X)"

#. module: stock
#: code:addons/stock/wizard/stock_immediate_transfer.py:0
#, python-format
msgid ""
"Could not reserve all requested products. Please use the 'Mark as Todo' "
"button to handle the reservation manually."
msgstr ""
"Không thể giữ phần tất cả các sản phẩm được yêu cầu. Vui lòng sử dụng nút "
"'Đánh dấu Cần làm' để xử lý việc giữ phần một cách thủ công."

#. module: stock
#: model:ir.model.fields,field_description:stock.field_stock_picking_type__count_picking
msgid "Count Picking"
msgstr "Số giao nhận"

#. module: stock
#: model:ir.model.fields,field_description:stock.field_stock_picking_type__count_picking_backorders
msgid "Count Picking Backorders"
msgstr "Số Giao nhận Dở dang"

#. module: stock
#: model:ir.model.fields,field_description:stock.field_stock_picking_type__count_picking_draft
msgid "Count Picking Draft"
msgstr "Số giao nhận dự thảo"

#. module: stock
#: model:ir.model.fields,field_description:stock.field_stock_picking_type__count_picking_late
msgid "Count Picking Late"
msgstr "Số giao nhận trễ"

#. module: stock
#: model:ir.model.fields,field_description:stock.field_stock_picking_type__count_picking_ready
msgid "Count Picking Ready"
msgstr "Số giao nhận sẵn sàng"

#. module: stock
#: model:ir.model.fields,field_description:stock.field_stock_picking_type__count_picking_waiting
msgid "Count Picking Waiting"
msgstr "Số giao nhận đang chờ"

#. module: stock
#: model:ir.actions.report,name:stock.action_report_inventory
msgid "Count Sheet"
msgstr "Đếm trang"

#. module: stock
#: model_terms:ir.ui.view,arch_db:stock.stock_inventory_line_tree
msgid "Counted"
msgstr "Đã đếm"

#. module: stock
#: model:ir.model.fields,field_description:stock.field_stock_inventory__prefill_counted_quantity
msgid "Counted Quantities"
msgstr "Số lượng đã đếm"

#. module: stock
#: model:ir.model.fields,field_description:stock.field_stock_inventory_line__product_qty
msgid "Counted Quantity"
msgstr "Số lượng đã đếm"

#. module: stock
#: model_terms:ir.ui.view,arch_db:stock.view_template_property_form
msgid "Counterpart Locations"
msgstr "Địa điểm Đối ứng"

#. module: stock
#: model_terms:ir.ui.view,arch_db:stock.view_backorder_confirmation
msgid "Create Backorder"
msgstr "Tạo Phần dở dang"

#. module: stock
#: code:addons/stock/models/stock_picking.py:0
#, python-format
msgid "Create Backorder?"
msgstr "Tạo Phần dở dang?"

#. module: stock
#: model:ir.model.fields,field_description:stock.field_stock_move_line__picking_type_use_create_lots
#: model:ir.model.fields,field_description:stock.field_stock_picking__use_create_lots
#: model:ir.model.fields,field_description:stock.field_stock_picking_type__use_create_lots
msgid "Create New Lots/Serial Numbers"
msgstr "Tạo mới một Số Lô/Sê-ri"

#. module: stock
#: model_terms:ir.ui.view,arch_db:stock.view_backorder_confirmation
msgid ""
"Create a backorder if you expect to process the remaining\n"
"                        products later. Do not create a backorder if you will not\n"
"                        process the remaining products."
msgstr ""
"Tạo một đơn giao lại nếu bạn muốn xử lý \n"
" sản phẩm còn lại. Không tạo đơn giao lại nếu bạn không \n"
" xử lý các sản phẩm còn lại."

#. module: stock
#: model_terms:ir.actions.act_window,help:stock.stock_picking_type_action
msgid "Create a new operation type"
msgstr "Tạo loại hoạt động mới"

#. module: stock
#: model_terms:ir.actions.act_window,help:stock.action_package_view
msgid "Create a new package"
msgstr "Tạo gói hàng mới"

#. module: stock
#: model_terms:ir.actions.act_window,help:stock.action_putaway_tree
msgid ""
"Create new putaway rules to dispatch automatically specific products to "
"their appropriate destination location upon receptions."
msgstr ""
"Tạo các quy tắc sắp xếp mới để tự động gửi các sản phẩm cụ thể đến điểm đến "
"thích hợp của chúng khi tiếp nhận."

#. module: stock
#: model:ir.model.fields,field_description:stock.field_stock_inventory__move_ids
msgid "Created Moves"
msgstr "Tạo dịch chuyển"

#. module: stock
#: model:ir.model.fields,field_description:stock.field_procurement_group__create_uid
#: model:ir.model.fields,field_description:stock.field_product_removal__create_uid
#: model:ir.model.fields,field_description:stock.field_product_replenish__create_uid
#: model:ir.model.fields,field_description:stock.field_stock_assign_serial__create_uid
#: model:ir.model.fields,field_description:stock.field_stock_backorder_confirmation__create_uid
#: model:ir.model.fields,field_description:stock.field_stock_backorder_confirmation_line__create_uid
#: model:ir.model.fields,field_description:stock.field_stock_change_product_qty__create_uid
#: model:ir.model.fields,field_description:stock.field_stock_immediate_transfer__create_uid
#: model:ir.model.fields,field_description:stock.field_stock_immediate_transfer_line__create_uid
#: model:ir.model.fields,field_description:stock.field_stock_inventory__create_uid
#: model:ir.model.fields,field_description:stock.field_stock_inventory_line__create_uid
#: model:ir.model.fields,field_description:stock.field_stock_location__create_uid
#: model:ir.model.fields,field_description:stock.field_stock_location_route__create_uid
#: model:ir.model.fields,field_description:stock.field_stock_move__create_uid
#: model:ir.model.fields,field_description:stock.field_stock_move_line__create_uid
#: model:ir.model.fields,field_description:stock.field_stock_orderpoint_snooze__create_uid
#: model:ir.model.fields,field_description:stock.field_stock_package_destination__create_uid
#: model:ir.model.fields,field_description:stock.field_stock_package_level__create_uid
#: model:ir.model.fields,field_description:stock.field_stock_picking__create_uid
#: model:ir.model.fields,field_description:stock.field_stock_picking_type__create_uid
#: model:ir.model.fields,field_description:stock.field_stock_production_lot__create_uid
#: model:ir.model.fields,field_description:stock.field_stock_putaway_rule__create_uid
#: model:ir.model.fields,field_description:stock.field_stock_quant__create_uid
#: model:ir.model.fields,field_description:stock.field_stock_quant_package__create_uid
#: model:ir.model.fields,field_description:stock.field_stock_quantity_history__create_uid
#: model:ir.model.fields,field_description:stock.field_stock_return_picking__create_uid
#: model:ir.model.fields,field_description:stock.field_stock_return_picking_line__create_uid
#: model:ir.model.fields,field_description:stock.field_stock_rule__create_uid
#: model:ir.model.fields,field_description:stock.field_stock_rules_report__create_uid
#: model:ir.model.fields,field_description:stock.field_stock_scheduler_compute__create_uid
#: model:ir.model.fields,field_description:stock.field_stock_scrap__create_uid
#: model:ir.model.fields,field_description:stock.field_stock_traceability_report__create_uid
#: model:ir.model.fields,field_description:stock.field_stock_track_confirmation__create_uid
#: model:ir.model.fields,field_description:stock.field_stock_track_line__create_uid
#: model:ir.model.fields,field_description:stock.field_stock_warehouse__create_uid
#: model:ir.model.fields,field_description:stock.field_stock_warehouse_orderpoint__create_uid
#: model:ir.model.fields,field_description:stock.field_stock_warn_insufficient_qty_scrap__create_uid
msgid "Created by"
msgstr "Được tạo bởi"

#. module: stock
#: model:ir.model.fields,field_description:stock.field_procurement_group__create_date
#: model:ir.model.fields,field_description:stock.field_product_removal__create_date
#: model:ir.model.fields,field_description:stock.field_product_replenish__create_date
#: model:ir.model.fields,field_description:stock.field_stock_assign_serial__create_date
#: model:ir.model.fields,field_description:stock.field_stock_backorder_confirmation__create_date
#: model:ir.model.fields,field_description:stock.field_stock_backorder_confirmation_line__create_date
#: model:ir.model.fields,field_description:stock.field_stock_change_product_qty__create_date
#: model:ir.model.fields,field_description:stock.field_stock_immediate_transfer__create_date
#: model:ir.model.fields,field_description:stock.field_stock_immediate_transfer_line__create_date
#: model:ir.model.fields,field_description:stock.field_stock_inventory__create_date
#: model:ir.model.fields,field_description:stock.field_stock_inventory_line__create_date
#: model:ir.model.fields,field_description:stock.field_stock_location__create_date
#: model:ir.model.fields,field_description:stock.field_stock_location_route__create_date
#: model:ir.model.fields,field_description:stock.field_stock_move_line__create_date
#: model:ir.model.fields,field_description:stock.field_stock_orderpoint_snooze__create_date
#: model:ir.model.fields,field_description:stock.field_stock_package_destination__create_date
#: model:ir.model.fields,field_description:stock.field_stock_package_level__create_date
#: model:ir.model.fields,field_description:stock.field_stock_picking__create_date
#: model:ir.model.fields,field_description:stock.field_stock_picking_type__create_date
#: model:ir.model.fields,field_description:stock.field_stock_production_lot__create_date
#: model:ir.model.fields,field_description:stock.field_stock_putaway_rule__create_date
#: model:ir.model.fields,field_description:stock.field_stock_quant__create_date
#: model:ir.model.fields,field_description:stock.field_stock_quant_package__create_date
#: model:ir.model.fields,field_description:stock.field_stock_quantity_history__create_date
#: model:ir.model.fields,field_description:stock.field_stock_return_picking__create_date
#: model:ir.model.fields,field_description:stock.field_stock_return_picking_line__create_date
#: model:ir.model.fields,field_description:stock.field_stock_rule__create_date
#: model:ir.model.fields,field_description:stock.field_stock_rules_report__create_date
#: model:ir.model.fields,field_description:stock.field_stock_scheduler_compute__create_date
#: model:ir.model.fields,field_description:stock.field_stock_scrap__create_date
#: model:ir.model.fields,field_description:stock.field_stock_traceability_report__create_date
#: model:ir.model.fields,field_description:stock.field_stock_track_confirmation__create_date
#: model:ir.model.fields,field_description:stock.field_stock_track_line__create_date
#: model:ir.model.fields,field_description:stock.field_stock_warehouse__create_date
#: model:ir.model.fields,field_description:stock.field_stock_warehouse_orderpoint__create_date
#: model:ir.model.fields,field_description:stock.field_stock_warn_insufficient_qty_scrap__create_date
msgid "Created on"
msgstr "Thời điểm tạo"

#. module: stock
#: code:addons/stock/models/stock_warehouse.py:0
#, python-format
msgid ""
"Creating a new warehouse will automatically activate the Storage Locations "
"setting"
msgstr ""

#. module: stock
#: model:ir.model.fields,field_description:stock.field_stock_move__create_date
#: model:ir.model.fields,field_description:stock.field_stock_picking__date
#: model_terms:ir.ui.view,arch_db:stock.view_move_search
msgid "Creation Date"
msgstr "Ngày tạo"

#. module: stock
#: model:ir.model.fields,help:stock.field_stock_picking__date
msgid "Creation Date, usually the time of the order"
msgstr "Ngày tạo, thường là ngày đặt hàng"

#. module: stock
#: code:addons/stock/models/stock_warehouse.py:0
#, python-format
msgid "Cross-Dock"
msgstr "Điểm trung chuyển"

#. module: stock
#: model:ir.model.fields,field_description:stock.field_stock_warehouse__crossdock_route_id
msgid "Crossdock Route"
msgstr "Tuyến Trung chuyển"

#. module: stock
#: model:ir.actions.act_window,name:stock.location_open_quants
#: model_terms:ir.ui.view,arch_db:stock.view_location_form
msgid "Current Stock"
msgstr "Dự trữ hiện tại"

#. module: stock
#: model:ir.model.fields,help:stock.field_product_product__qty_available
msgid ""
"Current quantity of products.\n"
"In a context with a single Stock Location, this includes goods stored at this Location, or any of its children.\n"
"In a context with a single Warehouse, this includes goods stored in the Stock Location of this Warehouse, or any of its children.\n"
"stored in the Stock Location of the Warehouse of this Shop, or any of its children.\n"
"Otherwise, this includes goods stored in any Stock Location with 'internal' type."
msgstr ""
"Số lượng hiện tại của sản phẩm.\n"
"Trong ngữ cảnh với một Địa điểm Kho, nó bao gồm hàng hoá được lưu trữ tại địa điểm này, hoặc bất kỳ địa điểm con nào của nó.\n"
"Trong ngữ cảnh với một Nhà kho, nó bao gồm hàng hoá được lưu trữ trong Địa điểm Kho của Nhà kho này, hoặc bất kỳ địa điểm con nào của nó.\n"
"được lưu trữ trong Địa điểm Kho của Nhà kho của Của hàng này, hoặc bất kỳ địa điểm con nào của nó.\n"
"Nếu không, nó bao gồm hàng hoá được lưu trữ trong bất kỳ Địa điểm Kho nào có kiểu là 'Nội bộ'."

#. module: stock
#: model:ir.model.fields.selection,name:stock.selection__stock_orderpoint_snooze__predefined_date__custom
msgid "Custom"
msgstr "Tùy chỉnh"

#. module: stock
#: model_terms:ir.ui.view,arch_db:stock.view_location_search
msgid "Customer"
msgstr "Khách hàng"

#. module: stock
#: model:ir.model.fields,field_description:stock.field_product_product__sale_delay
#: model:ir.model.fields,field_description:stock.field_product_template__sale_delay
msgid "Customer Lead Time"
msgstr "Thời gian giao hàng"

#. module: stock
#: model:ir.model.fields,field_description:stock.field_res_partner__property_stock_customer
#: model:ir.model.fields,field_description:stock.field_res_users__property_stock_customer
#: model:ir.model.fields.selection,name:stock.selection__stock_location__usage__customer
msgid "Customer Location"
msgstr "Địa điểm Khách hàng"

#. module: stock
#: model_terms:ir.ui.view,arch_db:stock.view_location_search
msgid "Customer Locations"
msgstr "Địa điểm Khách hàng"

#. module: stock
#: model:ir.model.fields,field_description:stock.field_res_config_settings__module_delivery_dhl
msgid "DHL Express Connector"
msgstr "Kết nối DHL Express"

#. module: stock
#: model:ir.model.fields,field_description:stock.field_report_stock_quantity__date
#: model:ir.model.fields,field_description:stock.field_stock_move_line__date
#: model:ir.model.fields,field_description:stock.field_stock_scrap__date_done
#: model_terms:ir.ui.view,arch_db:stock.report_stock_body_print
#: model_terms:ir.ui.view,arch_db:stock.report_stock_inventory
#: model_terms:ir.ui.view,arch_db:stock.stock_move_line_view_search
#: model_terms:ir.ui.view,arch_db:stock.stock_report_view_search
#: model_terms:ir.ui.view,arch_db:stock.view_move_search
msgid "Date"
msgstr "Ngày"

#. module: stock
#: model_terms:ir.ui.view,arch_db:stock.view_move_form
msgid "Date Processing"
msgstr "Ngày xử lý"

#. module: stock
#: model:ir.model.fields,help:stock.field_stock_move__date_deadline
#: model:ir.model.fields,help:stock.field_stock_picking__date_deadline
msgid "Date Promise to the customer on the top level document (SO/PO)"
msgstr "Ngày hẹn với khách hàng trên tài liệu cấp cao nhất (SO/PO)"

#. module: stock
#: model:ir.model.fields,field_description:stock.field_stock_move__date
#: model_terms:ir.ui.view,arch_db:stock.view_move_form
msgid "Date Scheduled"
msgstr "Ngày dự kiến"

#. module: stock
#: model:ir.model.fields,help:stock.field_product_replenish__date_planned
msgid "Date at which the replenishment should take place."
msgstr "Ngày bổ sung sẽ diễn ra"

#. module: stock
#: model:ir.model.fields,help:stock.field_stock_picking__date_done
msgid "Date at which the transfer has been processed or cancelled."
msgstr "Ngày mà phiếu điều chuyển được xử lý hoặc hủy bỏ"

#. module: stock
#: model:ir.model.fields,field_description:stock.field_stock_picking__date_done
msgid "Date of Transfer"
msgstr "Ngày dịch chuyển"

#. module: stock
#: model:ir.model.fields,field_description:stock.field_stock_move__date_deadline
#: model:ir.model.fields,field_description:stock.field_stock_picking__date_deadline
msgid "Deadline"
msgstr "Hạn chót"

#. module: stock
#: model_terms:ir.ui.view,arch_db:stock.view_picking_internal_search
msgid "Deadline exceed or/and by the scheduled"
msgstr "Vượt quá thời hạn hoặc / và theo lịch trình"

#. module: stock
#: code:addons/stock/models/stock_move.py:0
#, python-format
msgid "Deadline updated due to delay on %s"
msgstr "Thời hạn cập nhật do chậm trễ vào %s"

#. module: stock
#: model:ir.model.fields,field_description:stock.field_stock_picking_type__default_location_dest_id
msgid "Default Destination Location"
msgstr "Địa điểm Đích mặc định"

#. module: stock
#: model:ir.model.fields,field_description:stock.field_stock_picking_type__default_location_src_id
msgid "Default Source Location"
msgstr "Địa điểm nguồn mặc định"

#. module: stock
#: model:ir.model.fields,help:stock.field_stock_warehouse__reception_steps
msgid "Default incoming route to follow"
msgstr "Tuyến hàng vào mặc định để theo"

#. module: stock
#: model:ir.model.fields,help:stock.field_stock_warehouse__delivery_steps
msgid "Default outgoing route to follow"
msgstr "Tuyến hàng ra mặc định để theo dõi"

#. module: stock
#: model:ir.model.fields.selection,name:stock.selection__stock_inventory__prefill_counted_quantity__counted
msgid "Default to stock on hand"
msgstr "Mặc định tồn kho thực tế"

#. module: stock
#: model:ir.model.fields.selection,name:stock.selection__stock_inventory__prefill_counted_quantity__zero
msgid "Default to zero"
msgstr "Mặc định bằng 0"

#. module: stock
#: model:ir.model.fields,help:stock.field_stock_production_lot__product_uom_id
#: model:ir.model.fields,help:stock.field_stock_quant__product_uom_id
#: model:ir.model.fields,help:stock.field_stock_warehouse_orderpoint__product_uom
msgid "Default unit of measure used for all stock operations."
msgstr "Đơn vị đo mặc định dùng cho tất cả hoạt động kho."

#. module: stock
#: model:ir.model.fields.selection,name:stock.selection__stock_move__procure_method__make_to_stock
msgid "Default: Take From Stock"
msgstr "Mặc định: Lấy từ Kho"

#. module: stock
#: model:ir.model.fields,help:stock.field_stock_warehouse__route_ids
msgid "Defaults routes through the warehouse"
msgstr "Tuyến Cung ứng mặc định thông qua nhà kho"

#. module: stock
#: model_terms:ir.actions.act_window,help:stock.action_orderpoint
msgid ""
"Define a minimum stock rule so that Odoo creates automatically requests for "
"quotations or confirmed manufacturing orders to resupply your stock."
msgstr ""
"Định nghĩa một quy tắc tồn kho tối thiểu cho phép Odoo tự động tạo các yêu "
"cầu báo giá động hoặc các lệnh sản xuất dự thảo để tái cung ứng cho kho của "
"bạn."

#. module: stock
#: model_terms:ir.actions.act_window,help:stock.action_warehouse_form
msgid "Define a new warehouse"
msgstr "Định nghĩ một kho mới"

#. module: stock
#: model_terms:ir.actions.act_window,help:stock.action_location_form
msgid ""
"Define your locations to reflect your warehouse structure and\n"
"            organization. Odoo is able to manage physical locations\n"
"            (warehouses, shelves, bin, etc), partner locations (customers,\n"
"            vendors) and virtual locations which are the counterpart of\n"
"            the stock operations like the manufacturing orders\n"
"            consumptions, inventories, etc."
msgstr ""
"Định nghĩa các địa điểm của bạn để phản ánh cấu trúc nhà kho của bạn và\n"
"            trong tổ chức của bạn. Odoo có thể quản lý các địa điểm vật lý\n"
"            (kho, kệ, giá, thùng, v.v.), các địa điểm đối tác (vd: khách hàng,\n"
"            nhà cung cấp) và các địa điểm ảo để làm đối ứng cho các hoạt động\n"
"            kho như tiêu thụ nguyên vật liệu, tạo ra thành phẩm, biến hàng hoá\n"
"            thành phế liệu, kiểm kho, v.v."

#. module: stock
#: model:ir.model.fields,help:stock.field_stock_location__removal_strategy_id
msgid ""
"Defines the default method used for suggesting the exact location (shelf) "
"where to take the products from, which lot etc. for this location. This "
"method can be enforced at the product category level, and a fallback is made"
" on the parent locations if none is set here."
msgstr ""
"Xác định phương thức mặc định được sử dụng để đề xuất địa điểm (giá/kệ) "
"chính xác mà từ đó lấy sản phẩm ra, hay từ lô nào, v.v. đối với địa điểm "
"này. Phương thức này có thể áp dụng ở cấp nhóm sản phẩm và có thể áp dụng "
"trên địa điểm cha nếu không được thiết lập ở đây."

#. module: stock
#: model:ir.model.fields,field_description:stock.field_stock_move__delay_alert_date
#: model:ir.model.fields,field_description:stock.field_stock_picking__delay_alert_date
msgid "Delay Alert Date"
msgstr "Ngày cảnh báo trễ"

#. module: stock
#: code:addons/stock/models/stock_rule.py:0
#, python-format
msgid "Delay on"
msgstr "Trễ"

#. module: stock
#: model:ir.model.fields.selection,name:stock.selection__stock_warehouse__delivery_steps__ship_only
msgid "Deliver goods directly (1 step)"
msgstr "Giao hàng trực tiếp (1 bước)"

#. module: stock
#: code:addons/stock/models/stock_warehouse.py:0
#, python-format
msgid "Deliver in 1 step (ship)"
msgstr "Giao hàng trong 1 bước (giao)"

#. module: stock
#: code:addons/stock/models/stock_warehouse.py:0
#, python-format
msgid "Deliver in 2 steps (pick + ship)"
msgstr "Giao hàng trong 2 bước (lấy hàng + giao)"

#. module: stock
#: code:addons/stock/models/stock_warehouse.py:0
#, python-format
msgid "Deliver in 3 steps (pick + pack + ship)"
msgstr "Giao hàng trong 3 bước (lấy hàng + đóng gói + giao)"

#. module: stock
#: code:addons/stock/models/product.py:0
#, python-format
msgid "Delivered Qty"
msgstr "Số lượng đã giao"

#. module: stock
#: model:ir.model.fields.selection,name:stock.selection__stock_picking_type__code__outgoing
msgid "Delivery"
msgstr "Giao hàng"

#. module: stock
#: model_terms:ir.ui.view,arch_db:stock.view_picking_form
msgid "Delivery Address"
msgstr "Địa chỉ giao hàng"

#. module: stock
#: model:ir.model.fields,field_description:stock.field_res_config_settings__module_delivery
msgid "Delivery Methods"
msgstr "Phương thức giao hàng"

#. module: stock
#: code:addons/stock/models/stock_warehouse.py:0
#: model:stock.picking.type,name:stock.chi_picking_type_out
#: model:stock.picking.type,name:stock.picking_type_out
#, python-format
msgid "Delivery Orders"
msgstr "Giao hàng"

#. module: stock
#: model:ir.model.fields,field_description:stock.field_stock_warehouse__delivery_route_id
msgid "Delivery Route"
msgstr "Tuyến Bàn giao"

#. module: stock
#: model:ir.actions.report,name:stock.action_report_delivery
msgid "Delivery Slip"
msgstr "Phiếu Giao hàng"

#. module: stock
#: model:ir.model.fields,field_description:stock.field_procurement_group__move_type
msgid "Delivery Type"
msgstr "Kiểu Giao hàng"

#. module: stock
#: model:ir.model.fields,help:stock.field_product_product__sale_delay
#: model:ir.model.fields,help:stock.field_product_template__sale_delay
msgid ""
"Delivery lead time, in days. It's the number of days, promised to the "
"customer, between the confirmation of the sales order and the delivery."
msgstr ""
"Thời gian giao hàng, tính theo ngày. Đây là số ngày hứa với khách hàng, "
"khoảng thời gian xác nhận Đơn bán đến ngày giao "

#. module: stock
#: model:ir.model.fields,field_description:stock.field_stock_move__product_uom_qty
#: model_terms:ir.ui.view,arch_db:stock.view_picking_form
#: model_terms:ir.ui.view,arch_db:stock.view_picking_move_tree
msgid "Demand"
msgstr "Nhu cầu"

#. module: stock
#: model:ir.model.fields,help:stock.field_product_product__route_ids
#: model:ir.model.fields,help:stock.field_product_template__route_ids
msgid ""
"Depending on the modules installed, this will allow you to define the route "
"of the product: whether it will be bought, manufactured, replenished on "
"order, etc."
msgstr ""
"Phụ thuộc các Module đã cài đặt, điều này sẽ cho phép bạn chỉ định các tuyến"
" đường cho sản phẩm: liệu nó sẽ được mua, sản xuất, tái cung ứng theo đơn, "
"v.v."

#. module: stock
#: model:ir.model.fields,field_description:stock.field_stock_move__name
#: model:ir.model.fields,field_description:stock.field_stock_production_lot__note
#: model_terms:ir.ui.view,arch_db:stock.view_picking_form
#: model_terms:ir.ui.view,arch_db:stock.view_production_lot_form
msgid "Description"
msgstr "Miêu tả"

#. module: stock
#: model_terms:ir.ui.view,arch_db:stock.view_template_property_form
msgid "Description for Delivery Orders"
msgstr "Mô tả cho Phiếu Giao hàng"

#. module: stock
#: model_terms:ir.ui.view,arch_db:stock.view_template_property_form
msgid "Description for Internal Transfers"
msgstr "Mô tả cho Phiếu Dịch chuyển Nội bộ"

#. module: stock
#: model_terms:ir.ui.view,arch_db:stock.view_template_property_form
msgid "Description for Receipts"
msgstr "Mô tả phiếu nhập hàng"

#. module: stock
#: model:ir.model.fields,field_description:stock.field_stock_move__description_picking
msgid "Description of Picking"
msgstr "Mô tả giao nhận"

#. module: stock
#: model:ir.model.fields,field_description:stock.field_product_product__description_pickingout
#: model:ir.model.fields,field_description:stock.field_product_template__description_pickingout
msgid "Description on Delivery Orders"
msgstr "Mô tả cho Phiếu Xuất hàng"

#. module: stock
#: model:ir.model.fields,field_description:stock.field_product_product__description_picking
#: model:ir.model.fields,field_description:stock.field_product_template__description_picking
msgid "Description on Picking"
msgstr "Mô tả trên Phiếu giao nhận"

#. module: stock
#: model:ir.model.fields,field_description:stock.field_product_product__description_pickingin
#: model:ir.model.fields,field_description:stock.field_product_template__description_pickingin
msgid "Description on Receptions"
msgstr "Mô tả cho Phiếu Nhận hàng"

#. module: stock
#: model:ir.model.fields,field_description:stock.field_stock_move_line__description_picking
msgid "Description picking"
msgstr "Mô tả giao nhận"

#. module: stock
#: model:ir.model.fields,field_description:stock.field_stock_move__partner_id
msgid "Destination Address "
msgstr "Địa chỉ Đích "

#. module: stock
#: code:addons/stock/models/stock_rule.py:0
#: model:ir.model.fields,field_description:stock.field_stock_move__location_dest_id
#: model:ir.model.fields,field_description:stock.field_stock_picking__location_dest_id
#: model:ir.model.fields,field_description:stock.field_stock_rule__location_id
#: model_terms:ir.ui.view,arch_db:stock.stock_move_line_view_search
#: model_terms:ir.ui.view,arch_db:stock.view_move_search
#, python-format
msgid "Destination Location"
msgstr "Địa điểm Đích"

#. module: stock
#: model_terms:ir.ui.view,arch_db:stock.message_body
msgid "Destination Location:"
msgstr "Địa điểm Đích:"

#. module: stock
#: model:ir.model.fields,field_description:stock.field_stock_move__move_dest_ids
#: model_terms:ir.ui.view,arch_db:stock.view_move_form
msgid "Destination Moves"
msgstr "Dịch chuyển Đích"

#. module: stock
#: model:ir.model.fields,field_description:stock.field_stock_move_line__result_package_id
#: model_terms:ir.ui.view,arch_db:stock.view_move_line_form
msgid "Destination Package"
msgstr "Gói đích"

#. module: stock
#: model_terms:ir.ui.view,arch_db:stock.message_body
msgid "Destination Package :"
msgstr "Gói Đích: "

#. module: stock
#: model:ir.model.fields,field_description:stock.field_stock_package_destination__location_dest_id
msgid "Destination location"
msgstr "Địa điểm đích"

#. module: stock
#: model:ir.model.fields,field_description:stock.field_stock_move__route_ids
msgid "Destination route"
msgstr "Tuyến đích"

#. module: stock
#: code:addons/stock/models/stock_move.py:0
#: model_terms:ir.ui.view,arch_db:stock.view_picking_form
#, python-format
msgid "Detailed Operations"
msgstr "Hoạt động Chi tiết"

#. module: stock
#: model:ir.model.fields,field_description:stock.field_stock_move__show_details_visible
msgid "Details Visible"
msgstr "Xem chi tiết"

#. module: stock
#: model:ir.model.fields,field_description:stock.field_stock_inventory_line__difference_qty
msgid "Difference"
msgstr "Chênh lệch"

#. module: stock
#: model_terms:ir.ui.view,arch_db:stock.stock_inventory_line_search
msgid "Difference different than zero"
msgstr "Chênh lệch khác 0"

#. module: stock
#: model_terms:ir.ui.view,arch_db:stock.package_level_form_edit_view
#: model_terms:ir.ui.view,arch_db:stock.stock_package_destination_form_view
#: model_terms:ir.ui.view,arch_db:stock.stock_warn_insufficient_qty_form_view
#: model_terms:ir.ui.view,arch_db:stock.stock_warn_insufficient_qty_scrap_form_view
#: model_terms:ir.ui.view,arch_db:stock.view_product_replenish
#: model_terms:ir.ui.view,arch_db:stock.view_stock_move_operations
#: model_terms:ir.ui.view,arch_db:stock.view_stock_orderpoint_snooze
#: model_terms:ir.ui.view,arch_db:stock.view_stock_track_confirmation
msgid "Discard"
msgstr "Hủy bỏ"

#. module: stock
#: model:ir.model.fields,field_description:stock.field_stock_move__display_assign_serial
msgid "Display Assign Serial"
msgstr "Hiển thị Gán số sê-ri"

#. module: stock
#: model:ir.model.fields,field_description:stock.field_stock_production_lot__display_complete
msgid "Display Complete"
msgstr "Hiện hoàn tất"

#. module: stock
#: model:ir.model.fields,field_description:stock.field_res_config_settings__group_lot_on_delivery_slip
msgid "Display Lots & Serial Numbers on Delivery Slips"
msgstr "Hiện số Lô & số Seria trên Phiếu giao hàng"

#. module: stock
#: model:ir.model.fields,field_description:stock.field_barcode_rule__display_name
#: model:ir.model.fields,field_description:stock.field_procurement_group__display_name
#: model:ir.model.fields,field_description:stock.field_product_category__display_name
#: model:ir.model.fields,field_description:stock.field_product_product__display_name
#: model:ir.model.fields,field_description:stock.field_product_removal__display_name
#: model:ir.model.fields,field_description:stock.field_product_replenish__display_name
#: model:ir.model.fields,field_description:stock.field_product_template__display_name
#: model:ir.model.fields,field_description:stock.field_report_stock_quantity__display_name
#: model:ir.model.fields,field_description:stock.field_report_stock_report_product_product_replenishment__display_name
#: model:ir.model.fields,field_description:stock.field_report_stock_report_product_template_replenishment__display_name
#: model:ir.model.fields,field_description:stock.field_report_stock_report_stock_rule__display_name
#: model:ir.model.fields,field_description:stock.field_res_company__display_name
#: model:ir.model.fields,field_description:stock.field_res_config_settings__display_name
#: model:ir.model.fields,field_description:stock.field_res_partner__display_name
#: model:ir.model.fields,field_description:stock.field_stock_assign_serial__display_name
#: model:ir.model.fields,field_description:stock.field_stock_backorder_confirmation__display_name
#: model:ir.model.fields,field_description:stock.field_stock_backorder_confirmation_line__display_name
#: model:ir.model.fields,field_description:stock.field_stock_change_product_qty__display_name
#: model:ir.model.fields,field_description:stock.field_stock_immediate_transfer__display_name
#: model:ir.model.fields,field_description:stock.field_stock_immediate_transfer_line__display_name
#: model:ir.model.fields,field_description:stock.field_stock_inventory__display_name
#: model:ir.model.fields,field_description:stock.field_stock_inventory_line__display_name
#: model:ir.model.fields,field_description:stock.field_stock_location__display_name
#: model:ir.model.fields,field_description:stock.field_stock_location_route__display_name
#: model:ir.model.fields,field_description:stock.field_stock_move__display_name
#: model:ir.model.fields,field_description:stock.field_stock_move_line__display_name
#: model:ir.model.fields,field_description:stock.field_stock_orderpoint_snooze__display_name
#: model:ir.model.fields,field_description:stock.field_stock_package_destination__display_name
#: model:ir.model.fields,field_description:stock.field_stock_package_level__display_name
#: model:ir.model.fields,field_description:stock.field_stock_picking__display_name
#: model:ir.model.fields,field_description:stock.field_stock_picking_type__display_name
#: model:ir.model.fields,field_description:stock.field_stock_production_lot__display_name
#: model:ir.model.fields,field_description:stock.field_stock_putaway_rule__display_name
#: model:ir.model.fields,field_description:stock.field_stock_quant__display_name
#: model:ir.model.fields,field_description:stock.field_stock_quant_package__display_name
#: model:ir.model.fields,field_description:stock.field_stock_quantity_history__display_name
#: model:ir.model.fields,field_description:stock.field_stock_return_picking__display_name
#: model:ir.model.fields,field_description:stock.field_stock_return_picking_line__display_name
#: model:ir.model.fields,field_description:stock.field_stock_rule__display_name
#: model:ir.model.fields,field_description:stock.field_stock_rules_report__display_name
#: model:ir.model.fields,field_description:stock.field_stock_scheduler_compute__display_name
#: model:ir.model.fields,field_description:stock.field_stock_scrap__display_name
#: model:ir.model.fields,field_description:stock.field_stock_traceability_report__display_name
#: model:ir.model.fields,field_description:stock.field_stock_track_confirmation__display_name
#: model:ir.model.fields,field_description:stock.field_stock_track_line__display_name
#: model:ir.model.fields,field_description:stock.field_stock_warehouse__display_name
#: model:ir.model.fields,field_description:stock.field_stock_warehouse_orderpoint__display_name
#: model:ir.model.fields,field_description:stock.field_stock_warn_insufficient_qty__display_name
#: model:ir.model.fields,field_description:stock.field_stock_warn_insufficient_qty_scrap__display_name
#: model:ir.model.fields,field_description:stock.field_uom_uom__display_name
msgid "Display Name"
msgstr "Tên hiển thị"

#. module: stock
#: model:res.groups,name:stock.group_lot_on_delivery_slip
msgid "Display Serial & Lot Number in Delivery Slips"
msgstr "Hiển thị mã lô & sê-ri trong phiếu giao hàng"

#. module: stock
#: model_terms:ir.ui.view,arch_db:stock.package_level_tree_view_picking
msgid "Display package content"
msgstr "Hiện nội dung gói"

#. module: stock
#: model_terms:ir.ui.view,arch_db:stock.stock_warn_insufficient_qty_scrap_form_view
msgid "Do you confirm you want to scrap"
msgstr "Bạn có xác nhận bạn muốn bỏ không"

#. module: stock
#: model_terms:ir.ui.view,arch_db:stock.res_config_settings_view_form
msgid "Documentation"
msgstr "Tài liệu"

#. module: stock
#: model:ir.model.fields,field_description:stock.field_stock_move_line__qty_done
#: model:ir.model.fields,field_description:stock.field_stock_package_level__is_done
#: model:ir.model.fields.selection,name:stock.selection__stock_move__state__done
#: model:ir.model.fields.selection,name:stock.selection__stock_package_level__state__done
#: model:ir.model.fields.selection,name:stock.selection__stock_picking__state__done
#: model:ir.model.fields.selection,name:stock.selection__stock_scrap__state__done
#: model_terms:ir.ui.view,arch_db:stock.stock_move_line_view_search
#: model_terms:ir.ui.view,arch_db:stock.stock_scrap_form_view2
#: model_terms:ir.ui.view,arch_db:stock.view_move_search
#: model_terms:ir.ui.view,arch_db:stock.view_picking_form
#: model_terms:ir.ui.view,arch_db:stock.view_picking_internal_search
#: model_terms:ir.ui.view,arch_db:stock.view_picking_move_tree
msgid "Done"
msgstr "Hoàn thành"

#. module: stock
#: model:ir.model.fields.selection,name:stock.selection__stock_inventory__state__draft
#: model:ir.model.fields.selection,name:stock.selection__stock_package_level__state__draft
#: model:ir.model.fields.selection,name:stock.selection__stock_picking__state__draft
#: model:ir.model.fields.selection,name:stock.selection__stock_scrap__state__draft
#: model_terms:ir.ui.view,arch_db:stock.view_inventory_filter
#: model_terms:ir.ui.view,arch_db:stock.view_picking_internal_search
msgid "Draft"
msgstr "Dự thảo"

#. module: stock
#: model_terms:ir.ui.view,arch_db:stock.view_picking_internal_search
msgid "Draft Moves"
msgstr "Dịch chuyển dự thảo"

#. module: stock
#: model:ir.model.fields,field_description:stock.field_res_config_settings__module_delivery_easypost
msgid "Easypost Connector"
msgstr "Easypost Connector"

#. module: stock
#: code:addons/stock/models/stock_quant.py:0
#, python-format
msgid ""
"Editing quantities in an Inventory Adjustment location is forbidden,those "
"locations are used as counterpart when correcting the quantities."
msgstr ""
"Chỉnh sửa số lượng trong phiếu điều chỉnh hàng tồn kho bị cấm, những địa "
"điểm đó được dùng làm đối ứng khi sửa số lượng."

#. module: stock
#: model_terms:ir.ui.view,arch_db:stock.view_picking_form
msgid "Effective Date"
msgstr "Ngày hiệu lực"

#. module: stock
#: model_terms:ir.ui.view,arch_db:stock.res_config_settings_view_form
msgid "Email Confirmation"
msgstr "Email xác nhận"

#. module: stock
#: model:ir.model.fields,field_description:stock.field_res_company__stock_move_email_validation
#: model:ir.model.fields,field_description:stock.field_res_config_settings__stock_move_email_validation
msgid "Email Confirmation picking"
msgstr "Email xác nhận phiếu kho"

#. module: stock
#: model_terms:ir.ui.view,arch_db:stock.res_config_settings_view_form
msgid "Email Template"
msgstr "Mẫu email"

#. module: stock
#: model:ir.model.fields,field_description:stock.field_res_company__stock_mail_confirmation_template_id
#: model:ir.model.fields,field_description:stock.field_res_config_settings__stock_mail_confirmation_template_id
msgid "Email Template confirmation picking"
msgstr "Mẫu email xác nhận phiếu kho"

#. module: stock
#: model:ir.model.fields,help:stock.field_res_company__stock_mail_confirmation_template_id
#: model:ir.model.fields,help:stock.field_res_config_settings__stock_mail_confirmation_template_id
msgid "Email sent to the customer once the order is done."
msgstr "Email gửi tới khách hàng khi đơn hoàn tất."

#. module: stock
#: model:ir.model.fields,field_description:stock.field_stock_inventory__start_empty
msgid "Empty Inventory"
msgstr "Không tồn kho"

#. module: stock
#: model_terms:digest.tip,tip_description:stock.digest_tip_stock_0
msgid ""
"Enjoy a quick-paced experience with the Odoo barcode app. It is blazing fast"
" and works even without a stable internet connection. It supports all flows:"
" inventory adjustments, batch picking, moving lots or pallets, low inventory"
" checks, etc. Go to the \"Apps\" menu to activate the barcode interface."
msgstr ""
"Tận hưởng trải nghiệm tốc độ xử lý nhanh với ứng dụng mã vạch. Nó rất nhanh "
"và hoạt động ngay cả khi không có kết nối internet ổn định. Nó hỗ trợ tất cả"
" các luồng: điều chỉnh hàng tồn kho, chọn hàng loạt, di chuyển lô hoặc "
"pallet, kiểm tra hàng tồn kho thấp, v.v. Chuyển đến menu \"Ứng dụng\" để "
"kích hoạt giao diện mã vạch."

#. module: stock
#: model:ir.model.fields,help:stock.field_product_product__tracking
#: model:ir.model.fields,help:stock.field_product_template__tracking
#: model:ir.model.fields,help:stock.field_stock_inventory_line__product_tracking
#: model:ir.model.fields,help:stock.field_stock_move__has_tracking
#: model:ir.model.fields,help:stock.field_stock_move_line__tracking
#: model:ir.model.fields,help:stock.field_stock_quant__tracking
#: model:ir.model.fields,help:stock.field_stock_scrap__tracking
msgid "Ensure the traceability of a storable product in your warehouse."
msgstr ""
"Đảm bảo truy xuất nguồn gốc của một sản phẩm có thể lưu trữ trong kho của "
"bạn."

#. module: stock
#. openerp-web
#: code:addons/stock/static/src/xml/stock_traceability_report_backend.xml:0
#, python-format
msgid "Error"
msgstr "Lỗi"

#. module: stock
#: model_terms:ir.actions.act_window,help:stock.action_location_form
msgid ""
"Every stock operation in Odoo moves the products from one\n"
"            location to another one.  For instance, if you receive products\n"
"            from a vendor, Odoo will move products from the Vendor\n"
"            location to the Stock location. Each report can be performed on\n"
"            physical, partner or virtual locations."
msgstr ""
"Mọi hoạt động kho trong Odoo là dịch chuyển hàng hoá từ địa điểm này\n"
"            sang địa điểm khác. Ví dụ, nếu bạn nhận hàng từ một nhà cung cấp,\n"
"            Odoo sẽ dịch chuyển hàng hoá từ Địa điểm Nhà cung cấp sang Địa điểm\n"
"            Dự trữ. Từng báo cáo có thể được lập cho từng địa điểm vật lý, địa\n"
"            điểm đối tác hay địa điểm ảo."

#. module: stock
#: model_terms:ir.ui.view,arch_db:stock.exception_on_picking
msgid "Exception(s) occurred on the picking"
msgstr "Các ngoại lệ xảy ra trên phiếu dịch chuyển"

#. module: stock
#: model_terms:ir.ui.view,arch_db:stock.exception_on_picking
msgid "Exception(s):"
msgstr "Các ngoại lệ:"

#. module: stock
#: code:addons/stock/models/stock_move.py:0
#, python-format
msgid ""
"Existing Serial Numbers (%s). Please correct the serial numbers encoded."
msgstr "Số sê-ri hiện có (%s). Vui lòng điền các số sê-ri được dùng."

#. module: stock
#: code:addons/stock/models/stock_move_line.py:0
#, python-format
msgid "Existing Serial number (%s). Please correct the serial number encoded."
msgstr "Số sê-ri hiện có (%s). Vui lòng điền các số sê-ri được dùng."

#. module: stock
#: code:addons/stock/models/stock_move.py:0
#, python-format
msgid ""
"Existing Serial numbers (%s). Please correct the serial numbers encoded."
msgstr "Số sê-ri hiện có (%s). Vui lòng điền các số sê-ri được dùng."

#. module: stock
#. openerp-web
#: code:addons/stock/static/src/xml/forecast_widget.xml:0
#, python-format
msgid "Exp"
msgstr "Exp"

#. module: stock
#: code:addons/stock/models/stock_picking.py:0
#, python-format
msgid "Exp %s"
msgstr "Exp %s"

#. module: stock
#: model:ir.model.fields.selection,name:stock.selection__stock_picking__products_availability_state__expected
msgid "Expected"
msgstr "Được mong đợi"

#. module: stock
#: model_terms:ir.ui.view,arch_db:stock.report_product_product_replenishment
msgid "Expected Delivery"
msgstr "Dự kiến giao"

#. module: stock
#: model_terms:ir.ui.view,arch_db:stock.report_product_product_replenishment
msgid "Expected Receipt"
msgstr "Dự kiến nhận"

#. module: stock
#: model:ir.model.fields,field_description:stock.field_res_config_settings__module_product_expiry
msgid "Expiration Dates"
msgstr "Ngày hết hạn"

#. module: stock
#: model_terms:ir.ui.view,arch_db:stock.view_location_form
msgid "External note..."
msgstr "Ghi chú ngoại..."

#. module: stock
#: model:ir.model.fields,help:stock.field_product_removal__method
msgid "FIFO, LIFO..."
msgstr "FIFO, LIFO..."

#. module: stock
#: model:ir.model.fields,field_description:stock.field_res_config_settings__module_delivery_fedex
msgid "FedEx Connector"
msgstr "Kết nối FedEx"

#. module: stock
#: model:ir.model.fields,field_description:stock.field_stock_package_destination__filtered_location
msgid "Filtered Location"
msgstr "Địa điểm kho đã được lọc"

#. module: stock
#: model_terms:ir.ui.view,arch_db:stock.quant_search_view
#: model_terms:ir.ui.view,arch_db:stock.view_putaway_search
msgid "Filters"
msgstr "Bộ lọc"

#. module: stock
#: model:ir.model.fields,field_description:stock.field_stock_assign_serial__next_serial_number
#: model:ir.model.fields,field_description:stock.field_stock_move__next_serial
msgid "First SN"
msgstr "Số sê-ri bắt đầu"

#. module: stock
#: model:ir.model.fields.selection,name:stock.selection__stock_rule__group_propagation_option__fixed
msgid "Fixed"
msgstr "Cố định"

#. module: stock
#: model:ir.model.fields,field_description:stock.field_stock_rule__group_id
msgid "Fixed Procurement Group"
msgstr "Nhóm Cung ứng cố định"

#. module: stock
#. openerp-web
#: code:addons/stock/static/src/xml/stock_traceability_report_line.xml:0
#: code:addons/stock/static/src/xml/stock_traceability_report_line.xml:0
#, python-format
msgid "Fold"
msgstr "Đóng gọn"

#. module: stock
#: model:ir.model.fields,field_description:stock.field_stock_inventory__message_follower_ids
#: model:ir.model.fields,field_description:stock.field_stock_picking__message_follower_ids
#: model:ir.model.fields,field_description:stock.field_stock_production_lot__message_follower_ids
#: model:ir.model.fields,field_description:stock.field_stock_scrap__message_follower_ids
msgid "Followers"
msgstr "Người dõi theo"

#. module: stock
#: model:ir.model.fields,field_description:stock.field_stock_inventory__message_channel_ids
#: model:ir.model.fields,field_description:stock.field_stock_picking__message_channel_ids
#: model:ir.model.fields,field_description:stock.field_stock_production_lot__message_channel_ids
#: model:ir.model.fields,field_description:stock.field_stock_scrap__message_channel_ids
msgid "Followers (Channels)"
msgstr "Người theo dõi (Các kênh)"

#. module: stock
#: model:ir.model.fields,field_description:stock.field_stock_inventory__message_partner_ids
#: model:ir.model.fields,field_description:stock.field_stock_picking__message_partner_ids
#: model:ir.model.fields,field_description:stock.field_stock_production_lot__message_partner_ids
#: model:ir.model.fields,field_description:stock.field_stock_scrap__message_partner_ids
msgid "Followers (Partners)"
msgstr "Người theo dõi (Các đối tác)"

#. module: stock
#: model:ir.model.fields,help:stock.field_stock_inventory__activity_type_icon
#: model:ir.model.fields,help:stock.field_stock_picking__activity_type_icon
#: model:ir.model.fields,help:stock.field_stock_production_lot__activity_type_icon
msgid "Font awesome icon e.g. fa-tasks"
msgstr "Font biểu tượng ví dụ: fa-tasks"

#. module: stock
#: model:ir.model.fields,field_description:stock.field_product_category__removal_strategy_id
msgid "Force Removal Strategy"
msgstr "Cưỡng bức Chiến lược Xuất hàng"

#. module: stock
#: model:ir.model.fields,field_description:stock.field_stock_warehouse_orderpoint__qty_forecast
msgid "Forecast"
msgstr "Dự báo"

#. module: stock
#: model:ir.model.fields,field_description:stock.field_stock_move__forecast_availability
msgid "Forecast Availability"
msgstr "Số lượng dự báo"

#. module: stock
#: model_terms:ir.ui.view,arch_db:stock.view_warehouse_orderpoint_tree_editable
#: model_terms:ir.ui.view,arch_db:stock.view_warehouse_orderpoint_tree_editable_config
msgid "Forecast Description"
msgstr "Mô tả dự báo"

#. module: stock
#: model:ir.model.fields,field_description:stock.field_product_product__virtual_available
msgid "Forecast Quantity"
msgstr "Số lượng dự kiến"

#. module: stock
#: model:ir.model.fields,help:stock.field_product_product__virtual_available
msgid ""
"Forecast quantity (computed as Quantity On Hand - Outgoing + Incoming)\n"
"In a context with a single Stock Location, this includes goods stored in this location, or any of its children.\n"
"In a context with a single Warehouse, this includes goods stored in the Stock Location of this Warehouse, or any of its children.\n"
"Otherwise, this includes goods stored in any Stock Location with 'internal' type."
msgstr ""
"Số lượng dự kiến (được tính bằng Số lượng thực tế - Số lượng sẽ xuất + Số lượng sắp về)\n"
"Trong ngữ cảnh một Địa điểm Kho, nó bao gồm số lượng được lưu trữ trong địa điểm này, hoặc các địa điểm con của nó.\n"
"Trong ngữ cảnh một Nhà kho, nó bao gồm số lượng được lưu trữ trong Địa điểm Kho của Nhà kho này, hoặc các địa điểm con của nó.\n"
"Nếu không, nó bao gồm số lượng được lữu trữ trong bất kỳ Địa điểm Kho nào có kiểu là 'Nội bộ'."

#. module: stock
#: model:ir.model.fields,help:stock.field_product_product__free_qty
msgid ""
"Forecast quantity (computed as Quantity On Hand - reserved quantity)\n"
"In a context with a single Stock Location, this includes goods stored in this location, or any of its children.\n"
"In a context with a single Warehouse, this includes goods stored in the Stock Location of this Warehouse, or any of its children.\n"
"Otherwise, this includes goods stored in any Stock Location with 'internal' type."
msgstr ""
"Số lượng dự kiến (được tính bằng Số lượng thực tế - Số lượng sẽ xuất + Số lượng sắp về)\n"
"Trong ngữ cảnh một Địa điểm Kho, nó bao gồm số lượng được lưu trữ trong địa điểm này, hoặc các địa điểm con của nó.\n"
"Trong ngữ cảnh một Nhà kho, nó bao gồm số lượng được lưu trữ trong Địa điểm Kho của Nhà kho này, hoặc các địa điểm con của nó.\n"
"Nếu không, nó bao gồm số lượng được lữu trữ trong bất kỳ Địa điểm Kho nào có kiểu là 'Nội bộ'."

#. module: stock
#: model_terms:ir.ui.view,arch_db:stock.report_replenishment_header
msgid "Forecasted"
msgstr "Được dự báo"

#. module: stock
#. openerp-web
#: code:addons/stock/static/src/xml/stock_orderpoint.xml:0
#, python-format
msgid "Forecasted Date"
msgstr "Ngày dự kiến"

#. module: stock
#: model:ir.model.fields.selection,name:stock.selection__report_stock_quantity__state__out
#: model_terms:ir.ui.view,arch_db:stock.stock_report_view_search
msgid "Forecasted Deliveries"
msgstr "Giao hàng dự báo"

#. module: stock
#: model:ir.model.fields,field_description:stock.field_stock_move__forecast_expected_date
msgid "Forecasted Expected date"
msgstr "Ngày dự báo dự kiến"

#. module: stock
#: model:ir.actions.act_window,name:stock.report_stock_quantity_action
#: model:ir.actions.act_window,name:stock.report_stock_quantity_action_product
#: model:ir.ui.menu,name:stock.menu_forecast_inventory
#: model_terms:ir.ui.view,arch_db:stock.report_product_product_replenishment
msgid "Forecasted Inventory"
msgstr "Tồn kho Dự báo"

#. module: stock
#: code:addons/stock/models/product.py:0
#: model:ir.model.fields,field_description:stock.field_product_template__virtual_available
#: model:ir.model.fields,field_description:stock.field_stock_move__availability
#: model_terms:ir.ui.view,arch_db:stock.view_stock_product_tree
#, python-format
msgid "Forecasted Quantity"
msgstr "Số lượng Dự báo"

#. module: stock
#: model:ir.model.fields.selection,name:stock.selection__report_stock_quantity__state__in
#: model_terms:ir.ui.view,arch_db:stock.stock_report_view_search
msgid "Forecasted Receipts"
msgstr "Nhận hàng Dự báo"

#. module: stock
#. openerp-web
#: code:addons/stock/static/src/xml/forecast_widget.xml:0
#: model:ir.actions.client,name:stock.stock_replenishment_product_product_action
#: model:ir.actions.report,name:stock.stock_replenishment_report_product_product_action
#: model:ir.actions.report,name:stock.stock_replenishment_report_product_template_action
#, python-format
msgid "Forecasted Report"
msgstr "Báo cáo dự kiến"

#. module: stock
#: model:ir.model.fields.selection,name:stock.selection__report_stock_quantity__state__forecast
#: model_terms:ir.ui.view,arch_db:stock.stock_report_view_search
msgid "Forecasted Stock"
msgstr "Tồn Dự báo"

#. module: stock
#: model_terms:ir.ui.view,arch_db:stock.report_product_product_replenishment
msgid "Forecasted with Pending"
msgstr "Dự báo với Đang chờ xử lý"

#. module: stock
#: model_terms:ir.ui.view,arch_db:stock.report_replenishment_header
msgid "Forecasted<br/>+ Pending"
msgstr "Dự báo<br/>+ Đang chờ xử lý"

#. module: stock
#: model_terms:ir.ui.view,arch_db:stock.report_product_product_replenishment
msgid "Free Stock"
msgstr "Kho tự do"

#. module: stock
#: model:ir.model.fields,field_description:stock.field_product_product__free_qty
msgid "Free To Use Quantity "
msgstr "Tự do dùng số lượng "

#. module: stock
#: model:ir.model.fields,field_description:stock.field_stock_move_line__location_id
#: model:ir.model.fields,field_description:stock.field_stock_package_level__location_id
#: model_terms:ir.ui.view,arch_db:stock.report_picking
#: model_terms:ir.ui.view,arch_db:stock.report_stock_body_print
#: model_terms:ir.ui.view,arch_db:stock.report_stock_inventory
#: model_terms:ir.ui.view,arch_db:stock.view_move_tree
#: model_terms:ir.ui.view,arch_db:stock.vpicktree
msgid "From"
msgstr "Từ"

#. module: stock
#: model:ir.model.fields,field_description:stock.field_stock_move_line__owner_id
msgid "From Owner"
msgstr "Từ Chủ hàng"

#. module: stock
#: model:ir.model.fields,field_description:stock.field_stock_move__show_reserved_availability
msgid "From Supplier"
msgstr "Từ Nhà cung cấp"

#. module: stock
#: model:ir.model.fields,field_description:stock.field_stock_location__complete_name
msgid "Full Location Name"
msgstr "Tên Địa điểm Đầy đủ"

#. module: stock
#: model_terms:ir.ui.view,arch_db:stock.view_picking_internal_search
msgid "Future Activities"
msgstr "Hoạt động tương lai"

#. module: stock
#: code:addons/stock/models/product.py:0
#, python-format
msgid "Future Deliveries"
msgstr "Giao hàng Tương lai"

#. module: stock
#: code:addons/stock/models/product.py:0
#, python-format
msgid "Future P&L"
msgstr "P&L Tương lai"

#. module: stock
#: code:addons/stock/models/product.py:0
#, python-format
msgid "Future Productions"
msgstr "Sản xuất trong tương lai"

#. module: stock
#: code:addons/stock/models/product.py:0
#, python-format
msgid "Future Receipts"
msgstr "Phiếu nhận hàng Tương lai"

#. module: stock
#: model_terms:ir.ui.view,arch_db:stock.res_config_settings_view_form
msgid "Get a full traceability from vendors to customers"
msgstr "Truy xuất nguồn gốc đầy đủ từ nhà cung cấp đến khách hàng"

#. module: stock
#: model_terms:ir.ui.view,arch_db:stock.res_config_settings_view_form
msgid "Get informative or blocking warnings on partners"
msgstr "Nhận các cảnh báo mang tính chất thông tin hoặc phong toả về đối tác"

#. module: stock
#: model:ir.model.fields,help:stock.field_stock_putaway_rule__sequence
msgid ""
"Give to the more specialized category, a higher priority to have them in top"
" of the list."
msgstr ""
"Cung cấp cho các thể loại chuyên ngành hơn, một ưu tiên cao hơn để có chúng "
"ở đầu danh sách."

#. module: stock
#: model:ir.model.fields,help:stock.field_stock_warehouse__sequence
msgid "Gives the sequence of this line when displaying the warehouses."
msgstr "Quy định mã số dòng này khi hiển thị trên kho."

#. module: stock
#: model_terms:ir.ui.view,arch_db:stock.search_product_lot_filter
#: model_terms:ir.ui.view,arch_db:stock.stock_move_line_view_search
#: model_terms:ir.ui.view,arch_db:stock.stock_reorder_report_search
#: model_terms:ir.ui.view,arch_db:stock.stock_report_view_search
#: model_terms:ir.ui.view,arch_db:stock.stock_scrap_search_view
#: model_terms:ir.ui.view,arch_db:stock.view_inventory_filter
#: model_terms:ir.ui.view,arch_db:stock.view_move_search
#: model_terms:ir.ui.view,arch_db:stock.view_picking_internal_search
#: model_terms:ir.ui.view,arch_db:stock.view_pickingtype_filter
#: model_terms:ir.ui.view,arch_db:stock.view_putaway_search
#: model_terms:ir.ui.view,arch_db:stock.warehouse_orderpoint_search
msgid "Group By"
msgstr "Nhóm theo"

#. module: stock
#: model_terms:ir.ui.view,arch_db:stock.quant_package_search_view
#: model_terms:ir.ui.view,arch_db:stock.quant_search_view
#: model_terms:ir.ui.view,arch_db:stock.stock_inventory_line_search
#: model_terms:ir.ui.view,arch_db:stock.view_stock_rule_filter
msgid "Group by..."
msgstr "Nhóm theo..."

#. module: stock
#: model:ir.model.fields,field_description:stock.field_stock_move__has_move_lines
msgid "Has Move Lines"
msgstr "Có dòng dịch chuyển"

#. module: stock
#: model:ir.model.fields,field_description:stock.field_stock_picking__move_line_exist
msgid "Has Pack Operations"
msgstr "Có hoạt động đóng gói"

#. module: stock
#: model:ir.model.fields,field_description:stock.field_stock_picking__has_packages
msgid "Has Packages"
msgstr "Có Gói"

#. module: stock
#: model:ir.model.fields,field_description:stock.field_stock_picking__has_scrap_move
msgid "Has Scrap Moves"
msgstr "Có dịch chuyển phế liệu"

#. module: stock
#: model:ir.model.fields,field_description:stock.field_stock_picking__has_tracking
msgid "Has Tracking"
msgstr "Đã theo dõi"

#. module: stock
#: model:ir.model.fields,field_description:stock.field_product_replenish__product_has_variants
#: model:ir.model.fields,field_description:stock.field_stock_rules_report__product_has_variants
msgid "Has variants"
msgstr "Có biến thể"

#. module: stock
#: model:ir.model.fields,field_description:stock.field_stock_location__posz
msgid "Height (Z)"
msgstr "Chiều cao (Z)"

#. module: stock
#: model:ir.model.fields,help:stock.field_stock_warehouse_orderpoint__snoozed_until
msgid "Hidden until next scheduler."
msgstr "Ẩn cho đến khi lên lịch tiếp theo."

#. module: stock
#: model:ir.model.fields,field_description:stock.field_stock_picking__hide_picking_type
msgid "Hide Picking Type"
msgstr "Ẩn loại hoạt động"

#. module: stock
#: model:ir.model.fields,field_description:stock.field_barcode_rule__id
#: model:ir.model.fields,field_description:stock.field_procurement_group__id
#: model:ir.model.fields,field_description:stock.field_product_category__id
#: model:ir.model.fields,field_description:stock.field_product_product__id
#: model:ir.model.fields,field_description:stock.field_product_removal__id
#: model:ir.model.fields,field_description:stock.field_product_replenish__id
#: model:ir.model.fields,field_description:stock.field_product_template__id
#: model:ir.model.fields,field_description:stock.field_report_stock_quantity__id
#: model:ir.model.fields,field_description:stock.field_report_stock_report_product_product_replenishment__id
#: model:ir.model.fields,field_description:stock.field_report_stock_report_product_template_replenishment__id
#: model:ir.model.fields,field_description:stock.field_report_stock_report_stock_rule__id
#: model:ir.model.fields,field_description:stock.field_res_company__id
#: model:ir.model.fields,field_description:stock.field_res_config_settings__id
#: model:ir.model.fields,field_description:stock.field_res_partner__id
#: model:ir.model.fields,field_description:stock.field_stock_assign_serial__id
#: model:ir.model.fields,field_description:stock.field_stock_backorder_confirmation__id
#: model:ir.model.fields,field_description:stock.field_stock_backorder_confirmation_line__id
#: model:ir.model.fields,field_description:stock.field_stock_change_product_qty__id
#: model:ir.model.fields,field_description:stock.field_stock_immediate_transfer__id
#: model:ir.model.fields,field_description:stock.field_stock_immediate_transfer_line__id
#: model:ir.model.fields,field_description:stock.field_stock_inventory__id
#: model:ir.model.fields,field_description:stock.field_stock_inventory_line__id
#: model:ir.model.fields,field_description:stock.field_stock_location__id
#: model:ir.model.fields,field_description:stock.field_stock_location_route__id
#: model:ir.model.fields,field_description:stock.field_stock_move__id
#: model:ir.model.fields,field_description:stock.field_stock_move_line__id
#: model:ir.model.fields,field_description:stock.field_stock_orderpoint_snooze__id
#: model:ir.model.fields,field_description:stock.field_stock_package_destination__id
#: model:ir.model.fields,field_description:stock.field_stock_package_level__id
#: model:ir.model.fields,field_description:stock.field_stock_picking__id
#: model:ir.model.fields,field_description:stock.field_stock_picking_type__id
#: model:ir.model.fields,field_description:stock.field_stock_production_lot__id
#: model:ir.model.fields,field_description:stock.field_stock_putaway_rule__id
#: model:ir.model.fields,field_description:stock.field_stock_quant__id
#: model:ir.model.fields,field_description:stock.field_stock_quant_package__id
#: model:ir.model.fields,field_description:stock.field_stock_quantity_history__id
#: model:ir.model.fields,field_description:stock.field_stock_return_picking__id
#: model:ir.model.fields,field_description:stock.field_stock_return_picking_line__id
#: model:ir.model.fields,field_description:stock.field_stock_rule__id
#: model:ir.model.fields,field_description:stock.field_stock_rules_report__id
#: model:ir.model.fields,field_description:stock.field_stock_scheduler_compute__id
#: model:ir.model.fields,field_description:stock.field_stock_scrap__id
#: model:ir.model.fields,field_description:stock.field_stock_traceability_report__id
#: model:ir.model.fields,field_description:stock.field_stock_track_confirmation__id
#: model:ir.model.fields,field_description:stock.field_stock_track_line__id
#: model:ir.model.fields,field_description:stock.field_stock_warehouse__id
#: model:ir.model.fields,field_description:stock.field_stock_warehouse_orderpoint__id
#: model:ir.model.fields,field_description:stock.field_stock_warn_insufficient_qty__id
#: model:ir.model.fields,field_description:stock.field_stock_warn_insufficient_qty_scrap__id
#: model:ir.model.fields,field_description:stock.field_uom_uom__id
msgid "ID"
msgstr "ID"

#. module: stock
#: code:addons/stock/models/stock_inventory.py:0
#, python-format
msgid "INV:"
msgstr "KK:"

#. module: stock
#: model:ir.model.fields,field_description:stock.field_stock_inventory__activity_exception_icon
#: model:ir.model.fields,field_description:stock.field_stock_picking__activity_exception_icon
#: model:ir.model.fields,field_description:stock.field_stock_production_lot__activity_exception_icon
msgid "Icon"
msgstr "Biểu tượng"

#. module: stock
#: model:ir.model.fields,help:stock.field_stock_inventory__activity_exception_icon
#: model:ir.model.fields,help:stock.field_stock_picking__activity_exception_icon
#: model:ir.model.fields,help:stock.field_stock_production_lot__activity_exception_icon
msgid "Icon to indicate an exception activity."
msgstr "Biểu tượng để chỉ ra một hoạt động ngoại lệ."

#. module: stock
#: model:ir.model.fields,help:stock.field_stock_inventory__message_needaction
#: model:ir.model.fields,help:stock.field_stock_inventory__message_unread
#: model:ir.model.fields,help:stock.field_stock_picking__message_needaction
#: model:ir.model.fields,help:stock.field_stock_picking__message_unread
#: model:ir.model.fields,help:stock.field_stock_production_lot__message_needaction
#: model:ir.model.fields,help:stock.field_stock_production_lot__message_unread
#: model:ir.model.fields,help:stock.field_stock_scrap__message_needaction
#: model:ir.model.fields,help:stock.field_stock_scrap__message_unread
msgid "If checked, new messages require your attention."
msgstr "Nếu đánh dấu kiểm, các thông điệp mới yêu cầu sự có mặt của bạn."

#. module: stock
#: model:ir.model.fields,help:stock.field_stock_inventory__message_has_error
#: model:ir.model.fields,help:stock.field_stock_inventory__message_has_sms_error
#: model:ir.model.fields,help:stock.field_stock_picking__message_has_error
#: model:ir.model.fields,help:stock.field_stock_picking__message_has_sms_error
#: model:ir.model.fields,help:stock.field_stock_production_lot__message_has_error
#: model:ir.model.fields,help:stock.field_stock_production_lot__message_has_sms_error
#: model:ir.model.fields,help:stock.field_stock_scrap__message_has_error
#: model:ir.model.fields,help:stock.field_stock_scrap__message_has_sms_error
msgid "If checked, some messages have a delivery error."
msgstr "Nếu đánh dấu thì một số thông điệp có lỗi."

#. module: stock
#: model:ir.model.fields,help:stock.field_stock_move__propagate_cancel
msgid "If checked, when this move is cancelled, cancel the linked move too"
msgstr ""
"Nếu đánh dấu, khi dịch chuyển kho này bị hủy nó, hệ thống cũng sẽ hủy dịch "
"chuyển liên quan"

#. module: stock
#: model:ir.model.fields,help:stock.field_stock_move_line__result_package_id
msgid "If set, the operations are packed into this package"
msgstr "Nếu chọn, các hoạt động sẽ được đóng vào gói này"

#. module: stock
#: model:ir.model.fields,help:stock.field_stock_warehouse_orderpoint__active
msgid ""
"If the active field is set to False, it will allow you to hide the "
"orderpoint without removing it."
msgstr ""
"Nếu trường hiện hoạt được đặt thành Sai, nó sẽ cho phép bạn ẩn điểm đặt hàng"
" mà không xóa nó."

#. module: stock
#: model:ir.model.fields,help:stock.field_stock_location_route__active
msgid ""
"If the active field is set to False, it will allow you to hide the route "
"without removing it."
msgstr ""
"Nếu bỏ chọn trường 'Hiệu lực', nó sẽ cho phép bạn ẩn tuyến đường mà không "
"cần xóa bỏ nó."

#. module: stock
#: model:ir.model.fields,help:stock.field_stock_inventory__date
msgid ""
"If the inventory adjustment is not validated, date at which the theoritical quantities have been checked.\n"
"If the inventory adjustment is validated, date at which the inventory adjustment has been validated."
msgstr "Nếu phiếu kiểm kê kho được xác nhận, ngày phiếu kiểm kê được xác nhận"

#. module: stock
#: model_terms:ir.ui.view,arch_db:stock.view_picking_form
msgid ""
"If the picking is unlocked you can edit initial demand (for a draft picking)"
" or done quantities (for a done picking)."
msgstr ""
"Nếu việc lấy hàng được mở khóa, bạn có thể chỉnh sửa nhu cầu ban đầu (đối "
"với việc chọn bản nháp) hoặc số lượng thực hiện (đối với việc chọn xong)."

#. module: stock
#: model:ir.model.fields,help:stock.field_stock_picking__show_reserved
#: model:ir.model.fields,help:stock.field_stock_picking_type__show_reserved
msgid ""
"If this checkbox is ticked, Odoo will automatically pre-fill the detailed "
"operations with the corresponding products, locations and lot/serial "
"numbers."
msgstr ""
"Nếu chọn ô này, hệ thống sẽ tự động điền trước các thao tác chi tiết với các"
" sản phẩm, vị trí và số lô / số sê-ri tương ứng."

#. module: stock
#: model:ir.model.fields,help:stock.field_stock_move__show_operations
#: model:ir.model.fields,help:stock.field_stock_picking_type__show_operations
msgid ""
"If this checkbox is ticked, the pickings lines will represent detailed stock"
" operations. If not, the picking lines will represent an aggregate of "
"detailed stock operations."
msgstr ""
"Nếu hộp kiểm này được đánh dấu, các dòng chọn sẽ đại diện cho các hoạt động "
"kho chi tiết. Nếu không, các dòng chọn sẽ đại diện cho tổng hợp các hoạt "
"động kho chi tiết."

#. module: stock
#: model:ir.model.fields,help:stock.field_stock_move_line__picking_type_use_create_lots
#: model:ir.model.fields,help:stock.field_stock_picking__use_create_lots
#: model:ir.model.fields,help:stock.field_stock_picking_type__use_create_lots
msgid ""
"If this is checked only, it will suppose you want to create new Lots/Serial "
"Numbers, so you can provide them in a text field. "
msgstr ""
"Nếu chỉ trường này được đánh dấu, Odoo sẽ tin rằng bạn muốn tạo mới Số "
<<<<<<< HEAD
"Lô/Sê-ri, để bạn có thể cung cấp số trong một trường kiểu text."
=======
"Lô/Sê-ri, để bạn có thể cung cấp số trong một trường kiểu text. "
>>>>>>> 05af566f

#. module: stock
#: model:ir.model.fields,help:stock.field_stock_move_line__picking_type_use_existing_lots
#: model:ir.model.fields,help:stock.field_stock_picking_type__use_existing_lots
msgid ""
"If this is checked, you will be able to choose the Lots/Serial Numbers. You "
"can also decide to not put lots in this operation type.  This means it will "
"create stock with no lot or not put a restriction on the lot taken. "
msgstr ""
"Nếu đánh dấu chỗ này, bạn sẽ có thể chọn số lô/Seria. Bạn cũng có thể quyết "
"định không cho lô hàng vào loại thao tác này. Điều này có nghĩa là nó sẽ tạo"
" ra tồn kho mà không có lô hàng hoặc không đặt một hạn chế trên lô hàng được"
" thực hiện."

#. module: stock
#: model:ir.model.fields,help:stock.field_stock_move__backorder_id
#: model:ir.model.fields,help:stock.field_stock_picking__backorder_id
msgid ""
"If this shipment was split, then this field links to the shipment which "
"contains the already processed part."
msgstr ""
"Nếu lô hàng này được tách ra thì trường này sẽ liên kết tới lô hàng mà trong"
" đó một phần đã được xử lý."

#. module: stock
#: model:ir.model.fields,help:stock.field_stock_move__picking_type_entire_packs
#: model:ir.model.fields,help:stock.field_stock_move_line__picking_type_entire_packs
#: model:ir.model.fields,help:stock.field_stock_picking__picking_type_entire_packs
#: model:ir.model.fields,help:stock.field_stock_picking_type__show_entire_packs
msgid "If ticked, you will be able to select entire packages to move"
msgstr "Nếu chọn, bạn có thể chọn toàn bộ gói hàng để chuyển đi"

#. module: stock
#: model:ir.model.fields,help:stock.field_stock_rule__active
msgid "If unchecked, it will allow you to hide the rule without removing it."
msgstr "Nếu bỏ chọn, nó sẽ cho phép bạn ẩn quy tắc mà không cần xóa bỏ nó."

#. module: stock
#: model_terms:ir.ui.view,arch_db:stock.view_inventory_form
msgid ""
"If you cancel this inventory adjustment, all its inventory adjustment lines "
"will be lost. Are you sure you want to discard it ?"
msgstr ""
"Nếu bạn hủy điều chỉnh hàng tồn kho này, tất cả các dòng điều chỉnh hàng tồn"
" kho của nó sẽ bị mất. Bạn có chắc chắn muốn loại bỏ nó?"

#. module: stock
#: model:ir.model,name:stock.model_stock_immediate_transfer
#: model:ir.model.fields,field_description:stock.field_stock_backorder_confirmation_line__backorder_confirmation_id
#: model:ir.model.fields,field_description:stock.field_stock_immediate_transfer_line__immediate_transfer_id
#: model:ir.model.fields,field_description:stock.field_stock_picking__immediate_transfer
#: model_terms:ir.ui.view,arch_db:stock.stock_picking_type_kanban
msgid "Immediate Transfer"
msgstr "Dịch chuyển Ngay"

#. module: stock
#: model:ir.model,name:stock.model_stock_immediate_transfer_line
msgid "Immediate Transfer Line"
msgstr "Nội dung chuyển ngay"

#. module: stock
#: model:ir.model.fields,field_description:stock.field_stock_immediate_transfer__immediate_transfer_line_ids
msgid "Immediate Transfer Lines"
msgstr "Nội dung chuyển ngay"

#. module: stock
#: code:addons/stock/models/stock_picking.py:0
#, python-format
msgid "Immediate Transfer?"
msgstr "Dịch chuyển Ngay?"

#. module: stock
#: model_terms:ir.ui.view,arch_db:stock.view_immediate_transfer
msgid "Immediate transfer?"
msgstr "Dịch chuyển Ngay?"

#. module: stock
#: model:ir.model.fields.selection,name:stock.selection__res_config_settings__module_procurement_jit__1
msgid "Immediately after sales order confirmation"
msgstr "Ngay khi xác nhận đơn bán"

#. module: stock
#: model:ir.model.fields.selection,name:stock.selection__stock_inventory__state__confirm
#: model_terms:ir.ui.view,arch_db:stock.view_inventory_filter
msgid "In Progress"
msgstr "Đang xử lý"

#. module: stock
#: model:ir.model.fields,field_description:stock.field_stock_warehouse__in_type_id
msgid "In Type"
msgstr "Kiểu Nhập"

#. module: stock
#: model:ir.model.fields,field_description:stock.field_stock_inventory__exhausted
msgid "Include Exhausted Products"
msgstr "Gồm cả sản phẩm đã hết"

#. module: stock
#: model:ir.model.fields,help:stock.field_stock_inventory__exhausted
msgid "Include also products with quantity of 0"
msgstr "Bao gồm cả những sản phẩm có số lượng là 0"

#. module: stock
#: model:ir.model.fields,field_description:stock.field_product_product__incoming_qty
#: model:ir.model.fields,field_description:stock.field_product_template__incoming_qty
#: model_terms:ir.ui.view,arch_db:stock.stock_move_line_view_search
#: model_terms:ir.ui.view,arch_db:stock.view_move_search
msgid "Incoming"
msgstr "Sắp về"

#. module: stock
#: model:ir.model.fields,field_description:stock.field_stock_quant__in_date
msgid "Incoming Date"
msgstr "Ngày hàng về"

#. module: stock
#: model_terms:ir.ui.view,arch_db:stock.report_product_product_replenishment
msgid "Incoming Draft Transfer"
msgstr "Phiếu nhập kho nháp"

#. module: stock
#: model:ir.model.fields,field_description:stock.field_stock_warehouse__reception_steps
msgid "Incoming Shipments"
msgstr "Lô hàng Nhận"

#. module: stock
#: model:ir.model.fields,help:stock.field_stock_inventory_line__difference_qty
msgid ""
"Indicates the gap between the product's theoretical quantity and its newest "
"quantity."
msgstr ""
"Cho biết khoảng cách giữa số lượng lý thuyết của sản phẩm và số lượng mới "
"nhất của nó."

#. module: stock
#: model_terms:ir.ui.view,arch_db:stock.view_move_kandan
msgid "Initial Demand"
msgstr "Nhu cầu Ban đầu"

#. module: stock
#: code:addons/stock/models/stock_warehouse.py:0
#, python-format
msgid "Input"
msgstr "Đầu vào"

#. module: stock
#: model:ir.model.fields,field_description:stock.field_stock_warehouse__wh_input_stock_loc_id
msgid "Input Location"
msgstr "Địa điểm đầu vào"

#. module: stock
#: code:addons/stock/models/res_company.py:0
#, python-format
msgid "Inter-warehouse transit"
msgstr "Chuyển nội bộ"

#. module: stock
#: model_terms:ir.ui.view,arch_db:stock.stock_move_line_view_search
#: model_terms:ir.ui.view,arch_db:stock.view_location_search
msgid "Internal"
msgstr "Nội bộ"

#. module: stock
#: model:ir.model.fields.selection,name:stock.selection__stock_location__usage__internal
msgid "Internal Location"
msgstr "Địa điểm nội bộ"

#. module: stock
#: model_terms:ir.ui.view,arch_db:stock.quant_search_view
#: model_terms:ir.ui.view,arch_db:stock.view_location_search
msgid "Internal Locations"
msgstr "Địa điểm nội bộ"

#. module: stock
#: model:ir.model.fields,field_description:stock.field_stock_production_lot__ref
msgid "Internal Reference"
msgstr "Tham chiếu nội bộ"

#. module: stock
#: model:ir.model.fields.selection,name:stock.selection__stock_picking_type__code__internal
msgid "Internal Transfer"
msgstr "Giao dịch nội bộ"

#. module: stock
#: code:addons/stock/models/stock_warehouse.py:0
#: model:stock.picking.type,name:stock.picking_type_internal
#, python-format
msgid "Internal Transfers"
msgstr "Dịch chuyển nội bộ"

#. module: stock
#: model:ir.model.fields,field_description:stock.field_res_company__internal_transit_location_id
msgid "Internal Transit Location"
msgstr "Địa điểm chuyển tiếp nội bộ"

#. module: stock
#: model:ir.model.fields,field_description:stock.field_stock_warehouse__int_type_id
msgid "Internal Type"
msgstr "Kiểu Nội bộ"

#. module: stock
#: model:ir.model.fields,help:stock.field_stock_production_lot__ref
msgid ""
"Internal reference number in case it differs from the manufacturer's "
"lot/serial number"
msgstr ""
"Số tham chiếu nội bộ trong trường hợp khác với số lô/sê-ri của nhà sản xuất"

#. module: stock
#: code:addons/stock/models/product.py:0
#, python-format
msgid "Invalid domain left operand %s"
msgstr "Toán hạng tên miền không hợp lệ còn lại %s"

#. module: stock
#: code:addons/stock/models/product.py:0
#, python-format
msgid "Invalid domain operator %s"
msgstr "Toán tử miền không hợp lệ %s"

#. module: stock
#: code:addons/stock/models/product.py:0
#, python-format
msgid "Invalid domain right operand %s"
msgstr "Toán hạng miền không hợp lệ %s"

#. module: stock
#: model:ir.model.fields,field_description:stock.field_stock_quant__inventory_quantity
msgid "Inventoried Quantity"
msgstr "Số lượng được kiểm"

#. module: stock
#: model:ir.model.fields,field_description:stock.field_stock_inventory__line_ids
msgid "Inventories"
msgstr "Kiểm kho"

#. module: stock
#: model:ir.actions.server,name:stock.action_view_quants
#: model:ir.model,name:stock.model_stock_inventory
#: model:ir.model.fields,field_description:stock.field_stock_inventory_line__inventory_id
#: model:ir.model.fields,field_description:stock.field_stock_move__inventory_id
#: model:ir.model.fields,field_description:stock.field_stock_track_confirmation__inventory_id
#: model:ir.ui.menu,name:stock.menu_stock_root
#: model_terms:ir.ui.view,arch_db:stock.res_config_settings_view_form
#: model_terms:ir.ui.view,arch_db:stock.view_partner_stock_form
#: model_terms:ir.ui.view,arch_db:stock.view_stock_quant_pivot
msgid "Inventory"
msgstr "Kho vận"

#. module: stock
#: model_terms:ir.ui.view,arch_db:stock.view_inventory_form
msgid "Inventory Adjustment"
msgstr "Điều chỉnh Tồn kho"

#. module: stock
#: model:ir.actions.act_window,name:stock.action_inventory_form
#: model:ir.ui.menu,name:stock.menu_action_inventory_form
msgid "Inventory Adjustments"
msgstr "Điều chỉnh Tồn kho"

#. module: stock
#: model:ir.model.fields,field_description:stock.field_stock_inventory__date
#: model:ir.model.fields,field_description:stock.field_stock_inventory_line__inventory_date
#: model_terms:ir.ui.view,arch_db:stock.view_inventory_filter
msgid "Inventory Date"
msgstr "Ngày kiểm kho"

#. module: stock
#: model_terms:ir.ui.view,arch_db:stock.stock_inventory_line_tree
msgid "Inventory Details"
msgstr "Chi tiết kiểm kho"

#. module: stock
#: model:ir.model,name:stock.model_stock_inventory_line
msgid "Inventory Line"
msgstr "Chi tiết kiểm kho"

#. module: stock
#: code:addons/stock/models/stock_inventory.py:0
#, python-format
msgid "Inventory Lines"
msgstr "Chi tiết Kiểm kê"

#. module: stock
#: model:ir.model.fields,field_description:stock.field_product_product__property_stock_inventory
#: model:ir.model.fields,field_description:stock.field_product_template__property_stock_inventory
msgid "Inventory Location"
msgstr "Địa điểm Kiểm kê"

#. module: stock
#: model:ir.model,name:stock.model_stock_location
msgid "Inventory Locations"
msgstr "Địa điểm Kho"

#. module: stock
#: model:ir.model.fields.selection,name:stock.selection__stock_location__usage__inventory
msgid "Inventory Loss"
msgstr "Thất Thoát/Kiểm kê"

#. module: stock
#: model_terms:ir.ui.view,arch_db:stock.report_product_product_replenishment
msgid "Inventory On Hand"
msgstr "Hàng tồn kho"

#. module: stock
#: model:ir.actions.act_window,name:stock.stock_picking_type_action
msgid "Inventory Overview"
msgstr "Tổng quan kho"

#. module: stock
#: model:ir.model.fields,field_description:stock.field_stock_inventory__name
msgid "Inventory Reference"
msgstr "Tham chiếu Kiểm kê"

#. module: stock
#: model:ir.ui.menu,name:stock.menu_valuation
msgid "Inventory Report"
msgstr "Báo cáo Tồn kho"

#. module: stock
#: model:ir.model,name:stock.model_stock_location_route
msgid "Inventory Routes"
msgstr "Định tuyến Kho"

#. module: stock
#: model_terms:ir.ui.view,arch_db:stock.view_stock_quant_form
#: model_terms:ir.ui.view,arch_db:stock.view_stock_quant_form_editable
#: model_terms:ir.ui.view,arch_db:stock.view_stock_quant_tree
msgid "Inventory Valuation"
msgstr "Định giá tồn kho"

#. module: stock
#. openerp-web
#: code:addons/stock/static/src/xml/inventory_report.xml:0
#: model:ir.model.fields,field_description:stock.field_stock_quantity_history__inventory_datetime
#, python-format
msgid "Inventory at Date"
msgstr "Tồn kho tại ngày"

#. module: stock
#: model:ir.model.fields,field_description:stock.field_stock_inventory_line__is_editable
msgid "Is Editable"
msgstr "Cho chỉnh"

#. module: stock
#: model:ir.model.fields,field_description:stock.field_stock_inventory__message_is_follower
#: model:ir.model.fields,field_description:stock.field_stock_picking__message_is_follower
#: model:ir.model.fields,field_description:stock.field_stock_production_lot__message_is_follower
#: model:ir.model.fields,field_description:stock.field_stock_scrap__message_is_follower
msgid "Is Follower"
msgstr "Là người theo dõi"

#. module: stock
#: model:ir.model.fields,field_description:stock.field_stock_package_level__is_fresh_package
msgid "Is Fresh Package"
msgstr "Là gói hàng mới"

#. module: stock
#: model:ir.model.fields,field_description:stock.field_stock_move__is_locked
#: model:ir.model.fields,field_description:stock.field_stock_move_line__is_locked
#: model:ir.model.fields,field_description:stock.field_stock_picking__is_locked
msgid "Is Locked"
msgstr "Bị Khoá"

#. module: stock
#: model:ir.model.fields,field_description:stock.field_stock_location__return_location
msgid "Is a Return Location?"
msgstr "Là một Địa điểm Hàng trả lại?"

#. module: stock
#: model:ir.model.fields,field_description:stock.field_stock_location__scrap_location
msgid "Is a Scrap Location?"
msgstr "Là một Địa điểm Phế liệu?"

#. module: stock
#: model:ir.model.fields,field_description:stock.field_stock_move__is_initial_demand_editable
#: model:ir.model.fields,field_description:stock.field_stock_move_line__is_initial_demand_editable
msgid "Is initial demand editable"
msgstr "Nhu cầu ban đầu có thể chỉnh sửa được không"

#. module: stock
#: model:ir.model.fields,field_description:stock.field_stock_picking__has_deadline_issue
msgid "Is late"
msgstr "Bị trễ"

#. module: stock
#: model:ir.model.fields,help:stock.field_stock_picking__has_deadline_issue
msgid "Is late or will be late depending on the deadline and scheduled date"
msgstr "Đến trễ hoặc sẽ trễ tùy thuộc vào thời hạn và ngày dự kiến"

#. module: stock
#: model:ir.model.fields,field_description:stock.field_stock_move__is_quantity_done_editable
msgid "Is quantity done editable"
msgstr "Số lượng có thể chỉnh sửa được không"

#. module: stock
#: code:addons/stock/models/stock_quant.py:0
#, python-format
msgid ""
<<<<<<< HEAD
"It is not possible to reserve more products of %s than you have in stock."
msgstr "Nó không thể giữ phần nhiều sản phẩm %s hơn bạn có trong kho."
=======
"It is not possible to unreserve more products of %s than you have in "
"stock.The correction could unreserve some operations with problematics "
"products."
msgstr ""
>>>>>>> 05af566f

#. module: stock
#: code:addons/stock/models/stock_quant.py:0
#, python-format
msgid ""
"It is not possible to unreserve more products of %s than you have in stock. "
"Contact an administrator."
msgstr ""

#. module: stock
#: code:addons/stock/models/stock_quant.py:0
#, python-format
msgid "Try our automated action to fix it"
msgstr ""
<<<<<<< HEAD
"Bạn không thể thôi giữ phần được nhiều sản phẩm %s hơn số lượng bạn có trong"
" kho."
=======
>>>>>>> 05af566f

#. module: stock
#: model:ir.model.fields,help:stock.field_stock_picking__move_type
msgid "It specifies goods to be deliver partially or all at once"
msgstr "Nó chỉ ra hàng hoá được giao nhiều lần hoặc một lần"

#. module: stock
#: model:ir.model.fields,field_description:stock.field_stock_picking__json_popover
msgid "JSON data for the popover widget"
msgstr "JSON dữ liệu cho tính năng hiển thị"

#. module: stock
#: model:ir.model.fields,field_description:stock.field_stock_warehouse_orderpoint__json_lead_days_popover
msgid "Json Lead Days Popover"
msgstr "JSON dữ liệu cho tính năng hiển thị"

#. module: stock
#: model:ir.model.fields,field_description:stock.field_barcode_rule____last_update
#: model:ir.model.fields,field_description:stock.field_procurement_group____last_update
#: model:ir.model.fields,field_description:stock.field_product_category____last_update
#: model:ir.model.fields,field_description:stock.field_product_product____last_update
#: model:ir.model.fields,field_description:stock.field_product_removal____last_update
#: model:ir.model.fields,field_description:stock.field_product_replenish____last_update
#: model:ir.model.fields,field_description:stock.field_product_template____last_update
#: model:ir.model.fields,field_description:stock.field_report_stock_quantity____last_update
#: model:ir.model.fields,field_description:stock.field_report_stock_report_product_product_replenishment____last_update
#: model:ir.model.fields,field_description:stock.field_report_stock_report_product_template_replenishment____last_update
#: model:ir.model.fields,field_description:stock.field_report_stock_report_stock_rule____last_update
#: model:ir.model.fields,field_description:stock.field_res_company____last_update
#: model:ir.model.fields,field_description:stock.field_res_config_settings____last_update
#: model:ir.model.fields,field_description:stock.field_res_partner____last_update
#: model:ir.model.fields,field_description:stock.field_stock_assign_serial____last_update
#: model:ir.model.fields,field_description:stock.field_stock_backorder_confirmation____last_update
#: model:ir.model.fields,field_description:stock.field_stock_backorder_confirmation_line____last_update
#: model:ir.model.fields,field_description:stock.field_stock_change_product_qty____last_update
#: model:ir.model.fields,field_description:stock.field_stock_immediate_transfer____last_update
#: model:ir.model.fields,field_description:stock.field_stock_immediate_transfer_line____last_update
#: model:ir.model.fields,field_description:stock.field_stock_inventory____last_update
#: model:ir.model.fields,field_description:stock.field_stock_inventory_line____last_update
#: model:ir.model.fields,field_description:stock.field_stock_location____last_update
#: model:ir.model.fields,field_description:stock.field_stock_location_route____last_update
#: model:ir.model.fields,field_description:stock.field_stock_move____last_update
#: model:ir.model.fields,field_description:stock.field_stock_move_line____last_update
#: model:ir.model.fields,field_description:stock.field_stock_orderpoint_snooze____last_update
#: model:ir.model.fields,field_description:stock.field_stock_package_destination____last_update
#: model:ir.model.fields,field_description:stock.field_stock_package_level____last_update
#: model:ir.model.fields,field_description:stock.field_stock_picking____last_update
#: model:ir.model.fields,field_description:stock.field_stock_picking_type____last_update
#: model:ir.model.fields,field_description:stock.field_stock_production_lot____last_update
#: model:ir.model.fields,field_description:stock.field_stock_putaway_rule____last_update
#: model:ir.model.fields,field_description:stock.field_stock_quant____last_update
#: model:ir.model.fields,field_description:stock.field_stock_quant_package____last_update
#: model:ir.model.fields,field_description:stock.field_stock_quantity_history____last_update
#: model:ir.model.fields,field_description:stock.field_stock_return_picking____last_update
#: model:ir.model.fields,field_description:stock.field_stock_return_picking_line____last_update
#: model:ir.model.fields,field_description:stock.field_stock_rule____last_update
#: model:ir.model.fields,field_description:stock.field_stock_rules_report____last_update
#: model:ir.model.fields,field_description:stock.field_stock_scheduler_compute____last_update
#: model:ir.model.fields,field_description:stock.field_stock_scrap____last_update
#: model:ir.model.fields,field_description:stock.field_stock_traceability_report____last_update
#: model:ir.model.fields,field_description:stock.field_stock_track_confirmation____last_update
#: model:ir.model.fields,field_description:stock.field_stock_track_line____last_update
#: model:ir.model.fields,field_description:stock.field_stock_warehouse____last_update
#: model:ir.model.fields,field_description:stock.field_stock_warehouse_orderpoint____last_update
#: model:ir.model.fields,field_description:stock.field_stock_warn_insufficient_qty____last_update
#: model:ir.model.fields,field_description:stock.field_stock_warn_insufficient_qty_scrap____last_update
#: model:ir.model.fields,field_description:stock.field_uom_uom____last_update
msgid "Last Modified on"
msgstr "Sửa lần cuối"

#. module: stock
#: model:ir.model.fields,field_description:stock.field_procurement_group__write_uid
#: model:ir.model.fields,field_description:stock.field_product_removal__write_uid
#: model:ir.model.fields,field_description:stock.field_product_replenish__write_uid
#: model:ir.model.fields,field_description:stock.field_stock_assign_serial__write_uid
#: model:ir.model.fields,field_description:stock.field_stock_backorder_confirmation__write_uid
#: model:ir.model.fields,field_description:stock.field_stock_backorder_confirmation_line__write_uid
#: model:ir.model.fields,field_description:stock.field_stock_change_product_qty__write_uid
#: model:ir.model.fields,field_description:stock.field_stock_immediate_transfer__write_uid
#: model:ir.model.fields,field_description:stock.field_stock_immediate_transfer_line__write_uid
#: model:ir.model.fields,field_description:stock.field_stock_inventory__write_uid
#: model:ir.model.fields,field_description:stock.field_stock_inventory_line__write_uid
#: model:ir.model.fields,field_description:stock.field_stock_location__write_uid
#: model:ir.model.fields,field_description:stock.field_stock_location_route__write_uid
#: model:ir.model.fields,field_description:stock.field_stock_move__write_uid
#: model:ir.model.fields,field_description:stock.field_stock_move_line__write_uid
#: model:ir.model.fields,field_description:stock.field_stock_orderpoint_snooze__write_uid
#: model:ir.model.fields,field_description:stock.field_stock_package_destination__write_uid
#: model:ir.model.fields,field_description:stock.field_stock_package_level__write_uid
#: model:ir.model.fields,field_description:stock.field_stock_picking__write_uid
#: model:ir.model.fields,field_description:stock.field_stock_picking_type__write_uid
#: model:ir.model.fields,field_description:stock.field_stock_production_lot__write_uid
#: model:ir.model.fields,field_description:stock.field_stock_putaway_rule__write_uid
#: model:ir.model.fields,field_description:stock.field_stock_quant__write_uid
#: model:ir.model.fields,field_description:stock.field_stock_quant_package__write_uid
#: model:ir.model.fields,field_description:stock.field_stock_quantity_history__write_uid
#: model:ir.model.fields,field_description:stock.field_stock_return_picking__write_uid
#: model:ir.model.fields,field_description:stock.field_stock_return_picking_line__write_uid
#: model:ir.model.fields,field_description:stock.field_stock_rule__write_uid
#: model:ir.model.fields,field_description:stock.field_stock_rules_report__write_uid
#: model:ir.model.fields,field_description:stock.field_stock_scheduler_compute__write_uid
#: model:ir.model.fields,field_description:stock.field_stock_scrap__write_uid
#: model:ir.model.fields,field_description:stock.field_stock_traceability_report__write_uid
#: model:ir.model.fields,field_description:stock.field_stock_track_confirmation__write_uid
#: model:ir.model.fields,field_description:stock.field_stock_track_line__write_uid
#: model:ir.model.fields,field_description:stock.field_stock_warehouse__write_uid
#: model:ir.model.fields,field_description:stock.field_stock_warehouse_orderpoint__write_uid
#: model:ir.model.fields,field_description:stock.field_stock_warn_insufficient_qty_scrap__write_uid
msgid "Last Updated by"
msgstr "Cập nhật lần cuối bởi"

#. module: stock
#: model:ir.model.fields,field_description:stock.field_procurement_group__write_date
#: model:ir.model.fields,field_description:stock.field_product_removal__write_date
#: model:ir.model.fields,field_description:stock.field_product_replenish__write_date
#: model:ir.model.fields,field_description:stock.field_stock_assign_serial__write_date
#: model:ir.model.fields,field_description:stock.field_stock_backorder_confirmation__write_date
#: model:ir.model.fields,field_description:stock.field_stock_backorder_confirmation_line__write_date
#: model:ir.model.fields,field_description:stock.field_stock_change_product_qty__write_date
#: model:ir.model.fields,field_description:stock.field_stock_immediate_transfer__write_date
#: model:ir.model.fields,field_description:stock.field_stock_immediate_transfer_line__write_date
#: model:ir.model.fields,field_description:stock.field_stock_inventory__write_date
#: model:ir.model.fields,field_description:stock.field_stock_inventory_line__write_date
#: model:ir.model.fields,field_description:stock.field_stock_location__write_date
#: model:ir.model.fields,field_description:stock.field_stock_location_route__write_date
#: model:ir.model.fields,field_description:stock.field_stock_move__write_date
#: model:ir.model.fields,field_description:stock.field_stock_move_line__write_date
#: model:ir.model.fields,field_description:stock.field_stock_orderpoint_snooze__write_date
#: model:ir.model.fields,field_description:stock.field_stock_package_destination__write_date
#: model:ir.model.fields,field_description:stock.field_stock_package_level__write_date
#: model:ir.model.fields,field_description:stock.field_stock_picking__write_date
#: model:ir.model.fields,field_description:stock.field_stock_picking_type__write_date
#: model:ir.model.fields,field_description:stock.field_stock_production_lot__write_date
#: model:ir.model.fields,field_description:stock.field_stock_putaway_rule__write_date
#: model:ir.model.fields,field_description:stock.field_stock_quant__write_date
#: model:ir.model.fields,field_description:stock.field_stock_quant_package__write_date
#: model:ir.model.fields,field_description:stock.field_stock_quantity_history__write_date
#: model:ir.model.fields,field_description:stock.field_stock_return_picking__write_date
#: model:ir.model.fields,field_description:stock.field_stock_return_picking_line__write_date
#: model:ir.model.fields,field_description:stock.field_stock_rule__write_date
#: model:ir.model.fields,field_description:stock.field_stock_rules_report__write_date
#: model:ir.model.fields,field_description:stock.field_stock_scheduler_compute__write_date
#: model:ir.model.fields,field_description:stock.field_stock_scrap__write_date
#: model:ir.model.fields,field_description:stock.field_stock_traceability_report__write_date
#: model:ir.model.fields,field_description:stock.field_stock_track_confirmation__write_date
#: model:ir.model.fields,field_description:stock.field_stock_track_line__write_date
#: model:ir.model.fields,field_description:stock.field_stock_warehouse__write_date
#: model:ir.model.fields,field_description:stock.field_stock_warehouse_orderpoint__write_date
#: model:ir.model.fields,field_description:stock.field_stock_warn_insufficient_qty_scrap__write_date
msgid "Last Updated on"
msgstr "Cập nhật lần cuối"

#. module: stock
#: model:ir.model.fields,help:stock.field_stock_inventory_line__inventory_date
msgid "Last date at which the On Hand Quantity has been computed."
msgstr "Ngày gần nhất mà số lượng trong kho đã được tính toán."

#. module: stock
#: model:ir.model.fields.selection,name:stock.selection__stock_picking__products_availability_state__late
#: model_terms:ir.ui.view,arch_db:stock.stock_picking_type_kanban
#: model_terms:ir.ui.view,arch_db:stock.view_picking_internal_search
msgid "Late"
msgstr "Trễ"

#. module: stock
#: model_terms:ir.ui.view,arch_db:stock.view_picking_internal_search
msgid "Late Activities"
msgstr "Hoạt động Muộn"

#. module: stock
#: model:ir.actions.act_window,name:stock.action_picking_tree_late
msgid "Late Transfers"
msgstr "Dịch chuyển muộn"

#. module: stock
#: model:ir.model.fields,field_description:stock.field_stock_warehouse_orderpoint__lead_days_date
msgid "Lead Days Date"
msgstr "Ngày chờ"

#. module: stock
#: model:ir.model.fields,field_description:stock.field_stock_rule__delay
msgid "Lead Time"
msgstr "Thời gian cần"

#. module: stock
#: model:ir.model.fields.selection,name:stock.selection__stock_rule__group_propagation_option__none
msgid "Leave Empty"
msgstr "Để trống"

#. module: stock
#: model:ir.model.fields,help:stock.field_stock_location_route__company_id
#: model:ir.model.fields,help:stock.field_stock_rule__route_company_id
msgid "Leave this field empty if this route is shared between all companies"
msgstr ""
"Để trống trường này nếu tuyến đường này được chia sẻ giữa tất cả các công ty"

#. module: stock
#: model_terms:ir.ui.view,arch_db:stock.report_stock_rule
msgid "Legend"
msgstr "Chú thích"

#. module: stock
#: model:ir.model.fields,help:stock.field_stock_location__company_id
#: model:ir.model.fields,help:stock.field_stock_quant__company_id
msgid "Let this field empty if this location is shared between companies"
msgstr "Để trống nếu địa điểm này được chia sẽ giữa các công ty"

#. module: stock
#: model_terms:ir.ui.view,arch_db:stock.view_move_form
msgid "Linked Moves"
msgstr "Dịch chuyển liên kết"

#. module: stock
#: model_terms:ir.ui.view,arch_db:stock.view_picking_form
msgid "List view of operations"
msgstr "Hiển thị danh mục hoạt động"

#. module: stock
#: model:ir.model.fields,field_description:stock.field_product_product__location_id
#: model:ir.model.fields,field_description:stock.field_product_template__location_id
#: model:ir.model.fields,field_description:stock.field_stock_inventory_line__location_id
#: model:ir.model.fields,field_description:stock.field_stock_quant__location_id
#: model:ir.model.fields,field_description:stock.field_stock_quant_package__location_id
#: model:ir.model.fields,field_description:stock.field_stock_warehouse_orderpoint__location_id
#: model:ir.model.fields,field_description:stock.field_stock_warn_insufficient_qty__location_id
#: model:ir.model.fields,field_description:stock.field_stock_warn_insufficient_qty_scrap__location_id
#: model:ir.model.fields.selection,name:stock.selection__barcode_rule__type__location
#: model_terms:ir.ui.view,arch_db:stock.quant_package_search_view
#: model_terms:ir.ui.view,arch_db:stock.quant_search_view
#: model_terms:ir.ui.view,arch_db:stock.stock_inventory_line_search
#: model_terms:ir.ui.view,arch_db:stock.stock_reorder_report_search
#: model_terms:ir.ui.view,arch_db:stock.stock_scrap_search_view
#: model_terms:ir.ui.view,arch_db:stock.view_location_tree2
#: model_terms:ir.ui.view,arch_db:stock.view_move_search
#: model_terms:ir.ui.view,arch_db:stock.view_production_lot_form
#: model_terms:ir.ui.view,arch_db:stock.warehouse_orderpoint_search
msgid "Location"
msgstr "Địa điểm"

#. module: stock
#: model:ir.actions.report,name:stock.action_report_location_barcode
msgid "Location Barcode"
msgstr "Mã vạch địa điểm kho"

#. module: stock
#: model:ir.model.fields,field_description:stock.field_stock_location__name
msgid "Location Name"
msgstr "Tên Địa điểm"

#. module: stock
#: model:ir.model.fields,field_description:stock.field_stock_warehouse__lot_stock_id
msgid "Location Stock"
msgstr "Địa điểm Kho"

#. module: stock
#: model:ir.model.fields,field_description:stock.field_stock_location__usage
msgid "Location Type"
msgstr "Kiểu Địa điểm"

#. module: stock
#: model:ir.model.fields,help:stock.field_stock_move__location_dest_id
msgid "Location where the system will stock the finished products."
msgstr "Địa điểm lưu trữ thành phẩm."

#. module: stock
#: model_terms:ir.ui.view,arch_db:stock.view_putaway_search
msgid "Location: Store to"
msgstr "Địa điểm: Chứa tại"

#. module: stock
#: model_terms:ir.ui.view,arch_db:stock.view_putaway_search
msgid "Location: When arrives to"
msgstr "Địa điểm: Khi đến"

#. module: stock
#: model:ir.actions.act_window,name:stock.action_location_form
#: model:ir.actions.act_window,name:stock.action_prod_inv_location_form
#: model:ir.model.fields,field_description:stock.field_stock_inventory__location_ids
#: model:ir.ui.menu,name:stock.menu_action_location_form
#: model_terms:ir.ui.view,arch_db:stock.report_location_barcode
#: model_terms:ir.ui.view,arch_db:stock.res_config_settings_view_form
#: model_terms:ir.ui.view,arch_db:stock.view_picking_type_form
#: model_terms:ir.ui.view,arch_db:stock.view_warehouse
msgid "Locations"
msgstr "Địa điểm"

#. module: stock
#: model_terms:ir.ui.view,arch_db:stock.view_picking_form
msgid "Lock"
msgstr "Khoá"

#. module: stock
#: model_terms:ir.ui.view,arch_db:stock.product_category_form_view_inherit
#: model_terms:ir.ui.view,arch_db:stock.view_location_form
msgid "Logistics"
msgstr "Tuyến hậu cần"

#. module: stock
#: model:ir.model.fields.selection,name:stock.selection__barcode_rule__type__lot
msgid "Lot"
msgstr "Lô"

#. module: stock
#: model:ir.model,name:stock.model_stock_production_lot
#: model:ir.model.fields,field_description:stock.field_stock_scrap__lot_id
msgid "Lot/Serial"
msgstr "Lô/Sê-ri"

#. module: stock
#: model_terms:ir.ui.view,arch_db:stock.report_stock_body_print
#: model_terms:ir.ui.view,arch_db:stock.report_stock_inventory
msgid "Lot/Serial #"
msgstr "Lô/sê-ri"

#. module: stock
#: model_terms:ir.ui.view,arch_db:stock.message_body
msgid "Lot/Serial :"
msgstr "Số Lô/Sơ-ri: "

#. module: stock
#: model:ir.model.fields,field_description:stock.field_stock_inventory_line__prod_lot_id
#: model:ir.model.fields,field_description:stock.field_stock_move_line__lot_id
#: model:ir.model.fields,field_description:stock.field_stock_production_lot__name
#: model:ir.model.fields,field_description:stock.field_stock_quant__lot_id
#: model_terms:ir.ui.view,arch_db:stock.quant_search_view
#: model_terms:ir.ui.view,arch_db:stock.report_delivery_document
#: model_terms:ir.ui.view,arch_db:stock.report_package_barcode
#: model_terms:ir.ui.view,arch_db:stock.search_product_lot_filter
msgid "Lot/Serial Number"
msgstr "Số Lô/Sê-ri"

#. module: stock
#: model:ir.actions.report,name:stock.action_report_lot_label
msgid "Lot/Serial Number (PDF)"
msgstr "Số lô/sê-ri"

#. module: stock
#: model:ir.actions.report,name:stock.label_lot_template
msgid "Lot/Serial Number (ZPL)"
msgstr "Số Lot/Serial (ZPL)"

#. module: stock
#: model_terms:ir.ui.view,arch_db:stock.view_inventory_tree
msgid "Lot/Serial Number Inventory"
msgstr "Kiểm kho Số Lô/Sê-ri"

#. module: stock
#: model:ir.model.fields,field_description:stock.field_stock_move_line__lot_name
msgid "Lot/Serial Number Name"
msgstr "Mã số lô/sê-ri"

#. module: stock
#: model_terms:ir.ui.view,arch_db:stock.product_form_view_procurement_button
#: model_terms:ir.ui.view,arch_db:stock.product_template_form_view_procurement_button
msgid "Lot/Serial Numbers"
msgstr "Số Lô/Sê-ri"

#. module: stock
#: model:ir.model.fields,field_description:stock.field_res_config_settings__group_stock_production_lot
msgid "Lots & Serial Numbers"
msgstr "Số Lô & Serial"

#. module: stock
#: model_terms:ir.ui.view,arch_db:stock.res_config_settings_view_form
msgid "Lots &amp; Serial numbers will appear on the delivery slip"
msgstr "Số Lô &amp; Sê-ri sẽ được hiển thị trên phiếu giao hàng"

#. module: stock
#: model:ir.model.fields,field_description:stock.field_stock_move_line__lots_visible
msgid "Lots Visible"
msgstr "Hiển thị số Lô"

#. module: stock
#: model_terms:ir.ui.view,arch_db:stock.view_stock_track_confirmation
msgid "Lots or serial numbers were not provided to tracked products"
msgstr "Số Lô / Sê-ri không được cung cấp để theo vết các sản phẩm"

#. module: stock
#: model:ir.actions.act_window,name:stock.action_production_lot_form
#: model:ir.ui.menu,name:stock.menu_action_production_lot_form
#: model_terms:ir.ui.view,arch_db:stock.view_production_lot_form
#: model_terms:ir.ui.view,arch_db:stock.view_production_lot_tree
msgid "Lots/Serial Numbers"
msgstr "Số Lô/Sê-ri"

#. module: stock
#: model_terms:ir.actions.act_window,help:stock.action_production_lot_form
msgid ""
"Lots/Serial numbers help you tracking the path followed by your products.\n"
"            From their traceability report you will see the full history of their use, as well as their composition."
msgstr ""
"Lô / Số sê-ri giúp bạn theo dõi luồng xử lý các sản phẩm của mình.\n"
"            Từ báo cáo truy xuất nguồn gốc của chúng, bạn sẽ thấy toàn bộ lịch sử sử dụng, cũng như thành phần của nó."

#. module: stock
#: model:ir.model.fields,field_description:stock.field_stock_warehouse__mto_pull_id
msgid "MTO rule"
msgstr "Quy tắc MTO"

#. module: stock
#: model:ir.model.fields,field_description:stock.field_stock_inventory__message_main_attachment_id
#: model:ir.model.fields,field_description:stock.field_stock_picking__message_main_attachment_id
#: model:ir.model.fields,field_description:stock.field_stock_production_lot__message_main_attachment_id
#: model:ir.model.fields,field_description:stock.field_stock_scrap__message_main_attachment_id
msgid "Main Attachment"
msgstr "Đính kèm chính"

#. module: stock
#: code:addons/stock/models/stock_warehouse.py:0
#: code:addons/stock/models/stock_warehouse.py:0
#, python-format
msgid "Make To Order"
msgstr "Cung ứng theo đơn (MTO)"

#. module: stock
#: model:res.groups,name:stock.group_tracking_owner
msgid "Manage Different Stock Owners"
msgstr "Quản lý các chủ sở hữu kho"

#. module: stock
#: model:res.groups,name:stock.group_production_lot
msgid "Manage Lots / Serial Numbers"
msgstr "Quản lý Số Lô / Sê-ri"

#. module: stock
#: model:res.groups,name:stock.group_stock_multi_locations
msgid "Manage Multiple Stock Locations"
msgstr "Quản lý Đa Địa điểm Kho"

#. module: stock
#: model:res.groups,name:stock.group_stock_multi_warehouses
msgid "Manage Multiple Warehouses"
msgstr "Quản lý Đa Nhà kho"

#. module: stock
#: model:res.groups,name:stock.group_tracking_lot
msgid "Manage Packages"
msgstr "Quản lý các Gói"

#. module: stock
#: model:res.groups,name:stock.group_adv_location
msgid "Manage Push and Pull inventory flows"
msgstr "Quản lý các chu trình kho Push và Pull"

#. module: stock
#: model_terms:ir.ui.view,arch_db:stock.res_config_settings_view_form
msgid "Manage product packagings (e.g. pack of 6 bottles, box of 10 pieces)"
msgstr "Quản lý cách thức đóng gói (vd: Thùng 6 Chái, Hộp 10 Chiếc, v.v.)"

#. module: stock
#: model:ir.model.fields.selection,name:stock.selection__stock_warehouse_orderpoint__trigger__manual
msgid "Manual"
msgstr "Thủ công"

#. module: stock
#: model:ir.model.fields.selection,name:stock.selection__stock_rule__auto__manual
msgid "Manual Operation"
msgstr "Vận hành Thủ công"

#. module: stock
#: code:addons/stock/wizard/product_replenish.py:0
#: code:addons/stock/wizard/product_replenish.py:0
#, python-format
msgid "Manual Replenishment"
msgstr "Tái cung ứng thủ công"

#. module: stock
#: model:ir.model.fields.selection,name:stock.selection__res_config_settings__module_procurement_jit__0
msgid "Manually or based on automatic scheduler"
msgstr "Thủ công hoặc dựa trên trình điều độ tự động"

#. module: stock
#: model_terms:ir.ui.view,arch_db:stock.stock_move_line_view_search
msgid "Manufacturing"
msgstr "Sản xuất"

#. module: stock
#: model_terms:ir.ui.view,arch_db:stock.view_picking_form
msgid "Mark as Todo"
msgstr "Đánh dấu Cần làm"

#. module: stock
#: model:ir.model.fields,field_description:stock.field_stock_warehouse_orderpoint__product_max_qty
msgid "Max Quantity"
msgstr "Số lượng tối đa"

#. module: stock
#: model:ir.model.fields,field_description:stock.field_stock_inventory__message_has_error
#: model:ir.model.fields,field_description:stock.field_stock_picking__message_has_error
#: model:ir.model.fields,field_description:stock.field_stock_production_lot__message_has_error
#: model:ir.model.fields,field_description:stock.field_stock_scrap__message_has_error
msgid "Message Delivery error"
msgstr "Thông báo gửi đi gặp lỗi"

#. module: stock
#: model:ir.model.fields,field_description:stock.field_res_partner__picking_warn_msg
#: model:ir.model.fields,field_description:stock.field_res_users__picking_warn_msg
msgid "Message for Stock Picking"
msgstr "Thông điệp cho Giao/Nhận"

#. module: stock
#: model:ir.model.fields,field_description:stock.field_stock_inventory__message_ids
#: model:ir.model.fields,field_description:stock.field_stock_picking__message_ids
#: model:ir.model.fields,field_description:stock.field_stock_production_lot__message_ids
#: model:ir.model.fields,field_description:stock.field_stock_scrap__message_ids
msgid "Messages"
msgstr "Thông điệp"

#. module: stock
#: model:ir.model.fields,field_description:stock.field_product_removal__method
msgid "Method"
msgstr "Phương thức"

#. module: stock
#: model:ir.model.fields,field_description:stock.field_stock_warehouse_orderpoint__product_min_qty
msgid "Min Quantity"
msgstr "Số lượng tối thiểu"

#. module: stock
#: model:ir.model,name:stock.model_stock_warehouse_orderpoint
msgid "Minimum Inventory Rule"
msgstr "Quy tắc tồn kho tối thiểu"

#. module: stock
#: model:ir.model.fields,field_description:stock.field_product_product__orderpoint_ids
msgid "Minimum Stock Rules"
msgstr "Quy tắc tồn kho tối thiểu"

#. module: stock
#: model:ir.model.fields,field_description:stock.field_report_stock_quantity__move_ids
#: model:ir.model.fields,field_description:stock.field_stock_assign_serial__move_id
#: model:ir.model.fields,field_description:stock.field_stock_package_level__move_ids
#: model:ir.model.fields,field_description:stock.field_stock_return_picking_line__move_id
msgid "Move"
msgstr "Dịch chuyển"

#. module: stock
#: model_terms:ir.ui.view,arch_db:stock.view_stock_move_operations
msgid "Move Detail"
msgstr "Thông tin dịch chuyển"

#. module: stock
#: model:ir.model.fields,field_description:stock.field_stock_move__picking_type_entire_packs
#: model:ir.model.fields,field_description:stock.field_stock_move_line__picking_type_entire_packs
#: model:ir.model.fields,field_description:stock.field_stock_picking__picking_type_entire_packs
#: model:ir.model.fields,field_description:stock.field_stock_picking_type__show_entire_packs
msgid "Move Entire Packages"
msgstr "Dịch chuyển toàn bộ gói"

#. module: stock
#: model:ir.model.fields,field_description:stock.field_stock_move__move_line_ids
#: model:ir.model.fields,field_description:stock.field_stock_package_destination__move_line_ids
#: model:ir.model.fields,field_description:stock.field_stock_package_level__move_line_ids
msgid "Move Line"
msgstr "Phát sinh Kế toán"

#. module: stock
#: model:ir.model.fields,field_description:stock.field_stock_move__move_line_nosuggest_ids
#: model:ir.model.fields,field_description:stock.field_stock_picking__move_line_nosuggest_ids
msgid "Move Line Nosuggest"
msgstr "Chi tiết Dịch chuyển không khuyến cáo"

#. module: stock
#: model_terms:ir.ui.view,arch_db:stock.view_move_line_form
#: model_terms:ir.ui.view,arch_db:stock.view_move_line_tree
msgid "Move Lines"
msgstr "Chi tiết Dịch chuyển"

#. module: stock
#: model:ir.model.fields,help:stock.field_stock_move__origin_returned_move_id
msgid "Move that created the return move"
msgstr "Dịch chuyển mà tạo ra dịch chuyển trả hàng"

#. module: stock
#: model:ir.model.fields,field_description:stock.field_stock_return_picking__product_return_moves
#: model_terms:ir.ui.view,arch_db:stock.view_move_tree
#: model_terms:ir.ui.view,arch_db:stock.view_move_tree_receipt_picking
msgid "Moves"
msgstr "Dịch chuyển"

#. module: stock
#: model:ir.model.fields,help:stock.field_stock_warehouse_orderpoint__group_id
msgid ""
"Moves created through this orderpoint will be put in this procurement group."
" If none is given, the moves generated by stock rules will be grouped into "
"one big picking."
msgstr ""
"Những dịch chuyển dược tạo thông qua điểm đặt hàng này sẽ được đưa vào trong"
" nhóm cung ứng. Nếu không được đưa ra, các dịch chuyển được tạo ra bởi quy "
"tắc kho sẽ được nhóm lại thành một phiếu điều chuyển. "

#. module: stock
#: model:ir.model.fields,field_description:stock.field_res_config_settings__group_stock_adv_location
msgid "Multi-Step Routes"
msgstr "Các Tuyến nhiều bước"

#. module: stock
#: model:ir.model.fields,field_description:stock.field_stock_warehouse_orderpoint__qty_multiple
msgid "Multiple Quantity"
msgstr "Bội số Số lượng"

#. module: stock
#: model:ir.model.fields,field_description:stock.field_stock_inventory__my_activity_date_deadline
#: model:ir.model.fields,field_description:stock.field_stock_picking__my_activity_date_deadline
#: model:ir.model.fields,field_description:stock.field_stock_production_lot__my_activity_date_deadline
msgid "My Activity Deadline"
msgstr "Hạn chót hoạt động"

#. module: stock
#: model_terms:ir.ui.view,arch_db:stock.view_picking_internal_search
msgid "My Transfers"
msgstr "Giao nhận của tôi"

#. module: stock
#: model:ir.model.fields,field_description:stock.field_product_removal__name
#: model:ir.model.fields,field_description:stock.field_stock_rule__name
#: model:ir.model.fields,field_description:stock.field_stock_warehouse_orderpoint__name
msgid "Name"
msgstr "Tên"

#. module: stock
#: model_terms:ir.ui.view,arch_db:stock.product_template_search_form_view_stock
#: model_terms:ir.ui.view,arch_db:stock.stock_product_search_form_view
msgid "Negative Forecasted Quantity"
msgstr "Số lượng tồn kho âm dự tính"

#. module: stock
#: model_terms:ir.ui.view,arch_db:stock.quant_search_view
msgid "Negative Stock"
msgstr "Tồn kho âm"

#. module: stock
#: code:addons/stock/models/stock_scrap.py:0
#: code:addons/stock/models/stock_scrap.py:0
#: model:ir.model.fields.selection,name:stock.selection__stock_move__state__draft
#: model:ir.model.fields.selection,name:stock.selection__stock_package_level__state__new
#, python-format
msgid "New"
msgstr "Mới"

#. module: stock
#: code:addons/stock/models/stock_move_line.py:0
#, python-format
msgid "New Move:"
msgstr "Dịch chuyển mới:"

#. module: stock
#: model:ir.model.fields,field_description:stock.field_stock_change_product_qty__new_quantity
msgid "New Quantity on Hand"
msgstr "SL mới trong kho"

#. module: stock
#: model:ir.actions.act_window,name:stock.action_picking_form
msgid "New Transfer"
msgstr "Dịch chuyển mới"

#. module: stock
#: model:ir.model.fields,field_description:stock.field_stock_inventory__activity_date_deadline
#: model:ir.model.fields,field_description:stock.field_stock_picking__activity_date_deadline
#: model:ir.model.fields,field_description:stock.field_stock_production_lot__activity_date_deadline
msgid "Next Activity Deadline"
msgstr "Hạn chót lần hành động kế tiếp"

#. module: stock
#: model:ir.model.fields,field_description:stock.field_stock_inventory__activity_summary
#: model:ir.model.fields,field_description:stock.field_stock_picking__activity_summary
#: model:ir.model.fields,field_description:stock.field_stock_production_lot__activity_summary
msgid "Next Activity Summary"
msgstr "Tóm tắt hoạt động tiếp theo"

#. module: stock
#: model:ir.model.fields,field_description:stock.field_stock_inventory__activity_type_id
#: model:ir.model.fields,field_description:stock.field_stock_picking__activity_type_id
#: model:ir.model.fields,field_description:stock.field_stock_production_lot__activity_type_id
msgid "Next Activity Type"
msgstr "Kiểu hành động kế tiếp"

#. module: stock
#: model_terms:ir.ui.view,arch_db:stock.exception_on_picking
msgid "Next transfer(s) impacted:"
msgstr "Các điều chuyển tiếp theo bị ảnh hưởng:"

#. module: stock
#: model_terms:ir.ui.view,arch_db:stock.view_backorder_confirmation
msgid "No Backorder"
msgstr "Không tạo phần dở dang"

#. module: stock
#: model:ir.model.fields.selection,name:stock.selection__res_partner__picking_warn__no-message
msgid "No Message"
msgstr "Không có thông điệp"

#. module: stock
#: model:ir.model.fields.selection,name:stock.selection__product_template__tracking__none
msgid "No Tracking"
msgstr "Không Truy vết"

#. module: stock
#: code:addons/stock/models/stock_move_line.py:0
#, python-format
msgid "No negative quantities allowed"
msgstr "Không cho phép số lượng âm"

#. module: stock
#: model_terms:ir.ui.view,arch_db:stock.report_stock_inventory
msgid "No operation made on this lot."
msgstr "Không có hoạt động liên quan đến lô này."

#. module: stock
#: model_terms:ir.actions.act_window,help:stock.product_template_action_product
msgid "No product found. Let's create one!"
msgstr "Không tìm thấy sản phẩm. Hãy tạo một cái!"

#. module: stock
#: code:addons/stock/wizard/stock_picking_return.py:0
#, python-format
msgid ""
"No products to return (only lines in Done state and not fully returned yet "
"can be returned)."
msgstr ""
"Không có sản phẩm để trả về (chỉ có những dòng có trạng thái Hoàn thành và "
"chưa hoàn trả hết mới có thể được trả lại "

#. module: stock
#: model_terms:ir.actions.act_window,help:stock.action_putaway_tree
msgid "No putaway rule found. Let's create one!"
msgstr "Không tìm thấy quy tắc sắp xếp. Hãy tạo một cái!"

#. module: stock
#: model_terms:ir.actions.act_window,help:stock.action_orderpoint
msgid "No reordering rule found"
msgstr "Không tìm thấy quy tắc tái cung ứng"

#. module: stock
#: code:addons/stock/models/stock_rule.py:0
#, python-format
msgid ""
"No rule has been found to replenish \"%s\" in \"%s\".\n"
"Verify the routes configuration on the product."
msgstr ""
"Không có quy tắc bổ sung nào cho \"%s\" ở \"%s\".\n"
"Xác định luồng xử lý trong thông tin sản phẩm."

#. module: stock
#: code:addons/stock/models/stock_rule.py:0
#, python-format
msgid "No source location defined on stock rule: %s!"
msgstr "Không có kho nguồn được xác định trong quy tắc kho: %s!"

#. module: stock
#: model_terms:ir.actions.act_window,help:stock.stock_move_action
msgid "No stock move found"
msgstr "Không có chuyển kho"

#. module: stock
#: model_terms:ir.actions.act_window,help:stock.action_picking_form
#: model_terms:ir.actions.act_window,help:stock.action_picking_tree_all
#: model_terms:ir.actions.act_window,help:stock.action_picking_tree_backorder
#: model_terms:ir.actions.act_window,help:stock.action_picking_tree_late
#: model_terms:ir.actions.act_window,help:stock.action_picking_tree_ready
#: model_terms:ir.actions.act_window,help:stock.action_picking_tree_waiting
#: model_terms:ir.actions.act_window,help:stock.action_picking_type_list
#: model_terms:ir.actions.act_window,help:stock.stock_picking_action_picking_type
msgid "No transfer found. Let's create one!"
msgstr "Không tìm thấy chuyển kho. Hãy tạo một cái!"

#. module: stock
#: model:ir.model.fields.selection,name:stock.selection__stock_move__priority__0
#: model:ir.model.fields.selection,name:stock.selection__stock_picking__priority__0
msgid "Normal"
msgstr "Thông thường"

#. module: stock
#. openerp-web
#: code:addons/stock/models/stock_picking.py:0
#: code:addons/stock/static/src/xml/forecast_widget.xml:0
#: model_terms:ir.ui.view,arch_db:stock.report_product_product_replenishment
#, python-format
msgid "Not Available"
msgstr "Không có hàng"

#. module: stock
#: model_terms:ir.ui.view,arch_db:stock.stock_reorder_report_search
msgid "Not Snoozed"
msgstr "Không được báo lại"

#. module: stock
#: model_terms:ir.ui.view,arch_db:stock.view_picking_form
msgid "Note"
msgstr "Ghi chú"

#. module: stock
#: model:ir.model.fields,field_description:stock.field_stock_move__note
#: model:ir.model.fields,field_description:stock.field_stock_picking__note
msgid "Notes"
msgstr "Ghi chú"

#. module: stock
#: code:addons/stock/models/stock_picking.py:0
#, python-format
msgid "Nothing to check the availability for."
msgstr "Không có gì để kiểm tra tính khả dụng."

#. module: stock
#: model:ir.model.fields,field_description:stock.field_stock_inventory__message_needaction_counter
#: model:ir.model.fields,field_description:stock.field_stock_picking__message_needaction_counter
#: model:ir.model.fields,field_description:stock.field_stock_production_lot__message_needaction_counter
#: model:ir.model.fields,field_description:stock.field_stock_scrap__message_needaction_counter
msgid "Number of Actions"
msgstr "Số lượng Hành động"

#. module: stock
#: model:ir.model.fields,field_description:stock.field_stock_assign_serial__next_serial_count
#: model:ir.model.fields,field_description:stock.field_stock_move__next_serial_count
msgid "Number of SN"
msgstr "Số lượng số sê-ri"

#. module: stock
#: model:ir.model.fields,field_description:stock.field_stock_inventory__message_has_error_counter
#: model:ir.model.fields,field_description:stock.field_stock_picking__message_has_error_counter
#: model:ir.model.fields,field_description:stock.field_stock_production_lot__message_has_error_counter
#: model:ir.model.fields,field_description:stock.field_stock_scrap__message_has_error_counter
msgid "Number of errors"
msgstr "Số lỗi"

#. module: stock
#: model:ir.model.fields,help:stock.field_stock_inventory__message_needaction_counter
#: model:ir.model.fields,help:stock.field_stock_picking__message_needaction_counter
#: model:ir.model.fields,help:stock.field_stock_production_lot__message_needaction_counter
#: model:ir.model.fields,help:stock.field_stock_scrap__message_needaction_counter
msgid "Number of messages which requires an action"
msgstr "Số thông điệp cần có hành động"

#. module: stock
#: model:ir.model.fields,help:stock.field_stock_inventory__message_has_error_counter
#: model:ir.model.fields,help:stock.field_stock_picking__message_has_error_counter
#: model:ir.model.fields,help:stock.field_stock_production_lot__message_has_error_counter
#: model:ir.model.fields,help:stock.field_stock_scrap__message_has_error_counter
msgid "Number of messages with delivery error"
msgstr "Số lượng tin gửi đi bị lỗi"

#. module: stock
#: model:ir.model.fields,help:stock.field_stock_inventory__message_unread_counter
#: model:ir.model.fields,help:stock.field_stock_picking__message_unread_counter
#: model:ir.model.fields,help:stock.field_stock_production_lot__message_unread_counter
#: model:ir.model.fields,help:stock.field_stock_scrap__message_unread_counter
msgid "Number of unread messages"
msgstr "Số thông điệp chưa đọc"

#. module: stock
#: model:ir.model.fields,field_description:stock.field_stock_quant__on_hand
#: model:ir.model.fields,field_description:stock.field_stock_warehouse_orderpoint__qty_on_hand
#: model_terms:ir.ui.view,arch_db:stock.quant_search_view
#: model_terms:ir.ui.view,arch_db:stock.report_replenishment_header
#: model_terms:ir.ui.view,arch_db:stock.stock_inventory_line_tree
msgid "On Hand"
msgstr "Thực tế"

#. module: stock
#: model_terms:ir.ui.view,arch_db:stock.view_stock_quant_tree_editable
msgid "On Hand Quantity"
msgstr "Số lượng thực tế"

#. module: stock
#: model:ir.model.fields,help:stock.field_stock_quant__available_quantity
msgid ""
"On hand quantity which hasn't been reserved on a transfer, in the default "
"unit of measure of the product"
msgstr ""
"Số lượng có sẵn chưa được đặt trước khi chuyển đi, theo đơn vị đo lường mặc "
"định của sản phẩm"

#. module: stock
#: model_terms:ir.ui.view,arch_db:stock.product_template_kanban_stock_view
msgid "On hand:"
msgstr "Thực tế:"

#. module: stock
#: code:addons/stock/models/stock_inventory.py:0
#, python-format
msgid "Only a stock manager can validate an inventory adjustment."
msgstr "Chỉ người quản lý kho có thể xác nhận điều chỉnh hàng tồn kho."

#. module: stock
#: code:addons/stock/models/stock_rule.py:0
#: model:ir.model.fields,field_description:stock.field_stock_move__picking_type_id
#: model:ir.model.fields,field_description:stock.field_stock_picking__picking_type_id
#: model:ir.model.fields,field_description:stock.field_stock_picking_type__name
#: model:ir.model.fields,field_description:stock.field_stock_rule__picking_type_id
#: model_terms:ir.ui.view,arch_db:stock.view_picking_internal_search
#: model_terms:ir.ui.view,arch_db:stock.view_pickingtype_filter
#, python-format
msgid "Operation Type"
msgstr "Kiểu hoạt động"

#. module: stock
#: model:ir.model.fields,field_description:stock.field_stock_picking_type__return_picking_type_id
msgid "Operation Type for Returns"
msgstr "Kiểu Hoạt động cho hoạt động trả hàng"

#. module: stock
#: model_terms:ir.ui.view,arch_db:stock.report_picking_type_label
#: model_terms:ir.ui.view,arch_db:stock.view_picking_type_form
#: model_terms:ir.ui.view,arch_db:stock.view_picking_type_list
#: model_terms:ir.ui.view,arch_db:stock.view_picking_type_tree
#: model_terms:ir.ui.view,arch_db:stock.view_warehouse
msgid "Operation Types"
msgstr "Kiểu Giao Nhận"

#. module: stock
#: code:addons/stock/models/stock_quant.py:0
#, python-format
msgid "Operation not supported"
msgstr "Hoạt động không được hỗ trợ"

#. module: stock
#: model:ir.actions.report,name:stock.action_report_picking_type_label
msgid "Operation type (PDF)"
msgstr "Hoạt động kho (PDF)"

#. module: stock
#: model:ir.actions.report,name:stock.label_picking_type
msgid "Operation type (ZPL)"
msgstr "Loại hoạt động (ZPL)"

#. module: stock
#: model:ir.model.fields,field_description:stock.field_stock_picking__move_line_ids
#: model:ir.ui.menu,name:stock.menu_stock_warehouse_mgmt
#: model_terms:ir.ui.view,arch_db:stock.res_config_settings_view_form
#: model_terms:ir.ui.view,arch_db:stock.view_picking_form
#: model_terms:ir.ui.view,arch_db:stock.view_template_property_form
msgid "Operations"
msgstr "Giao Nhận"

#. module: stock
#: model:ir.actions.act_window,name:stock.action_picking_type_list
#: model:ir.ui.menu,name:stock.menu_pickingtype
msgid "Operations Types"
msgstr "Kiểu Giao Nhận"

#. module: stock
#: model:ir.model.fields,field_description:stock.field_stock_picking__move_line_ids_without_package
msgid "Operations without package"
msgstr "Hoạt động kho không có đóng gói hàng"

#. module: stock
#: model:ir.model.fields,help:stock.field_stock_move__partner_id
msgid ""
"Optional address where goods are to be delivered, specifically used for "
"allotment"
msgstr ""
"Tùy chọn địa chỉ mà hàng hoá được giao đến, đặc biệt được sử dụng cho giao "
"hàng"

#. module: stock
#: model:ir.model.fields,help:stock.field_stock_location__posx
#: model:ir.model.fields,help:stock.field_stock_location__posy
#: model:ir.model.fields,help:stock.field_stock_location__posz
msgid "Optional localization details, for information purpose only"
msgstr "Thông tin chi tiết về việc lưu trữ. chỉ dành cho mục đích thông tin"

#. module: stock
#: model:ir.model.fields,help:stock.field_stock_move__returned_move_ids
msgid "Optional: all returned moves created from this move"
msgstr "Tùy chọn: tất cả dịch chuyển trả hàng được tạo từ dịch chuyển này"

#. module: stock
#: model:ir.model.fields,help:stock.field_stock_move__move_dest_ids
msgid "Optional: next stock move when chaining them"
msgstr "Tuỳ chọn: dịch chuyển kế tiếp, khi xâu chuỗi chúng"

#. module: stock
#: model:ir.model.fields,help:stock.field_stock_move__move_orig_ids
msgid "Optional: previous stock move when chaining them"
msgstr "Tuỳ chọn: dịch chuyển trước, khi xâu chuỗi chúng"

#. module: stock
#: model_terms:ir.ui.view,arch_db:stock.view_stock_rule_form
msgid "Options"
msgstr "Tùy chọn"

#. module: stock
#. openerp-web
#: code:addons/stock/static/src/xml/stock_orderpoint.xml:0
#, python-format
msgid "Order"
msgstr "Lệnh"

#. module: stock
#: model_terms:ir.ui.view,arch_db:stock.view_warehouse_orderpoint_tree_editable
msgid "Order Once"
msgstr "Đặt hàng một lần"

#. module: stock
#: code:addons/stock/models/stock_picking.py:0
#, python-format
msgid "Order signed"
msgstr "Đơn được ký"

#. module: stock
#: code:addons/stock/models/stock_picking.py:0
#, python-format
msgid "Order signed by %s"
msgstr "Đơn đặt hàng được ký bởi %s"

#. module: stock
#: model:ir.model.fields,field_description:stock.field_stock_orderpoint_snooze__orderpoint_ids
msgid "Orderpoint"
msgstr "Điểm đặt hàng"

#. module: stock
#: model_terms:ir.ui.view,arch_db:stock.view_move_form
msgid "Origin"
msgstr "Nguồn gốc"

#. module: stock
#: model_terms:ir.ui.view,arch_db:stock.view_move_form
msgid "Origin Moves"
msgstr "Dịch chuyển Gốc"

#. module: stock
#: model:ir.model.fields,field_description:stock.field_stock_move__origin_returned_move_id
msgid "Origin return move"
msgstr "Dịch chuyển gốc cho trả hàng"

#. module: stock
#: model:ir.model.fields,field_description:stock.field_stock_return_picking__original_location_id
msgid "Original Location"
msgstr "Địa điểm Gốc"

#. module: stock
#: model:ir.model.fields,field_description:stock.field_stock_move__move_orig_ids
msgid "Original Move"
msgstr "Dịch chuyền gốc"

#. module: stock
#: model:ir.model.fields,field_description:stock.field_stock_move__orderpoint_id
msgid "Original Reordering Rule"
msgstr "Quy tắc đặt lại gốc"

#. module: stock
#: model_terms:ir.ui.view,arch_db:stock.view_picking_form
msgid "Other Information"
msgstr "Thông tin khác"

#. module: stock
#: model:ir.model.fields,field_description:stock.field_stock_warehouse__out_type_id
msgid "Out Type"
msgstr "Kiểu xuất"

#. module: stock
#: model_terms:ir.ui.view,arch_db:stock.stock_inventory_line_search
msgid "Outdated Theoretical Quantities"
msgstr "Số lượng quá hạn dự kiến"

#. module: stock
#: model:ir.model.fields,field_description:stock.field_product_product__outgoing_qty
#: model:ir.model.fields,field_description:stock.field_product_template__outgoing_qty
#: model_terms:ir.ui.view,arch_db:stock.stock_move_line_view_search
#: model_terms:ir.ui.view,arch_db:stock.view_move_search
msgid "Outgoing"
msgstr "Số lượng ra"

#. module: stock
#: model_terms:ir.ui.view,arch_db:stock.report_product_product_replenishment
msgid "Outgoing Draft Transfer"
msgstr "Phiếu xuất nháp"

#. module: stock
#: model:ir.model.fields,field_description:stock.field_stock_warehouse__delivery_steps
msgid "Outgoing Shipments"
msgstr "Lô hàng Giao"

#. module: stock
#: code:addons/stock/models/stock_warehouse.py:0
#, python-format
msgid "Output"
msgstr "Đầu ra"

#. module: stock
#: model:ir.model.fields,field_description:stock.field_stock_warehouse__wh_output_stock_loc_id
msgid "Output Location"
msgstr "Địa điểm Đầu ra"

#. module: stock
#: model:ir.ui.menu,name:stock.stock_picking_type_menu
#: model_terms:ir.ui.view,arch_db:stock.view_stock_rules_report
msgid "Overview"
msgstr "Tổng quan"

#. module: stock
#: model:ir.model.fields,field_description:stock.field_stock_inventory_line__partner_id
#: model:ir.model.fields,field_description:stock.field_stock_quant__owner_id
#: model:ir.model.fields,field_description:stock.field_stock_quant_package__owner_id
#: model:ir.model.fields,field_description:stock.field_stock_scrap__owner_id
#: model_terms:ir.ui.view,arch_db:stock.quant_search_view
#: model_terms:ir.ui.view,arch_db:stock.view_move_line_form
msgid "Owner"
msgstr "Chủ sở hữu"

#. module: stock
#: model:ir.model.fields,field_description:stock.field_stock_move__restrict_partner_id
msgid "Owner "
msgstr "Chủ sở hữu"

#. module: stock
#: model_terms:ir.ui.view,arch_db:stock.message_body
msgid "Owner :"
msgstr "Chủ sở hữu: "

#. module: stock
#: code:addons/stock/models/product.py:0
#, python-format
msgid "P&L Qty"
msgstr "SL P&L"

#. module: stock
#. openerp-web
#: code:addons/stock/static/src/xml/stock_traceability_report_backend.xml:0
#, python-format
msgid "PRINT"
msgstr "IN"

#. module: stock
#: code:addons/stock/models/stock_warehouse.py:0
#: model:ir.model.fields,field_description:stock.field_stock_inventory_line__package_id
#, python-format
msgid "Pack"
msgstr "Gói"

#. module: stock
#: model:ir.model.fields,field_description:stock.field_stock_warehouse__pack_type_id
msgid "Pack Type"
msgstr "Kiểu đóng gói"

#. module: stock
#: model:ir.model.fields.selection,name:stock.selection__stock_warehouse__delivery_steps__pick_pack_ship
msgid "Pack goods, send goods in output and then deliver (3 steps)"
msgstr "Đóng gói, xuất hàng và giao hàng (3 bước)"

#. module: stock
#: model:ir.model.fields,field_description:stock.field_stock_package_level__package_id
#: model:ir.model.fields,field_description:stock.field_stock_quant__package_id
#: model:ir.model.fields,field_description:stock.field_stock_scrap__package_id
#: model:ir.model.fields.selection,name:stock.selection__barcode_rule__type__package
#: model_terms:ir.ui.view,arch_db:stock.quant_package_search_view
#: model_terms:ir.ui.view,arch_db:stock.quant_search_view
#: model_terms:ir.ui.view,arch_db:stock.report_picking
#: model_terms:ir.ui.view,arch_db:stock.stock_inventory_line_tree
#: model_terms:ir.ui.view,arch_db:stock.view_quant_package_form
#: model_terms:ir.ui.view,arch_db:stock.view_quant_package_tree
msgid "Package"
msgstr "Gói"

#. module: stock
#: model:ir.actions.report,name:stock.action_report_quant_package_barcode_small
msgid "Package Barcode (PDF)"
msgstr "Mã vạch sản phẩm (PDF)"

#. module: stock
#: model:ir.actions.report,name:stock.label_package_template
msgid "Package Barcode (ZPL)"
msgstr "Mã vạch đóng gói (ZPL)"

#. module: stock
#: model:ir.actions.report,name:stock.action_report_quant_package_barcode
msgid "Package Barcode with Content"
msgstr "Mã vạch gói hàng với nội dung"

#. module: stock
#: code:addons/stock/models/stock_package_level.py:0
#, python-format
msgid "Package Content"
msgstr "Nội dung gói hàng"

#. module: stock
#: model:ir.model.fields,field_description:stock.field_stock_move__package_level_id
#: model:ir.model.fields,field_description:stock.field_stock_move_line__package_level_id
#: model:ir.model.fields,field_description:stock.field_stock_picking__package_level_ids
msgid "Package Level"
msgstr "Mức độ gói hàng"

#. module: stock
#: model:ir.model.fields,field_description:stock.field_stock_picking__package_level_ids_details
msgid "Package Level Ids Details"
msgstr "ID chi tiết mức độ gói hàng"

#. module: stock
#: model_terms:ir.ui.view,arch_db:stock.quant_package_search_view
msgid "Package Name"
msgstr "Tên Gói"

#. module: stock
#: model:ir.model.fields,field_description:stock.field_stock_quant_package__name
#: model_terms:ir.ui.view,arch_db:stock.view_quant_package_form
msgid "Package Reference"
msgstr "Tham chiếu Gói"

#. module: stock
#: model_terms:ir.ui.view,arch_db:stock.view_quant_package_form
msgid "Package Transfers"
msgstr "Dịch chuyển Gói"

#. module: stock
#: model:ir.model.fields,field_description:stock.field_stock_quant_package__packaging_id
msgid "Package Type"
msgstr "Kiểu đóng gói"

#. module: stock
#: model:ir.actions.act_window,name:stock.action_package_view
#: model:ir.model,name:stock.model_stock_quant_package
#: model:ir.model.fields,field_description:stock.field_res_config_settings__group_stock_tracking_lot
#: model:ir.ui.menu,name:stock.menu_package
#: model_terms:ir.ui.view,arch_db:stock.view_picking_form
#: model_terms:ir.ui.view,arch_db:stock.view_picking_type_form
msgid "Packages"
msgstr "Gói hàng"

#. module: stock
#: model_terms:ir.actions.act_window,help:stock.action_package_view
msgid ""
"Packages are usually created via transfers (during pack operation) and can contain different products.\n"
"                Once created, the whole package can be moved at once, or products can be unpacked and moved as single units again."
msgstr ""
"Các gói thường được tạo thông qua chuyển (trong quá trình vận hành gói) và có thể chứa các sản phẩm khác nhau.\n"
"                Sau khi được tạo, toàn bộ gói có thể được di chuyển cùng một lúc hoặc các sản phẩm có thể được mở thùng và chuyển kho thành các phần độc lập."

#. module: stock
#: model_terms:ir.ui.view,arch_db:stock.quant_package_search_view
#: model_terms:ir.ui.view,arch_db:stock.stock_inventory_line_search
msgid "Packaging"
msgstr "Đóng gói"

#. module: stock
#: model:ir.model.fields,field_description:stock.field_stock_warehouse__wh_pack_stock_loc_id
msgid "Packing Location"
msgstr "Địa điểm đóng gói"

#. module: stock
#: code:addons/stock/models/stock_warehouse.py:0
#, python-format
msgid "Packing Zone"
msgstr "Khu vực đóng gói"

#. module: stock
#: model_terms:ir.ui.view,arch_db:stock.view_procurement_compute_wizard
msgid "Parameters"
msgstr "Thông số"

#. module: stock
#: model:ir.model.fields,field_description:stock.field_stock_location__location_id
#: model:ir.model.fields,field_description:stock.field_stock_return_picking__parent_location_id
#: model_terms:ir.ui.view,arch_db:stock.view_location_search
msgid "Parent Location"
msgstr "Địa điểm Cha"

#. module: stock
#: model:ir.model.fields,field_description:stock.field_stock_location__parent_path
msgid "Parent Path"
msgstr "Path cha"

#. module: stock
#: model:ir.model.fields.selection,name:stock.selection__procurement_group__move_type__direct
msgid "Partial"
msgstr "Một phần"

#. module: stock
#: model:ir.model.fields.selection,name:stock.selection__stock_move__state__partially_available
msgid "Partially Available"
msgstr "Khả dụng Một phần"

#. module: stock
#: model:ir.model.fields,field_description:stock.field_procurement_group__partner_id
#: model_terms:ir.ui.view,arch_db:stock.view_move_search
msgid "Partner"
msgstr "Đối tác"

#. module: stock
#: model:ir.model.fields,field_description:stock.field_stock_rule__partner_address_id
msgid "Partner Address"
msgstr "Địa chỉ Đối tác"

#. module: stock
#: model_terms:ir.ui.view,arch_db:stock.view_inventory_filter
msgid "Physical Inventories by Date"
msgstr "Hàng tồn kho vật lý theo ngày"

#. module: stock
#: code:addons/stock/models/stock_warehouse.py:0
#: model:ir.model.fields,field_description:stock.field_stock_backorder_confirmation__pick_ids
#: model:ir.model.fields,field_description:stock.field_stock_immediate_transfer__pick_ids
#, python-format
msgid "Pick"
msgstr "Gom hàng"

#. module: stock
#: model:ir.model.fields,field_description:stock.field_stock_warehouse__pick_type_id
msgid "Pick Type"
msgstr "Kiểm Giao nhận"

#. module: stock
#: model:ir.model.fields,field_description:stock.field_stock_package_destination__picking_id
#: model:ir.model.fields,field_description:stock.field_stock_package_level__picking_id
#: model:ir.model.fields,field_description:stock.field_stock_return_picking__picking_id
#: model:ir.model.fields,field_description:stock.field_stock_scrap__picking_id
#: model_terms:ir.ui.view,arch_db:stock.view_move_search
msgid "Picking"
msgstr "Giao nhận"

#. module: stock
#: model_terms:ir.ui.view,arch_db:stock.view_picking_internal_search
msgid "Picking Lists"
msgstr "Bảng kê hàng hoá"

#. module: stock
#: model:ir.actions.report,name:stock.action_report_picking
msgid "Picking Operations"
msgstr "Hoạt động Giao nhận"

#. module: stock
#: model:ir.model,name:stock.model_stock_picking_type
msgid "Picking Type"
msgstr "Kiểu giao nhận"

#. module: stock
#: model:ir.model.fields,field_description:stock.field_stock_rule__picking_type_code_domain
msgid "Picking Type Code Domain"
msgstr "Mã loại phiếu kho"

#. module: stock
#: model_terms:ir.ui.view,arch_db:stock.vpicktree
msgid "Picking list"
msgstr "Bảng kế hàng giao nhận"

#. module: stock
#: model_terms:ir.ui.view,arch_db:stock.view_picking_internal_search
msgid "Pickings already processed"
msgstr "Giao nhận đã xử lý rồi"

#. module: stock
#: model_terms:ir.ui.view,arch_db:stock.stock_picking_type_kanban
msgid "Planned Transfer"
msgstr "Luân chuyển đã hoạch định"

#. module: stock
#. openerp-web
#: code:addons/stock/static/src/js/stock_rescheduling_popover.js:0
#, python-format
msgid "Planning Issue"
msgstr "Kế hoạch phát sinh"

#. module: stock
#: model_terms:ir.ui.view,arch_db:stock.view_picking_internal_search
msgid "Planning Issues"
msgstr "Kế hoạch phát sinh"

#. module: stock
#: code:addons/stock/models/stock_picking.py:0
#, python-format
msgid "Please add 'Done' quantities to the picking to create a new pack."
msgstr "Vui lòng thêm số lượng 'Hoàn tất' để phiếu kho tạo đóng gói mới."

#. module: stock
#: code:addons/stock/models/stock_picking.py:0
#, python-format
msgid "Please add some items to move."
msgstr "Vui lòng nhập một vài sản phẩm vài dịch chuyển"

#. module: stock
#: code:addons/stock/wizard/stock_picking_return.py:0
#, python-format
msgid "Please specify at least one non-zero quantity."
msgstr "Vui lòng chỉ ra ít nhất một số lượng khác 0."

#. module: stock
#: model_terms:ir.ui.view,arch_db:stock.quant_search_view
msgid "Positive Stock"
msgstr "Dự trữ Dương"

#. module: stock
#: model:ir.model.fields,field_description:stock.field_stock_picking__show_reserved
#: model:ir.model.fields,field_description:stock.field_stock_picking_type__show_reserved
msgid "Pre-fill Detailed Operations"
msgstr "Điền trước nội dung chi tiết"

#. module: stock
#. openerp-web
#: code:addons/stock/static/src/xml/popover_widget.xml:0
#, python-format
msgid "Preceding operations"
msgstr "Hoạt động trước"

#. module: stock
#: model:ir.model.fields,field_description:stock.field_stock_warehouse_orderpoint__route_id
msgid "Preferred Route"
msgstr "Tuyến ưu tiên"

#. module: stock
#: model:ir.model.fields,field_description:stock.field_product_replenish__route_ids
msgid "Preferred Routes"
msgstr "Các tuyến ưa thích"

#. module: stock
#: model:ir.model.fields,help:stock.field_stock_move__route_ids
msgid "Preferred route"
msgstr "Tuyến ưu tiên"

#. module: stock
#: model_terms:ir.ui.view,arch_db:stock.view_picking_form
msgid "Print"
msgstr "In"

#. module: stock
#: model_terms:ir.ui.view,arch_db:stock.view_inventory_form
msgid "Print Count Sheet"
msgstr "In trang đếm"

#. module: stock
#: model:ir.model.fields,field_description:stock.field_stock_picking__printed
msgid "Printed"
msgstr "Đã được in"

#. module: stock
#: model:ir.model.fields,field_description:stock.field_stock_move__priority
#: model:ir.model.fields,field_description:stock.field_stock_picking__priority
#: model:ir.model.fields,field_description:stock.field_stock_putaway_rule__sequence
msgid "Priority"
msgstr "Mức độ ưu tiên"

#. module: stock
#: model:ir.model.fields,help:stock.field_stock_move__delay_alert_date
msgid "Process at this date to be on time"
msgstr "Xử lý vào ngày này để đúng giờ"

#. module: stock
#: model_terms:ir.ui.view,arch_db:stock.res_config_settings_view_form
msgid "Process operations faster with barcodes"
msgstr "Xử lý các hoạt động nhanh hơn với mã vạch"

#. module: stock
#: model_terms:ir.ui.view,arch_db:stock.res_config_settings_view_form
msgid "Process transfers in batch per worker"
msgstr "Quá trình xử lý giao nhận theo đợt giao cho từng nhân viên"

#. module: stock
#: model:ir.model,name:stock.model_procurement_group
#: model:ir.model.fields,field_description:stock.field_stock_move__group_id
#: model:ir.model.fields,field_description:stock.field_stock_picking__group_id
#: model:ir.model.fields,field_description:stock.field_stock_warehouse_orderpoint__group_id
msgid "Procurement Group"
msgstr "Nhóm Cung ứng"

#. module: stock
#: model_terms:ir.ui.view,arch_db:stock.procurement_group_form_view
msgid "Procurement group"
msgstr "Nhóm cung ứng"

#. module: stock
#: model:ir.actions.server,name:stock.ir_cron_scheduler_action_ir_actions_server
#: model:ir.cron,cron_name:stock.ir_cron_scheduler_action
#: model:ir.cron,name:stock.ir_cron_scheduler_action
msgid "Procurement: run scheduler"
msgstr "Nhu cầu cung ứng: chạy tính toán"

#. module: stock
#: model:ir.model.fields,field_description:stock.field_stock_move_line__produce_line_ids
msgid "Produce Line"
msgstr "Chi tiết Sản xuất"

#. module: stock
#: code:addons/stock/models/product.py:0
#, python-format
msgid "Produced Qty"
msgstr "SL đã Sản xuất"

#. module: stock
#: model:ir.model,name:stock.model_product_product
#: model:ir.model.fields,field_description:stock.field_product_replenish__product_id
#: model:ir.model.fields,field_description:stock.field_report_stock_quantity__product_id
#: model:ir.model.fields,field_description:stock.field_stock_assign_serial__product_id
#: model:ir.model.fields,field_description:stock.field_stock_change_product_qty__product_id
#: model:ir.model.fields,field_description:stock.field_stock_inventory_line__product_id
#: model:ir.model.fields,field_description:stock.field_stock_move__product_id
#: model:ir.model.fields,field_description:stock.field_stock_move_line__product_id
#: model:ir.model.fields,field_description:stock.field_stock_picking__product_id
#: model:ir.model.fields,field_description:stock.field_stock_production_lot__product_id
#: model:ir.model.fields,field_description:stock.field_stock_putaway_rule__product_id
#: model:ir.model.fields,field_description:stock.field_stock_quant__product_id
#: model:ir.model.fields,field_description:stock.field_stock_return_picking_line__product_id
#: model:ir.model.fields,field_description:stock.field_stock_rules_report__product_id
#: model:ir.model.fields,field_description:stock.field_stock_scrap__product_id
#: model:ir.model.fields,field_description:stock.field_stock_track_line__product_id
#: model:ir.model.fields,field_description:stock.field_stock_warehouse_orderpoint__product_id
#: model:ir.model.fields,field_description:stock.field_stock_warn_insufficient_qty__product_id
#: model:ir.model.fields,field_description:stock.field_stock_warn_insufficient_qty_scrap__product_id
#: model_terms:ir.ui.view,arch_db:stock.quant_search_view
#: model_terms:ir.ui.view,arch_db:stock.report_package_barcode
#: model_terms:ir.ui.view,arch_db:stock.report_product_product_replenishment
#: model_terms:ir.ui.view,arch_db:stock.report_stock_body_print
#: model_terms:ir.ui.view,arch_db:stock.report_stock_inventory
#: model_terms:ir.ui.view,arch_db:stock.search_product_lot_filter
#: model_terms:ir.ui.view,arch_db:stock.stock_inventory_line_search
#: model_terms:ir.ui.view,arch_db:stock.stock_move_line_view_search
#: model_terms:ir.ui.view,arch_db:stock.stock_reorder_report_search
#: model_terms:ir.ui.view,arch_db:stock.stock_scrap_search_view
#: model_terms:ir.ui.view,arch_db:stock.view_inventory_filter
#: model_terms:ir.ui.view,arch_db:stock.view_move_search
#: model_terms:ir.ui.view,arch_db:stock.warehouse_orderpoint_search
msgid "Product"
msgstr "Sản phẩm"

#. module: stock
#: model:ir.model.fields,field_description:stock.field_stock_picking__products_availability
msgid "Product Availability"
msgstr "Sản phẩm hiện có"

#. module: stock
#: model:ir.actions.report,name:stock.label_barcode_product_product
#: model:ir.actions.report,name:stock.label_barcode_product_template
msgid "Product Barcode (ZPL)"
msgstr "Mã vạch sản phẩm (ZPL)"

#. module: stock
#: model:ir.model.fields,field_description:stock.field_stock_location_route__categ_ids
#: model:ir.ui.menu,name:stock.menu_product_category_config_stock
#: model_terms:ir.ui.view,arch_db:stock.stock_location_route_form_view
msgid "Product Categories"
msgstr "Nhóm Sản phẩm"

#. module: stock
#: model:ir.model,name:stock.model_product_category
#: model:ir.model.fields,field_description:stock.field_stock_inventory_line__categ_id
#: model:ir.model.fields,field_description:stock.field_stock_putaway_rule__category_id
#: model:ir.model.fields,field_description:stock.field_stock_warehouse_orderpoint__product_category_id
#: model_terms:ir.ui.view,arch_db:stock.stock_inventory_line_search
msgid "Product Category"
msgstr "Nhóm Sản phẩm"

#. module: stock
#: model:ir.actions.report,name:stock.label_product_product
#: model:ir.actions.report,name:stock.label_product_template
msgid "Product Label (ZPL)"
msgstr "Nhãn sản phẩm (ZPL)"

#. module: stock
#: model_terms:ir.ui.view,arch_db:stock.search_product_lot_filter
msgid "Product Lots Filter"
msgstr "Bộ lọc lô sản phẩm"

#. module: stock
#: code:addons/stock/models/stock_inventory.py:0
#: model:ir.actions.act_window,name:stock.stock_move_line_action
#: model:ir.ui.menu,name:stock.stock_move_line_menu
#: model_terms:ir.ui.view,arch_db:stock.product_form_view_procurement_button
#: model_terms:ir.ui.view,arch_db:stock.product_template_form_view_procurement_button
#: model_terms:ir.ui.view,arch_db:stock.stock_scrap_form_view
#: model_terms:ir.ui.view,arch_db:stock.view_inventory_form
#: model_terms:ir.ui.view,arch_db:stock.view_stock_quant_form
#, python-format
msgid "Product Moves"
msgstr "Truy vết"

#. module: stock
#: model:ir.model,name:stock.model_stock_move_line
msgid "Product Moves (Stock Move Line)"
msgstr "Chuyển sản phẩm (Chi tiết phiếu kho)"

#. module: stock
#: model:ir.actions.report,name:stock.label_product_packaging
msgid "Product Packaging (ZPL)"
msgstr "Đóng gói sản phẩm sản phẩm (ZPL)"

#. module: stock
#: model:ir.ui.menu,name:stock.menu_product_packagings
#: model_terms:ir.ui.view,arch_db:stock.res_config_settings_view_form
msgid "Product Packagings"
msgstr "Đóng gói Sản phẩm"

#. module: stock
#: code:addons/stock/models/stock_quant.py:0
#, python-format
msgid "Product Quantity Updated"
msgstr "Số lượng sản phẩm được cập nhật"

#. module: stock
#. openerp-web
#: code:addons/stock/static/src/js/report_stock_forecasted.js:0
#: model:ir.model,name:stock.model_product_replenish
#, python-format
msgid "Product Replenish"
msgstr "Tái cung ứng Sản phẩm"

#. module: stock
#: model:ir.actions.report,name:stock.action_report_stock_rule
#: model_terms:ir.ui.view,arch_db:stock.view_stock_rules_report
msgid "Product Routes Report"
msgstr "Báo cáo Tuyến Sản phẩm"

#. module: stock
#: model:ir.model,name:stock.model_product_template
#: model:ir.model.fields,field_description:stock.field_product_replenish__product_tmpl_id
#: model:ir.model.fields,field_description:stock.field_report_stock_quantity__product_tmpl_id
#: model:ir.model.fields,field_description:stock.field_stock_move__product_tmpl_id
#: model:ir.model.fields,field_description:stock.field_stock_quant__product_tmpl_id
#: model:ir.model.fields,field_description:stock.field_stock_rules_report__product_tmpl_id
#: model:ir.model.fields,field_description:stock.field_stock_warehouse_orderpoint__product_tmpl_id
msgid "Product Template"
msgstr "Mẫu sản phẩm"

#. module: stock
#: model:ir.model.fields,field_description:stock.field_stock_scrap__tracking
msgid "Product Tracking"
msgstr "Theo dõi sản phẩm"

#. module: stock
#: model:ir.model.fields,field_description:stock.field_product_product__type
#: model:ir.model.fields,field_description:stock.field_product_template__type
#: model:ir.model.fields,field_description:stock.field_stock_move__product_type
msgid "Product Type"
msgstr "Kiểu Sản phẩm"

#. module: stock
#: model:ir.model,name:stock.model_uom_uom
#: model:ir.model.fields,field_description:stock.field_stock_inventory_line__product_uom_id
msgid "Product Unit of Measure"
msgstr "Đơn vị tính của sản phẩm"

#. module: stock
#: model:ir.actions.act_window,name:stock.stock_product_normal_action
#: model:ir.ui.menu,name:stock.product_product_menu
msgid "Product Variants"
msgstr "Biến thể sản phẩm"

#. module: stock
#: model_terms:ir.ui.view,arch_db:stock.view_production_lot_form
msgid ""
"Product this lot/serial number contains. You cannot change it anymore if it "
"has already been moved."
msgstr ""
"Sản phẩm lô hàng/số sơ-ri này chứa. Bạn không thể thay đổi nó nữa nếu nó đã "
"được di chuyển."

#. module: stock
#: model:ir.model.fields,field_description:stock.field_stock_warehouse_orderpoint__product_uom_name
msgid "Product unit of measure label"
msgstr "Nhãn đơn vị sản phẩm"

#. module: stock
#: model:ir.model.fields,field_description:stock.field_stock_move__has_tracking
msgid "Product with Tracking"
msgstr "Sản phẩm có Truy vết"

#. module: stock
#: model:ir.model.fields.selection,name:stock.selection__stock_location__usage__production
#: model_terms:ir.ui.view,arch_db:stock.view_location_search
msgid "Production"
msgstr "Sản xuất"

#. module: stock
#: model:ir.model.fields,field_description:stock.field_product_product__property_stock_production
#: model:ir.model.fields,field_description:stock.field_product_template__property_stock_production
msgid "Production Location"
msgstr "Địa điểm sản xuất"

#. module: stock
#: model_terms:ir.ui.view,arch_db:stock.view_location_search
msgid "Production Locations"
msgstr "Địa điểm sản xuất"

#. module: stock
#: code:addons/stock/wizard/stock_quantity_history.py:0
#: model:ir.actions.act_window,name:stock.act_product_location_open
#: model:ir.actions.act_window,name:stock.product_template_action_product
#: model:ir.model.fields,field_description:stock.field_stock_inventory__product_ids
#: model:ir.model.fields,field_description:stock.field_stock_location_route__product_ids
#: model:ir.ui.menu,name:stock.menu_product_in_config_stock
#: model:ir.ui.menu,name:stock.menu_product_variant_config_stock
#: model:ir.ui.menu,name:stock.menu_stock_inventory_control
#: model_terms:ir.ui.view,arch_db:stock.res_config_settings_view_form
#: model_terms:ir.ui.view,arch_db:stock.stock_location_route_form_view
#, python-format
msgid "Products"
msgstr "Sản phẩm"

#. module: stock
#: model:ir.model.fields,field_description:stock.field_stock_picking__products_availability_state
msgid "Products Availability State"
msgstr "Tình trạng có hàng của sản phẩm"

#. module: stock
#: model:ir.model.fields,help:stock.field_stock_picking__priority
msgid ""
"Products will be reserved first for the transfers with the highest "
"priorities."
msgstr ""
"Sản phẩm trước tiên sẽ được dành riêng cho việc vận chuyển với mức độ ưu "
"tiên cao nhất."

#. module: stock
#: code:addons/stock/models/product.py:0
#, python-format
msgid "Products: %(location)s"
msgstr "Sản phẩm: %(location)s"

#. module: stock
#: model:ir.model.fields.selection,name:stock.selection__stock_rule__group_propagation_option__propagate
msgid "Propagate"
msgstr "Loan báo"

#. module: stock
#: model:ir.model.fields,field_description:stock.field_stock_move__propagate_cancel
msgid "Propagate cancel and split"
msgstr "Huỷ và Tách Loan báo"

#. module: stock
#: model_terms:ir.ui.view,arch_db:stock.view_stock_rule_form
msgid "Propagation"
msgstr "Thông báo"

#. module: stock
#: model:ir.model.fields,field_description:stock.field_stock_rule__group_propagation_option
msgid "Propagation of Procurement Group"
msgstr "Loan báo về Nhóm cung ứng"

#. module: stock
#: model:ir.model.fields.selection,name:stock.selection__stock_rule__action__pull_push
msgid "Pull & Push"
msgstr "Kéo & Đẩy"

#. module: stock
#: model:ir.model.fields.selection,name:stock.selection__stock_rule__action__pull
msgid "Pull From"
msgstr "Kéo từ"

#. module: stock
#: model_terms:ir.ui.view,arch_db:stock.report_stock_rule
msgid "Pull Rule"
msgstr "Quy tắc Kéo"

#. module: stock
#: model_terms:ir.ui.view,arch_db:stock.report_stock_rule
msgid "Push Rule"
msgstr "Quy tắc Đẩy"

#. module: stock
#: model:ir.model.fields.selection,name:stock.selection__stock_rule__action__push
msgid "Push To"
msgstr "Đẩy đến"

#. module: stock
#: model_terms:ir.ui.view,arch_db:stock.view_picking_form
msgid "Put in Pack"
msgstr "Đóng vào Gói"

#. module: stock
#: model_terms:ir.ui.view,arch_db:stock.res_config_settings_view_form
msgid "Put your products in packs (e.g. parcels, boxes) and track them"
msgstr "Đưa các sản phẩm vào các gói (vd: kiện, hộp) và theo vết chúng"

#. module: stock
#: model:ir.model,name:stock.model_stock_putaway_rule
msgid "Putaway Rule"
msgstr "Quy tắc sắp xếp"

#. module: stock
#: code:addons/stock/models/product.py:0
#: model:ir.actions.act_window,name:stock.category_open_putaway
#: model:ir.actions.act_window,name:stock.location_open_putaway
#: model:ir.model.fields,field_description:stock.field_product_category__putaway_rule_ids
#: model:ir.model.fields,field_description:stock.field_product_product__putaway_rule_ids
#: model:ir.model.fields,field_description:stock.field_stock_location__putaway_rule_ids
#: model:ir.ui.menu,name:stock.menu_putaway
#: model_terms:ir.ui.view,arch_db:stock.product_category_form_view_inherit
#: model_terms:ir.ui.view,arch_db:stock.product_form_view_procurement_button
#: model_terms:ir.ui.view,arch_db:stock.product_product_view_form_easy_inherit_stock
#: model_terms:ir.ui.view,arch_db:stock.product_template_form_view_procurement_button
#: model_terms:ir.ui.view,arch_db:stock.res_config_settings_view_form
#: model_terms:ir.ui.view,arch_db:stock.stock_putaway_list
#: model_terms:ir.ui.view,arch_db:stock.view_location_form
#: model_terms:ir.ui.view,arch_db:stock.view_putaway_search
#, python-format
msgid "Putaway Rules"
msgstr "Quy tắc sắp xếp"

#. module: stock
#: model_terms:ir.ui.view,arch_db:stock.report_stock_rule
msgid "Putaway:"
msgstr "Sắp xếp:"

#. module: stock
#: model:ir.actions.act_window,name:stock.action_putaway_tree
msgid "Putaways Rules"
msgstr "Quy tắc sắp xếp"

#. module: stock
#: model:ir.model.constraint,message:stock.constraint_stock_warehouse_orderpoint_qty_multiple_check
msgid "Qty Multiple must be greater than or equal to zero."
msgstr "Bội số Số lượng phải lớn hoặc hoặc bằng 0"

#. module: stock
#: code:addons/stock/models/stock_warehouse.py:0
#, python-format
msgid "Quality Control"
msgstr "Kiểm soát Chất lượng"

#. module: stock
#: model:ir.model.fields,field_description:stock.field_stock_warehouse__wh_qc_stock_loc_id
msgid "Quality Control Location"
msgstr "Địa điểm Kiểm soát Chất lượng"

#. module: stock
#: model:ir.model.fields,field_description:stock.field_stock_location__quant_ids
#: model:ir.model.fields,field_description:stock.field_stock_warn_insufficient_qty__quant_ids
#: model:ir.model.fields,field_description:stock.field_stock_warn_insufficient_qty_scrap__quant_ids
msgid "Quant"
msgstr "Một số"

#. module: stock
#: code:addons/stock/models/stock_quant.py:0
#, python-format
msgid "Quant's creation is restricted, you can't do this operation."
msgstr "Việc tạo Quants bị hạn chế, bạn không thể thực hiện thao tác này."

#. module: stock
#: code:addons/stock/models/stock_quant.py:0
#, python-format
msgid "Quant's editing is restricted, you can't do this operation."
msgstr "Việc chỉnh Quants bị hạn chế, bạn không thể thực hiện thao tác này."

#. module: stock
#: model:ir.model.fields,field_description:stock.field_product_replenish__quantity
#: model:ir.model.fields,field_description:stock.field_report_stock_quantity__product_qty
#: model:ir.model.fields,field_description:stock.field_stock_production_lot__product_qty
#: model:ir.model.fields,field_description:stock.field_stock_quant__quantity
#: model:ir.model.fields,field_description:stock.field_stock_return_picking_line__quantity
#: model:ir.model.fields,field_description:stock.field_stock_scrap__scrap_qty
#: model:ir.model.fields,field_description:stock.field_stock_warn_insufficient_qty__quantity
#: model:ir.model.fields,field_description:stock.field_stock_warn_insufficient_qty_scrap__quantity
#: model_terms:ir.ui.view,arch_db:stock.report_package_barcode
#: model_terms:ir.ui.view,arch_db:stock.report_product_product_replenishment
#: model_terms:ir.ui.view,arch_db:stock.report_stock_body_print
#: model_terms:ir.ui.view,arch_db:stock.report_stock_inventory
msgid "Quantity"
msgstr "Số lượng"

#. module: stock
#: model_terms:ir.ui.view,arch_db:stock.message_body
msgid "Quantity :"
msgstr "Số lượng: "

#. module: stock
#: model:ir.model.fields,field_description:stock.field_stock_move__quantity_done
#: model_terms:ir.ui.view,arch_db:stock.view_move_kandan
#: model_terms:ir.ui.view,arch_db:stock.view_move_line_form
#: model_terms:ir.ui.view,arch_db:stock.view_move_line_tree
#: model_terms:ir.ui.view,arch_db:stock.view_stock_move_line_kanban
msgid "Quantity Done"
msgstr "Số lượng Hoàn thành"

#. module: stock
#: model_terms:ir.ui.view,arch_db:stock.view_warehouse_orderpoint_form
msgid "Quantity Multiple"
msgstr "Bội số làm tròn"

#. module: stock
#: model:ir.model.fields,field_description:stock.field_product_product__qty_available
#: model:ir.model.fields,field_description:stock.field_product_template__qty_available
#: model_terms:ir.ui.view,arch_db:stock.view_stock_quant_form
#: model_terms:ir.ui.view,arch_db:stock.view_stock_quant_form_editable
msgid "Quantity On Hand"
msgstr "Số lượng thực tế"

#. module: stock
#: model:ir.model.fields,field_description:stock.field_stock_move__reserved_availability
#: model_terms:ir.ui.view,arch_db:stock.view_move_line_form
#: model_terms:ir.ui.view,arch_db:stock.view_stock_quant_form
#: model_terms:ir.ui.view,arch_db:stock.view_stock_quant_form_editable
msgid "Quantity Reserved"
msgstr "Số lượng được giữ phần"

#. module: stock
#: code:addons/stock/wizard/stock_change_product_qty.py:0
#, python-format
msgid "Quantity cannot be negative."
msgstr "Số lượng không thể nhỏ hơn 0."

#. module: stock
#: model:ir.model.fields,help:stock.field_stock_move__availability
msgid "Quantity in stock that can still be reserved for this move"
msgstr "Số lượng tồn kho mà vẫn có thể được giữ phần dịch chuyển này"

#. module: stock
#: model:ir.model.fields,help:stock.field_stock_move__product_qty
msgid "Quantity in the default UoM of the product"
msgstr "Số lượng theo Đơn vị tính mặc định cửa sản phẩm"

#. module: stock
#: model:ir.model.fields,help:stock.field_product_product__incoming_qty
msgid ""
"Quantity of planned incoming products.\n"
"In a context with a single Stock Location, this includes goods arriving to this Location, or any of its children.\n"
"In a context with a single Warehouse, this includes goods arriving to the Stock Location of this Warehouse, or any of its children.\n"
"Otherwise, this includes goods arriving to any Stock Location with 'internal' type."
msgstr ""
"Số lượng sản phẩm nhập kho theo kế hoạch. \\ NTrong bối cảnh có một địa điểm"
" kho duy nhất, điều này bao gồm hàng hóa vào địa điểm này hoặc bất kỳ kho "
"con nào của nó. \\ NTrong bối cảnh có một kho duy nhất, điều này bao gồm "
"hàng hóa vào địa điểm kho của kho này hoặc bất kỳ kho con nào của nó. \\ "
"NMặt khác, điều này bao gồm hàng hóa vào bất kỳ địa điểm kho nào với loại "
"'nội bộ'."

#. module: stock
#: model:ir.model.fields,help:stock.field_product_product__outgoing_qty
msgid ""
"Quantity of planned outgoing products.\n"
"In a context with a single Stock Location, this includes goods leaving this Location, or any of its children.\n"
"In a context with a single Warehouse, this includes goods leaving the Stock Location of this Warehouse, or any of its children.\n"
"Otherwise, this includes goods leaving any Stock Location with 'internal' type."
msgstr ""
"Số lượng sản phẩm xuất kho theo kế hoạch. \\ NTrong bối cảnh có một địa điểm"
" kho duy nhất, điều này bao gồm hàng hóa rời khỏi địa điểm này hoặc bất kỳ "
"kho con nào của nó. \\ NTrong bối cảnh có một kho duy nhất, điều này bao gồm"
" hàng hóa rời khỏi địa điểm kho của kho này hoặc bất kỳ kho con nào của nó. "
"\\ NMặt khác, điều này bao gồm hàng hóa ra khỏi bất kỳ địa điểm kho nào với "
"loại 'nội bộ'."

#. module: stock
#: model:ir.model.fields,help:stock.field_stock_quant__quantity
msgid ""
"Quantity of products in this quant, in the default unit of measure of the "
"product"
msgstr ""
"Số lượng sản phẩm trong quant này, theo Đơn vị tính mặc định của sản phẩm"

#. module: stock
#: model:ir.model.fields,help:stock.field_stock_quant__reserved_quantity
msgid ""
"Quantity of reserved products in this quant, in the default unit of measure "
"of the product"
msgstr ""
"Số lượng sản phẩm được giữ phần trong quant này, theo Đơn vị tính mặc định "
"của sản phẩm"

#. module: stock
#: model:ir.model.fields,field_description:stock.field_stock_inventory_line__outdated
msgid "Quantity outdated"
msgstr "Số lượng quá hạn"

#. module: stock
#: model:ir.model.fields,help:stock.field_stock_move__reserved_availability
msgid "Quantity that has already been reserved for this move"
msgstr "Số lượng mà đã được giữ phần trước cho dịch chuyển này"

#. module: stock
#: model:ir.model,name:stock.model_stock_quant
#: model:ir.model.fields,field_description:stock.field_stock_production_lot__quant_ids
#: model_terms:ir.ui.view,arch_db:stock.quant_search_view
msgid "Quants"
msgstr "Số lượng"

#. module: stock
#: code:addons/stock/models/stock_quant.py:0
#, python-format
msgid "Quants cannot be created for consumables or services."
msgstr "Không thể được tạo quant cho hàng tiêu dùng hoặc dịch vụ."

#. module: stock
#: model:ir.model.fields,field_description:stock.field_stock_picking_type__rate_picking_backorders
msgid "Rate Picking Backorders"
msgstr "Tỷ lệ Lô hàng Dở dang"

#. module: stock
#: model:ir.model.fields,field_description:stock.field_stock_picking_type__rate_picking_late
msgid "Rate Picking Late"
msgstr "Tỷ lệ Lô hàng Chậm"

#. module: stock
#: model:ir.model.fields.selection,name:stock.selection__stock_picking__state__assigned
#: model_terms:ir.ui.view,arch_db:stock.stock_picking_type_kanban
#: model_terms:ir.ui.view,arch_db:stock.view_move_search
#: model_terms:ir.ui.view,arch_db:stock.view_picking_internal_search
msgid "Ready"
msgstr "Sẵn sàng"

#. module: stock
#: model:ir.model.fields,field_description:stock.field_stock_move__product_qty
msgid "Real Quantity"
msgstr "Số lượng thực"

#. module: stock
#: model:ir.model.fields,field_description:stock.field_stock_move_line__product_qty
msgid "Real Reserved Quantity"
msgstr "Số lượng giữ phần thực tế"

#. module: stock
#: model:ir.model.fields.selection,name:stock.selection__stock_picking_type__code__incoming
msgid "Receipt"
msgstr "Phiếu thu"

#. module: stock
#: model:ir.model.fields,field_description:stock.field_stock_warehouse__reception_route_id
msgid "Receipt Route"
msgstr "Tuyến Nhận"

#. module: stock
#: code:addons/stock/models/stock_warehouse.py:0
#: model:stock.picking.type,name:stock.chi_picking_type_in
#: model:stock.picking.type,name:stock.picking_type_in
#, python-format
msgid "Receipts"
msgstr "Nhận hàng"

#. module: stock
#: model_terms:ir.ui.view,arch_db:stock.view_picking_form
msgid "Receive From"
msgstr "Nhập từ"

#. module: stock
#: model:ir.model.fields.selection,name:stock.selection__stock_warehouse__reception_steps__one_step
msgid "Receive goods directly (1 step)"
msgstr "Nhận hàng trực tiếp (1 bước)"

#. module: stock
#: model:ir.model.fields.selection,name:stock.selection__stock_warehouse__reception_steps__two_steps
msgid "Receive goods in input and then stock (2 steps)"
msgstr "Nhận hàng vào địa điểm đầu vào và lưu kho sau đó (2 bước)"

#. module: stock
#: model:ir.model.fields.selection,name:stock.selection__stock_warehouse__reception_steps__three_steps
msgid "Receive goods in input, then quality and then stock (3 steps)"
msgstr ""
"Nhận hàng vào địa điểm đầu vào, rồi đưa qua địa điểm chất lượng và lưu kho "
"sau đó (3 bước)"

#. module: stock
#: code:addons/stock/models/stock_warehouse.py:0
#, python-format
msgid "Receive in 1 step (stock)"
msgstr "Nhận trong 1 bước (dự trữ luôn)"

#. module: stock
#: code:addons/stock/models/stock_warehouse.py:0
#, python-format
msgid "Receive in 2 steps (input + stock)"
msgstr "Nhận trong 2 bước (đầu vào + dự trữ)"

#. module: stock
#: code:addons/stock/models/stock_warehouse.py:0
#, python-format
msgid "Receive in 3 steps (input + quality + stock)"
msgstr "Nhận trong 3 bước (đầu vào + chất lượng + dự trữ)"

#. module: stock
#: code:addons/stock/models/product.py:0
#, python-format
msgid "Received Qty"
msgstr "SL Đã nhận"

#. module: stock
#: model:ir.actions.server,name:stock.model_stock_inventory_line_action_recompute_quantity
msgid "Recompute On Hand Quantity"
msgstr "Tính lại số lượng thực tế"

#. module: stock
#: model:ir.model.fields,field_description:stock.field_procurement_group__name
#: model:ir.model.fields,field_description:stock.field_stock_move__reference
#: model:ir.model.fields,field_description:stock.field_stock_move_line__reference
#: model:ir.model.fields,field_description:stock.field_stock_picking__name
#: model:ir.model.fields,field_description:stock.field_stock_scrap__name
#: model_terms:ir.ui.view,arch_db:stock.report_stock_body_print
#: model_terms:ir.ui.view,arch_db:stock.report_stock_inventory
#: model_terms:ir.ui.view,arch_db:stock.stock_move_line_view_search
#: model_terms:ir.ui.view,arch_db:stock.stock_scrap_search_view
#: model_terms:ir.ui.view,arch_db:stock.view_inventory_filter
#: model_terms:ir.ui.view,arch_db:stock.view_move_line_form
#: model_terms:ir.ui.view,arch_db:stock.view_move_line_tree
#: model_terms:ir.ui.view,arch_db:stock.view_move_search
#: model_terms:ir.ui.view,arch_db:stock.view_move_tree_receipt_picking
msgid "Reference"
msgstr "Tham chiếu"

#. module: stock
#: model:ir.model.fields,field_description:stock.field_stock_picking_type__sequence_id
msgid "Reference Sequence"
msgstr "Trình tự tham chiếu"

#. module: stock
#: model:ir.model.constraint,message:stock.constraint_stock_picking_name_uniq
msgid "Reference must be unique per company!"
msgstr "Tham chiếu phải là duy nhất trên từng công ty!"

#. module: stock
#: model:ir.model.fields,help:stock.field_stock_picking__origin
msgid "Reference of the document"
msgstr "Tham chiếu của tài liệu"

#. module: stock
#: model_terms:ir.ui.view,arch_db:stock.stock_inventory_line_tree
msgid "Refresh quantity"
msgstr "Làm mới số lượng"

#. module: stock
#: model_terms:ir.ui.view,arch_db:stock.view_move_kandan
msgid "Register lots, packs, location"
msgstr "Đăng ký lô hàng, gói hàng, địa điểm"

#. module: stock
#: model:ir.model.fields,field_description:stock.field_procurement_group__stock_move_ids
msgid "Related Stock Moves"
msgstr "Chuyển kho liên quan"

#. module: stock
#: model_terms:ir.ui.view,arch_db:stock.view_picking_internal_search
msgid "Remaining parts of picking partially processed"
msgstr "Phần còn lại của lô hàng được xử lý nhiều lần"

#. module: stock
#: model_terms:ir.ui.view,arch_db:stock.view_removal
msgid "Removal"
msgstr "Gỡ bỏ"

#. module: stock
#: model:ir.model,name:stock.model_product_removal
#: model:ir.model.fields,field_description:stock.field_stock_location__removal_strategy_id
msgid "Removal Strategy"
msgstr "Chiến lược Gỡ bỏ/Xuất kho"

#. module: stock
#: code:addons/stock/models/stock_quant.py:0
#, python-format
msgid "Removal strategy %s not implemented."
msgstr "Chiến lược loại bỏ %s chưa được triển khai."

#. module: stock
#: model:ir.model.fields,field_description:stock.field_product_product__reordering_max_qty
#: model:ir.model.fields,field_description:stock.field_product_template__reordering_max_qty
msgid "Reordering Max Qty"
msgstr "Số lượng tái cung ứng tối đa"

#. module: stock
#: model:ir.model.fields,field_description:stock.field_product_product__reordering_min_qty
#: model:ir.model.fields,field_description:stock.field_product_template__reordering_min_qty
msgid "Reordering Min Qty"
msgstr "Số lượng tái cung ứng tối thiểu"

#. module: stock
#: model_terms:ir.ui.view,arch_db:stock.stock_reorder_report_search
#: model_terms:ir.ui.view,arch_db:stock.warehouse_orderpoint_search
msgid "Reordering Rule"
msgstr "Qui tắc tái cung ứng"

#. module: stock
#: model:ir.actions.act_window,name:stock.action_orderpoint
#: model:ir.model.fields,field_description:stock.field_product_product__nbr_reordering_rules
#: model:ir.model.fields,field_description:stock.field_product_template__nbr_reordering_rules
#: model:ir.ui.menu,name:stock.menu_reordering_rules_config
#: model_terms:ir.ui.view,arch_db:stock.view_warehouse_orderpoint_form
#: model_terms:ir.ui.view,arch_db:stock.view_warehouse_orderpoint_tree_editable
#: model_terms:ir.ui.view,arch_db:stock.view_warehouse_orderpoint_tree_editable_config
msgid "Reordering Rules"
msgstr "Quy tắc tái cung ứng"

#. module: stock
#: model_terms:ir.ui.view,arch_db:stock.warehouse_orderpoint_search
msgid "Reordering Rules Search"
msgstr "Tìm kiếm Quy tắc tái cung ứng"

#. module: stock
#. openerp-web
#: code:addons/stock/static/src/xml/report_stock_forecasted.xml:0
#: code:addons/stock/static/src/xml/report_stock_forecasted.xml:0
#: model:ir.actions.act_window,name:stock.action_product_replenish
#: model_terms:ir.ui.view,arch_db:stock.product_form_view_procurement_button
#: model_terms:ir.ui.view,arch_db:stock.product_product_view_form_easy_inherit_stock
#: model_terms:ir.ui.view,arch_db:stock.product_template_form_view_procurement_button
#, python-format
msgid "Replenish"
msgstr "Tái cung ứng"

#. module: stock
#: model:stock.location.route,name:stock.route_warehouse0_mto
msgid "Replenish on Order (MTO)"
msgstr "Tái cung ứng theo đơn (MTO)"

#. module: stock
#: model_terms:ir.ui.view,arch_db:stock.view_product_replenish
msgid "Replenish wizard"
msgstr "Đồ thuật Tái cung ứng"

#. module: stock
#: code:addons/stock/models/stock_orderpoint.py:0
#: model:ir.actions.act_window,name:stock.action_orderpoint_replenish
#: model:ir.actions.server,name:stock.action_replenishment
#: model:ir.ui.menu,name:stock.menu_reordering_rules_replenish
#: model_terms:ir.ui.view,arch_db:stock.report_product_product_replenishment
#, python-format
msgid "Replenishment"
msgstr "Tái cung ứng"

#. module: stock
#: code:addons/stock/models/stock_orderpoint.py:0
#, python-format
msgid "Replenishment Report"
msgstr "Báo cáo Tái cung ứng"

#. module: stock
#: model_terms:ir.ui.view,arch_db:stock.stock_reorder_report_search
msgid "Replenishment Report Search"
msgstr "Tìm báo cáo bổ sung hàng"

#. module: stock
#: model_terms:ir.ui.view,arch_db:stock.stock_report_view_search
msgid "Report Quantity"
msgstr "Số lượng Báo cáo"

#. module: stock
#: model:ir.ui.menu,name:stock.menu_warehouse_report
msgid "Reporting"
msgstr "Báo cáo"

#. module: stock
#: model:res.groups,name:stock.group_stock_sign_delivery
#: model_terms:ir.ui.view,arch_db:stock.res_config_settings_view_form
msgid "Require a signature on your delivery orders"
msgstr "Yêu cầu chữ ký trên đơn đặt hàng của bạn"

#. module: stock
#: model:ir.model.fields,field_description:stock.field_res_config_settings__module_procurement_jit
msgid "Reservation"
msgstr "Giữ phần"

#. module: stock
#: model_terms:ir.ui.view,arch_db:stock.quant_search_view
msgid "Reservations"
msgstr "Giữ phần"

#. module: stock
#: model:ir.model.fields,field_description:stock.field_stock_move_line__product_uom_qty
#: model:ir.model.fields.selection,name:stock.selection__stock_package_level__state__assigned
#: model_terms:ir.ui.view,arch_db:stock.view_picking_form
#: model_terms:ir.ui.view,arch_db:stock.view_picking_move_tree
msgid "Reserved"
msgstr "Giữ phần"

#. module: stock
#: model:ir.model.fields,field_description:stock.field_stock_quant__reserved_quantity
msgid "Reserved Quantity"
msgstr "Số lượng đã giữ phần"

#. module: stock
#: model_terms:ir.ui.view,arch_db:stock.report_product_product_replenishment
msgid "Reserved from stock"
msgstr "Dự trữ từ kho"

#. module: stock
#: code:addons/stock/models/stock_move_line.py:0
#, python-format
msgid "Reserving a negative quantity is not allowed."
msgstr "Không được phép đặt trước số lượng âm."

#. module: stock
#: model:ir.model.fields,help:stock.field_res_config_settings__module_procurement_jit
msgid ""
"Reserving products manually in delivery orders or by running the scheduler "
"is advised to better manage priorities in case of long customer lead times "
"or/and frequent stock-outs."
msgstr ""
"Giữ sản phẩm theo cách thủ công trong các đơn giao hàng hoặc bằng cách chạy "
"bộ lập lịch được đề xuất để quản lý tốt hơn các ưu tiên trong trường hợp "
"thời gian khách hàng dài hoặc/ và thường xuyên hết hàng. "

#. module: stock
#: model:ir.model.fields,field_description:stock.field_product_product__responsible_id
#: model:ir.model.fields,field_description:stock.field_product_template__responsible_id
#: model:ir.model.fields,field_description:stock.field_stock_picking__user_id
msgid "Responsible"
msgstr "Người phụ trách"

#. module: stock
#: model:ir.model.fields,field_description:stock.field_stock_inventory__activity_user_id
#: model:ir.model.fields,field_description:stock.field_stock_picking__activity_user_id
#: model:ir.model.fields,field_description:stock.field_stock_production_lot__activity_user_id
msgid "Responsible User"
msgstr "Người chịu trách nhiệm"

#. module: stock
#: model_terms:ir.ui.view,arch_db:stock.view_warehouse
msgid "Resupply"
msgstr "Tái cung ứng"

#. module: stock
#: model:ir.model.fields,field_description:stock.field_stock_warehouse__resupply_wh_ids
msgid "Resupply From"
msgstr "Tái cung ứng từ"

#. module: stock
#: model:ir.model.fields,field_description:stock.field_stock_warehouse__resupply_route_ids
msgid "Resupply Routes"
msgstr "Tuyến Tái cung cấp"

#. module: stock
#: model_terms:ir.ui.view,arch_db:stock.view_picking_form
#: model_terms:ir.ui.view,arch_db:stock.view_stock_return_picking_form
msgid "Return"
msgstr "Trả hàng"

#. module: stock
#: model:ir.model.fields,field_description:stock.field_stock_return_picking__location_id
msgid "Return Location"
msgstr "Địa điểm Hàng trả lại"

#. module: stock
#: model:ir.model,name:stock.model_stock_return_picking
msgid "Return Picking"
msgstr "Trả hàng"

#. module: stock
#: model:ir.model,name:stock.model_stock_return_picking_line
msgid "Return Picking Line"
msgstr "Chi tiết hàng trả"

#. module: stock
#: code:addons/stock/wizard/stock_picking_return.py:0
#, python-format
msgid "Return of %s"
msgstr "Trả hàng của %s"

#. module: stock
#: code:addons/stock/wizard/stock_picking_return.py:0
#, python-format
msgid "Returned Picking"
msgstr "Giao nhận được trả"

#. module: stock
#: model:ir.actions.act_window,name:stock.act_stock_return_picking
msgid "Reverse Transfer"
msgstr "Trả lại hàng"

#. module: stock
#: model:ir.model.fields,field_description:stock.field_stock_location_route__name
#: model:ir.model.fields,field_description:stock.field_stock_rule__route_id
#: model_terms:ir.ui.view,arch_db:stock.stock_location_route_form_view
#: model_terms:ir.ui.view,arch_db:stock.stock_location_route_view_search
#: model_terms:ir.ui.view,arch_db:stock.view_stock_rule_filter
msgid "Route"
msgstr "Tuyến Cung ứng"

#. module: stock
#: model:ir.model.fields,field_description:stock.field_stock_rule__route_company_id
msgid "Route Company"
msgstr "Tuyến công ty"

#. module: stock
#: model:ir.model.fields,field_description:stock.field_stock_rule__route_sequence
msgid "Route Sequence"
msgstr "Trình tự tuyến đường"

#. module: stock
#: model:ir.actions.act_window,name:stock.action_routes_form
#: model:ir.actions.server,name:stock.action_open_routes
#: model:ir.model.fields,field_description:stock.field_product_category__route_ids
#: model:ir.model.fields,field_description:stock.field_product_product__route_ids
#: model:ir.model.fields,field_description:stock.field_product_template__route_ids
#: model:ir.model.fields,field_description:stock.field_stock_warehouse__route_ids
#: model:ir.ui.menu,name:stock.menu_routes_config
#: model_terms:ir.ui.view,arch_db:stock.stock_location_route_tree
#: model_terms:ir.ui.view,arch_db:stock.view_warehouse
msgid "Routes"
msgstr "Tuyến Cung ứng"

#. module: stock
#: model:ir.model.fields,field_description:stock.field_product_product__has_available_route_ids
#: model:ir.model.fields,field_description:stock.field_product_template__has_available_route_ids
msgid "Routes can be selected on this product"
msgstr "Các tuyến có thể được chọn trên sản phẩm này"

#. module: stock
#: model:ir.model.fields,help:stock.field_stock_warehouse__resupply_wh_ids
msgid ""
"Routes will be created automatically to resupply this warehouse from the "
"warehouses ticked"
msgstr ""
"Tuyền cung ứng sẽ được tạo tự động để tái cung ứng nhà kho này từ những nhà "
"kho được chọn"

#. module: stock
#: model:ir.model.fields,help:stock.field_stock_warehouse__resupply_route_ids
msgid ""
"Routes will be created for these resupply warehouses and you can select them"
" on products and product categories"
msgstr ""
"Tuyến Cung ứng sẽ được tạo cho các kho tái cung cấp này và bạn có thể chọn "
"nó trên sản phẩm và nhóm sản phẩm"

#. module: stock
#: model:ir.model.fields,field_description:stock.field_stock_rule__rule_message
msgid "Rule Message"
msgstr "Thông báo quy tắc"

#. module: stock
#: model:ir.actions.act_window,name:stock.action_rules_form
#: model:ir.model.fields,field_description:stock.field_stock_location_route__rule_ids
#: model:ir.ui.menu,name:stock.menu_action_rules_form
#: model_terms:ir.ui.view,arch_db:stock.stock_location_route_form_view
#: model_terms:ir.ui.view,arch_db:stock.view_stock_rule_form
#: model_terms:ir.ui.view,arch_db:stock.view_stock_rule_tree
msgid "Rules"
msgstr "Quy tắc"

#. module: stock
#: model_terms:ir.ui.view,arch_db:stock.view_putaway_search
msgid "Rules on Categories"
msgstr "Qui tắc danh mục"

#. module: stock
#: model_terms:ir.ui.view,arch_db:stock.view_putaway_search
msgid "Rules on Products"
msgstr "Qui tắc cho sản phẩm"

#. module: stock
#: model:ir.model.fields,field_description:stock.field_stock_warehouse_orderpoint__rule_ids
msgid "Rules used"
msgstr "Quy tắc được dùng"

#. module: stock
#: model:ir.actions.act_window,name:stock.action_procurement_compute
#: model:ir.ui.menu,name:stock.menu_procurement_compute
#: model_terms:ir.ui.view,arch_db:stock.view_procurement_compute_wizard
msgid "Run Scheduler"
msgstr "Chạy Trình Điều độ"

#. module: stock
#: model:ir.model,name:stock.model_stock_scheduler_compute
msgid "Run Scheduler Manually"
msgstr "Chạy thủ công Trình Điều độ"

#. module: stock
#: model_terms:ir.ui.view,arch_db:stock.view_warehouse_orderpoint_form
msgid "Run the scheduler"
msgstr "Chạy trình điều độ"

#. module: stock
#: model:ir.model.fields,field_description:stock.field_res_config_settings__module_stock_sms
msgid "SMS Confirmation"
msgstr "SMS Xác nhận"

#. module: stock
#: model:ir.model.fields,field_description:stock.field_stock_inventory__message_has_sms_error
#: model:ir.model.fields,field_description:stock.field_stock_picking__message_has_sms_error
#: model:ir.model.fields,field_description:stock.field_stock_production_lot__message_has_sms_error
#: model:ir.model.fields,field_description:stock.field_stock_scrap__message_has_sms_error
msgid "SMS Delivery error"
msgstr "Lỗi gửi SMS"

#. module: stock
#: model:ir.model.fields,field_description:stock.field_product_replenish__date_planned
#: model:ir.model.fields,field_description:stock.field_stock_picking__scheduled_date
#: model_terms:ir.ui.view,arch_db:stock.view_move_search
#: model_terms:ir.ui.view,arch_db:stock.view_picking_internal_search
msgid "Scheduled Date"
msgstr "Ngày theo kế hoạch"

#. module: stock
#: model:ir.model.fields,help:stock.field_stock_move__date
msgid "Scheduled date until move is done, then date of actual move processing"
msgstr ""
"Ngày đã lên lịch cho đến khi việc di chuyển hoàn tất, sau đó là ngày xử lý "
"việc di chuyển thực tế"

#. module: stock
#: model_terms:ir.ui.view,arch_db:stock.view_move_search
msgid "Scheduled or processing date"
msgstr "Ngày xử lý hoặc theo trình điều độ"

#. module: stock
#: model:ir.model.fields,help:stock.field_stock_picking__scheduled_date
msgid ""
"Scheduled time for the first part of the shipment to be processed. Setting "
"manually a value here would set it as expected date for all the stock moves."
msgstr ""
"Thời gian dự kiến cho phần đầu tiên của lô hàng được xử lý. Thiết lập thủ "
"công một giá trị tại đây sẽ thiết lập nó như là ngày dự kiến cho tất cả dịch"
" chuyển kho."

#. module: stock
#: code:addons/stock/models/stock_picking.py:0
#: model:ir.model,name:stock.model_stock_scrap
#: model:ir.model.fields,field_description:stock.field_stock_move__scrap_ids
#: model:ir.model.fields,field_description:stock.field_stock_warn_insufficient_qty_scrap__scrap_id
#: model:ir.ui.menu,name:stock.menu_stock_scrap
#: model_terms:ir.ui.view,arch_db:stock.stock_scrap_form_view
#: model_terms:ir.ui.view,arch_db:stock.stock_scrap_form_view2
#: model_terms:ir.ui.view,arch_db:stock.view_picking_form
#, python-format
msgid "Scrap"
msgstr "Phế liệu"

#. module: stock
#: model:ir.model.fields,field_description:stock.field_stock_scrap__scrap_location_id
#: model_terms:ir.ui.view,arch_db:stock.stock_scrap_search_view
msgid "Scrap Location"
msgstr "Địa điểm phế liệu"

#. module: stock
#: model:ir.model.fields,field_description:stock.field_stock_scrap__move_id
msgid "Scrap Move"
msgstr "Dịch chuyển Phế liệu"

#. module: stock
#: model:ir.actions.act_window,name:stock.action_stock_scrap
msgid "Scrap Orders"
msgstr "Lệnh Phế liệu"

#. module: stock
#: model_terms:ir.actions.act_window,help:stock.action_stock_scrap
msgid "Scrap products"
msgstr "Phế liệu"

#. module: stock
#: model:ir.model.fields,field_description:stock.field_stock_move__scrapped
msgid "Scrapped"
msgstr "Phế liệu"

#. module: stock
#: model_terms:ir.actions.act_window,help:stock.action_stock_scrap
msgid ""
"Scrapping a product will remove it from your stock. The product will\n"
"                end up in a scrap location that can be used for reporting purpose."
msgstr ""
"Chuyển một sản phẩm sẽ loại bỏ nó ra khỏi lượng dự trữ của bạn. Sản phẩm sẽ kết thúc ở một \n"
"                 địa điểm tập kết phế liệu mà có thể được sử dụng cho mục đích báo cáo."

#. module: stock
#: model_terms:ir.ui.view,arch_db:stock.view_picking_form
msgid "Scraps"
msgstr "Phế liệu"

#. module: stock
#: model_terms:ir.ui.view,arch_db:stock.view_inventory_filter
msgid "Search Inventory"
msgstr "Tìm kiếm tồn kho"

#. module: stock
#: model_terms:ir.ui.view,arch_db:stock.stock_inventory_line_search
msgid "Search Inventory Lines"
msgstr "Tìm chi tiết kiểm kho"

#. module: stock
#: model_terms:ir.ui.view,arch_db:stock.view_stock_rule_filter
msgid "Search Procurement"
msgstr "Tìm kiếm Nhu cầu cung ứng"

#. module: stock
#: model_terms:ir.ui.view,arch_db:stock.stock_scrap_search_view
msgid "Search Scrap"
msgstr "Tìm kiếm Phế liệu"

#. module: stock
#: model:ir.model.fields,help:stock.field_stock_inventory_line__categ_id
#: model:ir.model.fields,help:stock.field_stock_warehouse_orderpoint__product_category_id
msgid "Select category for the current product"
msgstr "Chọn nhóm cho sản phẩm hiện tại"

#. module: stock
#: model_terms:ir.ui.view,arch_db:stock.stock_location_route_form_view
msgid "Select the places where this route can be selected"
msgstr "Đánh dấu những nơi mà tuyến đường này có thể được chọn"

#. module: stock
#: model:ir.model.fields,help:stock.field_res_partner__picking_warn
#: model:ir.model.fields,help:stock.field_res_users__picking_warn
msgid ""
"Selecting the \"Warning\" option will notify user with the message, "
"Selecting \"Blocking Message\" will throw an exception with the message and "
"block the flow. The Message has to be written in the next field."
msgstr ""
"Chọn tùy chọn \"Cảnh báo\" sẽ hiển thị thông điệp cho người dùng, Chọn "
"\"Cảnh báo đóng\" sẽ thoát ra ngoài kèm cảnh báo và chặn luồng. Cảnh báo sẽ "
"được điền ở phần thông tin dưới đây."

#. module: stock
#: model_terms:ir.ui.view,arch_db:stock.res_config_settings_view_form
msgid "Sell and purchase products in different units of measure"
msgstr "Bán và mua sản phẩm theo các Đơn vị tính khác nhau"

#. module: stock
#: model_terms:ir.ui.view,arch_db:stock.res_config_settings_view_form
msgid ""
"Send an automatic confirmation SMS Text Message when Delivery Orders are "
"done"
msgstr "Tự động gửi một nội dung SMS khi Đơn giao hàng được hoàn tất"

#. module: stock
#: model_terms:ir.ui.view,arch_db:stock.res_config_settings_view_form
msgid "Send an automatic confirmation email when Delivery Orders are done"
msgstr "Tự động gửi một Email xác nhận khi Đơn giao hàng được hoàn tất"

#. module: stock
#: model:ir.model.fields.selection,name:stock.selection__stock_warehouse__delivery_steps__pick_ship
msgid "Send goods in output and then deliver (2 steps)"
msgstr "Xuất kho và giao hàng (2 bước)"

#. module: stock
#: code:addons/stock/models/stock_picking.py:0
#: code:addons/stock/models/stock_picking.py:0
#: code:addons/stock/models/stock_picking.py:0
#: code:addons/stock/models/stock_picking.py:0
#: model:ir.model.fields,field_description:stock.field_stock_location_route__sequence
#: model:ir.model.fields,field_description:stock.field_stock_move__sequence
#: model:ir.model.fields,field_description:stock.field_stock_picking_type__sequence
#: model:ir.model.fields,field_description:stock.field_stock_rule__sequence
#: model:ir.model.fields,field_description:stock.field_stock_warehouse__sequence
#: model_terms:ir.ui.view,arch_db:stock.stock_location_route_form_view
#: model_terms:ir.ui.view,arch_db:stock.view_stock_rule_form
#, python-format
msgid "Sequence"
msgstr "Trình tự"

#. module: stock
#: code:addons/stock/models/stock_warehouse.py:0
#, python-format
msgid "Sequence in"
msgstr "Trình tự nhập"

#. module: stock
#: code:addons/stock/models/stock_warehouse.py:0
#, python-format
msgid "Sequence internal"
msgstr "Trình tự nội bộ"

#. module: stock
#: code:addons/stock/models/stock_warehouse.py:0
#, python-format
msgid "Sequence out"
msgstr "Trình tự xuất"

#. module: stock
#: code:addons/stock/models/stock_warehouse.py:0
#, python-format
msgid "Sequence packing"
msgstr "Trình tự đóng gói"

#. module: stock
#: code:addons/stock/models/stock_warehouse.py:0
#, python-format
msgid "Sequence picking"
msgstr "Trình tự giao nhận"

#. module: stock
#: model:ir.model.fields,field_description:stock.field_stock_move__lot_ids
msgid "Serial Numbers"
msgstr "Số sê-ri"

#. module: stock
#: model_terms:ir.ui.view,arch_db:stock.res_config_settings_view_form
msgid "Set Warehouse Routes"
msgstr "Thiết đặt định tuyết kho hàng"

#. module: stock
#: model:ir.model.fields,help:stock.field_product_category__removal_strategy_id
msgid ""
"Set a specific removal strategy that will be used regardless of the source "
"location for this product category"
msgstr ""
"Đặt chiến lược xuất cụ thể sẽ được sử dụng bất kể vị trí nguồn cho Nhóm sản "
"phẩm này"

#. module: stock
#: model:ir.actions.server,name:stock.model_stock_inventory_line_action_reset_product_qty
msgid "Set counted quantities to 0"
msgstr "Đặt số lượng đã kiểm bằng 0"

#. module: stock
#: model_terms:ir.ui.view,arch_db:stock.res_config_settings_view_form
msgid "Set expiration dates on lots &amp; serial numbers"
msgstr "Thiết lập ngày hết hạn theo số lô &amp; số serial"

#. module: stock
#: model_terms:ir.ui.view,arch_db:stock.res_config_settings_view_form
msgid "Set owner on stored products"
msgstr "Thiết lập chủ cho các hàng hoá được lưu trữ"

#. module: stock
#: model_terms:ir.ui.view,arch_db:stock.res_config_settings_view_form
msgid "Set product attributes (e.g. color, size) to manage variants"
msgstr ""
"Thiết lập các thuộc tính (vd: màu sắc, kích thước) để quản lý các biến thể"

#. module: stock
#: model_terms:ir.ui.view,arch_db:stock.view_inventory_form
msgid "Set to Draft"
msgstr "Đặt về dự thảo"

#. module: stock
#: model:ir.model.fields,help:stock.field_stock_move__location_id
msgid ""
"Sets a location if you produce at a fixed location. This can be a partner "
"location if you subcontract the manufacturing operations."
msgstr ""
"Thiết lập một địa điểm nếu bạn sản xuất tại một địa điểm cố định. Nó có thể "
"là một địa điểm đối tác nếu bạn thuê thầu phụ cho các hoạt động sản xuất."

#. module: stock
#: model:ir.actions.act_window,name:stock.action_stock_config_settings
#: model:ir.ui.menu,name:stock.menu_stock_general_settings
msgid "Settings"
msgstr "Thiết lập"

#. module: stock
#: model:ir.model.fields,field_description:stock.field_stock_location__posy
msgid "Shelves (Y)"
msgstr "Kệ/Ngăn/Giá (Y)"

#. module: stock
#: model_terms:ir.ui.view,arch_db:stock.view_warehouse
msgid "Shipments"
msgstr "Lô hàng"

#. module: stock
#: model_terms:ir.ui.view,arch_db:stock.res_config_settings_view_form
msgid "Shipping"
msgstr "Vận chuyển"

#. module: stock
#: model_terms:ir.ui.view,arch_db:stock.res_config_settings_view_form
msgid "Shipping Connectors"
msgstr "Kết nối với hãng vận chuyển"

#. module: stock
#: model:ir.model.fields,field_description:stock.field_stock_picking__move_type
msgid "Shipping Policy"
msgstr "Chính sách Giao hàng"

#. module: stock
#: model_terms:ir.ui.view,arch_db:stock.res_config_settings_view_form
msgid ""
"Shipping connectors allow to compute accurate shipping costs, print shipping"
" labels and request carrier picking at your warehouse to ship to the "
"customer. Apply shipping connector from delivery methods."
msgstr ""
"Kết nối vận chuyển cho phép tính toán chi phí vận chuyển chính xác, in tên "
"vận chuyển và yêu cầu nhà vận chuyển chọn tại kho của bạn để gửi cho khách "
"hàng. Áp dụng kết nối vận chuyển từ phương thức giao hàng. "

#. module: stock
#: model:ir.model.fields,field_description:stock.field_stock_warehouse__code
msgid "Short Name"
msgstr "Tên viêt tắt"

#. module: stock
#: model:ir.model.fields,help:stock.field_stock_warehouse__code
msgid "Short name used to identify your warehouse"
msgstr "Tên viết tắt được sử dụng để xác định kho hàng"

#. module: stock
#: model:ir.model.fields,field_description:stock.field_stock_picking__show_check_availability
msgid "Show Check Availability"
msgstr "Hiển thị Kiểm tra Khả dụng"

#. module: stock
#: model:ir.model.fields,field_description:stock.field_stock_move__show_operations
#: model:ir.model.fields,field_description:stock.field_stock_picking_type__show_operations
msgid "Show Detailed Operations"
msgstr "Hiện Hoạt động Chi tiết"

#. module: stock
#: model:ir.model.fields,field_description:stock.field_stock_package_level__show_lots_m2o
msgid "Show Lots M2O"
msgstr "Hiển thị lô M2O"

#. module: stock
#: model:ir.model.fields,field_description:stock.field_stock_package_level__show_lots_text
#: model:ir.model.fields,field_description:stock.field_stock_picking__show_lots_text
msgid "Show Lots Text"
msgstr "Hiển thị văn bản Lô hàng"

#. module: stock
#: model:ir.model.fields,field_description:stock.field_stock_picking__show_mark_as_todo
msgid "Show Mark As Todo"
msgstr "Hiện Đánh dấu là Cần làm"

#. module: stock
#: model:ir.model.fields,field_description:stock.field_stock_picking__show_operations
msgid "Show Operations"
msgstr "Hiển thị Hoạt động"

#. module: stock
#: model:ir.model.fields,field_description:stock.field_stock_warehouse__show_resupply
msgid "Show Resupply"
msgstr "Hiển thị tái cung ứng"

#. module: stock
#: model:ir.model.fields,field_description:stock.field_stock_backorder_confirmation__show_transfers
#: model:ir.model.fields,field_description:stock.field_stock_immediate_transfer__show_transfers
msgid "Show Transfers"
msgstr "Hiển thị việc chuyển kho"

#. module: stock
#: model:ir.model.fields,field_description:stock.field_stock_picking__show_validate
msgid "Show Validate"
msgstr "Hiển thị Xác thực"

#. module: stock
#: model_terms:ir.ui.view,arch_db:stock.view_picking_internal_search
msgid "Show all records which has next action date is before today"
msgstr ""
"Hiển thị tất cả các bản ghi mà có ngày hành động tiếp theo trước ngày hôm "
"nay"

#. module: stock
#: model:ir.model.fields,help:stock.field_stock_rules_report__warehouse_ids
msgid "Show the routes that apply on selected warehouses."
msgstr "Hiển thị lộ trình được áp dụng cho kho đã chọn."

#. module: stock
#: model_terms:ir.ui.view,arch_db:stock.view_picking_form
msgid "Sign"
msgstr "Kí"

#. module: stock
#: model:ir.model.fields,field_description:stock.field_res_config_settings__group_stock_sign_delivery
#: model:ir.model.fields,field_description:stock.field_stock_picking__signature
#: model:ir.model.fields,help:stock.field_stock_picking__signature
msgid "Signature"
msgstr "Chữ ký"

#. module: stock
#: model_terms:ir.ui.view,arch_db:stock.vpicktree
msgid "Signed"
msgstr "Đã kí"

#. module: stock
#. openerp-web
#: code:addons/stock/static/src/xml/stock_orderpoint.xml:0
#: model:ir.actions.act_window,name:stock.action_orderpoint_snooze
#: model_terms:ir.ui.view,arch_db:stock.view_stock_orderpoint_snooze
#: model_terms:ir.ui.view,arch_db:stock.view_warehouse_orderpoint_tree_editable
#, python-format
msgid "Snooze"
msgstr "Tạm dừng"

#. module: stock
#: model:ir.model.fields,field_description:stock.field_stock_orderpoint_snooze__snoozed_until
msgid "Snooze Date"
msgstr "Ngày báo lại"

#. module: stock
#: model:ir.model,name:stock.model_stock_orderpoint_snooze
msgid "Snooze Orderpoint"
msgstr "Báo lại điểm đặt hàng"

#. module: stock
#: model:ir.model.fields,field_description:stock.field_stock_orderpoint_snooze__predefined_date
msgid "Snooze for"
msgstr "Báo lại cho"

#. module: stock
#: model:ir.model.fields,field_description:stock.field_stock_warehouse_orderpoint__snoozed_until
msgid "Snoozed"
msgstr "Đã báo lại"

#. module: stock
#: model_terms:ir.ui.view,arch_db:stock.view_stock_track_confirmation
msgid ""
"Some products of the inventory adjustment are tracked. Are you sure you "
"don't want to specify a serial or lot number for them?"
msgstr ""
"Một vài sản phẩm điều chỉnh hàng tồn kho được theo dõi. Bạn có chắc chắn "
"không muốn chỉ định một số sê-ri hoặc số lô cho họ không?"

#. module: stock
#: model:ir.model.fields,field_description:stock.field_stock_move_line__origin
msgid "Source"
msgstr "Nguồn"

#. module: stock
#: model:ir.model.fields,field_description:stock.field_stock_move__origin
#: model:ir.model.fields,field_description:stock.field_stock_picking__origin
#: model:ir.model.fields,field_description:stock.field_stock_scrap__origin
#: model_terms:ir.ui.view,arch_db:stock.view_picking_internal_search
msgid "Source Document"
msgstr "Tài liệu Nguồn"

#. module: stock
#: code:addons/stock/models/stock_rule.py:0
#: model:ir.model.fields,field_description:stock.field_stock_move__location_id
#: model:ir.model.fields,field_description:stock.field_stock_picking__location_id
#: model:ir.model.fields,field_description:stock.field_stock_rule__location_src_id
#: model:ir.model.fields,field_description:stock.field_stock_scrap__location_id
#: model_terms:ir.ui.view,arch_db:stock.stock_move_line_view_search
#: model_terms:ir.ui.view,arch_db:stock.view_move_search
#, python-format
msgid "Source Location"
msgstr "Địa điểm Nguồn"

#. module: stock
#: model_terms:ir.ui.view,arch_db:stock.message_body
msgid "Source Location:"
msgstr "Địa điểm nguồn:"

#. module: stock
#: model:ir.model.fields,field_description:stock.field_stock_move_line__package_id
#: model_terms:ir.ui.view,arch_db:stock.view_move_line_form
msgid "Source Package"
msgstr "Gói Nguồn"

#. module: stock
#: model_terms:ir.ui.view,arch_db:stock.message_body
msgid "Source Package :"
msgstr "Gói nguồn:"

#. module: stock
#: model:ir.model.fields,help:stock.field_stock_inventory__product_ids
msgid "Specify Products to focus your inventory on particular Products."
msgstr "Chỉ định sản phẩm để tập trung kho của bạn vào một Sản phẩm cụ thể."

#. module: stock
#: model_terms:ir.ui.view,arch_db:stock.view_picking_internal_search
msgid "Starred"
msgstr "Được gắn sao"

#. module: stock
#: model_terms:ir.ui.view,arch_db:stock.view_inventory_form
msgid "Start Inventory"
msgstr "Bắt đầu kiểm kê"

#. module: stock
#: model:ir.model.fields,field_description:stock.field_report_stock_quantity__state
#: model:ir.model.fields,field_description:stock.field_stock_package_level__state
#: model_terms:ir.ui.view,arch_db:stock.stock_report_view_search
msgid "State"
msgstr "Giai đoạn"

#. module: stock
#: model:ir.model.fields,field_description:stock.field_stock_inventory__state
#: model:ir.model.fields,field_description:stock.field_stock_inventory_line__state
#: model:ir.model.fields,field_description:stock.field_stock_move__state
#: model:ir.model.fields,field_description:stock.field_stock_move_line__state
#: model:ir.model.fields,field_description:stock.field_stock_picking__state
#: model:ir.model.fields,field_description:stock.field_stock_scrap__state
#: model_terms:ir.ui.view,arch_db:stock.stock_move_line_view_search
#: model_terms:ir.ui.view,arch_db:stock.view_inventory_filter
#: model_terms:ir.ui.view,arch_db:stock.view_move_search
#: model_terms:ir.ui.view,arch_db:stock.view_picking_internal_search
msgid "Status"
msgstr "Tình trạng"

#. module: stock
#: model:ir.model.fields,help:stock.field_stock_inventory__activity_state
#: model:ir.model.fields,help:stock.field_stock_picking__activity_state
#: model:ir.model.fields,help:stock.field_stock_production_lot__activity_state
msgid ""
"Status based on activities\n"
"Overdue: Due date is already passed\n"
"Today: Activity date is today\n"
"Planned: Future activities."
msgstr ""
"Trạng thái dựa trên hoạt động\n"
"Quá hạn: Ngày đến hạn đã trôi qua\n"
"Hôm nay: Hôm nay là ngày phải thực hiện\n"
"Đã hoạch định: Các hoạt động trong tương lai."

#. module: stock
#: code:addons/stock/models/stock_warehouse.py:0
#, python-format
msgid "Stock"
msgstr "Dự trữ"

#. module: stock
#: model:ir.model,name:stock.model_stock_assign_serial
msgid "Stock Assign Serial Numbers"
msgstr "Số serial được dùng trong kho"

#. module: stock
#: model_terms:ir.ui.view,arch_db:stock.view_location_form
#: model_terms:ir.ui.view,arch_db:stock.view_location_tree2
msgid "Stock Location"
msgstr "Địa điểm Kho"

#. module: stock
#: model_terms:ir.ui.view,arch_db:stock.view_location_search
msgid "Stock Locations"
msgstr "Địa điểm Kho"

#. module: stock
#: model:ir.model,name:stock.model_stock_move
#: model:ir.model.fields,field_description:stock.field_product_product__stock_move_ids
#: model:ir.model.fields,field_description:stock.field_stock_move_line__move_id
msgid "Stock Move"
msgstr "Dịch chuyển kho"

#. module: stock
#: model:ir.actions.act_window,name:stock.stock_move_action
#: model:ir.model.fields,field_description:stock.field_stock_picking__move_lines
#: model:ir.ui.menu,name:stock.stock_move_menu
#: model_terms:ir.ui.view,arch_db:stock.stock_move_line_view_search
#: model_terms:ir.ui.view,arch_db:stock.view_move_form
#: model_terms:ir.ui.view,arch_db:stock.view_move_search
#: model_terms:ir.ui.view,arch_db:stock.view_picking_form
#: model_terms:ir.ui.view,arch_db:stock.view_picking_move_tree
msgid "Stock Moves"
msgstr "Dịch chuyển kho"

#. module: stock
#: model_terms:ir.ui.view,arch_db:stock.view_move_graph
#: model_terms:ir.ui.view,arch_db:stock.view_move_pivot
msgid "Stock Moves Analysis"
msgstr "Phân tích dịch chuyển kho"

#. module: stock
#: code:addons/stock/models/stock_quant.py:0
#: model:ir.actions.act_window,name:stock.dashboard_open_quants
#, python-format
msgid "Stock On Hand"
msgstr "Dự trữ đang có"

#. module: stock
#: model_terms:ir.ui.view,arch_db:stock.stock_scrap_form_view
msgid "Stock Operation"
msgstr "Hoạt động Kho"

#. module: stock
#: model:ir.model,name:stock.model_stock_package_destination
msgid "Stock Package Destination"
msgstr "Điểm đến đóng gói kho hàng "

#. module: stock
#: model:ir.model,name:stock.model_stock_package_level
msgid "Stock Package Level"
msgstr "Mức độ đóng gói kho"

#. module: stock
#: model:ir.model.fields,field_description:stock.field_res_partner__picking_warn
#: model:ir.model.fields,field_description:stock.field_res_users__picking_warn
msgid "Stock Picking"
msgstr "Giao nhận"

#. module: stock
#: model:ir.model.fields,field_description:stock.field_product_product__stock_quant_ids
#: model_terms:ir.ui.view,arch_db:stock.stock_quant_view_graph
msgid "Stock Quant"
msgstr "Số lượng tồn kho"

#. module: stock
#: model:ir.model,name:stock.model_stock_quantity_history
msgid "Stock Quantity History"
msgstr "Lịch sử Số lượng Tồn"

#. module: stock
#: model:ir.model,name:stock.model_report_stock_quantity
msgid "Stock Quantity Report"
msgstr "Báo cáo số lượng tồn kho"

#. module: stock
#: model:ir.model,name:stock.model_report_stock_report_product_product_replenishment
#: model:ir.model,name:stock.model_report_stock_report_product_template_replenishment
msgid "Stock Replenishment Report"
msgstr "Báo cáo bổ sung hàng tồn kho"

#. module: stock
#: model:ir.model,name:stock.model_stock_rule
#: model:ir.model.fields,field_description:stock.field_stock_move__rule_id
msgid "Stock Rule"
msgstr "Tuyến cung ứng"

#. module: stock
#: model:ir.actions.act_window,name:stock.action_stock_rules_report
msgid "Stock Rules Report"
msgstr "Báo cáo quy tắc kho"

#. module: stock
#: model:ir.model,name:stock.model_stock_rules_report
msgid "Stock Rules report"
msgstr "Báo cáo quy tắc kho"

#. module: stock
#: model:ir.model,name:stock.model_stock_track_confirmation
msgid "Stock Track Confirmation"
msgstr "Xác nhận theo dõi kho"

#. module: stock
#: model:ir.model,name:stock.model_stock_track_line
msgid "Stock Track Line"
msgstr "Dòng theo dõi kho"

#. module: stock
#: model:ir.model.fields,field_description:stock.field_stock_picking__move_ids_without_package
msgid "Stock moves not in package"
msgstr "Dịch chuyển không có trong gói "

#. module: stock
#: model_terms:ir.ui.view,arch_db:stock.view_move_search
msgid "Stock moves that are Available (Ready to process)"
msgstr "Dịch chuyển kho là khả dụng (Sẵn sàng xử lý)"

#. module: stock
#: model_terms:ir.ui.view,arch_db:stock.view_move_search
msgid "Stock moves that are Confirmed, Available or Waiting"
msgstr "Dịch chuyển kho đã Xác nhận, Khả dụng hoặc đang chờ"

#. module: stock
#: model_terms:ir.ui.view,arch_db:stock.view_move_search
msgid "Stock moves that have been processed"
msgstr "Dịch chuyển kho đã được xử lý"

#. module: stock
#: model:ir.model,name:stock.model_report_stock_report_stock_rule
msgid "Stock rule report"
msgstr "Báo cáo quy tắc dự trữ"

#. module: stock
#: model:ir.model.fields.selection,name:stock.selection__product_template__type__product
msgid "Storable Product"
msgstr "Có thể Lưu kho"

#. module: stock
#: model:ir.model.fields,field_description:stock.field_res_config_settings__group_stock_multi_locations
msgid "Storage Locations"
msgstr "Đa Địa điểm Kho"

#. module: stock
#: model:ir.model.fields,help:stock.field_res_config_settings__group_stock_multi_locations
#: model_terms:ir.ui.view,arch_db:stock.res_config_settings_view_form
msgid ""
"Store products in specific locations of your warehouse (e.g. bins, racks) "
"and to track inventory accordingly."
msgstr ""
"Lưu trữ sản phẩm ở các vị trí cụ thể trong kho của bạn (ví dụ: thùng, giá "
"đỡ) và theo dõi tồn kho tương ứng."

#. module: stock
#: model:ir.model.fields,field_description:stock.field_stock_putaway_rule__location_out_id
msgid "Store to"
msgstr "Lưu trữ vào"

#. module: stock
#: model:ir.model.fields,field_description:stock.field_stock_location_route__supplied_wh_id
msgid "Supplied Warehouse"
msgstr "Kho cung ứng"

#. module: stock
#: model:ir.model.fields,field_description:stock.field_stock_move__procure_method
#: model:ir.model.fields,field_description:stock.field_stock_rule__procure_method
msgid "Supply Method"
msgstr "Phương thức cung ứng"

#. module: stock
#: model:ir.model.fields,field_description:stock.field_stock_location_route__supplier_wh_id
msgid "Supplying Warehouse"
msgstr "Nhà kho cung cấp"

#. module: stock
#: model:ir.model.fields.selection,name:stock.selection__stock_rule__procure_method__make_to_stock
msgid "Take From Stock"
msgstr "Lấy từ Kho"

#. module: stock
#: model:ir.model.fields.selection,name:stock.selection__stock_rule__procure_method__mts_else_mto
msgid "Take From Stock, if unavailable, Trigger Another Rule"
msgstr "Lấy từ Kho, nếu không có, khởi chạy một quy tắc khác"

#. module: stock
#: model:ir.model.fields,help:stock.field_stock_rule__procure_method
msgid ""
"Take From Stock: the products will be taken from the available stock of the source location.\n"
"Trigger Another Rule: the system will try to find a stock rule to bring the products in the source location. The available stock will be ignored.\n"
"Take From Stock, if Unavailable, Trigger Another Rule: the products will be taken from the available stock of the source location.If there is no stock available, the system will try to find a  rule to bring the products in the source location."
msgstr ""
"Lấy từ Kho: hàng hoá sẽ được lấy từ dự trữ khả dụng ở địa điểm nguồn.\n"
"Khởi chạy một quy tắc khác: hệ thống sẽ cố gắng tìm một quy tắc kho để lấy sản phẩm từ địa điểm nguồn. Dự trữ khả dụng sẽ bị bỏ qua.\n"
"Lấy từ Kho, nếu không có, khởi chạy một quy tắc khác: hàng hoá sẽ được lấy từ dự trữ khả dụng ở địa điểm nguồn. Nếu không có dự trữ khả dụng, hệ thống sẽ cố gắng tìm một quy tắc kho để lấy sản phẩm từ địa điểm nguồn"

#. module: stock
#: model_terms:ir.ui.view,arch_db:stock.view_warehouse
msgid "Technical Information"
msgstr "Thông tin kỹ thuật"

#. module: stock
#: model:ir.model.fields,help:stock.field_stock_move__warehouse_id
msgid ""
"Technical field depicting the warehouse to consider for the route selection "
"on the next procurement (if any)."
msgstr ""
"Trường kỹ thuật miêu tả một nhà kho để xem xét việc lựa chọn tuyến đường cho"
" việc Mua sắm / Cung ứng tiếp theo (nếu có)."

#. module: stock
#: model:ir.model.fields,help:stock.field_stock_inventory_line__is_editable
msgid "Technical field to restrict editing."
msgstr "Trường để hạn chế việc chỉnh sửa."

#. module: stock
#: model:ir.model.fields,help:stock.field_res_company__internal_transit_location_id
msgid ""
"Technical field used for resupply routes between warehouses that belong to "
"this company"
msgstr ""
"Trường kỹ thuật được sử dụng cho các tuyến đường tái cung cấp giữa các nhà "
"kho thuộc công ty này"

#. module: stock
#: model:ir.model.fields,help:stock.field_stock_picking__show_check_availability
msgid ""
"Technical field used to compute whether the button \"Check Availability\" "
"should be displayed."
msgstr ""
"Trường kỹ thuật được sử dụng để tính toán xem nút \"Kiểm tra tồn\" có được "
"hiển thị hay không."

#. module: stock
#: model:ir.model.fields,help:stock.field_stock_picking__show_mark_as_todo
msgid ""
"Technical field used to compute whether the button \"Mark as Todo\" should "
"be displayed."
msgstr ""
"Trường kỹ thuật được sử dụng để tính toán xem nút \"Đánh dấu là cần làm\" có"
" được hiển thị hay không."

#. module: stock
#: model:ir.model.fields,help:stock.field_stock_picking__show_validate
msgid ""
"Technical field used to decide whether the button \"Validate\" should be "
"displayed."
msgstr ""
"Trường kỹ thuật được sử dụng để quyết định xem nút \"Xác nhận\" có được hiển"
" thị hay không."

#. module: stock
#: model:ir.model.fields,help:stock.field_stock_move__restrict_partner_id
msgid ""
"Technical field used to depict a restriction on the ownership of quants to "
"consider when marking this move as 'done'"
msgstr ""
"Trường kỹ thuật được sử dụng để mô tả một hạn chế về quyền sở hữu của người "
"thuê để xem xét khi đánh dấu bước đi này là 'hoàn tất'"

#. module: stock
#: model:ir.model.fields,help:stock.field_stock_move__price_unit
msgid ""
"Technical field used to record the product cost set by the user during a "
"picking confirmation (when costing method used is 'average price' or "
"'real'). Value given in company currency and in product uom."
msgstr ""
"Trường kỹ thuật đã được sử dụng để ghi nhận giá vốn sản phẩm trong suốt quá "
"trình xác nhận phiếu giao nhận (khi phương thức tính giá vốn là 'Trung Bình'"
" hoặc 'Thực tế'. Giá trị sẽ dựa trên đơn vị tiền tệ của công ty và đơn vị "
"tính trong sản phẩm."

#. module: stock
#: model:ir.model.fields,help:stock.field_stock_move_line__produce_line_ids
msgid "Technical link to see which line was produced with this. "
msgstr "Liên kết kỹ thuật để xem chi tiết nào đã sản xuất với điều này."

#. module: stock
#: model:ir.model.fields,help:stock.field_stock_move_line__consume_line_ids
msgid "Technical link to see who consumed what. "
msgstr "Liên kết kỹ thuật để xem ai đã tiêu thụ cái gì."

#. module: stock
#: model:ir.model.fields,help:stock.field_stock_move__product_tmpl_id
msgid "Technical: used in views"
msgstr "Kỹ thuật: được sử dụng trong các giao diện"

#. module: stock
#: model:ir.model.fields,help:stock.field_product_product__stock_move_ids
#: model:ir.model.fields,help:stock.field_product_product__stock_quant_ids
msgid "Technical: used to compute quantities."
msgstr "Kỹ thuật: được sử dụng để tính toán số lượng."

#. module: stock
#: model:ir.model.fields,field_description:stock.field_stock_change_product_qty__product_tmpl_id
msgid "Template"
msgstr "Mẫu"

#. module: stock
#: model:ir.model.fields,help:stock.field_stock_rule__auto
msgid ""
"The 'Manual Operation' value will create a stock move after the current one."
" With 'Automatic No Step Added', the location is replaced in the original "
"move."
msgstr ""
"Giá trị 'Thao tác thủ công' sẽ tạo ra dịch chuyển kho sau giá trị hiện tại. "
"Với 'Tự động không thêm các bước', vị trí được thay thế trong bước di chuyển"
" ban đầu."

#. module: stock
#: code:addons/stock/models/stock_picking.py:0
#, python-format
msgid ""
"The backorder <a href=# data-oe-model=stock.picking data-oe-id=%d>%s</a> has"
" been created."
msgstr ""
"Phần Dở dang <a href=# data-oe-model=stock.picking data-oe-id=%d>%s</a> đã "
"được tạo."

#. module: stock
#: model:ir.model.constraint,message:stock.constraint_stock_location_barcode_company_uniq
msgid "The barcode for a location must be unique per company !"
msgstr "Mã vạch cho một địa điểm phải là duy nhất đối với mỗi công ty !"

#. module: stock
#: model:ir.model.constraint,message:stock.constraint_stock_warehouse_warehouse_code_uniq
msgid "The code of the warehouse must be unique per company!"
msgstr "Mã nhà kho phải là duy nhất đối với mỗi công ty!"

#. module: stock
#: code:addons/stock/models/stock_production_lot.py:0
#, python-format
msgid ""
"The combination of serial number and product must be unique across a company.\n"
"Following combination contains duplicates:\n"
msgstr ""
"Sự kết hợp giữa số sê-ri và sản phẩm phải không được trùng ở trong mỗi công ty.\n"
"Kết hợp sau chứa các nội dung bị trùng:\n"

#. module: stock
#: model:ir.model.fields,help:stock.field_stock_warehouse__company_id
msgid "The company is automatically set from your user preferences."
msgstr "Công ty được tự động đặt từ tùy chọn người dùng của bạn."

#. module: stock
#: code:addons/stock/models/stock_move.py:0
#, python-format
msgid ""
"The deadline has been automatically updated due to a delay on <a href='#' "
"data-oe-model='%s' data-oe-id='%s'>%s</a>."
msgstr ""
"Thời hạn đã được cập nhật tự động do sự chậm trễ vào <a href='#' data-oe-"
"model='%s' data-oe-id='%s'>%s</a>."

#. module: stock
#: model:ir.model.fields,help:stock.field_stock_rule__delay
msgid ""
"The expected date of the created transfer will be computed based on this "
"lead time."
msgstr ""
"Ngày dự kiến khi tạo phiếu kho sẽ được tính dựa trên thời gian trễ này."

#. module: stock
#. openerp-web
#: code:addons/stock/static/src/xml/stock_orderpoint.xml:0
#, python-format
msgid "The forecasted stock on the"
msgstr "Tồn kho dự kiến vào"

#. module: stock
#. openerp-web
#: code:addons/stock/static/src/js/inventory_validate_button_controller.js:0
#, python-format
msgid "The inventory has been validated"
msgstr "Kiểm kho đã được xác nhận"

#. module: stock
#: model:ir.model.constraint,message:stock.constraint_stock_warehouse_warehouse_name_uniq
msgid "The name of the warehouse must be unique per company!"
msgstr "Tên của nhà kho phải là duy nhất đối với mỗi công ty!"

#. module: stock
#: code:addons/stock/wizard/stock_assign_serial_numbers.py:0
#, python-format
msgid "The number of Serial Numbers to generate must greater than zero."
msgstr "Số của số lô để được tạo phải lớn hơn 0."

#. module: stock
#: model_terms:ir.actions.act_window,help:stock.stock_picking_type_action
msgid ""
"The operation type system allows you to assign each stock\n"
"                operation a specific type which will alter its views accordingly.\n"
"                On the operation type you could e.g. specify if packing is needed by default,\n"
"                if it should show the customer."
msgstr ""
"Hệ thống loại hoạt động kho cho phép bạn chỉ định từng hoạt động kho \n"
"                với một loại cụ thể để thể hiện đúng.\n"
"                Trên một loại hoạt động, bạn có thể đưa ví dụ cụ thể, \\ n                nếu nó nên hiển thị cho khách hàng."

#. module: stock
#: model:ir.model.fields,help:stock.field_stock_quant__package_id
msgid "The package containing this quant"
msgstr "Gói mà có chứa quant này"

#. module: stock
#: model:ir.model.fields,help:stock.field_stock_location__location_id
msgid ""
"The parent location that includes this location. Example : The 'Dispatch "
"Zone' is the 'Gate 1' parent location."
msgstr ""
"Địa điểm kho cha bao gồm địa điểm kho này. Ví dụ: 'Dispatch Zone' là địa "
"điểm cha của 'Gate 1'."

#. module: stock
#: model:ir.model.fields,help:stock.field_stock_warehouse_orderpoint__qty_multiple
msgid ""
"The procurement quantity will be rounded up to this multiple.  If it is 0, "
"the exact quantity will be used."
msgstr ""
"Số lượng cung ứng sẽ được làm tròn lên đến bội số này. Nếu nó là 0, số lượng"
" chính xác sẽ được sử dụng."

#. module: stock
#: model_terms:ir.ui.view,arch_db:stock.stock_warn_insufficient_qty_form_view
msgid "The product is not available in sufficient quantity"
msgstr "Sản phẩm không có đủ số lượng"

#. module: stock
#: code:addons/stock/models/stock_move_line.py:0
#, python-format
msgid ""
"The quantity done for the product \"%s\" doesn't respect the rounding "
"precision                                   defined on the unit of measure "
"\"%s\". Please change the quantity done or the"
"                                   rounding precision of your unit of "
"measure."
msgstr ""
"Số lượng hoàn thành cho sản phẩm  \"%s\" không phù hợp độ làm tròn chính xác"
" được xác định trên đơn vị tính  \"%s\". Vui lòng thay đổi số lượng hoàn "
"thành hoặc độ chính xác làm tròn của đơn vị tính đó."

#. module: stock
#: code:addons/stock/models/stock_move.py:0
#: code:addons/stock/models/stock_move_line.py:0
#, python-format
msgid ""
"The requested operation cannot be processed because of a programming error "
"setting the `product_qty` field instead of the `product_uom_qty`."
msgstr ""
"Hoạt động được yêu cầu không thể thực hiện được bởi vì một lỗi lập trình "
"được thiết lập trường `product_qty` thay vì `product_uom_qty`."

#. module: stock
#: code:addons/stock/models/stock_quant.py:0
#, python-format
msgid ""
"The serial number has already been assigned: \n"
" Product: %s, Serial Number: %s"
msgstr ""
"Số sê-ri đã được chỉ định: \n"
" Sản phẩm: %s, Số sê-ri: %s"

#. module: stock
#: code:addons/stock/models/stock_move.py:0
#, python-format
msgid "The serial number must contain at least one digit."
msgstr "Số seri phải chứa ít nhất một chữ số."

#. module: stock
#: model:ir.model.fields,help:stock.field_res_partner__property_stock_customer
#: model:ir.model.fields,help:stock.field_res_users__property_stock_customer
msgid ""
"The stock location used as destination when sending goods to this contact."
msgstr "Địa điểm kho được "

#. module: stock
#: model:ir.model.fields,help:stock.field_res_partner__property_stock_supplier
#: model:ir.model.fields,help:stock.field_res_users__property_stock_supplier
msgid ""
"The stock location used as source when receiving goods from this contact."
msgstr "Địa điểm này được sử dụng như kho nguồn khi nhận hàng từ đối tác này"

#. module: stock
#: model:ir.model.fields,help:stock.field_stock_move_line__picking_id
msgid "The stock operation where the packing has been made"
msgstr "Hoạt động giao nhận mà tại đó gói đã được tạo"

#. module: stock
#: model:ir.model.fields,help:stock.field_stock_move__rule_id
msgid "The stock rule that created this stock move"
msgstr "Quy tắc kho đã tạo ra dịch chuyển kho này"

#. module: stock
#: model_terms:ir.ui.view,arch_db:stock.view_procurement_compute_wizard
msgid ""
"The stock will be reserved for operations waiting for availability and the "
"reordering rules will be triggered."
msgstr ""
"Kho sẽ giữ hàng sẵn cho các hoạt động chờ chuyển đi và các quy tắc tái cung "
"ứng sẽ được kích hoạt."

#. module: stock
#: model:ir.model.fields,help:stock.field_stock_rule__propagate_warehouse_id
msgid ""
"The warehouse to propagate on the created move/procurement, which can be "
"different of the warehouse this rule is for (e.g for resupplying rules from "
"another warehouse)"
msgstr ""
"Nhà kho để loan báo vào lúc tạo dịch chuyển (lấy từ kho) hoặc nhu cầu cung "
"ứng, mà có thể khác với nhà kho mà quy tắc cung ứng này thuộc về. VD: cho "
"các quy tắc tái cung ứng từ một nhà kho khác."

#. module: stock
#: model:ir.model.fields,field_description:stock.field_stock_inventory_line__theoretical_qty
msgid "Theoretical Quantity"
msgstr "Số lượng lý thuyết"

#. module: stock
#: code:addons/stock/models/stock_inventory.py:0
#, python-format
msgid ""
"There is already one inventory adjustment line for this product, you should "
"rather modify this one instead of creating a new one."
msgstr ""
"Sản phẩm này đã có trong phiếu kiểm kho rồi, bạn nên thay đổi dòng đó thay "
"vì tạo một dòng mới."

#. module: stock
#: model_terms:ir.actions.act_window,help:stock.stock_move_line_action
msgid "There's no product move yet"
msgstr "Không có sản phẩm nào được chuyển đi"

#. module: stock
#: model:ir.model.fields,help:stock.field_stock_rule__name
msgid "This field will fill the packing origin and the name of its moves"
msgstr "Trường này sẽ điền vào gói ban đầu và tên của các bước đi của nó"

#. module: stock
#: model:ir.model.fields,help:stock.field_stock_picking_type__default_location_dest_id
msgid ""
"This is the default destination location when you create a picking manually "
"with this operation type. It is possible however to change it or that the "
"routes put another location. If it is empty, it will check for the customer "
"location on the partner. "
msgstr ""
"Đây là vị trí đích mặc định khi bạn tạo lựa chọn thủ công với loại thao tác "
"này. Tuy nhiên, có thể thay đổi nó hoặc các tuyến đường đặt một vị trí khác."
" Nếu nó trống, nó sẽ kiểm tra vị trí của khách hàng trên đối tác."

#. module: stock
#: model:ir.model.fields,help:stock.field_stock_picking_type__default_location_src_id
msgid ""
"This is the default source location when you create a picking manually with "
"this operation type. It is possible however to change it or that the routes "
"put another location. If it is empty, it will check for the supplier "
"location on the partner. "
msgstr ""
"Đây là kho nguồn mặc định khi bạn tạo phiếu điều chuyển thủ công với loại "
"hoạt động kho này."

#. module: stock
#: model:ir.model.fields,help:stock.field_stock_quant__owner_id
msgid "This is the owner of the quant"
msgstr "Đây là chủ sở hữu của số lượng"

#. module: stock
#: model:ir.model.fields,help:stock.field_stock_move__product_uom_qty
msgid ""
"This is the quantity of products from an inventory point of view. For moves "
"in the state 'done', this is the quantity of products that were actually "
"moved. For other moves, this is the quantity of product that is planned to "
"be moved. Lowering this quantity does not generate a backorder. Changing "
"this quantity on assigned moves affects the product reservation, and should "
"be done with care."
msgstr ""
"Đây là số lượng của sản phẩm từ một điểm kho của view. Dịch chuyển sẽ qua "
"trạng thái 'Hoàn tất', đây là số lượng của sản phẩm mà đã được chuyển thực "
"tế. Với những dịch chuyển khác, đây là số lượng kế hoạch cần chuyển. Giảm số"
" lượng này không tạo ra một giao dịch trả hàng. Thay đổi số lượng này trên "
"các di chuyển được chỉ định ảnh hưởng đến việc đặt sản phẩm và nên được thực"
" hiện cẩn thận."

#. module: stock
#: code:addons/stock/models/stock_location.py:0
#, python-format
msgid ""
"This location's usage cannot be changed to view as it contains products."
msgstr ""
"Không thể thay đổi kiểu của địa điểm này thành kiểu chỉ xem vì nó đang lưu "
"trữ sản phẩm."

#. module: stock
#: code:addons/stock/models/stock_move_line.py:0
#, python-format
msgid ""
"This lot %(lot_name)s is incompatible with this product %(product_name)s"
msgstr ""
"Lô/Sê-ri này %(lot_name)s không tương thích với sản phẩm này "
"%(product_name)s"

#. module: stock
#: model_terms:ir.actions.act_window,help:stock.stock_move_action
msgid ""
"This menu gives you the full traceability of inventory\n"
"                operations on a specific product. You can filter on the product\n"
"                to see all the past or future movements for the product."
msgstr ""
"Trình đơn này cung cấp cho bạn khả năng truy xuất đầy đủ các hoạt động kiểm kê trên \n"
"                một sản phẩm cụ thể. Bạn có thể lọc trên sản phẩm để xem tất cả các \n"
"                chuyển động trong quá khứ hoặc tương lai cho sản phẩm."

#. module: stock
#: model_terms:ir.actions.act_window,help:stock.stock_move_line_action
msgid ""
"This menu gives you the full traceability of inventory operations on a specific product.\n"
"                    You can filter on the product to see all the past movements for the product."
msgstr ""
"Menu này cung cấp cho bạn khả năng truy xuất đầy đủ các hoạt động kiểm kê trên một sản phẩm cụ thể. \n"
"                Bạn có thể lọc trên sản phẩm để xem tất cả các luân chuyện kho trong quá khứ của sản phẩm."

#. module: stock
#: model_terms:ir.ui.view,arch_db:stock.view_template_property_form
msgid "This note is added to delivery orders."
msgstr "Ghi chú này được thêm vào các phiếu giao hàng."

#. module: stock
#: model_terms:ir.ui.view,arch_db:stock.view_template_property_form
msgid ""
"This note is added to internal transfer orders (e.g. where to pick the "
"product in the warehouse)."
msgstr ""
"Ghi chú này được thêm vào phiếu chuyển hàng nội bộ )vd: lấy hàng ở đâu trong"
" kho)."

#. module: stock
#: model_terms:ir.ui.view,arch_db:stock.view_template_property_form
msgid ""
"This note is added to receipt orders (e.g. where to store the product in the"
" warehouse)."
msgstr ""
"Ghi chú này được thêm vào phiếu nhận hàng (vd: lưu hàng nhập kho ở đâu trong"
" kho."

#. module: stock
#: model_terms:ir.ui.view,arch_db:stock.view_stock_return_picking_form
msgid ""
"This picking appears to be chained with another operation. Later, if you "
"receive the goods you are returning now, make sure to <b>reverse</b> the "
"returned picking in order to avoid logistic rules to be applied again (which"
" would create duplicated operations)"
msgstr ""
"Hoạt động giao nhận này có vẻ như được xâu chuỗi với một hoạt động giao nhận"
" khác. Sau này, nếu bạn nhận hàng mà bạn đang trả lại bây giờ, hãy chắc chắn"
" <b>giữ phần</b> giao nhận trả hàng để tránh các quy tắc logistics bị áp "
"dụng lại (sẽ tạo ra các hoạt động bị trùng)"

#. module: stock
#: code:addons/stock/models/product.py:0
#, python-format
msgid ""
"This product has been used in at least one inventory movement. It is not "
"advised to change the Product Type since it can lead to inconsistencies. A "
"better solution could be to archive the product and create a new one "
"instead."
msgstr ""

#. module: stock
#: model:ir.model.fields,help:stock.field_stock_change_product_qty__new_quantity
msgid ""
"This quantity is expressed in the Default Unit of Measure of the product."
msgstr "Số lượng này được thể hiện theo Đơn vị tính mặc định của sản phẩm."

#. module: stock
#. openerp-web
#: code:addons/stock/static/src/js/inventory_singleton_list_controller.js:0
#, python-format
msgid "This record already exists."
msgstr "Dữ liệu đã tồn tại."

#. module: stock
#: model:ir.model.fields,help:stock.field_product_product__property_stock_production
#: model:ir.model.fields,help:stock.field_product_template__property_stock_production
msgid ""
"This stock location will be used, instead of the default one, as the source "
"location for stock moves generated by manufacturing orders."
msgstr ""
"Thay cho địa điểm mặc định, địa điểm kho này sẽ được sử dụng như là địa điểm"
" nguồn cho các dịch chuyển kho được tạo bởi lệnh sản xuất."

#. module: stock
#: model:ir.model.fields,help:stock.field_product_product__property_stock_inventory
#: model:ir.model.fields,help:stock.field_product_template__property_stock_inventory
msgid ""
"This stock location will be used, instead of the default one, as the source "
"location for stock moves generated when you do an inventory."
msgstr ""
"Thay cho địa điểm mặc định, địa điểm kho này sẽ được sử dụng như là địa điểm"
" nguồn của các dịch chuyển kho được tạo ra khi bạn thực hiện một kiểm kê "
"(kiểm kho)."

#. module: stock
#: model:ir.model.fields,help:stock.field_product_product__responsible_id
#: model:ir.model.fields,help:stock.field_product_template__responsible_id
msgid ""
"This user will be responsible of the next activities related to logistic "
"operations for this product."
msgstr ""
"Người dùng này sẽ có trách nhiệm thực hiện hoạt động tiếp theo liên quan đến"
" hoạt động kho vận của sản phẩm này."

#. module: stock
#: model:digest.tip,name:stock.digest_tip_stock_0
#: model_terms:digest.tip,tip_description:stock.digest_tip_stock_0
msgid "Tip: Speed up inventory operations with barcodes"
msgstr "Lời khuyên: Tăng tốc độ xử lý kho của bạn với mã vạch"

#. module: stock
#: model:ir.model.fields,field_description:stock.field_stock_move_line__location_dest_id
#: model:ir.model.fields,field_description:stock.field_stock_package_level__location_dest_id
#: model_terms:ir.ui.view,arch_db:stock.report_picking
#: model_terms:ir.ui.view,arch_db:stock.report_stock_body_print
#: model_terms:ir.ui.view,arch_db:stock.report_stock_inventory
#: model_terms:ir.ui.view,arch_db:stock.view_move_tree
#: model_terms:ir.ui.view,arch_db:stock.vpicktree
msgid "To"
msgstr "Đến"

#. module: stock
#: model:ir.model.fields,field_description:stock.field_stock_backorder_confirmation_line__to_backorder
msgid "To Backorder"
msgstr "Tới phiếu dang dở"

#. module: stock
#: model:ir.actions.act_window,name:stock.action_picking_tree_ready
#: model_terms:ir.ui.view,arch_db:stock.stock_move_line_view_search
#: model_terms:ir.ui.view,arch_db:stock.view_move_search
msgid "To Do"
msgstr "Cần làm"

#. module: stock
#: model:ir.model.fields,field_description:stock.field_stock_warehouse_orderpoint__qty_to_order
msgid "To Order"
msgstr "Cần đặt"

#. module: stock
#: model:ir.model.fields,field_description:stock.field_stock_immediate_transfer_line__to_immediate
#: model_terms:ir.ui.view,arch_db:stock.stock_picking_type_kanban
msgid "To Process"
msgstr "Chờ Xử lý"

#. module: stock
#: model_terms:ir.ui.view,arch_db:stock.stock_reorder_report_search
msgid "To Reorder"
msgstr "Cần đặt lại"

#. module: stock
#. openerp-web
#: code:addons/stock/static/src/xml/stock_orderpoint.xml:0
#, python-format
msgid "Today"
msgstr "Hôm nay"

#. module: stock
#: model_terms:ir.ui.view,arch_db:stock.view_picking_internal_search
msgid "Today Activities"
msgstr "Các Hoạt động Hôm nay"

#. module: stock
#: model:ir.model.fields,field_description:stock.field_product_category__total_route_ids
msgid "Total routes"
msgstr "Tuyến Tổng"

#. module: stock
#: model_terms:ir.ui.view,arch_db:stock.res_config_settings_view_form
#: model_terms:ir.ui.view,arch_db:stock.view_picking_form
#: model_terms:ir.ui.view,arch_db:stock.view_picking_type_form
#: model_terms:ir.ui.view,arch_db:stock.view_production_lot_form
#: model_terms:ir.ui.view,arch_db:stock.view_template_property_form
msgid "Traceability"
msgstr "Truy suất nguồn gốc"

#. module: stock
#. openerp-web
#: code:addons/stock/static/src/js/stock_traceability_report_widgets.js:0
#: model:ir.actions.client,name:stock.action_stock_report
#: model:ir.model,name:stock.model_stock_traceability_report
#: model_terms:ir.ui.view,arch_db:stock.report_stock_body_print
#: model_terms:ir.ui.view,arch_db:stock.report_stock_inventory
#, python-format
msgid "Traceability Report"
msgstr "Báo cáo Truy nguyên"

#. module: stock
#: model:ir.model.fields,help:stock.field_res_config_settings__module_product_expiry
msgid ""
"Track following dates on lots & serial numbers: best before, removal, end of life, alert. \n"
" Such dates are set automatically at lot/serial number creation based on values set on the product (in days)."
msgstr ""
"Theo dõi các ngày trên các lô và số sê-ri: tốt nhất trước, loại bỏ, hết hạn, cảnh báo.\n"
"  Những ngày như vậy được đặt tự động ở việc tạo số nhiều / số sê-ri dựa trên các giá trị được đặt trên sản phẩm (tính theo ngày)."

#. module: stock
#: model_terms:ir.ui.view,arch_db:stock.res_config_settings_view_form
msgid ""
"Track following dates on lots & serial numbers: best before, removal, end of"
" life, alert. Such dates are set automatically at lot/serial number creation"
" based on values set on the product (in days)."
msgstr ""
"Theo dõi các hạn tiếp theo dựa trên số lô / sê-ri: tốt nhất trước, ngày tiêu"
" huỷ, kết thúc vòng đời, cảnh báo. Nhưng ngày này được thiết lập tự động ở "
"lô/sê-ri ngay khi tạo lô/sê-ri dựa trên các giá trị được thiết lập trước "
"trên sản phẩm (tính theo số ngày)"

#. module: stock
#: model_terms:ir.ui.view,arch_db:stock.res_config_settings_view_form
msgid "Track product location in your warehouse"
msgstr "Theo dõi các địa điểm lưu trữ trong các kho"

#. module: stock
#: model_terms:ir.actions.act_window,help:stock.product_template_action_product
msgid "Track your stock quantities by creating storable products."
msgstr "Theo dõi số lượng kho của bạn bằng cách tạo ra các sản phẩm lưu trữ."

#. module: stock
#: code:addons/stock/models/stock_inventory.py:0
#, python-format
msgid "Tracked Products in Inventory Adjustment"
msgstr "Theo vết Sản phẩm ở Điều chỉnh Tồn kho"

#. module: stock
#: model:ir.model.fields.selection,name:stock.selection__stock_track_line__tracking__lot
msgid "Tracked by lot"
msgstr "Theo vết bằng số Lô"

#. module: stock
#: model:ir.model.fields.selection,name:stock.selection__stock_track_line__tracking__serial
msgid "Tracked by serial number"
msgstr "Theo vết bằng số Sê-ri"

#. module: stock
#: model:ir.model.fields,field_description:stock.field_product_product__tracking
#: model:ir.model.fields,field_description:stock.field_product_template__tracking
#: model:ir.model.fields,field_description:stock.field_stock_inventory_line__product_tracking
#: model:ir.model.fields,field_description:stock.field_stock_move_line__tracking
#: model:ir.model.fields,field_description:stock.field_stock_quant__tracking
#: model:ir.model.fields,field_description:stock.field_stock_track_line__tracking
msgid "Tracking"
msgstr "Truy vết"

#. module: stock
#: model:ir.model.fields,field_description:stock.field_stock_track_confirmation__tracking_line_ids
msgid "Tracking Line"
msgstr "Dòng theo dõi"

#. module: stock
#: model:ir.model,name:stock.model_stock_picking
#: model:ir.model.fields,field_description:stock.field_stock_backorder_confirmation_line__picking_id
#: model:ir.model.fields,field_description:stock.field_stock_immediate_transfer_line__picking_id
#: model:ir.model.fields,field_description:stock.field_stock_move__picking_id
#: model:ir.model.fields,field_description:stock.field_stock_move_line__picking_id
#: model_terms:ir.ui.view,arch_db:stock.stock_move_line_view_search
#: model_terms:ir.ui.view,arch_db:stock.view_picking_form
#: model_terms:ir.ui.view,arch_db:stock.view_picking_internal_search
msgid "Transfer"
msgstr "Điều chuyển"

#. module: stock
#: model:ir.model.fields,field_description:stock.field_stock_move__picking_partner_id
msgid "Transfer Destination Address"
msgstr "Địa chỉ Dịch chuyển Đích"

#. module: stock
#: model:ir.actions.act_window,name:stock.action_picking_tree_all
#: model:ir.ui.menu,name:stock.all_picking
#: model_terms:ir.ui.view,arch_db:stock.procurement_group_form_view
#: model_terms:ir.ui.view,arch_db:stock.stock_picking_type_kanban
msgid "Transfers"
msgstr "Dịch chuyển"

#. module: stock
#: code:addons/stock/models/stock_picking.py:0
#, python-format
msgid "Transfers %s: Please add some items to move."
msgstr "Phiếu kho %s: Vui lòng đưa sản phạm vào để chuyển kho."

#. module: stock
#: model_terms:ir.actions.act_window,help:stock.action_picking_form
#: model_terms:ir.actions.act_window,help:stock.action_picking_tree_all
#: model_terms:ir.actions.act_window,help:stock.action_picking_tree_backorder
#: model_terms:ir.actions.act_window,help:stock.action_picking_tree_late
#: model_terms:ir.actions.act_window,help:stock.action_picking_tree_ready
#: model_terms:ir.actions.act_window,help:stock.action_picking_tree_waiting
#: model_terms:ir.actions.act_window,help:stock.action_picking_type_list
#: model_terms:ir.actions.act_window,help:stock.stock_picking_action_picking_type
msgid "Transfers allow you to move products from one location to another."
msgstr ""
"Phiếu kho cho phép bạn chuyển sản phẩm từ vị trí này sang vị trí khác."

#. module: stock
#: model:ir.actions.act_window,name:stock.do_view_pickings
msgid "Transfers for Groups"
msgstr "Chuyển cho nhóm"

#. module: stock
#: model_terms:ir.ui.view,arch_db:stock.view_picking_internal_search
msgid ""
"Transfers that are late on scheduled time or one of pickings will be late"
msgstr ""
"Các phiếu kho bị trễ so với thời gian dự kiện hoặc một trong các phiếu kho "
"sẽ bị trễ"

#. module: stock
#: model:ir.model.fields.selection,name:stock.selection__stock_location__usage__transit
msgid "Transit Location"
msgstr "Địa điểm chuyển tiếp"

#. module: stock
#: model_terms:ir.ui.view,arch_db:stock.quant_search_view
msgid "Transit Locations"
msgstr "Địa điểm chuyển tiếp"

#. module: stock
#: model:ir.model.fields,field_description:stock.field_stock_warehouse_orderpoint__trigger
msgid "Trigger"
msgstr "Bộ khởi động"

#. module: stock
#: model:ir.model.fields.selection,name:stock.selection__stock_rule__procure_method__make_to_order
#: model_terms:ir.ui.view,arch_db:stock.report_stock_rule
msgid "Trigger Another Rule"
msgstr "Khởi chạy một quy tắc khác"

#. module: stock
#: model_terms:ir.ui.view,arch_db:stock.report_stock_rule
msgid "Trigger Another Rule If No Stock"
msgstr "Khởi chạy một quy tắc khác nếu không có tồn kho"

#. module: stock
#. openerp-web
#: code:addons/stock/static/src/js/report_stock_forecasted.js:0
#, python-format
msgid "Try to add some incoming or outgoing transfers."
msgstr "Cố gắng thêm một số phiếu nhập kho hoặc giao đi."

#. module: stock
#: model:ir.model.fields,field_description:stock.field_barcode_rule__type
msgid "Type"
msgstr "Kiểu"

#. module: stock
#: model:ir.model.fields,field_description:stock.field_stock_move__picking_code
#: model:ir.model.fields,field_description:stock.field_stock_move_line__picking_code
#: model:ir.model.fields,field_description:stock.field_stock_package_level__picking_type_code
#: model:ir.model.fields,field_description:stock.field_stock_picking__picking_type_code
#: model:ir.model.fields,field_description:stock.field_stock_picking_type__code
#: model_terms:ir.ui.view,arch_db:stock.view_pickingtype_filter
msgid "Type of Operation"
msgstr "Kiểu hoạt động"

#. module: stock
#: model:ir.model.fields,help:stock.field_stock_inventory__activity_exception_decoration
#: model:ir.model.fields,help:stock.field_stock_picking__activity_exception_decoration
#: model:ir.model.fields,help:stock.field_stock_production_lot__activity_exception_decoration
msgid "Type of the exception activity on record."
msgstr "Loại hoạt động ngoại lệ trên hồ sơ."

#. module: stock
#: model:ir.model.fields,field_description:stock.field_res_config_settings__module_delivery_ups
msgid "UPS Connector"
msgstr "USPS Connector"

#. module: stock
#: model:ir.model.fields,field_description:stock.field_res_config_settings__module_delivery_usps
msgid "USPS Connector"
msgstr "Kết nối USPS"

#. module: stock
#. openerp-web
#: code:addons/stock/static/src/xml/stock_traceability_report_line.xml:0
#: code:addons/stock/static/src/xml/stock_traceability_report_line.xml:0
#: code:addons/stock/static/src/xml/stock_traceability_report_line.xml:0
#: code:addons/stock/static/src/xml/stock_traceability_report_line.xml:0
#, python-format
msgid "Unfold"
msgstr "Mở ra"

#. module: stock
#: model:ir.model.fields,help:stock.field_stock_production_lot__name
msgid "Unique Lot/Serial Number"
msgstr "Số Lô/Sê-ri Duy nhất"

#. module: stock
#: model:ir.model.fields,field_description:stock.field_stock_move__price_unit
msgid "Unit Price"
msgstr "Đơn giá"

#. module: stock
#: model:ir.model.fields,field_description:stock.field_stock_move__product_uom
#: model:ir.model.fields,field_description:stock.field_stock_move_line__product_uom_id
#: model:ir.model.fields,field_description:stock.field_stock_production_lot__product_uom_id
#: model:ir.model.fields,field_description:stock.field_stock_quant__product_uom_id
#: model:ir.model.fields,field_description:stock.field_stock_return_picking_line__uom_id
#: model:ir.model.fields,field_description:stock.field_stock_scrap__product_uom_id
#: model:ir.model.fields,field_description:stock.field_stock_warehouse_orderpoint__product_uom
#: model:ir.model.fields,field_description:stock.field_stock_warn_insufficient_qty__product_uom_name
#: model:ir.model.fields,field_description:stock.field_stock_warn_insufficient_qty_scrap__product_uom_name
#: model_terms:ir.ui.view,arch_db:stock.package_level_form_view
#: model_terms:ir.ui.view,arch_db:stock.view_move_line_form
#: model_terms:ir.ui.view,arch_db:stock.view_move_line_tree
#: model_terms:ir.ui.view,arch_db:stock.view_move_tree
#: model_terms:ir.ui.view,arch_db:stock.view_move_tree_receipt_picking
#: model_terms:ir.ui.view,arch_db:stock.view_picking_form
#: model_terms:ir.ui.view,arch_db:stock.view_picking_move_tree
#: model_terms:ir.ui.view,arch_db:stock.view_stock_move_line_kanban
#: model_terms:ir.ui.view,arch_db:stock.view_stock_move_line_operation_tree
msgid "Unit of Measure"
msgstr "Đơn vị tính"

#. module: stock
#: model:product.product,uom_name:stock.product_cable_management_box
#: model:product.template,uom_name:stock.product_cable_management_box_product_template
msgid "Units"
msgstr "Đơn vị"

#. module: stock
#: model_terms:ir.ui.view,arch_db:stock.res_config_settings_view_form
msgid "Units Of Measure"
msgstr "Đơn vị tính"

#. module: stock
#: model:ir.ui.menu,name:stock.menu_stock_unit_measure_stock
msgid "Units of Measure"
msgstr "Đơn vị tính"

#. module: stock
#: model:ir.ui.menu,name:stock.product_uom_menu
msgid "Units of Measures"
msgstr "Đơn vị tính"

#. module: stock
#: model:ir.model.fields,field_description:stock.field_product_replenish__product_uom_id
msgid "Unity of measure"
msgstr "Đơn vị tính"

#. module: stock
#: code:addons/stock/models/stock_quant.py:0
#, python-format
msgid "Unknown Pack"
msgstr "Gói Không xác định"

#. module: stock
#: code:addons/stock/models/stock_picking.py:0
#, python-format
msgid "Unknown stream."
msgstr "Luồng không rõ."

#. module: stock
#: model_terms:ir.ui.view,arch_db:stock.view_picking_form
msgid "Unlock"
msgstr "Mở khoá"

#. module: stock
#: model_terms:ir.ui.view,arch_db:stock.view_quant_package_form
msgid "Unpack"
msgstr "Dỡ gói"

#. module: stock
#: model:ir.model.fields,field_description:stock.field_stock_inventory__message_unread
#: model:ir.model.fields,field_description:stock.field_stock_picking__message_unread
#: model:ir.model.fields,field_description:stock.field_stock_production_lot__message_unread
#: model:ir.model.fields,field_description:stock.field_stock_scrap__message_unread
msgid "Unread Messages"
msgstr "Tin chưa đọc"

#. module: stock
#: model:ir.model.fields,field_description:stock.field_stock_inventory__message_unread_counter
#: model:ir.model.fields,field_description:stock.field_stock_picking__message_unread_counter
#: model:ir.model.fields,field_description:stock.field_stock_production_lot__message_unread_counter
#: model:ir.model.fields,field_description:stock.field_stock_scrap__message_unread_counter
msgid "Unread Messages Counter"
msgstr "Bộ đếm Thông điệp chưa đọc"

#. module: stock
#: model:ir.actions.server,name:stock.action_unreserve_picking
#: model_terms:ir.ui.view,arch_db:stock.view_picking_form
#: model_terms:ir.ui.view,arch_db:stock.vpicktree
msgid "Unreserve"
msgstr "Không giữ phần"

#. module: stock
#: code:addons/stock/models/stock_inventory.py:0
#: code:addons/stock/models/stock_inventory.py:0
#, python-format
msgid "Unsupported search on %s outside of an Inventory Adjustment"
msgstr ""

#. module: stock
#: model:ir.ui.menu,name:stock.menu_stock_uom_form_action
#: model_terms:ir.ui.view,arch_db:stock.report_product_product_replenishment
#: model_terms:ir.ui.view,arch_db:stock.stock_inventory_line_tree
#: model_terms:ir.ui.view,arch_db:stock.view_warehouse_orderpoint_tree_editable
#: model_terms:ir.ui.view,arch_db:stock.view_warehouse_orderpoint_tree_editable_config
msgid "UoM"
msgstr "ĐV"

#. module: stock
#: model:ir.ui.menu,name:stock.menu_stock_uom_categ_form_action
msgid "UoM Categories"
msgstr "Nhóm ĐV"

#. module: stock
#: model_terms:ir.ui.view,arch_db:stock.view_change_product_quantity
msgid "Update Product Quantity"
msgstr "Cập nhật số lượng sản phẩm"

#. module: stock
#: code:addons/stock/models/product.py:0
#: model_terms:ir.ui.view,arch_db:stock.product_form_view_procurement_button
#: model_terms:ir.ui.view,arch_db:stock.product_product_view_form_easy_inherit_stock
#: model_terms:ir.ui.view,arch_db:stock.product_template_form_view_procurement_button
#, python-format
msgid "Update Quantity"
msgstr "Cập nhật số lượng"

#. module: stock
#: model:ir.model.fields.selection,name:stock.selection__stock_move__priority__1
#: model:ir.model.fields.selection,name:stock.selection__stock_picking__priority__1
msgid "Urgent"
msgstr "Khẩn cấp"

#. module: stock
#: model:ir.model.fields,field_description:stock.field_stock_move_line__picking_type_use_existing_lots
#: model:ir.model.fields,field_description:stock.field_stock_picking_type__use_existing_lots
msgid "Use Existing Lots/Serial Numbers"
msgstr "Sử dụng Số Lô/Sê-ri sẵn có"

#. module: stock
#: model_terms:ir.ui.view,arch_db:stock.view_product_replenish
msgid ""
"Use this assistant to replenish your stock.\n"
"                Depending on your product configuration, launching a replenishment may trigger a request for quotation,\n"
"                a manufacturing order or a transfer."
msgstr ""
"Sử dụng trợ lý này để bổ sung tồn kho của bạn.\n"
"                 Tùy thuộc vào cấu hình sản phẩm của bạn, việc khởi chạy bổ sung có thể kích hoạt yêu cầu báo giá,\n"
"                 một đơn đặt hàng sản xuất hoặc phiếu dịch chuyển."

#. module: stock
#: model_terms:ir.ui.view,arch_db:stock.res_config_settings_view_form
msgid "Use your own routes"
msgstr "Sử dụng các tuyến của chính bạn"

#. module: stock
#: model_terms:ir.ui.view,arch_db:stock.report_product_product_replenishment
msgid "Used by"
msgstr "Được dùng bởi"

#. module: stock
#: model:ir.model.fields,help:stock.field_stock_picking_type__sequence
msgid "Used to order the 'All Operations' kanban view"
msgstr ""
"Được sử dụng để sắp xếp trình tự giao diện kanban của 'Tất cả Các hoạt động'"

#. module: stock
#: model:res.groups,name:stock.group_stock_user
msgid "User"
msgstr "Người dùng"

#. module: stock
#: model:ir.actions.server,name:stock.action_validate_picking
#: model_terms:ir.ui.view,arch_db:stock.stock_scrap_form_view
#: model_terms:ir.ui.view,arch_db:stock.view_picking_form
msgid "Validate"
msgstr "Xác nhận"

#. module: stock
#. openerp-web
#: code:addons/stock/static/src/xml/inventory_lines.xml:0
#: model_terms:ir.ui.view,arch_db:stock.view_inventory_form
#, python-format
msgid "Validate Inventory"
msgstr "Xác nhận kiểm kho"

#. module: stock
#: model:ir.model.fields.selection,name:stock.selection__stock_inventory__state__done
#: model_terms:ir.ui.view,arch_db:stock.view_inventory_filter
msgid "Validated"
msgstr "Đã xác nhận"

#. module: stock
#: model:ir.model.fields,field_description:stock.field_stock_change_product_qty__product_variant_count
msgid "Variant Count"
msgstr "Đếm Biến thể"

#. module: stock
#: model_terms:ir.ui.view,arch_db:stock.view_location_search
msgid "Vendor"
msgstr "Nhà cung cấp"

#. module: stock
#: model:ir.model.fields,field_description:stock.field_res_partner__property_stock_supplier
#: model:ir.model.fields,field_description:stock.field_res_users__property_stock_supplier
#: model:ir.model.fields.selection,name:stock.selection__stock_location__usage__supplier
msgid "Vendor Location"
msgstr "Địa điểm Nhà cung cấp"

#. module: stock
#: model_terms:ir.ui.view,arch_db:stock.view_location_search
msgid "Vendor Locations"
msgstr "Địa điểm Nhà cung cấp"

#. module: stock
#: model:ir.model.fields.selection,name:stock.selection__stock_location__usage__view
#: model_terms:ir.ui.view,arch_db:stock.stock_picking_type_kanban
msgid "View"
msgstr "Chỉ xem"

#. module: stock
#: model_terms:ir.ui.view,arch_db:stock.view_template_property_form
msgid "View Diagram"
msgstr "Xem sơ đồ"

#. module: stock
#. openerp-web
#: code:addons/stock/static/src/xml/stock_orderpoint.xml:0
#, python-format
msgid "View Forecast"
msgstr "Xem dự báo"

#. module: stock
#: model:ir.model.fields,field_description:stock.field_stock_warehouse__view_location_id
msgid "View Location"
msgstr "Địa điểm chỉ xem"

#. module: stock
#: model:ir.model.fields.selection,name:stock.selection__stock_picking__state__confirmed
#: model_terms:ir.ui.view,arch_db:stock.stock_picking_type_kanban
#: model_terms:ir.ui.view,arch_db:stock.view_picking_internal_search
msgid "Waiting"
msgstr "Đang đợi"

#. module: stock
#: model:ir.model.fields.selection,name:stock.selection__stock_move__state__waiting
msgid "Waiting Another Move"
msgstr "Chờ dịch chuyển khác"

#. module: stock
#: model:ir.model.fields.selection,name:stock.selection__stock_picking__state__waiting
msgid "Waiting Another Operation"
msgstr "Chờ hoạt động khác"

#. module: stock
#: model:ir.model.fields.selection,name:stock.selection__stock_move__state__confirmed
msgid "Waiting Availability"
msgstr "Chờ khả dụng"

#. module: stock
#: model_terms:ir.ui.view,arch_db:stock.view_picking_internal_search
msgid "Waiting Moves"
msgstr "Chờ dịch chuyển"

#. module: stock
#: model:ir.actions.act_window,name:stock.action_picking_tree_waiting
msgid "Waiting Transfers"
msgstr "Chờ chuyển"

#. module: stock
#: model_terms:ir.actions.act_window,help:stock.action_inventory_form
msgid "Want to speed up your inventory counts? Try our Barcode app"
msgstr ""
"Bạn muốn tăng tốc xử lý kho của mình? Hãy thử ứng dụng Mã vạch của chúng tôi"

#. module: stock
#: model:ir.model,name:stock.model_stock_warehouse
#: model:ir.model.fields,field_description:stock.field_product_product__warehouse_id
#: model:ir.model.fields,field_description:stock.field_product_replenish__warehouse_id
#: model:ir.model.fields,field_description:stock.field_product_template__warehouse_id
#: model:ir.model.fields,field_description:stock.field_report_stock_quantity__warehouse_id
#: model:ir.model.fields,field_description:stock.field_stock_move__warehouse_id
#: model:ir.model.fields,field_description:stock.field_stock_picking_type__warehouse_id
#: model:ir.model.fields,field_description:stock.field_stock_rule__warehouse_id
#: model:ir.model.fields,field_description:stock.field_stock_warehouse__name
#: model:ir.model.fields,field_description:stock.field_stock_warehouse_orderpoint__warehouse_id
#: model_terms:ir.ui.view,arch_db:stock.res_config_settings_view_form
#: model_terms:ir.ui.view,arch_db:stock.stock_reorder_report_search
#: model_terms:ir.ui.view,arch_db:stock.stock_warehouse_view_search
#: model_terms:ir.ui.view,arch_db:stock.view_pickingtype_filter
#: model_terms:ir.ui.view,arch_db:stock.view_stock_rule_filter
#: model_terms:ir.ui.view,arch_db:stock.view_warehouse
#: model_terms:ir.ui.view,arch_db:stock.view_warehouse_tree
#: model_terms:ir.ui.view,arch_db:stock.warehouse_orderpoint_search
msgid "Warehouse"
msgstr "Kho hàng"

#. module: stock
#: model_terms:ir.ui.view,arch_db:stock.view_warehouse
msgid "Warehouse Configuration"
msgstr "Cấu hình Kho hàng"

#. module: stock
#: model:ir.model.fields,field_description:stock.field_stock_warehouse__warehouse_count
msgid "Warehouse Count"
msgstr "Số lượng kho"

#. module: stock
#: model:ir.model.fields,field_description:stock.field_stock_location_route__warehouse_domain_ids
msgid "Warehouse Domain"
msgstr "Miền Kho"

#. module: stock
#: model:ir.ui.menu,name:stock.menu_warehouse_config
msgid "Warehouse Management"
msgstr "Quản lý kho"

#. module: stock
#: model:ir.model.fields,field_description:stock.field_stock_rule__propagate_warehouse_id
msgid "Warehouse to Propagate"
msgstr "Nhà kho để Loan báo"

#. module: stock
#: model_terms:ir.ui.view,arch_db:stock.view_warehouse
msgid "Warehouse view location"
msgstr "Điểm xem kho"

#. module: stock
#: code:addons/stock/models/stock_warehouse.py:0
#, python-format
msgid "Warehouse's Routes"
msgstr "Tuyến Cung ứng của kho hàng"

#. module: stock
#. openerp-web
#: code:addons/stock/static/src/xml/report_stock_forecasted.xml:0
#, python-format
msgid "Warehouse:"
msgstr "Kho:"

#. module: stock
#: model:ir.actions.act_window,name:stock.action_warehouse_form
#: model:ir.model.fields,field_description:stock.field_stock_location_route__warehouse_ids
#: model:ir.model.fields,field_description:stock.field_stock_rules_report__warehouse_ids
#: model:ir.ui.menu,name:stock.menu_action_warehouse_form
#: model_terms:ir.ui.view,arch_db:stock.stock_location_route_form_view
msgid "Warehouses"
msgstr "Kho hàng"

#. module: stock
#: model:ir.model,name:stock.model_stock_warn_insufficient_qty
msgid "Warn Insufficient Quantity"
msgstr "Cảnh báo số lượng không đủ"

#. module: stock
#: model:ir.model,name:stock.model_stock_warn_insufficient_qty_scrap
msgid "Warn Insufficient Scrap Quantity"
msgstr "Cảnh báo số lượng phế liệu không đủ"

#. module: stock
#: code:addons/stock/models/stock_move.py:0
#: code:addons/stock/models/stock_move.py:0
#: code:addons/stock/models/stock_move_line.py:0
#: code:addons/stock/models/stock_move_line.py:0
#: code:addons/stock/models/stock_warehouse.py:0
#: model:ir.model.fields.selection,name:stock.selection__res_partner__picking_warn__warning
#, python-format
msgid "Warning"
msgstr "Cảnh báo"

#. module: stock
#: model_terms:ir.ui.view,arch_db:stock.view_partner_stock_warnings_form
msgid "Warning on the Picking"
msgstr "Cảnh báo ở Phiếu Giao Nhận"

#. module: stock
#: code:addons/stock/models/product.py:0
#, python-format
msgid "Warning!"
msgstr "Cảnh báo!"

#. module: stock
#: model_terms:ir.ui.view,arch_db:stock.res_config_settings_view_form
#: model_terms:ir.ui.view,arch_db:stock.view_picking_internal_search
msgid "Warnings"
msgstr "Các cảnh báo"

#. module: stock
#: model:ir.model.fields,field_description:stock.field_res_config_settings__group_warning_stock
msgid "Warnings for Stock"
msgstr "Cảnh báo kho"

#. module: stock
#: model:ir.model.fields,field_description:stock.field_stock_inventory__website_message_ids
#: model:ir.model.fields,field_description:stock.field_stock_picking__website_message_ids
#: model:ir.model.fields,field_description:stock.field_stock_production_lot__website_message_ids
#: model:ir.model.fields,field_description:stock.field_stock_scrap__website_message_ids
msgid "Website Messages"
msgstr "Thông điệp Website"

#. module: stock
#: model:ir.model.fields,help:stock.field_stock_inventory__website_message_ids
#: model:ir.model.fields,help:stock.field_stock_picking__website_message_ids
#: model:ir.model.fields,help:stock.field_stock_production_lot__website_message_ids
#: model:ir.model.fields,help:stock.field_stock_scrap__website_message_ids
msgid "Website communication history"
msgstr "Lịch sử thông tin liên lạc website"

#. module: stock
#: model:ir.model.fields.selection,name:stock.selection__barcode_rule__type__weight
msgid "Weighted Product"
msgstr "Sản phẩm"

#. module: stock
#: model:ir.model.fields,help:stock.field_stock_location_route__warehouse_selectable
msgid ""
"When a warehouse is selected for this route, this route should be seen as "
"the default route when products pass through this warehouse."
msgstr ""
"Khi kho chọn các luồng xử lý này, luồng xử lý này sẽ được mặc định xử lý khi"
" sản phẩm chuyển vào kho này."

#. module: stock
#: model:ir.model.fields.selection,name:stock.selection__stock_picking__move_type__one
msgid "When all products are ready"
msgstr "Khi tất cả sản phẩm đã sẵn sàng"

#. module: stock
#: model:ir.model.fields,help:stock.field_stock_location_route__product_selectable
msgid ""
"When checked, the route will be selectable in the Inventory tab of the "
"Product form."
msgstr ""
"Khi được chọn, tuyến đường sẽ được chọn trong tab Tồn kho của Sản phẩm mẫu."

#. module: stock
#: model:ir.model.fields,help:stock.field_stock_location_route__product_categ_selectable
msgid "When checked, the route will be selectable on the Product Category."
msgstr "Khi được chọn, tuyến đường sẽ được chọn trên Danh mục sản phẩm."

#. module: stock
#: model:ir.model.fields,field_description:stock.field_stock_putaway_rule__location_in_id
msgid "When product arrives in"
msgstr "Khi sản phẩm về đến"

#. module: stock
#: code:addons/stock/models/stock_rule.py:0
#, python-format
msgid ""
"When products are needed in <b>%s</b>, <br/> <b>%s</b> are created from "
"<b>%s</b> to fulfill the need."
msgstr ""
"Khi có nhu cầu về hàng hoá ở <b>%s</b>, <br/> <b>%s</b> được tạo từ "
"<b>%s</b> để đáp ứng nhu cầu."

#. module: stock
#: code:addons/stock/models/stock_rule.py:0
#, python-format
msgid ""
"When products arrive in <b>%s</b>, <br/> <b>%s</b> are created to send them "
"in <b>%s</b>."
msgstr ""
"Khi hàng hoá được nhập vào <b>%s</b>, <br/> <b>%s</b> được tạo để chuyển "
"chúng vào <b>%s</b>."

#. module: stock
#: model:ir.model.fields,help:stock.field_stock_picking__is_locked
msgid ""
"When the picking is not done this allows changing the initial demand. When "
"the picking is done this allows changing the done quantities."
msgstr ""
"Khi phiếu giao nhận chưa hoàn thành, điều này cho phép thay đổi nhu cầu ban "
"đầu. Khi đã hoàn thành, điều này cho phép thay đổi số lượng đã hoàn thành."

#. module: stock
#: model:ir.model.fields,help:stock.field_stock_warehouse_orderpoint__product_min_qty
msgid ""
"When the virtual stock equals to or goes below the Min Quantity specified "
"for this field, Odoo generates a procurement to bring the forecasted "
"quantity to the Max Quantity."
msgstr ""
"Khi lượng tồn kho khả dụng bằng hoặc nhỏ hơn Số lượng Tối thiểu được thiết "
"lập ở trường này, Odoo sẽ sinh ra các yêu cầu cung ứng để làm cho số lượng "
"dự báo bằng với Số lượng Tối đa."

#. module: stock
#: model:ir.model.fields,help:stock.field_stock_warehouse_orderpoint__product_max_qty
msgid ""
"When the virtual stock goes below the Min Quantity, Odoo generates a "
"procurement to bring the forecasted quantity to the Quantity specified as "
"Max Quantity."
msgstr ""
"Khi lượng tồn kho khả dụng xuống dưới mức giá trị thiết lập ở trường 'Số "
"lượng tối thiểu', phần mềm sẽ tự động tạo các nhu cầu cung ứng để làm cho số"
" lượng dự kiến bằng với giá trị ở trường 'Số lượng tối đa'"

#. module: stock
#: model:ir.model.fields,help:stock.field_stock_rule__propagate_cancel
msgid ""
"When ticked, if the move created by this rule is cancelled, the next move "
"will be cancelled too."
msgstr ""
"Khi được đánh dấu, nếu các dịch chuyển được tạo bởi quy tắc này bị huỷ, các "
"dịch chuyển kế tiếp cũng sẽ bị huỷ theo."

#. module: stock
#: model:ir.model.fields,help:stock.field_stock_picking__owner_id
msgid ""
"When validating the transfer, the products will be assigned to this owner."
msgstr ""
"Khi xác nhận phiếu giao nhận, các sản phẩm sẽ được gán cho chủ sở hữu này."

#. module: stock
#: model:ir.model.fields,help:stock.field_stock_move_line__owner_id
msgid ""
"When validating the transfer, the products will be taken from this owner."
msgstr ""
"Khi xác nhận phiếu giao nhận, các sản phẩm sẽ được lấy từ chủ sở hữu này."

#. module: stock
#: model:ir.model.fields,field_description:stock.field_stock_move__additional
msgid "Whether the move was added after the picking's confirmation"
msgstr "Cho dù di chuyển đã được thêm sau khi xác nhận của giao nhận"

#. module: stock
#: model:ir.model.fields,field_description:stock.field_stock_return_picking_line__wizard_id
#: model:ir.model.fields,field_description:stock.field_stock_track_line__wizard_id
msgid "Wizard"
msgstr "Đồ thuật"

#. module: stock
#: model_terms:ir.ui.view,arch_db:stock.view_stock_move_line_operation_tree
msgid "Write your SN/LN one by one or copy paste a list."
msgstr "Nhập từng SN/LN (Số Serial/Lô) hoặc sao chép và dán một danh sách."

#. module: stock
#: model_terms:ir.actions.act_window,help:stock.action_orderpoint_replenish
msgid "You are good, no replenishment to perform!"
msgstr "Bạn đã làm rất tốt, không có bổ sung cần thực hiện!"

#. module: stock
#: code:addons/stock/models/stock_production_lot.py:0
#, python-format
msgid ""
"You are not allowed to change the product linked to a serial or lot number "
"if some stock moves have already been created with that number. This would "
"lead to inconsistencies in your stock."
msgstr ""
"Bạn không được phép thay đổi sản phẩm được liên kết với số sê-ri hoặc số lô "
"nếu một số di chuyển kho đã được tạo với số đó. Điều này sẽ dẫn đến sự không"
" nhất quán trong kho hàng của bạn."

#. module: stock
#: code:addons/stock/models/stock_production_lot.py:0
#, python-format
msgid ""
"You are not allowed to create a lot or serial number with this operation "
"type. To change this, go on the operation type and tick the box \"Create New"
" Lots/Serial Numbers\"."
msgstr ""
"Bạn không được phép để tạo số lô hoặc sê-ri với loại hoạt động kho này. Để "
"thay đổi điều này, vui lòng đến mục hoạt động kho và tích chọn ô \"Tạo mới "
"số lô/ sê-ri\"."

#. module: stock
#: model_terms:ir.ui.view,arch_db:stock.stock_package_destination_form_view
msgid ""
"You are trying to put products going to different locations into the same "
"package"
msgstr ""
"Bạn đang cố để chuyển sản phẩm trong cùng 1 gói sản phẩm đến các kho khác "
"nhau "

#. module: stock
#: code:addons/stock/models/stock_move.py:0
#, python-format
msgid ""
"You are using a unit of measure smaller than the one you are using in order "
"to stock your product. This can lead to rounding problem on reserved "
"quantity. You should use the smaller unit of measure possible in order to "
"valuate your stock or change its rounding precision to a smaller value "
"(example: 0.00001)."
msgstr ""
"Bạn đang sử dụng đơn vị tính nhỏ hơn đơn vị bạn đang dùng để lưu trữ sản "
"phẩm của bạn. Điều này có thể dẫn đến việc làm tròn không đúng số lượng hàng"
" được giữ. Bạn nên sử dụng đơn vị tính nhỏ hơn để định lượng tồn kho của bạn"
" hoặc thay đổi độ chính xác làm tròn của nó thành giá trị nhỏ hơn (ví dụ: "
"0,00001)"

#. module: stock
#: model_terms:ir.actions.act_window,help:stock.action_routes_form
msgid ""
"You can define here the main routes that run through\n"
"                your warehouses and that define the flows of your products. These\n"
"                routes can be assigned to a product, a product category or be fixed\n"
"                on procurement or sales order."
msgstr ""
"Bạn có thể xác định ở đây các tuyến đường chính chạy qua \\ n"
"                kho của bạn và điều đó xác định dòng sản phẩm của bạn. Những"
" \\ n                tuyến đường có thể được chỉ định cho một sản phẩm, danh"
" mục sản phẩm hoặc được cố định \\ n                trên tuyến cung ứng hoặc"
" đơn đặt hàng."

#. module: stock
#: code:addons/stock/models/product.py:0
#, python-format
msgid ""
"You can not change the type of a product that is currently reserved on a "
"stock move. If you need to change the type, you should first unreserve the "
"stock move."
msgstr ""
"Bạn không thể thay đổi một Đơn vị tính của một sản phẩm mà đã có phát sinh "
"dịch chuyển kho. Nếu bạn thực sự cần thay đổi đơn vị đo, bạn có thể vô hiệu "
"sản phẩm này."

#. module: stock
#: code:addons/stock/models/stock_move_line.py:0
#, python-format
msgid ""
"You can not delete product moves if the picking is done. You can only "
"correct the done quantities."
msgstr ""
"Bạn không thể xóa sản phẩm di chuyển nếu quá trình Lấy hàng đã thực hiện. "
"Bạn chỉ có thể sửa số lượng đã hoàn thành."

#. module: stock
#: code:addons/stock/models/stock_move_line.py:0
#, python-format
msgid "You can not enter negative quantities."
msgstr "Bạn không thể nhập số lượng âm."

#. module: stock
#: code:addons/stock/models/stock_inventory.py:0
#, python-format
msgid "You can only adjust storable products."
msgstr "Bạn chỉ có thể điều chính các sản phẩm Có thể Lưu kho"

#. module: stock
#: code:addons/stock/models/stock_inventory.py:0
#, python-format
msgid ""
"You can only delete a draft inventory adjustment. If the inventory "
"adjustment is not done, you can cancel it."
msgstr ""
"Bạn chỉ có thể xóa phiếu kiểm kho nháp. Nếu kiểm kho chưa hoàn tất, bạn có "
"thể hủy nó."

#. module: stock
#: code:addons/stock/models/stock_move.py:0
#, python-format
msgid "You can only delete draft moves."
msgstr "Bạn chỉ có thể xóa dịch chuyển dự thảo."

#. module: stock
#: code:addons/stock/models/stock_move_line.py:0
#, python-format
msgid "You can only process 1.0 %s of products with unique serial number."
msgstr "Bạn chỉ có thể xử lý 1.0 %s sản phẩm với số sê-ri duy nhất."

#. module: stock
#: code:addons/stock/models/res_config_settings.py:0
#, python-format
msgid ""
"You can't desactivate the multi-location if you have more than once "
"warehouse by company"
msgstr ""

#. module: stock
#: code:addons/stock/models/stock_inventory.py:0
#, python-format
msgid ""
"You can't validate the inventory '%s', maybe this inventory has been already"
" validated or isn't ready."
msgstr ""
"Bạn không thể xác nhận phiếu kho này '%s', có thể nó đã được xác nhận rồi "
"hoặc nó chưa sẵn sàng để xác nhận."

#. module: stock
#: code:addons/stock/models/stock_location.py:0
#, python-format
msgid "You cannot archive the location %s as it is used by your warehouse %s"
msgstr ""
"Bạn không thể lưu trữ địa điểm %s vì nó đang được dùng trong kho %s của bạn"

#. module: stock
#: code:addons/stock/models/stock_move.py:0
#, python-format
msgid ""
"You cannot cancel a stock move that has been set to 'Done'. Create a return "
"in order to reverse the moves which took place."
msgstr ""
"You cannot cancel a stock move that has been set to 'Done'. Create a return "
"in order to reverse the moves which took place."

#. module: stock
#: code:addons/stock/models/stock_picking.py:0
#, python-format
msgid "You cannot change the Scheduled Date on a done or cancelled transfer."
msgstr ""
"Bạn không thể thay đổi Ngày được lên lịch khi phiếu kho đã hoàn thành hoặc "
"bị hủy."

#. module: stock
#: code:addons/stock/models/stock_location.py:0
#, python-format
msgid ""
"You cannot change the location type or its use as a scrap location as there "
"are products reserved in this location. Please unreserve the products first."
msgstr ""
"Bạn không thể thay đổi loại vị trí hoặc sử dụng làm vị trí phế liệu vì có "
"những sản phẩm được dành riêng ở vị trí này. Xin vui lòng bỏ qua các sản "
"phẩm đầu tiên."

#. module: stock
#: code:addons/stock/models/product.py:0
#, python-format
msgid ""
"You cannot change the ratio of this unit of measure as some products with "
"this UoM have already been moved or are currently reserved."
msgstr ""
"Bạn không thể thay đổi tỷ lệ của đơn vị đo lường này vì một số sản phẩm có "
"UoM này đã được chuyển đi hoặc hiện đang được đặt trước."

#. module: stock
#: code:addons/stock/models/product.py:0
#, python-format
msgid ""
"You cannot change the unit of measure as there are already stock moves for "
"this product. If you want to change the unit of measure, you should rather "
"archive this product and create a new one."
msgstr ""
"Bạn không thể thay đổi đơn vị tính đã có dịch chuyển kho cho sản phẩm này. "
"Nếu bạn muốn thay đổi đơn vị tính, bạn nên vô hiệu hóa sản phẩm và tạo một "
"sản phẩm mới."

#. module: stock
#: code:addons/stock/models/stock_scrap.py:0
#, python-format
msgid "You cannot delete a scrap which is done."
msgstr ""
"Bạn không được xoá một dịch chuyển phế liệu mà ở trạng thái hoàn thành."

#. module: stock
#: code:addons/stock/models/stock_quant.py:0
#, python-format
msgid "You cannot modify inventory loss quantity"
msgstr "Bạn không thể sửa đổi số lượng hàng tồn kho bị mất"

#. module: stock
#: code:addons/stock/models/stock_move.py:0
#, python-format
msgid ""
"You cannot move the same package content more than once in the same transfer"
" or split the same package into two location."
msgstr ""
"Bạn không thể dịch chuyển một gói hàng nhiều lần trong cùng một lần chuyển "
"hoặc chia cùng một gói thành hai địa điểm kho khác nhau."

#. module: stock
#: code:addons/stock/models/stock_move.py:0
#, python-format
msgid ""
"You cannot perform the move because the unit of measure has a different "
"category as the product unit of measure."
msgstr ""
"Bạn không thể thực hiện dịch chuyển vì đơn vị tính có một loại khác là đơn "
"vị tính của sản phẩm."

#. module: stock
#: code:addons/stock/models/stock_inventory.py:0
#, python-format
msgid ""
"You cannot set a negative product quantity in an inventory line:\n"
"\t%s - qty: %s"
msgstr ""
"Bạn không thể đặt một số lượng sản phẩm âm trong một dòng kiểm kê:\n"
"\t%s - qty: %s"

#. module: stock
#: code:addons/stock/models/stock_move.py:0
#, python-format
msgid "You cannot split a draft move. It needs to be confirmed first."
msgstr ""
"Bạn không thể tách một dịch chuyển dự thảo. Nó cần phải được xác nhận trước."

#. module: stock
#: code:addons/stock/models/stock_move.py:0
#, python-format
msgid "You cannot split a stock move that has been set to 'Done'."
msgstr ""
"Bạn không thể tách một dịch chuyển đã được chuyển sang trạng thái 'Hoàn "
"thành'"

#. module: stock
#: code:addons/stock/models/stock_quant.py:0
#, python-format
msgid ""
"You cannot take products from or deliver products to a location of type "
"\"view\" (%s)."
msgstr ""
"Bạn không thể lấy sản phẩm hoặc giao sản phẩm với một địa điểm thuộc "
"loại\"view\" (%s)."

#. module: stock
#: code:addons/stock/models/stock_move.py:0
#, python-format
msgid "You cannot unreserve a stock move that has been set to 'Done'."
msgstr ""
"Bạn không thể hủy một dịch chuyển đã được chuyển sang trạng thái 'Hoàn "
"thành'"

#. module: stock
#: code:addons/stock/models/stock_move_line.py:0
#: code:addons/stock/models/stock_move_line.py:0
#, python-format
msgid ""
"You cannot use the same serial number twice. Please correct the serial "
"numbers encoded."
msgstr ""
"Bạn không thể sử dụng cùng một số sê-ri hai lần. Vui lòng hiệu chỉnh lại  số"
" sê-ri."

#. module: stock
#: code:addons/stock/models/stock_picking.py:0
#, python-format
msgid ""
"You cannot validate a transfer if no quantities are reserved nor done. To "
"force the transfer, switch in edit mode and encode the done quantities."
msgstr ""
"Bạn không thể duyệt một điều chuyển nếu không có số lượng được giữ cũng như "
"không được thực hiện. Để bắt buộc điều chuyển, cần bật chế độ chỉnh sửa và "
"nhập số lượng hoàn thành."

#. module: stock
#: code:addons/stock/wizard/stock_picking_return.py:0
#, python-format
msgid ""
"You have manually created product lines, please delete them to proceed."
msgstr "Bạn đã tự tạo các dòng sản phẩm, vui lòng xóa chúng để tiếp tục."

#. module: stock
#: model_terms:ir.ui.view,arch_db:stock.view_immediate_transfer
msgid ""
"You have not recorded <i>done</i> quantities yet, by clicking on "
"<i>apply</i> Odoo will process all the quantities."
msgstr ""
"Bạn đã không ghi lại số lượng <i>đã xong </i> , bằng cách nhấp vào <i>Áp "
"dụng</i> Hệ thống sẽ coi rằng bạn đã xong tất cả."

#. module: stock
#: model_terms:ir.ui.view,arch_db:stock.view_backorder_confirmation
msgid "You have processed less products than the initial demand."
msgstr "Bạn đã xử lý ít sản phẩm hơn nhu cầu ban đầu."

#. module: stock
#: code:addons/stock/models/product.py:0
#, python-format
msgid ""
"You have product(s) in stock that have no lot/serial number. You can assign "
"lot/serial numbers by doing an inventory adjustment."
msgstr ""
"Bạn đang có (các) sản phẩm trong kho không có số lô/số sê-ri. Bạn có thể gắn"
" số lô / số sê-ri bằng cách điều chỉnh kho."

#. module: stock
#: code:addons/stock/models/stock_picking.py:0
#, python-format
msgid ""
"You have to define a groupby and sorted method and pass them as arguments."
msgstr ""
"Bạn phải xác định phương pháp nhóm và sắp xếp rồi chuyển chúng thành biến "
"thực."

#. module: stock
#: code:addons/stock/models/stock_orderpoint.py:0
#, python-format
msgid ""
"You have to select a product unit of measure that is in the same category as"
" the default unit of measure of the product"
msgstr ""
"Bạn phải chọn một đơn vị đo lường của sản phẩm cùng loại với đơn vị đo lường"
" mặc định của sản phẩm"

#. module: stock
#: code:addons/stock/wizard/stock_picking_return.py:0
#, python-format
msgid "You may only return Done pickings."
msgstr "Bạn chỉ có thể trả hàng từ hoạt động giao nhận đã Hoàn thành."

#. module: stock
#: code:addons/stock/wizard/stock_picking_return.py:0
#, python-format
msgid "You may only return one picking at a time."
msgstr "Chỉ có thể thể trả hàng từ một phiếu giao nhận tại một thời điểm."

#. module: stock
#: code:addons/stock/models/stock_picking.py:0
#, python-format
msgid ""
"You need to activate storage locations to be able to do internal operation "
"types."
msgstr ""
"Bạn cần kích hoạt các vị trí lưu trữ để có thể thực hiện các loại hoạt động "
"nội bộ."

#. module: stock
#: code:addons/stock/models/stock_move.py:0
#, python-format
msgid "You need to set a Serial Number before generating more."
msgstr "Bạn cần có số sê-ri trước khi tạo thêm."

#. module: stock
#: code:addons/stock/models/stock_move_line.py:0
#, python-format
msgid ""
"You need to supply a Lot/Serial Number for product: \n"
" - "
msgstr ""
"Bạn cần cung cấp Số lô / Số sê-ri cho sản phẩm: \n"
" - "

#. module: stock
#: code:addons/stock/models/stock_picking.py:0
#, python-format
msgid "You need to supply a Lot/Serial number for products %s."
msgstr "Bạn cần cung cấp số Lô/Serial cho sản phẩm %s."

#. module: stock
#: code:addons/stock/models/stock_warehouse.py:0
#, python-format
msgid "You still have ongoing operations for picking types %s in warehouse %s"
msgstr "Bạn vẫn còn có các phiếu kho cần xử lý cho loại hoạt động %s ở kho %s"

#. module: stock
#: code:addons/stock/models/product.py:0
#, python-format
msgid ""
"You still have some active reordering rules on this product. Please archive "
"or delete them first."
msgstr ""
"Bạn vẫn còn một số quy tắc tái cung ứng áp dụng cho sản phẩm này. Hãy lưu "
"trữ hoặc xóa chúng trước"

#. module: stock
#: code:addons/stock/models/stock_location.py:0
#, python-format
msgid "You still have some product in locations %s"
msgstr "Bạn vẫn có một số sản phẩm tại địa điểm %s"

#. module: stock
#. openerp-web
#: code:addons/stock/static/src/js/inventory_singleton_list_controller.js:0
#, python-format
msgid ""
"You tried to create a record who already exists.<br/>This last one has been "
"modified instead."
msgstr ""
"Bạn đã cố gắng tạo một dữ liệu đã có.<br/>Thay vào đó, cái cuối cùng này đã "
"được sửa đổi."

#. module: stock
#: model_terms:ir.actions.act_window,help:stock.action_orderpoint_replenish
msgid ""
"You'll find here smart replenishment propositions based on inventory forecasts.\n"
"            Choose the quantity to buy or manufacture and launch orders in a click.\n"
"            To save time in the future, set the rules as \"automated\"."
msgstr ""
"Bạn sẽ tìm thấy ở đây các đề xuất bổ sung thông minh dựa trên dự báo hàng tồn kho.\n"
"            Chọn số lượng để mua hoặc sản xuất và khởi động đơn đặt hàng trong một cú nhấp chuột.\n"
"            Để tiết kiệm thời gian trong tương lai, hãy đặt các quy tắc là \"tự động\"."

#. module: stock
#: model_terms:ir.ui.view,arch_db:stock.report_stock_rule
msgid "]<br/>min:"
msgstr "]<br/>tối thiểu:"

#. module: stock
#: model_terms:ir.ui.view,arch_db:stock.view_backorder_confirmation
msgid "_Cancel"
msgstr "_Hủy bỏ"

#. module: stock
#. openerp-web
#: code:addons/stock/static/src/xml/stock_orderpoint.xml:0
#, python-format
msgid "below the minimum inventory of"
msgstr "dưới mức tồn kho tối thiểu của"

#. module: stock
#: model:ir.model.fields,field_description:stock.field_res_config_settings__module_delivery_bpost
msgid "bpost Connector"
msgstr "kết nối bpost"

#. module: stock
#: code:addons/stock/models/stock_rule.py:0
#, python-format
msgid "day(s)"
msgstr "ngày"

#. module: stock
#: model_terms:ir.ui.view,arch_db:stock.view_stock_rule_form
#: model_terms:ir.ui.view,arch_db:stock.view_template_property_form
msgid "days"
msgstr "ngày"

#. module: stock
#: model_terms:ir.ui.view,arch_db:stock.view_inventory_form
msgid "e.g. Annual inventory"
msgstr "vd: Kiểm kho hàng năm"

#. module: stock
#: model_terms:ir.ui.view,arch_db:stock.view_production_lot_form
msgid "e.g. LOT/0001/20121"
msgstr "vd: LOT/0001/20121"

#. module: stock
#: model_terms:ir.ui.view,arch_db:stock.view_picking_form
msgid "e.g. PO0032"
msgstr "vd: PO0032"

#. module: stock
#: model_terms:ir.ui.view,arch_db:stock.stock_warn_insufficient_qty_scrap_form_view
msgid "from location"
msgstr "từ địa điểm"

#. module: stock
#: model_terms:ir.ui.view,arch_db:stock.stock_warn_insufficient_qty_form_view
msgid "in"
msgstr "trong"

#. module: stock
#. openerp-web
#: code:addons/stock/static/src/xml/stock_orderpoint.xml:0
#, python-format
msgid "is"
msgstr "là"

#. module: stock
#: model_terms:ir.ui.view,arch_db:stock.view_warehouse_orderpoint_form
msgid "manually to trigger the reordering rules right now."
msgstr "kích hoạt thủ công các quy tắc tái cung ứng ngay bây giờ."

#. module: stock
#: model_terms:ir.ui.view,arch_db:stock.exception_on_picking
msgid "of"
msgstr "của"

#. module: stock
#. openerp-web
#: code:addons/stock/static/src/xml/popover_widget.xml:0
#, python-format
msgid "planned on"
msgstr "được lên kế hoạch lúc"

#. module: stock
#: model_terms:ir.ui.view,arch_db:stock.exception_on_picking
msgid "processed instead of"
msgstr "được xử lý thay vì"

#. module: stock
#: model_terms:ir.ui.view,arch_db:stock.stock_report_view_graph
msgid "report_stock_quantity_graph"
msgstr "report_stock_quantity_graph"

#. module: stock
#. openerp-web
#: code:addons/stock/static/src/xml/stock_orderpoint.xml:0
#, python-format
msgid "should be replenished to reach the maximum of"
msgstr "nên được bổ sung để đạt đến mức tối đa của"<|MERGE_RESOLUTION|>--- conflicted
+++ resolved
@@ -2926,11 +2926,7 @@
 "Numbers, so you can provide them in a text field. "
 msgstr ""
 "Nếu chỉ trường này được đánh dấu, Odoo sẽ tin rằng bạn muốn tạo mới Số "
-<<<<<<< HEAD
 "Lô/Sê-ri, để bạn có thể cung cấp số trong một trường kiểu text."
-=======
-"Lô/Sê-ri, để bạn có thể cung cấp số trong một trường kiểu text. "
->>>>>>> 05af566f
 
 #. module: stock
 #: model:ir.model.fields,help:stock.field_stock_move_line__picking_type_use_existing_lots
@@ -3330,15 +3326,8 @@
 #: code:addons/stock/models/stock_quant.py:0
 #, python-format
 msgid ""
-<<<<<<< HEAD
 "It is not possible to reserve more products of %s than you have in stock."
 msgstr "Nó không thể giữ phần nhiều sản phẩm %s hơn bạn có trong kho."
-=======
-"It is not possible to unreserve more products of %s than you have in "
-"stock.The correction could unreserve some operations with problematics "
-"products."
-msgstr ""
->>>>>>> 05af566f
 
 #. module: stock
 #: code:addons/stock/models/stock_quant.py:0
@@ -3347,17 +3336,8 @@
 "It is not possible to unreserve more products of %s than you have in stock. "
 "Contact an administrator."
 msgstr ""
-
-#. module: stock
-#: code:addons/stock/models/stock_quant.py:0
-#, python-format
-msgid "Try our automated action to fix it"
-msgstr ""
-<<<<<<< HEAD
 "Bạn không thể thôi giữ phần được nhiều sản phẩm %s hơn số lượng bạn có trong"
 " kho."
-=======
->>>>>>> 05af566f
 
 #. module: stock
 #: model:ir.model.fields,help:stock.field_stock_picking__move_type
