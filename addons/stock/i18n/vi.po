--- conflicted
+++ resolved
@@ -1,7 +1,7 @@
 # Translation of Odoo Server.
 # This file contains the translation of the following modules:
 # 	* stock
-#
+# 
 # Translators:
 # Thang Duong Bao <nothingctrl@gmail.com>, 2020
 # Tuan Tran <tmtuan.projects@gmail.com>, 2020
@@ -12,7 +12,7 @@
 # Phuc Tran Thanh <phuctran.odoo@gmail.com>, 2020
 # Duy BQ <duybq86@gmail.com>, 2021
 # thanhnguyen.icsc <thanhnguyen.icsc@gmail.com>, 2021
-#
+# 
 msgid ""
 msgstr ""
 "Project-Id-Version: Odoo Server 14.0\n"
@@ -21,10 +21,10 @@
 "PO-Revision-Date: 2020-09-07 08:19+0000\n"
 "Last-Translator: thanhnguyen.icsc <thanhnguyen.icsc@gmail.com>, 2021\n"
 "Language-Team: Vietnamese (https://www.transifex.com/odoo/teams/41243/vi/)\n"
-"Language: vi\n"
 "MIME-Version: 1.0\n"
 "Content-Type: text/plain; charset=UTF-8\n"
 "Content-Transfer-Encoding: \n"
+"Language: vi\n"
 "Plural-Forms: nplurals=1; plural=0;\n"
 
 #. module: stock
@@ -1821,12 +1821,9 @@
 "Define a minimum stock rule so that Odoo creates automatically requests for "
 "quotations or confirmed manufacturing orders to resupply your stock."
 msgstr ""
-<<<<<<< HEAD
 "Định nghĩa một quy tắc tồn kho tối thiểu cho phép Odoo tự động tạo các yêu "
 "cầu báo giá động hoặc các lệnh sản xuất dự thảo để tái cung ứng cho kho của "
 "bạn."
-=======
->>>>>>> 163e4c06
 
 #. module: stock
 #: model_terms:ir.actions.act_window,help:stock.action_warehouse_form
