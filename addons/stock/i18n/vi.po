--- conflicted
+++ resolved
@@ -2653,13 +2653,8 @@
 "If this is checked only, it will suppose you want to create new Lots/Serial "
 "Numbers, so you can provide them in a text field. "
 msgstr ""
-<<<<<<< HEAD
 "Nếu chỉ trường này được đánh dấu, Odoo sẽ tin rằng bạn muốn tạo mới Số "
 "Lô/Sê-ri, để bạn có thể cung cấp số trong một trường kiểu text."
-=======
-"Nếu chỉ trường này được đánh dấu, Odoo sẽ tin rằng bạn muốn tạo mới số "
-"lô/sê-ri, để bạn có thể cung cấp số trong một trường kiểu text."
->>>>>>> d2c58a9d
 
 #. module: stock
 #: model:ir.model.fields,help:stock.field_stock_move_line__picking_type_use_existing_lots
@@ -3020,15 +3015,8 @@
 #: code:addons/stock/models/stock_quant.py:0
 #, python-format
 msgid ""
-<<<<<<< HEAD
 "It is not possible to reserve more products of %s than you have in stock."
 msgstr "Nó không thể giữ phần nhiều sản phẩm %s hơn bạn có trong kho."
-=======
-"It is not possible to unreserve more products of %s than you have in "
-"stock.The correction could unreserve some operations with problematics "
-"products."
-msgstr ""
->>>>>>> d2c58a9d
 
 #. module: stock
 #: code:addons/stock/models/stock_quant.py:0
@@ -3037,17 +3025,8 @@
 "It is not possible to unreserve more products of %s than you have in stock. "
 "Contact an administrator."
 msgstr ""
-
-#. module: stock
-#: code:addons/stock/models/stock_quant.py:0
-#, python-format
-msgid "Try our automated action to fix it"
-msgstr ""
-<<<<<<< HEAD
 "Bạn không thể thôi giữ phần được nhiều sản phẩm %s hơn số lượng bạn có trong"
 " kho."
-=======
->>>>>>> d2c58a9d
 
 #. module: stock
 #: model:ir.model.fields,help:stock.field_stock_picking__move_type
