--- conflicted
+++ resolved
@@ -240,7 +240,14 @@
 "            Your tracking reference is\n"
 "            <strong>\n"
 "            %if object.carrier_tracking_url:\n"
-"                <a href=\"${object.carrier_tracking_url}\" target=\"_blank\">${object.carrier_tracking_ref}</a>.\n"
+"                % set multiple_carrier_tracking = object.get_multiple_carrier_tracking()\n"
+"                %if multiple_carrier_tracking:\n"
+"                    % for line in multiple_carrier_tracking:\n"
+"                        <br/><a href=\"${line[1]}\" target=\"_blank\">${line[0]}</a>\n"
+"                    % endfor\n"
+"                %else:\n"
+"                    <a href=\"${object.carrier_tracking_url}\" target=\"_blank\">${object.carrier_tracking_ref}</a>.\n"
+"                %endif\n"
 "            %else:\n"
 "                ${object.carrier_tracking_ref}.\n"
 "            %endif\n"
@@ -264,7 +271,14 @@
 "            Mã số truy vết của bạn là:\n"
 "            <strong>\n"
 "            %if object.carrier_tracking_url:\n"
-"                <a href=\"${object.carrier_tracking_url}\" target=\"_blank\">${object.carrier_tracking_ref}</a>.\n"
+"                % set multiple_carrier_tracking = object.get_multiple_carrier_tracking()\n"
+"                %if multiple_carrier_tracking:\n"
+"                    % for line in multiple_carrier_tracking:\n"
+"                        <br/><a href=\"${line[1]}\" target=\"_blank\">${line[0]}</a>\n"
+"                    % endfor\n"
+"                %else:\n"
+"                    <a href=\"${object.carrier_tracking_url}\" target=\"_blank\">${object.carrier_tracking_ref}</a>.\n"
+"                %endif\n"
 "            %else:\n"
 "                ${object.carrier_tracking_ref}.\n"
 "            %endif\n"
@@ -623,8 +637,8 @@
 "Add and customize route operations to process product moves in your warehouse(s): e.g. unload > quality control > stock for incoming products, pick > pack > ship for outgoing products. \n"
 " You can also set putaway strategies on warehouse locations in order to send incoming products into specific child locations straight away (e.g. specific bins, racks)."
 msgstr ""
-"Thêm và tùy chỉnh hoạt động tuyến đường để xử lý các chuyển động sản phẩm trong (các) nhà kho của bạn: ví dụ: dỡ hàng> kiểm soát chất lượng> cổ phiếu cho các sản phẩm đến, chọn> gói> tàu cho sản phẩm đi.\n"
-"  Bạn cũng có thể đặt chiến lược đặt cược vào vị trí nhà kho để gửi sản phẩm đến các vị trí con cụ thể ngay lập tức (ví dụ: thùng cụ thể, giá đỡ)."
+"Thêm và tùy chỉnh các bộ định tuyến để xử lý luân chuẩn hàng hoá trong (các) kho của bạn: ví dụ: dỡ hàng > kiểm soát chất lượng > dự trữ cho các lô hàng về, lấy hàng > đóng gói > bàn giao đối với các lô hàng đi.\n"
+" Bạn cũng có thể đặt chiến lược sắp xếp đối với các địa điểm kho để gửi hàng hoá trong các lô hàng nhận đến các vị trí con cụ thể ngay lập tức (ví dụ: thùng cụ thể nào đó, giá, kệ)."
 
 #. module: stock
 #: model_terms:ir.ui.view,arch_db:stock.res_config_settings_view_form
@@ -636,10 +650,10 @@
 "specific child locations straight away (e.g. specific bins, racks)."
 msgstr ""
 "Thêm và tùy chỉnh hoạt động tuyến đường để xử lý các chuyển động sản phẩm "
-"trong (các) nhà kho của bạn: ví dụ: dỡ hàng> kiểm soát chất lượng> cổ phiếu "
-"cho các sản phẩm đến, chọn> gói> tàu cho sản phẩm đi. Bạn cũng có thể đặt "
-"chiến lược đặt cược vào vị trí nhà kho để gửi sản phẩm đến các vị trí con cụ"
-" thể ngay lập tức (ví dụ: thùng cụ thể, giá đỡ)."
+"trong (các) nhà kho của bạn: ví dụ: dỡ hàng > kiểm soát chất lượng > dự trữ "
+"đối với lô hàng đến, lấy hàng > đóng gói > bàn giao đối với lô hàng đi. Bạn "
+"cũng có thể đặt chiến lược sắp xếp đối với các địa điểm kho để gửi hàng hoá trong các "
+"lô hàng nhận đến các vị trí con cụ thể ngay lập tức (ví dụ: thùng cụ thể nào đó, giá, kệ)."
 
 #. module: stock
 #: model_terms:ir.ui.view,arch_db:stock.view_picking_form
@@ -720,7 +734,7 @@
 #. module: stock
 #: model:ir.model.fields,help:stock.field_stock_inventory__start_empty
 msgid "Allows to start with an empty inventory."
-msgstr ""
+msgstr "Cho phép bắt đầu với tồn kho rỗng"
 
 #. module: stock
 #: model:ir.model.fields,help:stock.field_stock_inventory__prefill_counted_quantity
@@ -1201,7 +1215,7 @@
 #. module: stock
 #: model_terms:ir.ui.view,arch_db:stock.res_config_settings_view_form
 msgid "Compute shipping costs"
-msgstr ""
+msgstr "Tính chi phí giao hàng"
 
 #. module: stock
 #: model_terms:ir.ui.view,arch_db:stock.res_config_settings_view_form
@@ -1289,7 +1303,7 @@
 #. module: stock
 #: model_terms:ir.ui.view,arch_db:stock.view_inventory_form
 msgid "Continue Inventory"
-msgstr ""
+msgstr "Tiếp tục kiểm kho"
 
 #. module: stock
 #: model:ir.model.fields,help:stock.field_product_replenish__product_uom_category_id
@@ -1350,17 +1364,17 @@
 #. module: stock
 #: model_terms:ir.ui.view,arch_db:stock.stock_inventory_line_tree2
 msgid "Counted"
-msgstr ""
+msgstr "Đã đếm"
 
 #. module: stock
 #: model:ir.model.fields,field_description:stock.field_stock_inventory__prefill_counted_quantity
 msgid "Counted Quantities"
-msgstr ""
+msgstr "Số lượng đã đếm"
 
 #. module: stock
 #: model:ir.model.fields,field_description:stock.field_stock_inventory_line__product_qty
 msgid "Counted Quantity"
-msgstr ""
+msgstr "Số lượng đã đếm"
 
 #. module: stock
 #: model_terms:ir.ui.view,arch_db:stock.view_template_property_form
@@ -1882,12 +1896,12 @@
 #. module: stock
 #: model:ir.model.fields,field_description:stock.field_stock_move_line__description_picking
 msgid "Description picking"
-msgstr ""
+msgstr "Mô tả giao nhận"
 
 #. module: stock
 #: model:ir.model.fields,field_description:stock.field_stock_move__partner_id
 msgid "Destination Address "
-msgstr "Địa chỉ Đích"
+msgstr "Địa chỉ Đích "
 
 #. module: stock
 #: code:addons/stock/models/stock_rule.py:0
@@ -1972,7 +1986,7 @@
 #. module: stock
 #: model:ir.model.fields,field_description:stock.field_stock_production_lot__display_complete
 msgid "Display Complete"
-msgstr ""
+msgstr "Hiện hoàn tất"
 
 #. module: stock
 #: model:ir.model.fields,field_description:stock.field_res_config_settings__group_lot_on_delivery_slip
@@ -2112,7 +2126,7 @@
 #. module: stock
 #: model:ir.model.fields,field_description:stock.field_stock_inventory__start_empty
 msgid "Empty Inventory"
-msgstr ""
+msgstr "Không tồn kho"
 
 #. module: stock
 #: model:ir.model.fields,help:stock.field_product_product__tracking
@@ -2275,7 +2289,7 @@
 #: model:ir.model.fields.selection,name:stock.selection__report_stock_quantity__state__out
 #: model_terms:ir.ui.view,arch_db:stock.stock_report_view_search
 msgid "Forecasted Deliveries"
-msgstr ""
+msgstr "Giao hàng dự báo"
 
 #. module: stock
 #: model:ir.actions.act_window,name:stock.report_stock_quantity_action
@@ -2297,7 +2311,7 @@
 #: model:ir.model.fields.selection,name:stock.selection__report_stock_quantity__state__in
 #: model_terms:ir.ui.view,arch_db:stock.stock_report_view_search
 msgid "Forecasted Receipts"
-msgstr ""
+msgstr "Nhận hàng Dự báo"
 
 #. module: stock
 #: model:ir.model.fields.selection,name:stock.selection__report_stock_quantity__state__forecast
@@ -2324,7 +2338,7 @@
 #. module: stock
 #: model:ir.model.fields,field_description:stock.field_stock_move_line__owner_id
 msgid "From Owner"
-msgstr ""
+msgstr "Từ Chủ hàng"
 
 #. module: stock
 #: model:ir.model.fields,field_description:stock.field_stock_move__show_reserved_availability
@@ -2603,8 +2617,8 @@
 "detailed stock operations."
 msgstr ""
 "Nếu hộp kiểm này được đánh dấu, các dòng chọn sẽ đại diện cho các hoạt động "
-"chứng khoán chi tiết. Nếu không, các dòng chọn sẽ đại diện cho tổng hợp các "
-"hoạt động chứng khoán chi tiết."
+"kho chi tiết. Nếu không, các dòng chọn sẽ đại diện cho tổng hợp các "
+"hoạt động kho chi tiết."
 
 #. module: stock
 #: model:ir.model.fields,help:stock.field_stock_move_line__picking_type_use_create_lots
@@ -3238,7 +3252,7 @@
 #. module: stock
 #: model_terms:ir.ui.view,arch_db:stock.view_putaway_search
 msgid "Location: When arrives to"
-msgstr ""
+msgstr "Địa điểm: Khi đến"
 
 #. module: stock
 #: model:ir.actions.act_window,name:stock.action_location_form
@@ -3288,7 +3302,7 @@
 #. module: stock
 #: model_terms:ir.ui.view,arch_db:stock.message_body
 msgid "Lot/Serial :"
-msgstr "Số Lô/Sơ-ri"
+msgstr "Số Lô/Sơ-ri: "
 
 #. module: stock
 #: model:ir.model.fields,field_description:stock.field_stock_inventory_line__prod_lot_id
@@ -3580,7 +3594,7 @@
 #. module: stock
 #: model_terms:ir.ui.view,arch_db:stock.view_picking_internal_search
 msgid "My Transfers"
-msgstr ""
+msgstr "Giao nhận của tôi"
 
 #. module: stock
 #: model:ir.model.fields,field_description:stock.field_product_removal__name
@@ -3788,7 +3802,7 @@
 #. module: stock
 #: model_terms:ir.ui.view,arch_db:stock.view_stock_quant_tree_editable
 msgid "On Hand Quantity"
-msgstr ""
+msgstr "Số lượng thực tế"
 
 #. module: stock
 #: model_terms:ir.ui.view,arch_db:stock.product_template_kanban_stock_view
@@ -3841,7 +3855,7 @@
 #: code:addons/stock/models/stock_quant.py:0
 #, python-format
 msgid "Operation not supported"
-msgstr ""
+msgstr "Hoạt động không được hỗ trợ"
 
 #. module: stock
 #: model:ir.actions.report,name:stock.action_report_picking_type_label
@@ -4002,7 +4016,7 @@
 #. module: stock
 #: model_terms:ir.ui.view,arch_db:stock.message_body
 msgid "Owner :"
-msgstr "Chủ sở hữu:"
+msgstr "Chủ sở hữu: "
 
 #. module: stock
 #: code:addons/stock/models/product.py:0
@@ -4498,7 +4512,7 @@
 #. module: stock
 #: model:ir.model.fields,field_description:stock.field_stock_warehouse_orderpoint__product_uom_name
 msgid "Product unit of measure label"
-msgstr ""
+msgstr "Nhãn đơn vị sản phẩm"
 
 #. module: stock
 #: model:ir.model.fields,field_description:stock.field_stock_move__has_tracking
@@ -4915,7 +4929,7 @@
 #. module: stock
 #: model:ir.actions.server,name:stock.model_stock_inventory_line_action_recompute_quantity
 msgid "Recompute On Hand Quantity"
-msgstr ""
+msgstr "Tính lại số lượng thực tế"
 
 #. module: stock
 #: model:ir.model.fields,field_description:stock.field_procurement_group__name
@@ -4953,7 +4967,7 @@
 #. module: stock
 #: model_terms:ir.ui.view,arch_db:stock.stock_inventory_line_tree2
 msgid "Refresh quantity"
-msgstr ""
+msgstr "Làm mới số lượng"
 
 #. module: stock
 #: model_terms:ir.actions.act_window,help:stock.action_receipt_picking_move
@@ -4986,7 +5000,7 @@
 #: code:addons/stock/models/stock_quant.py:0
 #, python-format
 msgid "Removal strategy %s not implemented."
-msgstr "Cách thức loại bỏ %s chưa được triển khai."
+msgstr "Chiến lược loại bỏ %s chưa được triển khai."
 
 #. module: stock
 #: model:ir.model.fields,field_description:stock.field_product_product__reordering_max_qty
@@ -5003,7 +5017,7 @@
 #. module: stock
 #: model_terms:ir.ui.view,arch_db:stock.warehouse_orderpoint_search
 msgid "Reordering Rule"
-msgstr ""
+msgstr "Qui tắc tái cung ứng"
 
 #. module: stock
 #: model:ir.actions.act_window,name:stock.action_orderpoint_form
@@ -5042,7 +5056,7 @@
 #. module: stock
 #: model_terms:ir.ui.view,arch_db:stock.stock_report_view_search
 msgid "Report Quantity"
-msgstr ""
+msgstr "Số lượng Báo cáo"
 
 #. module: stock
 #: model:ir.ui.menu,name:stock.menu_warehouse_report
@@ -5226,7 +5240,7 @@
 #. module: stock
 #: model_terms:ir.ui.view,arch_db:stock.view_putaway_search
 msgid "Rules on Products"
-msgstr ""
+msgstr "Qui tắc cho sản phẩm"
 
 #. module: stock
 #: model:ir.actions.act_window,name:stock.action_procurement_compute
@@ -5255,7 +5269,7 @@
 #: model:ir.model.fields,field_description:stock.field_stock_production_lot__message_has_sms_error
 #: model:ir.model.fields,field_description:stock.field_stock_scrap__message_has_sms_error
 msgid "SMS Delivery error"
-msgstr ""
+msgstr "Lỗi gửi SMS"
 
 #. module: stock
 #: model:ir.model.fields,field_description:stock.field_product_replenish__date_planned
@@ -5470,7 +5484,7 @@
 #. module: stock
 #: model:ir.actions.server,name:stock.model_stock_inventory_line_action_reset_product_qty
 msgid "Set counted quantities to 0"
-msgstr ""
+msgstr "Đặt số lượng đã kiểm bằng 0"
 
 #. module: stock
 #: model_terms:ir.ui.view,arch_db:stock.res_config_settings_view_form
@@ -5805,7 +5819,7 @@
 #. module: stock
 #: model:ir.model,name:stock.model_report_stock_quantity
 msgid "Stock Quantity Report"
-msgstr ""
+msgstr "Báo cáo số lượng tồn kho"
 
 #. module: stock
 #: model:ir.model,name:stock.model_stock_rule
@@ -6089,7 +6103,7 @@
 #: code:addons/stock/static/src/js/inventory_validate_button_controller.js:0
 #, python-format
 msgid "The inventory has been validated"
-msgstr ""
+msgstr "Kiểm kho đã được xác nhận"
 
 #. module: stock
 #: model:ir.model.constraint,message:stock.constraint_stock_warehouse_warehouse_name_uniq
@@ -6554,7 +6568,7 @@
 #: model_terms:ir.ui.view,arch_db:stock.view_picking_form
 #: model_terms:ir.ui.view,arch_db:stock.view_picking_internal_search
 msgid "Transfer"
-msgstr "Dịch chuyển"
+msgstr "Điều chuyển"
 
 #. module: stock
 #: model:ir.model.fields,field_description:stock.field_stock_move__picking_partner_id
@@ -6619,7 +6633,7 @@
 #. module: stock
 #: model_terms:ir.ui.view,arch_db:stock.report_stock_rule
 msgid "Trigger Another Rule If No Stock"
-msgstr ""
+msgstr "Khởi chạy một quy tắc khác nếu không có tồn kho"
 
 #. module: stock
 #: model:ir.model.fields,field_description:stock.field_barcode_rule__type
@@ -6697,7 +6711,7 @@
 #: model:product.product,uom_name:stock.product_cable_management_box
 #: model:product.template,uom_name:stock.product_cable_management_box_product_template
 msgid "Units"
-msgstr ""
+msgstr "Đơn vị"
 
 #. module: stock
 #: model_terms:ir.ui.view,arch_db:stock.res_config_settings_view_form
@@ -6783,7 +6797,7 @@
 #: model_terms:ir.ui.view,arch_db:stock.product_template_form_view_procurement_button
 #, python-format
 msgid "Update Quantity"
-msgstr ""
+msgstr "Cập nhật số lượng"
 
 #. module: stock
 #: model:ir.model.fields.selection,name:stock.selection__stock_move__priority__2
@@ -6804,6 +6818,9 @@
 "                Depending on your product configuration, launching a replenishment may trigger a request for quotation,\n"
 "                a manufacturing order or a transfer."
 msgstr ""
+"Sử dụng trợ lý này để bổ sung tồn kho của bạn.\n"
+"                 Tùy thuộc vào cấu hình sản phẩm của bạn, việc khởi chạy bổ sung có thể kích hoạt yêu cầu báo giá,\n"
+"                 một đơn đặt hàng sản xuất hoặc phiếu dịch chuyển."
 
 #. module: stock
 #: model_terms:ir.ui.view,arch_db:stock.res_config_settings_view_form
@@ -7177,8 +7194,8 @@
 "lead to inconsistencies in your stock."
 msgstr ""
 "Bạn không được phép thay đổi sản phẩm được liên kết với số sê-ri hoặc số lô "
-"nếu một số di chuyển chứng khoán đã được tạo với số đó. Điều này sẽ dẫn đến "
-"sự không nhất quán trong cổ phiếu của bạn."
+"nếu một số di chuyển kho đã được tạo với số đó. Điều này sẽ dẫn đến sự không"
+" nhất quán trong kho hàng của bạn."
 
 #. module: stock
 #: code:addons/stock/models/stock_production_lot.py:0
@@ -7632,14 +7649,4 @@
 #. module: stock
 #: model_terms:ir.ui.view,arch_db:stock.stock_report_view_graph
 msgid "report_stock_quantity_graph"
-<<<<<<< HEAD
-msgstr ""
-
-#. module: stock
-#: code:addons/stock/models/stock_move_line.py:223
-#, python-format
-msgid "Changing the product is only allowed in 'Draft' state."
-msgstr ""
-=======
-msgstr "report_stock_quantity_graph"
->>>>>>> a164b01c
+msgstr ""