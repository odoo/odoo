--- conflicted
+++ resolved
@@ -113,17 +113,10 @@
                         <group>
                             <field name="date"/>
                             <field name="company_id" groups="base.group_multi_company" options="{'no_create': True}"/>
-<<<<<<< HEAD
-                            <field name="product_id" domain="[('type','=','product')]" attrs="{'invisible': [('filter', 'not in', ('product', 'product_owner'))]}"/>
-                            <field name="lot_id" attrs="{'invisible': [('filter', '!=', 'lot')]}" groups="stock.group_production_lot" />
-                            <field name="partner_id" attrs="{'invisible': [('filter', 'not in', ('owner', 'product_owner'))]}" groups="stock.group_tracking_owner"/>
-                            <field name="package_id" attrs="{'invisible': [('filter', '!=', 'pack')]}" groups="stock.group_tracking_lot"/>
-=======
                             <field name="product_id" domain="[('type','=','product')]" attrs="{'invisible': [('filter', 'not in', ('product', 'product_owner'))], 'required': [('filter', 'in', ('product', 'product_owner'))]}"/>
                             <field name="lot_id" attrs="{'invisible': [('filter', '!=', 'lot')], 'required': [('filter', '=', 'lot')]}" groups="stock.group_production_lot" />
                             <field name="partner_id" attrs="{'invisible': [('filter', 'not in', ('owner', 'product_owner'))], 'required': [('filter', 'in', ('owner', 'product_owner'))]}" groups="stock.group_tracking_owner"/>
                             <field name="package_id" attrs="{'invisible': [('filter', '!=', 'pack')], 'required': [('filter', '=', 'pack')]}" groups="stock.group_tracking_lot"/>
->>>>>>> 4bef17cc
                         </group>
                     </group>
                     <notebook attrs="{'invisible':[('state','=','draft')]}">
@@ -734,10 +727,6 @@
                                 </group>
                                 <group>
                                     <field name="company_id" groups="base.group_multi_company" options="{'no_create': True}"/>
-<<<<<<< HEAD
-                                    <field name="date_done" groups="base.group_no_one"/>
-=======
->>>>>>> 4bef17cc
                                     <field name="group_id"/>
                                     <field name="priority"/>
                                 </group>
@@ -1420,17 +1409,10 @@
                                             </a>
                                             <t t-if="record.count_picking_waiting.raw_value &gt; 0">
                                                 <a name="%(action_picking_tree_waiting)d" type="action" class="col-md-12">
-<<<<<<< HEAD
-                                                    <field name="count_picking_waiting"/> Waiting Availability
-                                                </a>
-                                            </t>
-                                            <a class="col-md-9" name="%(action_picking_tree)d" type="action">Transfers</a>
-=======
                                                     <field name="count_picking_waiting"/> Waiting
                                                 </a>
                                             </t>
                                             <a class="col-md-9 oe_kanban_stock_picking_type_list" id="transfers" name="%(action_picking_tree)d" type="action">Transfers</a>
->>>>>>> 4bef17cc
                                         </div>
                                     </div>
                                     <div class="row">
@@ -1678,11 +1660,7 @@
         
         <record model="ir.actions.act_window" id="procrules">
             <field name="context">{'search_default_route_false':1}</field>
-<<<<<<< HEAD
-            <field name="name">Pull Rules</field>
-=======
             <field name="name">Procurement Rules</field>
->>>>>>> 4bef17cc
             <field name="res_model">procurement.rule</field>
         </record>
 
@@ -1828,11 +1806,7 @@
         <menuitem id="menu_procurement_rules" name="Global Procurement Rules" parent="stock.menu_routes_config" action="procrules" groups="base.group_no_one" sequence="3"/>
         <menuitem id="menu_stock_location_path" name="Global Push Rules" parent="stock.menu_routes_config" action="stolocpath" groups="base.group_no_one" sequence="4"/>
         <menuitem id="menu_pickingtype" name="Operations Types" parent="stock.menu_warehouse_config" action="action_picking_type_list" sequence="4"/>
-<<<<<<< HEAD
-
-=======
         <menuitem action="action_quantsinv" id="menu_action_quants_inv" parent="stock.menu_stock_inventory_control" sequence="20"/>
->>>>>>> 4bef17cc
 
         <record model="ir.actions.act_window" id="product_open_orderpoint">
             <field name="context">{'default_product_id': active_id, 'search_default_product_id': active_id}</field>
