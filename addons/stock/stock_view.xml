--- conflicted
+++ resolved
@@ -923,136 +923,6 @@
             <field name="inherit_id" ref="view_picking_form"/>
             <field name="type">form</field>
             <field name="arch" type="xml">
-<<<<<<< HEAD
-                <form string="Delivery Orders">
-                    <group col="6" colspan="4">
-                        <group colspan="4" col="4">
-                            <field name="name" readonly="1"/>
-                            <field name="origin" readonly="1"/>
-                            <field name="partner_id" on_change="onchange_partner_in(partner_id)"  colspan="4"/>
-                            <field name="invoice_state"/>
-                            <field name="backorder_id" readonly="1"/>
-                        </group>
-                        <group colspan="2" col="2">
-                            <field name="date"/>
-                            <field name="min_date" readonly="1"/>
-                            <field name="stock_journal_id" widget="selection"/>
-                        </group>
-                    </group>
-                    <notebook colspan="4">
-                        <page string="Products">
-                            <field colspan="4" name="move_lines" nolabel="1" widget="one2many_list" context="{'address_out_id': partner_id, 'picking_type': type}" >
-                                <tree colors="grey:scrapped==True" string="Stock Moves">
-                                    <field name="product_id"/>
-                                    <field name="product_qty" on_change="onchange_quantity(product_id, product_qty, product_uom, product_uos)"/>
-                                    <field name="product_uom" string="UoM" groups="product.group_uom"/>
-                                    <field name="product_uos" groups="product.group_uos"/>
-                                    <button name="%(stock.move_scrap)d"
-                                        string="Scrap Products" type="action"
-                                        icon="gtk-convert" context="{'scrap': True}"
-                                        states="draft,waiting,confirmed,assigned" />
-                                    <field name="scrapped" invisible="1"/>
-                                    <field name="prodlot_id" groups="stock.group_production_lot"/>
-                                    <button name="%(track_line)d" string="Split in production lots" type="action"
-                                        icon="terp-stock_effects-object-colorize" attrs="{'invisible': [('prodlot_id','&lt;&gt;',False)]}"
-                                        states="draft,assigned,confirmed"
-                                        groups="stock.group_production_lot"/>
-                                    <field name="tracking_id" groups="stock.group_tracking_lot"/>
-                                    <button name="setlast_tracking" string="Put in current pack" type="object"
-                                        attrs="{'invisible': [('tracking_id','&lt;&gt;',False)]}"
-                                        groups="stock.group_tracking_lot"
-                                        icon="terp-stock_effects-object-colorize"
-                                        states="draft,assigned,confirmed"/>
-                                    <button name="%(split_into)d" string="Put in a new pack" type="action"
-                                        icon="terp-stock_effects-object-colorize"
-                                        groups="product.group_stock_packaging"
-                                        states="draft,assigned,confirmed"/>
-                                    <field name="location_id"/>
-                                    <field name="date"/>
-                                    <field name="state"/>
-                                    <button name="%(action_partial_move_server)d" string="Process" type="action" states="confirmed,assigned" icon="gtk-go-forward"/>
-                                </tree>
-                                <form string="Stock Moves">
-                                    <group colspan="2" col="4">
-                                        <separator colspan="4" string="Move Information"/>
-                                        <field name="name" invisible="1" colspan="4" />
-                                        <field name="product_id" on_change="onchange_product_id(product_id,location_id,location_dest_id, parent.partner_id)" colspan="4" />
-                                        <field name="product_qty" on_change="onchange_quantity(product_id, product_qty, product_uom, product_uos)" colspan="3" />
-                                        <button name="%(stock.move_scrap)d"
-                                                string="Scrap" type="action"
-                                                icon="gtk-convert" context="{'scrap': True}"
-                                                states="draft,waiting,confirmed,assigned" colspan="1"/>
-                                        <field name="product_uom" string="Unit Of Measure" colspan="4" groups="product.group_uom"/>
-                                        <field name="product_uos_qty" groups="product.group_uos" on_change="onchange_uos_quantity(product_id, product_uos_qty, product_uos, product_uom)" colspan="4" />
-                                        <field groups="product.group_uos" name="product_uos" on_change="onchange_quantity(product_id, product_qty, product_uom, product_uos)" colspan="4" />
-                                        <field name="product_packaging" groups="product.group_stock_packaging" domain="[('product_id','=',product_id)]" colspan="4" />
-                                    </group>
-
-                                    <group colspan="2" col="2">
-                                        <separator string="Locations" colspan="2" />
-                                        <field name="location_id" domain="[('usage','=','internal')]" />
-                                        <field name="location_dest_id" domain="[('usage','&lt;&gt;','view')]" />
-                                    </group>
-
-                                    <group colspan="2" col="2">
-                                        <separator string="Dates" colspan="2" />
-                                        <field name="create_date" invisible="1"/>
-                                        <field name="date"/>
-                                        <field name="date_expected" on_change="onchange_date(date,date_expected)"/>
-                                    </group>
-
-                                    <group colspan="2" col="4">
-                                        <separator string="Traceability" colspan="4" groups="stock.group_tracking_lot"/>
-                                        <field name="tracking_id" groups="stock.group_tracking_lot" colspan="3" />
-                                          <button name="%(split_into)d" string="New Pack" type="action"
-                                              groups="stock.group_tracking_lot"
-                                              icon="terp-stock_effects-object-colorize"
-                                              states="draft,assigned,confirmed" colspan="1"/>
-                                        <field name="prodlot_id" groups="stock.group_production_lot"
-                                            context="{'location_id':location_id, 'product_id':product_id}"
-                                            domain="[('product_id','=?',product_id)]"
-                                            on_change="onchange_lot_id(prodlot_id,product_qty, location_id, product_id, product_uom)" colspan="3"/>
-                                        <button name="%(track_line)d"
-                                              groups="stock.group_tracking_lot"
-                                              states="draft,waiting,confirmed,assigned"
-                                              string="Split" type="action" icon="terp-stock_effects-object-colorize" colspan="1" />
-                                    </group>
-                                    <label string="" colspan="4"/>
-                                    <field name="state"/>
-                                    <group col="4" colspan="2">
-                                        <button name="action_cancel" states="assigned" string="Cancel" type="object" icon="gtk-cancel"/>
-                                        <button name="action_confirm" states="draft" string="Confirm" type="object" icon="gtk-apply"/>
-                                        <button name="force_assign" states="confirmed" string="Force Availability" type="object" icon="gtk-jump-to"/>
-                                        <button name="cancel_assign" states="assigned" string="Cancel Availability" type="object" icon="gtk-find"/>
-                                    </group>
-                                </form>
-                            </field>
-                            <group col="12" colspan="4">
-                                <field name="state" readonly="1" widget="statusbar" statusbar_visible="draft,confirmed,assigned,done" statusbar_colors='{"auto":"blue", "confirmed":"blue"}'/>
-                                <button name="button_cancel" states="assigned,confirmed,draft" string="_Cancel" icon="gtk-cancel"/>
-                                <button name="draft_force_assign" states="draft" string="Process Later" type="object" icon="gtk-ok"/>
-                                <button name="draft_validate" states="draft" string="Process Now" type="object" icon="gtk-yes"/>
-                                <button name="action_assign" states="confirmed" string="Check Availability" type="object" icon="gtk-find"/>
-                                <button name="force_assign" states="confirmed" string="Force Availability" type="object" icon="gtk-jump-to"/>
-                                <button name="action_process" states="assigned" string="Process" type="object" icon="gtk-go-forward"/>
-                                <button name="%(act_stock_return_picking)d" string="Return Products" states="done" type="action" icon="gtk-execute"/>
-                                <button name="%(action_stock_invoice_onshipping)d" string="Create Invoice" attrs="{'invisible': ['|','|',('state','&lt;&gt;','done'),('invoice_state','=','invoiced'),('invoice_state','=','none')]}"  type="action" icon="terp-gtk-go-back-rtl"/>
-                            </group>
-                        </page>
-                        <page string="Additional info">
-                            <field name="auto_picking"/>
-                            <field name="date_done"/>
-                            <field name="move_type"/>
-                            <field name="type"/>
-                            <field name="company_id" groups="base.group_multi_company" widget="selection"/>
-                        </page>
-                        <page string="Notes">
-                            <field colspan="4" name="note" nolabel="1"/>
-                        </page>
-                    </notebook>
-                    <field name="message_ids" colspan="4" widget="ThreadView" nolabel="1"/>
-                </form>
-=======
                 <data>
                     <xpath expr="/form/div[@class='oe_form_topbar']/button[@name='%(act_stock_return_picking)d']" position="replace">
                         <button name="%(report_picking_list_out)d" string="Print Delivery Slip" type="action" icon="gtk-print" states="done"/>
@@ -1073,11 +943,10 @@
                     </xpath>
                     <xpath expr="/form/sheet" position="after">
                         <div class="oe_form_sheet_width">
-                            <field name="message_ids_social" colspan="4" widget="ThreadView" nolabel="1"/>
+                            <field name="message_ids" colspan="4" widget="ThreadView" nolabel="1"/>
                         </div>
                     </xpath>
                 </data>
->>>>>>> 9c6f104d
             </field>
         </record>
 
@@ -1175,131 +1044,6 @@
             <field name="inherit_id" ref="view_picking_form"/>
             <field name="type">form</field>
             <field name="arch" type="xml">
-<<<<<<< HEAD
-                <form string="Input Picking List">
-                    <group colspan="4" col="6">
-                        <group colspan="4" col="4">
-                            <field name="name" readonly="1"/>
-                            <field name="origin"/>
-                            <field name="partner_id" on_change="onchange_partner_in(partner_id)"  colspan="4"/>
-                            <field name="invoice_state" string="Invoice Control"/>
-                            <field name="backorder_id" readonly="1"/>
-                        </group>
-                        <group colspan="2" col="2">
-                            <field name="date"/>
-                            <field name="min_date" readonly="1"/>
-                            <field name="stock_journal_id" widget="selection"/>
-                        </group>
-                    </group>
-                    <notebook colspan="4">
-                        <page string="General Information">
-                            <field colspan="4" name="move_lines" nolabel="1" widget="one2many_list" context="{'address_in_id': partner_id, 'picking_type': type}" >
-                                <tree colors="grey:scrapped==True" string="Stock Moves">
-                                    <field name="product_id" />
-                                    <field name="product_qty" />
-                                    <field name="product_uom" string="UoM" groups="product.group_uom"/>
-                                    <button name="%(stock.move_scrap)d"
-                                        string="Scrap Products" type="action"
-                                        icon="gtk-convert" context="{'scrap': True}"
-                                        states="draft,waiting,confirmed,assigned"/>
-                                    <field name="scrapped" invisible="1"/>
-                                    <field name="prodlot_id" groups="stock.group_production_lot"/>
-                                    <button
-                                           name="%(stock.track_line)d"
-                                           string="Split in production lots"
-                                           groups="stock.group_production_lot"
-                                           type="action" icon="terp-stock_effects-object-colorize"
-                                           states="draft,waiting,confirmed,assigned" />
-                                    <field name="tracking_id" groups="stock.group_tracking_lot"/>
-                                    <button name="setlast_tracking" string="Put in current pack" type="object"
-                                        groups="stock.group_tracking_lot"
-                                        icon="terp-stock_effects-object-colorize" attrs="{'invisible': [('tracking_id','&lt;&gt;',False)]}"
-                                        states="draft,assigned,confirmed"/>
-                                    <button name="%(split_into)d" string="Put in a new pack" type="action"
-                                        groups="product.group_stock_packaging"
-                                        icon="terp-stock_effects-object-colorize"
-                                        states="draft,assigned,confirmed"/>
-                                    <field name="location_dest_id"/>
-                                    <field name="state"/>
-                                </tree>
-                                <form string="Stock Moves">
-                                    <group colspan="2" col="4">
-                                        <separator colspan="4" string="Move Information"/>
-                                        <field name="name" invisible="1" colspan="4"/>
-                                        <field name="product_id" on_change="onchange_product_id(product_id,location_id,location_dest_id, parent.partner_id)" colspan="4"/>
-                                        <field name="product_qty" on_change="onchange_quantity(product_id, product_qty, product_uom, product_uos)" colspan="3"/>
-                                        <button name="%(stock.move_scrap)d"
-                                                string="Scrap" type="action"
-                                                icon="gtk-convert" context="{'scrap': True}"
-                                                states="draft,waiting,confirmed,assigned" colspan="1"/>
-                                        <field name="product_uom" string="Unit Of Measure" groups="product.group_uom" colspan="4"/>
-                                        <field name="product_uos_qty" groups="product.group_uos" on_change="onchange_uos_quantity(product_id, product_uos_qty, product_uos, product_uom)" colspan="4"/>
-                                        <field groups="product.group_uos" name="product_uos" on_change="onchange_quantity(product_id, product_qty, product_uom, product_uos)" colspan="4"/>
-                                        <field name="product_packaging" groups="product.group_stock_packaging" domain="[('product_id','=',product_id)]" colspan="4"/>
-                                    </group>
-
-                                    <group colspan="2" col="2">
-                                        <separator string="Locations" colspan="2" />
-                                        <field name="location_id" domain="[('usage','&lt;&gt;','view')]" />
-                                        <field name="location_dest_id" domain="[('usage','=','internal')]" />
-                                    </group>
-
-                                    <group colspan="2" col="2">
-                                        <separator string="Dates" colspan="2" />
-                                        <field name="create_date" invisible="1"/>
-                                        <field name="date"/>
-                                        <field name="date_expected" on_change="onchange_date(date,date_expected)"/>
-                                    </group>
-
-                                    <group colspan="2" col="4">
-                                        <separator string="Traceability" colspan="4" groups="stock.group_tracking_lot"/>
-                                        <field name="tracking_id" groups="stock.group_tracking_lot" colspan="3" />
-                                        <button name="%(split_into)d" string="New Pack" type="action"
-                                              groups="product.group_stock_packaging"
-                                              icon="terp-stock_effects-object-colorize"
-                                              states="draft,assigned,confirmed" colspan="1"/>
-                                        <field name="prodlot_id" groups="stock.group_production_lot"
-                                            context="{'location_id':location_id, 'product_id':product_id}"
-                                            domain="[('product_id','=?',product_id)]"
-                                            on_change="onchange_lot_id(prodlot_id,product_qty, location_id, product_id, product_uom)" colspan="3"/>
-                                        <button name="%(track_line)d"
-                                              groups="stock.group_tracking_lot"
-                                              states="draft,waiting,confirmed,assigned"
-                                              string="Split" type="action" icon="terp-stock_effects-object-colorize" colspan="1" />
-                                    </group>
-                                    <label string="" colspan="4"/>
-                                    <field name="state"/>
-                                    <group col="4" colspan="2">
-                                        <button name="action_cancel" states="assigned" string="_Cancel" type="object" icon="gtk-cancel"/>
-                                        <button name="action_confirm" states="draft" string="Confirm" type="object" icon="gtk-apply"/>
-                                        <button name="force_assign" states="confirmed" string="Force Availability" type="object" icon="gtk-jump-to"/>
-                                        <button name="cancel_assign" states="assigned" string="Cancel Availability" type="object" icon="gtk-find"/>
-                                    </group>
-                                </form>
-                            </field>
-                            <group col="10" colspan="4">
-                                <field name="state" readonly="1" widget="statusbar" statusbar_visible="draft,assigned,done" statusbar_colors='{"auto":"blue", "confirmed":"blue"}'/>
-                                <button name="button_cancel" states="assigned,confirmed,draft" string="_Cancel" icon="gtk-cancel"/>
-                                <button name="draft_force_assign" states="draft" string="Process Later" type="object" icon="gtk-ok"/>
-                                <button name="draft_validate" states="draft" string="Process Now" type="object" icon="gtk-media-play"/>
-                                <button name="action_assign" states="confirmed" string="Check Availability" type="object" icon="gtk-find"/>
-                                <button name="force_assign" states="confirmed" string="Force Availability" type="object" icon="gtk-jump-to"/>
-                                <button name="action_process" states="assigned" string="Process" type="object" icon="gtk-go-forward"/>
-                                <button name="%(act_stock_return_picking)d" string="Return Products" states="done" type="action" icon="gtk-execute"/>
-                                <button name="%(action_stock_invoice_onshipping)d" string="Create Invoice" attrs="{'invisible': ['|','|',('state','&lt;&gt;','done'),('invoice_state','=','invoiced'),('invoice_state','=','none')]}" type="action" icon="terp-gtk-go-back-rtl" />
-                            </group>
-                        </page>
-                        <page string="Additional Info">
-                            <field name="type"/>
-                            <field name="company_id" groups="base.group_multi_company" widget="selection"/>
-                        </page>
-                        <page string="Notes">
-                            <field colspan="4" name="note" nolabel="1"/>
-                        </page>
-                    </notebook>
-                    <field name="message_ids" colspan="4" widget="ThreadView" nolabel="1"/>
-                </form>
-=======
                 <data>
                     <xpath expr="/form/div[@class='oe_form_topbar']/button[@name='%(act_stock_return_picking)d']" position="replace">
                         <button name="%(act_stock_return_picking)d" string="Return Products" states="done" type="action" icon="terp-gtk-go-back-rtl" />
@@ -1315,14 +1059,12 @@
                     </xpath>
                     <xpath expr="/form/sheet" position="after">
                         <div class="oe_form_sheet_width">
-                            <field name="message_ids_social" colspan="4" widget="ThreadView" nolabel="1"/>
+                            <field name="message_ids" colspan="4" widget="ThreadView" nolabel="1"/>
                         </div>
                     </xpath>
                 </data>
->>>>>>> 9c6f104d
-            </field>
-        </record>
-
+            </field>
+        </record>
         <record id="view_picking_in_search" model="ir.ui.view">
             <field name="name">stock.picking.in.search</field>
             <field name="model">stock.picking.in</field>
