<?xml version="1.0" encoding="utf-8"?>
<openerp>
    <data>

        <!-- Top menu item -->
        <menuitem name="Warehouse"
            id="menu_stock_root"
            groups="group_stock_manager,group_stock_user"
            sequence="50"/>

        <menuitem id="menu_stock_warehouse_mgmt" name="Receive/Deliver By Orders" parent="menu_stock_root" sequence="1"/>
        <menuitem id="menu_stock_products_moves" name="Receive/Deliver Products" parent="menu_stock_root" sequence="2"/>
        <menuitem id="menu_stock_product" name="Products" parent="menu_stock_root" sequence="6"/>
        <menuitem name="Products by Category" id="menu_product_by_category_stock_form" action="product.product_category_action"
            parent="stock.menu_stock_product" sequence="0"/>
        <menuitem action="product.product_normal_action" id="menu_stock_products_menu" parent="menu_stock_product" sequence="1"/>
        <menuitem id="menu_stock_configuration" name="Configuration" parent="menu_stock_root" sequence="15" groups="group_stock_manager"/>
        <menuitem id="menu_warehouse_config" name="Warehouse Management" parent="menu_stock_configuration" sequence="40" groups="base.group_no_one"/>
        <menuitem id="menu_stock_inventory_control" name="Inventory Control" parent="menu_stock_root" sequence="4"/>
        <menuitem
            id="menu_product_in_config_stock" name="Products"
            parent="stock.menu_stock_configuration" sequence="45" groups="base.group_no_one"/>
        <menuitem
            action="product.product_category_action_form" id="menu_product_category_config_stock"
            parent="stock.menu_product_in_config_stock" sequence="0"/>
        <menuitem
            action="product.product_ul_form_action" groups="product.group_stock_packaging"
            id="menu_product_packaging_stock_action" parent="stock.menu_product_in_config_stock" sequence="1"/>
        <menuitem
            id="menu_stock_unit_measure_stock" name="Units of Measure"
            parent="stock.menu_product_in_config_stock"  sequence="35" groups="product.group_uom"/>
        <menuitem
            action="product.product_uom_categ_form_action" id="menu_stock_uom_categ_form_action"
            parent="menu_stock_configuration" sequence="30" groups="product.group_uom"/>
        <menuitem
            action="product.product_uom_form_action" id="menu_stock_uom_form_action"
            parent="menu_stock_configuration" sequence="35" groups="product.group_uom"/>

        <record id="stock_inventory_line_tree" model="ir.ui.view">
            <field name="name">stock.inventory.line.tree</field>
            <field name="model">stock.inventory.line</field>
            <field name="arch" type="xml">
                <tree string="Stock Inventory Lines">
                    <field name="product_id"/>
                    <field name="product_qty"/>
                    <field name="product_uom" groups="product.group_uom"/>
                    <field name="prod_lot_id" groups="stock.group_production_lot"/>
                    <button name="%(stock.action_view_stock_inventory_line_split)d"
                            string="Split inventory lines" groups="stock.group_inventory_valuation"
                            type="action" icon="gtk-justify-fill"/>
                    <field name="location_id" groups="stock.group_locations"/>
                </tree>
            </field>
        </record>
        <record id="view_inventory_line_form" model="ir.ui.view">
            <field name="name">stock.inventory.line.form</field>
            <field name="model">stock.inventory.line</field>
            <field name="arch" type="xml">
                <form string="Stock Inventory Lines" version="7.0">
                    <group col="4">
                        <field context="{'location':location_id, 'uom':product_uom, 'to_date':parent.date}" name="product_id" on_change="on_change_product_id(location_id,product_id,product_uom,parent.date)" domain="[('type','&lt;&gt;','service')]"/>
                        <field name="product_qty"/>
                        <field name="product_uom" groups="product.group_uom"/>
                        <field name="prod_lot_id" groups="stock.group_production_lot"/>
                        <field domain="[('usage','=','internal')]" name="location_id"/>
                        <button name="%(stock.action_view_stock_inventory_line_split)d"
                            string="Split Inventory Line" groups="stock.group_inventory_valuation"
                            type="action" icon="terp-stock_effects-object-colorize"/>
                    </group>
                </form>
            </field>
        </record>

         <record id="view_inventory_filter" model="ir.ui.view">
            <field name="name">stock.inventory.filter</field>
            <field name="model">stock.inventory</field>
            <field name="arch" type="xml">
                <search string="Search Inventory">
                    <field name="name" string="Inventory Reference"/>
                    <field name="date"/>
                    <field name="company_id" groups="base.group_multi_company"/>
                    <group expand="0" string="Group By...">
                        <filter string="Status" icon="terp-stock_effects-object-colorize" domain="[]" context="{'group_by':'state'}"/>
                        <filter string="Date" icon="terp-go-month" domain="[]" context="{'group_by':'date'}"/>
                    </group>
                </search>

            </field>
        </record>

        <record id="view_inventory_tree" model="ir.ui.view">
            <field name="name">stock.inventory.tree</field>
            <field name="model">stock.inventory</field>
            <field name="arch" type="xml">
                <tree string="Lot Inventory" colors="grey:state == 'cancel'">
                    <field name="name"/>
                    <field name="date"/>
                    <field name="state"/>
                </tree>
            </field>
        </record>

        <record id="view_inventory_form" model="ir.ui.view">
            <field name="name">stock.inventory.form</field>
            <field name="model">stock.inventory</field>
            <field name="arch" type="xml">
                <form string="Physical Inventory" version="7.0">
                <header>
                    <button name="action_confirm" states="draft" string="Confirm Inventory" type="object" class="oe_highlight"/>
                    <button name="action_done" states="confirm" string="Validate Inventory" type="object" class="oe_highlight"/>
                    <button name="action_cancel_draft" states="cancel" string="Set to Draft" type="object"/>
                    <button name="action_cancel_inventory" states="draft,confirm,done" string="Cancel Inventory" type="object"/>
                    <field name="state" widget="statusbar" statusbar_visible="draft,confirm"/>
                </header>
                <sheet>
                    <div>
                        <label for="name" class="oe_edit_only"/>
                        <field name="name" placeholder="e.g. Annual inventory" class="oe_inline"/> -
                        <field name="date" class="oe_inline"/>
                    </div>
                    <group>
                        <field name="company_id" groups="base.group_multi_company" widget="selection"/>
                    </group>
                    <notebook>
                    <page string="General Informations">
<<<<<<< HEAD
                        <field colspan="4" name="inventory_line_id" nolabel="1" widget="one2many_list" attrs="{'readonly':[('state','!=','draft')]}" >
=======
                        <field name="inventory_line_id">
>>>>>>> 25dd249e
                            <tree string="Products" editable="bottom">
                                <field domain="[('usage','=','internal')]" name="location_id" groups="stock.group_locations"/>
                                <field context="{'location':location_id, 'uom':product_uom, 'to_date':parent.date}" name="product_id" on_change="on_change_product_id(location_id,product_id,product_uom,parent.date)"  domain="[('type','&lt;&gt;','service')]"/>
                                <field name="product_qty"/>
                                <field name="product_uom" groups="product.group_uom"/>
                                <field name="prod_lot_id" groups="stock.group_production_lot"/>
                                <button name="%(stock.action_view_stock_inventory_line_split)d"
                                    string="Split inventory lines" groups="stock.group_inventory_valuation"
                                    type="action" icon="terp-stock_effects-object-colorize" states="draft,confirm"/>
                                <field name="state" invisible="True"/>
                            </tree>
                            <form string="Products" version="7.0">
                                <group>
                                    <group>
                                        <field domain="[('usage','=','internal')]" name="location_id"/>
                                        <field context="{'location':location_id, 'uom':product_uom, 'to_date':parent.date}" name="product_id" on_change="on_change_product_id(location_id,product_id,product_uom,parent.date)"  domain="[('type','&lt;&gt;','service')]"/>
                                    </group>
                                    <group>
                                        <label for="product_qty"/>
                                        <div>
                                            <field name="product_qty" class="oe_inline"/>
                                            <field name="product_uom" class="oe_inline" groups="product.group_uom"/>
                                        </div>
                                        <field name="prod_lot_id" groups="stock.group_production_lot"/>
                                        <button name="%(stock.action_view_stock_inventory_line_split)d"
                                        string="Split inventory lines" groups="stock.group_inventory_valuation"
                                        type="action" icon="terp-stock_effects-object-colorize"/>
                                    </group>
                                </group>
                            </form>
                        </field>
                    </page>
                    <page string="Posted Inventory">
                         <field name="move_ids" context="{'inventory_id':active_id}" >
                            <tree string="Stock Moves">
                                <field name="product_id"/>
                                <field name="product_qty" on_change="onchange_quantity(product_id, product_qty, product_uom, product_uos)"/>
                                <field name="product_uom" string="Unit of Measure" groups="product.group_uom"/>
                                <field name="prodlot_id" groups="stock.group_production_lot"/>
                                 <button name="%(track_line)d" string="Split in serial numbers" type="action"
                                    icon="terp-stock_effects-object-colorize"
                                    attrs="{'invisible': [('prodlot_id','&lt;&gt;',False)]}"
                                    states="draft,done,cancel"
                                    context="{'inventory_id':parent.id}"
                                    groups="stock.group_production_lot"/>
                                 <field groups="stock.group_tracking_lot" name="tracking_id"/>
                                 <button name="%(split_into)d" string="Put in a new pack" type="action"
                                    groups="stock.group_tracking_lot"
                                    icon="terp-stock_effects-object-colorize"
                                    context="{'inventory_id':parent.id}"
                                    states="draft,done,cancel"/>
                                <field name="location_id" groups="stock.group_locations"/>
                                <field name="location_dest_id" groups="stock.group_locations"/>
                                <field name="date" string="Date"/>
                                <field name="state"  invisible="True"/>
                            </tree>
                         </field>
                    </page>
                    </notebook>
                    </sheet>
                </form>
            </field>
        </record>

        <record id="action_inventory_form" model="ir.actions.act_window">
            <field name="name">Physical Inventories</field>
            <field name="type">ir.actions.act_window</field>
            <field name="res_model">stock.inventory</field>
            <field name="view_type">form</field>
            <field name="view_id" ref="view_inventory_tree"/>
            <field name="search_view_id" ref="view_inventory_filter"/>
            <field name="help" type="html">
              <p class="oe_view_nocontent_create">
                Click to start an inventory. 
              </p><p>
                Periodical Inventories are used to count the number of products
                available per location. You can use it once a year when you do
                the general inventory or whenever you need it, to adapt the
                current inventory level of a product.
              </p>
            </field>
        </record>
        <menuitem action="action_inventory_form" id="menu_action_inventory_form" parent="menu_stock_inventory_control" sequence="30"/>

        <record id="action_inventory_form_draft" model="ir.actions.act_window">
            <field name="name">Draft Physical Inventories</field>
            <field name="type">ir.actions.act_window</field>
            <field name="res_model">stock.inventory</field>
            <field name="view_type">form</field>
            <field name="domain">[('state','=','draft')]</field>
            <field name="filter" eval="True"/>
        </record>

        <record id="view_tracking_form" model="ir.ui.view">
            <field name="name">stock.tracking.form</field>
            <field name="model">stock.tracking</field>
            <field name="arch" type="xml">
                <form string="Packs" version="7.0">
                    <group>
                        <group groups="product.group_stock_packaging" string="Pack Identification">
                            <field name="name"/>
                            <field name="serial"/>
                            <field name="date"/>
                            <field name="active"/>
                        </group>
                        <group groups="stock.group_tracking_lot" string="Traceability">
                            <button name="action_traceability" icon="gtk-go-up" string="Upstream Traceability" type="object"
                                 colspan="2"/>
                            <button name="action_traceability" icon="gtk-go-down" string="Downstream Traceability" type="object"
                                context="{'type': 'move_history_ids'}" colspan="2"/>
                        </group>
                    </group>
                    <field name="move_ids"/>
                </form>
            </field>
        </record>
        <record id="view_tracking_tree" model="ir.ui.view">
            <field name="name">stock.tracking.tree</field>
            <field name="model">stock.tracking</field>
            <field name="arch" type="xml">
                <tree string="Packs">
                    <field name="name"/>
                    <field name="serial"/>
                    <field name="date"/>
                </tree>
            </field>
        </record>
        <record id="action_tracking_form" model="ir.actions.act_window">
            <field name="name">Packs</field>
            <field name="type">ir.actions.act_window</field>
            <field name="res_model">stock.tracking</field>
            <field name="view_type">form</field>
            <field name="view_id" ref="view_tracking_tree"/>
            <field name="help" type="html">
              <p class="oe_view_nocontent_create">
                Click to add a tracking number.
              </p><p>
                This is the list of all your packs. When you select a Pack, you
                can get the upstream or downstream traceability of the products
                contained in the pack.
              </p>
            </field>
        </record>
        <menuitem id="menu_traceability" name="Traceability" parent="menu_stock_root" sequence="3"/>
        <menuitem action="action_tracking_form" id="menu_action_tracking_form"
            groups="product.group_stock_packaging"
            sequence="6"
            parent="menu_traceability"/>

        <record id="lot_line_tree" model="ir.ui.view">
            <field name="name">stock.tracking.tree</field>
            <field name="model">stock.tracking</field>
            <field name="field_parent">child_ids</field>
            <field name="arch" type="xml">
                <tree colors="grey:not active" string="Packs">
                    <field name="name"/>
                    <field name="serial"/>
                    <field name="date"/>
                </tree>
            </field>
        </record>

        <record model="ir.ui.view" id="search_stock_packs">
            <field name="name">Pack Search</field>
            <field name="model">stock.tracking</field>
            <field name="arch" type="xml">
                <search string="Pack Search">
                    <field name="name" string="Pack" filter_domain="['|',('name','ilike',self),('serial','ilike',self)]"/>
                    <field name="date"/>
                    <field name="active"/>
                </search>
            </field>
        </record>

        <record id="view_production_lot_revision_form" model="ir.ui.view">
            <field name="name">stock.production.lot.revision.form</field>
            <field name="model">stock.production.lot.revision</field>
            <field name="arch" type="xml">
                <form string="Serial Number Revisions" version="7.0">
                    <group col="4">
                        <field name="name"/>
                        <field name="indice"/>
                        <field name="date"/>
                        <field name="author_id"/>
                    </group>
                    <separator string="Description"/>
                    <field name="description"/>
                </form>
            </field>
        </record>
        <record id="view_production_lot_revision_tree" model="ir.ui.view">
            <field name="name">stock.production.lot.revision.tree</field>
            <field name="model">stock.production.lot.revision</field>
            <field name="arch" type="xml">
                <tree string="Serial Number Revisions">
                    <field name="indice"/>
                    <field name="author_id"/>
                    <field name="date"/>
                    <field name="name"/>
                </tree>
            </field>
        </record>
        <record id="view_production_lot_form" model="ir.ui.view">
            <field name="name">stock.production.lot.form</field>
            <field name="model">stock.production.lot</field>
            <field name="arch" type="xml">
                <form string="Serial Number" version="7.0">
                    <div class="oe_button_box oe_right">
                        <button name="action_traceability" string="Upstream Traceability" type="object" context="{'type': '', 'field': 'prodlot_id'}" icon="gtk-go-up"/>
                        <button name="action_traceability" string="Downstream Traceability" type="object" context="{'type': 'move_history_ids', 'field': 'prodlot_id'}" icon="gtk-go-down"/>
                    </div>
                    <div class="oe_title">
                        <label for="name" class="oe_edit_only"/>
                        <h1>
                            <field name="name"/>
                        </h1>
                    </div>
                    <group>
                        <group>
                            <field name="product_id"/>
                            <field name="prefix"/>
                            <field name="ref"/>
                        </group>
                        <group>
                            <field name="date"/>
                            <field name="stock_available"/>
                        </group>
                    </group>
                    <notebook>
                        <page string="Revisions">
                            <field name="revisions"/>
                        </page>
                        <page string="Stock Moves">
                            <field name="move_ids">
                                <tree  string="Stock Moves">
                                    <field name="picking_id" string="Reference"/>
                                    <field name="origin"/>
                                    <field name="product_id"/>
                                    <field name="product_qty" on_change="onchange_quantity(product_id, product_qty, product_uom, product_uos)"/>
                                    <field name="product_uom" string="Unit of Measure" groups="product.group_uom"/>
                                    <field name="tracking_id" groups="stock.group_tracking_lot"/>
                                    <field name="date"/>
                                    <field name="prodlot_id"/>
                                    <field name="location_id" groups="stock.group_locations"/>
                                    <field name="location_dest_id" groups="stock.group_locations"/>
                                    <field name="state"/>
                                </tree>
                             </field>
                        </page>
                    </notebook>
                </form>
            </field>
        </record>
        <record id="view_production_lot_tree" model="ir.ui.view">
            <field name="name">stock.production.lot.tree</field>
            <field name="model">stock.production.lot</field>
            <field name="arch" type="xml">
                <tree string="Serial Number">
                    <field name="prefix"/>
                    <field name="name"/>
                    <field name="ref"/>
                    <field name="product_id"/>
                    <field name="stock_available"/>
                    <field name="date"/>
                </tree>
            </field>
        </record>

        <record model="ir.ui.view" id="search_product_lot_filter">
            <field name="name">Production Lots Filter</field>
            <field name="model">stock.production.lot</field>
            <field name="arch" type="xml">
                <search string="Product Lots Filter">
                    <field name="name" string="Product Lots" filter_domain="['|','|',('name','ilike',self),('prefix','ilike',self),('ref','ilike',self)]"/>
                    <field name="date"/>
                    <filter icon="terp-check" name="available" string="Available" domain="[('stock_available', '&gt;', 0)]" help="Available Product Lots"/>
                    <field name="product_id"/>
                    <group expand="0" string="Group By...">
                        <filter string="Product" icon="terp-accessories-archiver" domain="[]" context="{'group_by':'product_id'}"/>
                    </group>
                </search>
            </field>
        </record>

        <record id="action_production_lot_form" model="ir.actions.act_window">
            <field name="name">Serial Number</field>
            <field name="type">ir.actions.act_window</field>
            <field name="res_model">stock.production.lot</field>
            <field name="view_type">form</field>
            <field name="view_id" ref="view_production_lot_tree"/>
            <field name="search_view_id" ref="search_product_lot_filter"/>
            <field name="context">{}</field>
            <field name="help" type="html">
              <p class="oe_view_nocontent_create">
                Click to add a serial number.
              </p><p>
                This is the list of all the production lots you recorded. When
                you select a lot, you can get the upstream or downstream
                traceability of the products contained in lot. By default, the
                list is filtred on the serial numbers that are available in
                your warehouse but you can uncheck the 'Available' button to
                get all the lots you produced, received or delivered to
                customers.
              </p>
            </field>
        </record>
        <menuitem action="action_production_lot_form" id="menu_action_production_lot_form"
            parent="menu_traceability" groups="stock.group_production_lot"
            sequence="1"/>

        #
        # Lot composition (history)
        #
        <record id="stock_move_tree" model="ir.ui.view">
            <field name="name">Stock Moves</field>
            <field name="model">stock.move</field>
            <field name="field_parent">move_history_ids</field>
            <field name="arch" type="xml">
                <tree colors="grey:state == 'cancel'" string="Moves">
                    <field name="product_id"/>
                    <field name="product_qty"/>
                    <field name="product_uom"  string="Unit of Measure" groups="product.group_uom"/>
                    <field name="prodlot_id"  groups="stock.group_production_lot"/>
                    <field name="tracking_id" groups="stock.group_tracking_lot"/>
                    <field name="product_packaging" domain="[('product_id','=',product_id)]" groups="product.group_stock_packaging"/>
                    <field name="picking_id"/>
                    <field name="location_id" groups="stock.group_locations"/>
                    <field name="location_dest_id" groups="stock.group_locations"/>
                    <field name="create_date" groups="base.group_no_one"/>
                    <field name="date" string="Date" groups="base.group_no_one"/>
                    <field name="date_expected" string="Date Expected"/>
                    <field name="state"/>
                </tree>
            </field>
        </record>

        <record id="stock_move_tree2" model="ir.ui.view">
            <field name="name">Stock Moves</field>
            <field name="model">stock.move</field>
            <field name="field_parent">move_history_ids2</field>
            <field name="arch" type="xml">
                <tree colors="grey:state == 'cancel'" string="Moves">
                    <field name="product_id"/>
                    <field name="product_qty"/>
                    <field name="product_uom"  string="Unit of Measure" groups="product.group_uom"/>
                    <field name="prodlot_id"  groups="stock.group_production_lot"/>
                    <field name="tracking_id" groups="stock.group_tracking_lot"/>
                    <field name="product_packaging" domain="[('product_id','=',product_id)]" groups="product.group_stock_packaging"/>
                    <field name="picking_id"/>
                    <field name="location_id" groups="stock.group_locations"/>
                    <field name="location_dest_id" groups="stock.group_locations"/>
                    <field name="create_date" groups="base.group_no_one"/>
                    <field name="date" string="Date" groups="base.group_no_one"/>
                    <field name="date_expected" string="Date Expected"/>
                    <field name="state"/>
                </tree>
            </field>
        </record>

        <record id="action3" model="ir.actions.act_window">
            <field name="name">Downstream traceability</field>
            <field name="type">ir.actions.act_window</field>
            <field name="res_model">stock.move</field>
            <field name="domain">[('id','in',active_ids)]</field>
            <field name="view_type">tree</field>
            <field eval="stock_move_tree2" name="view_id"/>
        </record>

        <record id="ir_move_traceability_upstream" model="ir.values">
            <field name="key2">tree_but_action</field>
            <field name="model">stock.move</field>
            <field name="name">Downstream traceability</field>
            <field eval="'ir.actions.act_window,'+str(action3)" name="value"/>
        </record>

        <record id="action5" model="ir.actions.act_window">
            <field name="name">Upstream traceability</field>
            <field name="type">ir.actions.act_window</field>
            <field name="res_model">stock.move</field>
            <field name="domain">[('id','in',active_ids)]</field>
            <field name="view_type">tree</field>
            <field eval="stock_move_tree" name="view_id"/>
        </record>

        <record id="ir_move_traceability_downstream" model="ir.values">
            <field name="key2">tree_but_action</field>
            <field name="model">stock.move</field>
            <field name="name">Upstream traceability</field>
            <field eval="'ir.actions.act_window,'+str(action5)" name="value"/>
        </record>

        <record id="view_location_form" model="ir.ui.view">
            <field name="name">stock.location.form</field>
            <field name="model">stock.location</field>
            <field name="arch" type="xml">
                <form string="Stock Location" version="7.0">
                    <label for="name" class="oe_edit_only"/>
                    <h1><field name="name"/></h1>
                    <label for="location_id" class="oe_edit_only"/>
                    <h2><field name="location_id"/></h2>
                    <group>
                        <group string="Additional Information">
                            <field name="usage"/>
                            <field name="partner_id"/>
                            <field name="company_id" groups="base.group_multi_company" widget="selection"/>
                            <field name="icon"/>
                            <field name="scrap_location"/>
                            <field name="active"/>
                        </group>
                        <group string="Chained Locations">
                            <field name="chained_location_type"/>
                            <field name="chained_location_id"  attrs="{'required':[('chained_location_type','=','fixed')]}"/>
                            <field name="chained_auto_packing"/>
                            <field name="chained_delay"/>
                            <field name="chained_journal_id"/>
                            <field name="chained_picking_type"/>
                            <field name="chained_company_id" widget="selection"/>
                        </group>
                        <group string="Localization">
                            <field name="posx"/>
                            <field name="posy"/>
                            <field name="posz"/>
                        </group><group string="Accounting Information">
                            <field name="valuation_in_account_id" attrs="{'readonly':[('usage','not in',('inventory','production'))]}"/>
                            <field name="valuation_out_account_id" attrs="{'readonly':[('usage','not in',('inventory','production'))]}"/>
                        </group>
                    </group>
                    <separator string="Additional Information"/>
                    <field name="comment"/>
                </form>
            </field>
        </record>

        <record id="view_location_search" model="ir.ui.view">
            <field name="name">stock.location.search</field>
            <field name="model">stock.location</field>
            <field name="arch" type="xml">
                <search string="Stock Locations">
                    <field name="name" string="Stock Locations"/>
                    <filter icon="terp-go-home" name="in_location" string="Internal" domain="[('usage', '=', 'internal')]" help="Internal Locations"/>
                    <filter icon="terp-personal" name="customer" string="Customer" domain="[('usage', '=', 'customer')]" help="Customer Locations"/>
                    <filter icon="terp-personal" name="supplier" string="Supplier" domain="[('usage', '=', 'supplier')]" help="Supplier Locations"/>
                    <field name="location_id" string="Parent Location"/>
                </search>
            </field>
        </record>


        <record id="view_location_tree2" model="ir.ui.view">
            <field name="name">stock.location.tree</field>
            <field name="model">stock.location</field>
            <field name="priority" eval="2"/>
            <field name="arch" type="xml">
                <tree string="Stock Location" colors="blue:usage=='view';darkred:usage=='internal'">
                    <field name="complete_name"/>
                    <field name="usage"/>
                    <field name="stock_real" invisible="'product_id' not in context"/>
                    <field name="stock_virtual" invisible="'product_id' not in context"/>
                </tree>
            </field>
        </record>

        <record id="action_location_form" model="ir.actions.act_window">
            <field name="name">Locations</field>
            <field name="res_model">stock.location</field>
            <field name="type">ir.actions.act_window</field>
            <field name="view_type">form</field>
            <field name="view_id" ref="view_location_tree2"/>
            <field name="search_view_id" ref="view_location_search"/>
            <field name="context">{'search_default_in_location':1}</field>
            <field name="help" type="html">
              <p class="oe_view_nocontent_create">
                Click to add a location.
              </p><p>
                Define your locations to reflect your warehouse structure and
                organization. OpenERP is able to manage physical locations
                (warehouses, shelves, bin, etc), partner locations (customers,
                suppliers) and virtual locations which are the counterpart of
                the stock operations like the manufacturing orders
                consumptions, inventories, etc.
              </p><p>  
                Every stock operation in OpenERP moves the products from one
                location to another one.  For instance, if you receive products
                from a supplier, OpenERP will move products from the Supplier
                location to the Stock location. Each report can be performed on
                physical, partner or virtual locations.
              </p>
            </field>
        </record>
        <menuitem action="action_location_form" id="menu_action_location_form" groups="stock.group_locations"
            parent="menu_stock_configuration" sequence="5"/>

        <record id="view_location_tree" model="ir.ui.view">
            <field name="name">stock.location.tree</field>
            <field name="model">stock.location</field>
            <field name="field_parent">child_ids</field>
            <field name="arch" type="xml">
                <tree toolbar="1" string="Locations" >
                    <field icon="icon" name="name"/>
                </tree>
            </field>
        </record>
        <record id="action_location_tree" model="ir.actions.act_window">
            <field name="name">Location Structure</field>
            <field name="res_model">stock.location</field>
            <field name="type">ir.actions.act_window</field>
            <field name="domain">[('location_id','=',False)]</field>
            <field name="view_type">tree</field>
            <field name="view_id" ref="view_location_tree"/>
            <field name="help" type="html">
              <p class="oe_view_nocontent_create">
                Click to add a location.
              </p><p>
                This is the structure of your company's warehouses and
                locations. You can click on a location to get the list of the
                products and their stock level in this particular location and
                all its children.
              </p>
            </field>
        </record>
        <menuitem action="action_location_tree"
            id="menu_action_location_tree"
            parent="menu_stock_inventory_control"
            groups="stock.group_locations"
            sequence="20"/>

        <record id="view_warehouse" model="ir.ui.view">
            <field name="name">stock.warehouse</field>
            <field name="model">stock.warehouse</field>
            <field name="arch" type="xml">
                <form string="Warehouse" version="7.0">
                    <label for="name" class="oe_edit_only"/>
                    <h1><field name="name"/></h1>
                    <group>
                        <group>
                            <field name="lot_input_id" groups="stock.group_locations"/>
                            <field name="lot_stock_id" groups="stock.group_locations"/>
                            <field name="lot_output_id" groups="stock.group_locations"/>
                        </group>
                        <group>
                            <field name="company_id" groups="base.group_multi_company" widget="selection"/>
                            <field name="partner_id"/>
                        </group>
                    </group>
                </form>
            </field>
        </record>
        <record id="view_warehouse_tree" model="ir.ui.view">
            <field name="name">stock.warehouse.tree</field>
            <field name="model">stock.warehouse</field>
            <field name="arch" type="xml">
                <tree string="Warehouse">
                    <field name="name"/>
                    <field name="lot_input_id" groups="stock.group_locations"/>
                    <field name="lot_stock_id" groups="stock.group_locations"/>
                    <field name="lot_output_id" groups="stock.group_locations"/>
                    <field name="partner_id"/>
                </tree>
            </field>
        </record>
        <record id="action_warehouse_form" model="ir.actions.act_window">
            <field name="name">Warehouses</field>
            <field name="res_model">stock.warehouse</field>
            <field name="type">ir.actions.act_window</field>
            <field name="view_type">form</field>
            <field name="view_id" ref="view_warehouse_tree"/>
            <field name="help" type="html">
              <p class="oe_view_nocontent_create">
                Click to define a new warehouse.
              </p>
            </field>
        </record>
        <menuitem action="action_warehouse_form" id="menu_action_warehouse_form" groups="stock.group_locations"
            parent="menu_stock_configuration" sequence="1"/>

        <!--
            Stock picking
            Defaults and Internal Pickings
        -->

        <record model="ir.ui.view" id="stock_picking_calendar">
            <field name="name">stock.picking.calendar</field>
            <field name="model">stock.picking</field>
            <field name="priority" eval="2"/>
            <field name="arch" type="xml">
                <calendar string="Calendar View" date_start="min_date" date_stop="max_date" color="partner_id">
                    <field name="origin"/>
                    <field name="type"/>
                    <field name="partner_id"/>
                </calendar>
            </field>
        </record>

        <record id="vpicktree" model="ir.ui.view">
            <field name="name">stock.picking.tree</field>
            <field name="model">stock.picking</field>
            <field name="arch" type="xml">
                <tree colors="blue:state == 'draft';grey:state == 'cancel';red:state not in ('cancel', 'done') and date &lt; current_date" string="Picking list">
                    <field name="name"/>
                    <field name="backorder_id"/>
                    <field name="origin"/>
                    <field name="date"/>
                    <field name="min_date"/>
                    <field name="invoice_state"/>
                    <field name="stock_journal_id" widget="selection"/>
                    <field name="state"/>
                </tree>
            </field>
        </record>

        <record id="view_picking_form" model="ir.ui.view">
            <field name="name">stock.picking.form</field>
            <field name="model">stock.picking</field>
            <field eval="12" name="priority"/>
            <field name="arch" type="xml">
                <form string="Internal Picking List" version="7.0">
                <header>
                    <span groups="base.group_user">
                        <button name="draft_force_assign" states="draft" string="Confirm" type="object" class="oe_highlight"/>
                        <button name="draft_validate" states="draft" string="Confirm &amp; Transfer" type="object" class="oe_highlight"/>
                        <!-- <button name="action_assign" states="confirmed" string="Check Availability" type="object"/> -->
                        <button name="force_assign" states="confirmed" string="Force Availability" type="object" class="oe_highlight"/>
                        <button name="action_process" states="assigned" string="Confirm &amp; Transfer" groups="stock.group_stock_user" type="object" class="oe_highlight"/>
                        <button name="%(action_stock_invoice_onshipping)d" string="Create Invoice/Refund"  attrs="{'invisible': ['|','|',('state','&lt;&gt;','done'),('invoice_state','=','invoiced'),('invoice_state','=','none')]}"  type="action" class="oe_highlight"/>
                        <button name="%(act_stock_return_picking)d" string="Reverse Transfer" states="done" type="action"/>
                        <button name="button_cancel" states="assigned,confirmed,draft" string="_Cancel"/>
                    </span>
                    <field name="state" widget="statusbar" statusbar_visible="draft,assigned,done" statusbar_colors='{"shipping_except":"red","invoice_except":"red","waiting_date":"blue"}'/>
                </header>
                <sheet>
                    <label for="name" class="oe_edit_only"/>
                    <h1>
                        <field name="name" class="oe_inline"/>
                        <span attrs="{'invisible': [('origin','=',False)]}"> - </span>
                        <field name="origin" placeholder="e.g. PO0032" class="oe_inline"/>
                    </h1>
                    <label for="partner_id" class="oe_edit_only"/>
                    <h2>
                        <field name="partner_id" on_change="onchange_partner_in(partner_id)"/>
                    </h2>
                    <group>
                        <group>
                            <field name="backorder_id" readonly="1"/>
                            <field name="invoice_state" string="Invoice Control" groups="account.group_account_invoice" attrs="{'invisible':[('invoice_state', '=', 'none')]}"/>
                            <field name="stock_journal_id" widget="selection" groups="account.group_account_user"/>
                        </group>
                        <group>
                            <field name="date"/>
                            <field name="min_date" readonly="1"/>
                        </group>
                    </group>
                    <notebook>
                        <page string="Products">
                            <field name="move_lines" context="{'address_in_id': partner_id}">
                                <tree colors="grey:scrapped == True" string="Stock Moves">
                                    <field name="product_id"/>
                                    <field name="product_qty" on_change="onchange_quantity(product_id, product_qty, product_uom, product_uos)"/>
                                    <field name="product_uom" string="Unit of Measure" groups="product.group_uom"/>
                                    <field name="product_uos" groups="product.group_uos"/>
                                    <button name="%(stock.move_scrap)d"
                                        string="Scrap Products" type="action"
                                        icon="gtk-convert" context="{'scrap': True}"
                                        states="draft,waiting,confirmed,assigned"
                                        groups="base.group_user"/>
                                    <field name="scrapped" invisible="1"/>
                                    <field name="prodlot_id" groups="stock.group_production_lot"/>
                                    <button
                                        name="%(stock.track_line)d"
                                        string="Split in Serial Number"
                                        groups="stock.group_production_lot"
                                        type="action" icon="terp-stock_effects-object-colorize"
                                        states="draft,waiting,confirmed,assigned"/>
                                    <field groups="stock.group_tracking_lot" name="tracking_id"/>
                                    <button name="setlast_tracking" string="Put in current pack" type="object"
                                        attrs="{'invisible': [('tracking_id','&lt;&gt;',False)]}"
                                        icon="terp-stock_effects-object-colorize"
                                        groups="stock.group_tracking_lot"
                                        states="draft,assigned,confirmed"/>
                                    <button name="%(split_into)d" string="Put in a new pack" type="action"
                                        groups="product.group_stock_packaging"
                                        icon="terp-stock_effects-object-colorize"
                                        states="draft,assigned,confirmed"/>
                                    <field name="location_dest_id" groups="stock.group_locations"/>
                                    <field name="state"/>
                                </tree>
                                <form string="Stock Moves" version="7.0">
                                    <header>
                                        <span groups="base.group_user">
                                            <button name="force_assign" states="confirmed" string="Force Availability" type="object" icon="gtk-jump-to"/>
                                            <button name="action_confirm" states="draft" string="Confirm" type="object" icon="gtk-apply"/>
                                            <button name="cancel_assign" states="assigned" string="Cancel Availability" type="object" icon="gtk-find"/>
                                        </span>
                                        <field name="state" widget="statusbar" statusbar_visible="draft,assigned,done"/>
                                    </header>
                                    <group>
                                        <group>
                                            <field name="name" invisible="1"/>
                                            <field name="product_id" on_change="onchange_product_id(product_id,location_id,location_dest_id, parent.partner_id)"/>
                                            <label for="product_qty"/>
                                            <div>
                                                <field name="product_qty" on_change="onchange_quantity(product_id, product_qty, product_uom, product_uos)" class="oe_inline"/>
                                                <field name="product_uom" string="Unit Of Measure" groups="product.group_uom" class="oe_inline"/>
                                                <button name="%(stock.move_scrap)d"
                                                        string="Scrap" type="action"
                                                        icon="gtk-convert" context="{'scrap': True}"
                                                        states="draft,waiting,confirmed,assigned"
                                                        groups="base.group_user"/>
                                            </div>
                                            <label for="product_uos_qty" groups="product.group_uos"/>
                                            <div groups="product.group_uos">
                                                <field name="product_uos_qty" on_change="onchange_uos_quantity(product_id, product_uos_qty, product_uos, product_uom)" class="oe_inline"/>
                                                <field name="product_uos" on_change="onchange_quantity(product_id, product_qty, product_uom, product_uos)" class="oe_inline"/>
                                            </div>
                                            <field name="product_packaging" groups="product.group_stock_packaging" domain="[('product_id','=',product_id)]"/>
                                        </group>
                                        <group>
                                            <field name="create_date" invisible="1"/>
                                            <field name="date"/>
                                            <field name="date_expected" on_change="onchange_date(date,date_expected)"/>
                                        </group>

                                        <group string="Locations" groups="stock.group_locations">
                                            <field name="location_id" domain="[('usage','&lt;&gt;','view')]"/>
                                            <field name="location_dest_id" domain="[('usage','=','internal')]" groups="stock.group_locations"/>
                                        </group>

                                        <group groups="stock.group_tracking_lot" string="Traceability">
                                            <label for="tracking_id"/>
                                            <div>
                                                <field name="tracking_id" groups="stock.group_tracking_lot" class="oe_inline"/>
                                                <button name="%(split_into)d" string="New Pack" type="action"
                                                      groups="product.group_stock_packaging"
                                                      icon="terp-stock_effects-object-colorize"
                                                      states="draft,assigned,confirmed"/>
                                            </div>

                                            <label for="prodlot_id"/>
                                            <div>
                                                <field name="prodlot_id" groups="stock.group_production_lot"
                                                    context="{'location_id':location_id, 'product_id':product_id}"
                                                    domain="[('product_id','=?',product_id)]"
                                                    on_change="onchange_lot_id(prodlot_id,product_qty, location_id, product_id, product_uom)" class="oe_inline"/>
                                                <button name="%(track_line)d"
                                                    groups="stock.group_tracking_lot"
                                                    states="draft,waiting,confirmed,assigned"
                                                    string="Split" type="action" icon="terp-stock_effects-object-colorize"/>
                                            </div>
                                        </group>
                                    </group>
                                </form>
                            </field>
                        </page>
                        <page string="Additional Info">
                            <group>
                                <group>
                                    <field name="move_type"/>
                                    <field name="type" groups="base.group_user"/>
                                    <field name="auto_picking" groups="base.group_user"/>
                                </group>
                                <group>
                                    <field name="company_id" groups="base.group_multi_company" widget="selection"/>
                                    <field name="date_done"/>
                                </group>
                            </group>
                        </page>
                        <page string="Notes">
                            <field name="note" placeholder="Add an internal note..."/>
                        </page>
                    </notebook>
                </sheet>
                </form>
            </field>
        </record>

        <record id="view_picking_internal_search" model="ir.ui.view">
            <field name="name">stock.picking.internal.search</field>
            <field name="model">stock.picking</field>
            <field name="arch" type="xml">
                <search string="Internal Picking List">
                    <field name="name" string="Internal Picking List" filter_domain="['|',('name','ilike', self),('origin','ilike',self)]"/>
                    <filter icon="terp-check" string="Ready" domain="[('state','=','assigned')]" help="Assigned Internal Moves"/>
                    <filter icon="terp-camera_test" name="confirmed" string="Waiting" domain="[('state','=','confirmed')]" help="Confirmed Internal Moves"/>
                    <filter icon="terp-dialog-close" name="done" string="Done" domain="[('state','=','done')]" help="Pickings already processed"/>
                    <field name="partner_id"/>
                    <field name="product_id"/>
                    <field name="stock_journal_id"/>
                    <group expand="0" string="Group By...">
                        <filter string="State" icon="terp-stock_effects-object-colorize" domain="[]" context="{'group_by':'state'}"/>
                        <filter string="Order Date" icon="terp-go-month" domain="[]"  context="{'group_by':'date'}"/>
                        <filter string="Expected Date" icon="terp-go-month" domain="[]"  context="{'group_by':'min_date'}"/>
                        <filter string="Origin" icon="terp-gtk-jump-to-rtl" domain="[]" context="{'group_by':'origin'}"/>
                        <filter string="Journal" icon="terp-folder-orange" domain="[]" context="{'group_by':'stock_journal_id'}"/>
                    </group>
                </search>
            </field>
        </record>

        <record id="action_picking_tree6" model="ir.actions.act_window">
            <field name="name">Internal Moves</field>
            <field name="res_model">stock.picking</field>
            <field name="type">ir.actions.act_window</field>
            <field name="view_type">form</field>
            <field name="view_mode">tree,form,calendar</field>
            <field name="domain">[('type','=','internal')]</field>
            <field name="context">{'contact_display': 'partner_address', 'search_default_available': 1}</field>
            <field name="search_view_id" ref="view_picking_internal_search"/>
            <field name="help" type="html">
              <p class="oe_view_nocontent_create">
                Click to create an internal move request. 
              </p><p>
                Most operations are prepared automatically by OpenERP according
                to your preconfigured logistics rules, but you can also record
                manual stock movements.
              </p>
            </field>
        </record>

        <record model="ir.actions.act_window.view" id="action_picking_tree6_tree_view">
            <field name="sequence" eval="1"/>
            <field name="view_mode">tree</field>
            <field name="view_id" ref="vpicktree"/>
            <field name="act_window_id" ref="action_picking_tree6"/>
        </record>
        <record model="ir.actions.act_window.view" id="action_picking_tree6_form_view">
            <field name="sequence" eval="2"/>
            <field name="view_mode">form</field>
            <field name="view_id" ref="view_picking_form"/>
            <field name="act_window_id" ref="action_picking_tree6"/>
        </record>

        <!-- Sending Products -->
        <record model="ir.ui.view" id="stock_picking_out_calendar">
            <field name="name">stock.picking.out.calendar</field>
            <field name="model">stock.picking.out</field>
            <field name="priority" eval="2"/>
            <field name="arch" type="xml">
                <calendar string="Calendar View" date_start="min_date" date_stop="max_date" color="partner_id">
                    <field name="origin"/>
                    <field name="type"/>
                    <field name="partner_id"/>
                </calendar>
            </field>
        </record>
        
        <record id="view_picking_out_tree" model="ir.ui.view">
            <field name="name">stock.picking.out.tree</field>
            <field name="model">stock.picking</field>
            <field name="arch" type="xml">
                <tree colors="blue:state == 'draft';grey:state == 'cancel';red:state not in ('cancel', 'done') and min_date &lt; current_date" string="Delivery Orders">
                    <field name="name"/>
                    <field name="partner_id"/>
                    <field name="origin"/>
                    <field name="min_date"/>
                    <field name="date"/>
                    <field name="backorder_id"/>
                    <field name="stock_journal_id" groups="account.group_account_user"/>
                    <field name="invoice_state"/>
                    <field name="state"/>
                </tree>
            </field>
        </record>
        <record id="view_picking_out_form" model="ir.ui.view">
            <field name="name">stock.picking.out.form</field>
            <field name="model">stock.picking.out</field>
            <field name="inherit_id" ref="view_picking_form"/>
            <field name="arch" type="xml">
                <data>
                    <xpath expr="/form/header//button[@name='%(act_stock_return_picking)d']" position="replace">
                        <button name="%(report_picking_list_out)d" string="Print Delivery Slip" type="action" states="done" class="oe_highlight"/>
                        <button name="%(act_stock_return_picking)d" string="Return Products" states="done" type="action"/>
                    </xpath>
                    <xpath expr="/form/header//button[@name='draft_validate']" position="replace">
                        <button name="draft_validate" states="draft" string="Confirm &amp; Deliver" type="object" class="oe_highlight"/>
                        <button name="action_assign" states="confirmed" string="Check Availability" type="object" class="oe_highlight"/>
                    </xpath>
                    <xpath expr="/form/header//button[@name='action_process']" position="replace">
                        <button name="action_process" states="assigned" string="Deliver" type="object" icon="gtk-go-forward" class="oe_highlight"/>
                    </xpath>
                    <xpath expr="/form/header//field[@name='state']" position="replace">
                        <field name="state" nolabel="1" readonly="1" widget="statusbar" statusbar_visible="draft,confirmed,assigned,done" statusbar_colors='{"auto":"blue", "confirmed":"blue"}'/>
                    </xpath>
                    <xpath expr="//field[@name='partner_id']" position="replace">
                        <field name="partner_id" on_change="onchange_partner_in(partner_id)"  colspan="4" string="Customer"/>
                    </xpath>
                    <xpath expr="/form/sheet" position="after">
                        <div class="oe_chatter">
                            <field name="message_ids" colspan="4" widget="mail_thread" nolabel="1"/>
                            <field name="message_follower_ids" widget="mail_followers"/>
                        </div>
                    </xpath>
                </data>
            </field>
        </record>

        <record id="view_picking_out_search" model="ir.ui.view">
            <field name="name">stock.picking.out.search</field>
            <field name="model">stock.picking</field>
            <field name="arch" type="xml">
                <search string="Picking list">
                    <field name="name" string="Picking List" filter_domain="['|',('name','ilike', self),('origin','ilike',self)]"/>
                    <filter icon="terp-check" name="available" string="Ready" domain="[('state','=','assigned')]" help="Assigned Delivery Orders"/>
                    <filter icon="terp-camera_test" name="confirmed" string="Waiting" domain="[('state','=','confirmed')]" help="Confirmed Delivery Orders"/>
                    <filter icon="terp-dialog-close" name="done" string="Done" domain="[('state','=','done')]" help="Delivery orders already processed"/>
                    <separator/>
                    <filter icon="terp-accessories-archiver-minus" string="Back Orders" domain="[('backorder_id', '!=', False)]" help="Is a Back Order"/>
                    <separator/>
                    <filter icon="terp-dolar" name="to_invoice" string="To Invoice" domain="[('invoice_state','=','2binvoiced')]" help="Delivery orders to invoice"/>
                    <field name="stock_journal_id"/>
                    <field name="company_id" groups="base.group_multi_company"/>
                    <group expand="0" string="Group By...">
                        <filter string="Status" icon="terp-stock_effects-object-colorize" domain="[]" context="{'group_by':'state'}"/>
                        <filter string="Order Date" icon="terp-go-month" domain="[]"  context="{'group_by':'date'}"/>
                        <filter string="Expected Date" icon="terp-go-month" domain="[]"  context="{'group_by':'min_date'}"/>
                        <filter string="Journal" icon="terp-folder-orange" domain="[]" context="{'group_by':'stock_journal_id'}"/>
                    </group>
                </search>
            </field>
        </record>

        <record id="action_picking_tree" model="ir.actions.act_window">
            <field name="name">Delivery Orders</field>
            <field name="res_model">stock.picking.out</field>
            <field name="type">ir.actions.act_window</field>
            <field name="view_type">form</field>
            <field name="view_mode">tree,form,calendar</field>
            <field name="domain">[('type','=','out')]</field>
            <field name="context">{'default_type': 'out', 'contact_display': 'partner_address'}</field>
            <field name="search_view_id" ref="view_picking_out_search"/>
            <field name="help" type="html">
              <p class="oe_view_nocontent_create">
                Click to create a delivery order. 
              </p><p>
                This is the list of all delivery orders that have to be
                prepared, according to your different sales orders and your
                logistics rules.
              </p>
            </field>
        </record>
        <record id="action_picking_tree_out_view1_waiting" model="ir.actions.act_window.view">
            <field eval="1" name="sequence"/>
            <field name="view_mode">tree</field>
            <field name="view_id" ref="view_picking_out_tree"/>
            <field name="act_window_id" ref="action_picking_tree"/>
        </record>
        <record id="action_picking_tree_out_view2_waiting" model="ir.actions.act_window.view">
            <field eval="2" name="sequence"/>
            <field name="view_mode">form</field>
            <field name="view_id" ref="view_picking_out_form"/>
            <field name="act_window_id" ref="action_picking_tree"/>
        </record>
        <record id="action_picking_tree_out_view2_waiting_cal" model="ir.actions.act_window.view">
            <field eval="3" name="sequence"/>
            <field name="view_mode">calendar</field>
            <field name="view_id" ref="stock_picking_out_calendar"/>
            <field name="act_window_id" ref="action_picking_tree"/>
        </record>
        <menuitem action="action_picking_tree" id="menu_action_picking_tree" parent="menu_stock_warehouse_mgmt" sequence="3"/>

        <!-- Incomming Shipments -->
        <record model="ir.ui.view" id="stock_picking_in_calendar">
            <field name="name">stock.picking.in.calendar</field>
            <field name="model">stock.picking.in</field>
            <field name="priority" eval="2"/>
            <field name="arch" type="xml">
                <calendar string="Calendar View" date_start="min_date" date_stop="max_date" color="partner_id">
                    <field name="origin"/>
                    <field name="type"/>
                    <field name="partner_id"/>
                </calendar>
            </field>
        </record>

        <record id="view_picking_in_tree" model="ir.ui.view">
            <field name="name">stock.picking.in.tree</field>
            <field name="model">stock.picking.in</field>
            <field name="arch" type="xml">
                <tree colors="blue:state == 'draft';grey:state == 'done';red:state not in ('cancel', 'done') and date &lt; current_date" string="Picking list">
                    <field name="name"/>
                    <field name="partner_id"/>
                    <field name="backorder_id"/>
                    <field name="origin"/>
                    <field name="date"/>
                    <field name="min_date"/>
                    <field name="invoice_state" groups="account.group_account_invoice"/>
                    <field name="stock_journal_id" widget="selection" groups="account.group_account_user"/>
                    <field name="state"/>
                </tree>
            </field>
        </record>
        <record id="view_picking_in_form" model="ir.ui.view">
            <field name="name">stock.picking.in.form</field>
            <field name="model">stock.picking.in</field>
            <field name="inherit_id" ref="view_picking_form"/>
            <field name="arch" type="xml">
                <data>
                    <xpath expr="/form/header//button[@name='%(act_stock_return_picking)d']" position="replace">
                        <button name="%(act_stock_return_picking)d" string="Return Products" states="done" type="action"/>
                    </xpath>
                    <xpath expr="//button[@name='draft_validate']" position="replace">
                        <button name="draft_validate" states="draft" string="Confirm &amp; Receive" type="object" class="oe_highlight"/>
                    </xpath>
                    <xpath expr="//button[@name='action_process']" position="replace">
                        <button name="action_process" states="assigned" string="Receive" type="object" class="oe_highlight"/>
                    </xpath>
                    <xpath expr="//field[@name='partner_id']" position="replace">
                        <field name="partner_id" on_change="onchange_partner_in(partner_id)"  colspan="4" string="Supplier"/>
                    </xpath>
                    <xpath expr="/form/sheet" position="after">
                        <div class="oe_chatter">
                            <field name="message_ids" colspan="4" widget="mail_thread" nolabel="1"/>
                            <field name="message_follower_ids" widget="mail_followers"/>
                        </div>
                    </xpath>
                </data>
            </field>
        </record>
        <record id="view_picking_in_search" model="ir.ui.view">
            <field name="name">stock.picking.in.search</field>
            <field name="model">stock.picking.in</field>
            <field name="arch" type="xml">
                <search string="Incoming Shipments">
                    <field name="name" string="Incoming Shipments" filter_domain="['|',('name','ilike',self),('origin','ilike',self)]"/>
                    <filter icon="terp-check" name="available" string="Ready to Process" domain="[('state','=','assigned')]" help="Incoming Shipments Available"/>
                    <filter icon="terp-dialog-close" name="done" string="Done" domain="[('state','=','done')]" help="Incoming Shipments already processed"/>
                    <separator/>
                    <filter icon="terp-accessories-archiver-minus" string="Back Orders" domain="[('backorder_id', '!=', False)]" help="Is a Back Order"/>
                    <separator/>
                    <filter string="To Invoice" name="to_invoice" icon="terp-dolar" domain="[('invoice_state', '=', '2binvoiced')]"/>
                    <field name="stock_journal_id"/>
                    <field name="product_id"/>
                    <group expand="0" string="Group By...">
                        <filter icon="terp-stock_effects-object-colorize" name="state" string="Status" domain="[]" context="{'group_by':'state'}"/>
                        <filter string="Order Date" icon="terp-go-month" domain="[]"  context="{'group_by':'date'}"/>
                        <filter string="Expected Date" icon="terp-go-month" domain="[]"  context="{'group_by':'min_date'}"/>
                        <filter string="Journal" icon="terp-folder-orange" domain="[]" context="{'group_by':'stock_journal_id'}"/>
                    </group>
                </search>
            </field>
        </record>


        <record id="action_picking_tree4" model="ir.actions.act_window">
            <field name="name">Incoming Shipments</field>
            <field name="res_model">stock.picking.in</field>
            <field name="type">ir.actions.act_window</field>
            <field name="view_type">form</field>
            <field name="view_mode">tree,form,calendar</field>
            <field name="domain">[('type','=','in')]</field>
            <field name="context">{'contact_display': 'partner_address', 'default_type': 'in'}</field>
            <field name="search_view_id" ref="view_picking_in_search"/>
            <field name="help" type="html">
              <p class="oe_view_nocontent_create">
                Click to create an incoming shipment. 
              </p><p>
                The Incoming Shipments is the list of all orders you will
                receive from your suppliers. An incoming shipment contains a
                list of products to be received according to the original
                purchase order.
              </p>
            </field>
        </record>
        <record id="action_invoice_tree5_view1" model="ir.actions.act_window.view">
            <field eval="1" name="sequence"/>
            <field name="view_mode">tree</field>
            <field name="view_id" ref="view_picking_in_tree"/>
            <field name="act_window_id" ref="action_picking_tree4"/>
        </record>
        <record id="action_invoice_tree5_view2" model="ir.actions.act_window.view">
            <field eval="2" name="sequence"/>
            <field name="view_mode">form</field>
            <field name="view_id" ref="view_picking_in_form"/>
            <field name="act_window_id" ref="action_picking_tree4"/>
        </record>
        <record id="action_invoice_tree5_view2_cal" model="ir.actions.act_window.view">
            <field eval="3" name="sequence"/>
            <field name="view_mode">calendar</field>
            <field name="view_id" ref="stock_picking_in_calendar"/>
            <field name="act_window_id" ref="action_picking_tree4"/>
        </record>
        <menuitem action="action_picking_tree4" id="menu_action_picking_tree4" parent="menu_stock_warehouse_mgmt" sequence="1"/>

        <menuitem action="action_picking_tree6" id="menu_action_picking_tree6" parent="menu_stock_warehouse_mgmt" sequence="2"/>

        <record id="view_move_tree" model="ir.ui.view">
            <field name="name">stock.move.tree</field>
            <field name="model">stock.move</field>
            <field eval="6" name="priority"/>
            <field name="arch" type="xml">
                <tree colors="grey:state == 'cancel';red:(state not in ('cancel','done')) and date > current_date" string="Moves" editable="top">
                    <field name="name"/>
                    <field name="picking_id" string="Reference"/>
                    <field name="origin"/>
                    <field name="create_date" invisible="1" groups="base.group_no_one"/>
                    <field name="product_id" on_change="onchange_product_id(product_id,location_id,location_dest_id, False)"/>
                    <field name="product_qty" on_change="onchange_quantity(product_id, product_qty, product_uom, product_uos)"/>
                    <field name="product_uom" string="Unit of Measure" groups="product.group_uom"/>
                    <field name="product_uos" groups="product.group_uos"/>
                    <button name="%(stock.move_scrap)d"
                        string="Scrap Products" type="action"
                        icon="gtk-convert" context="{'scrap': True}"
                        states="draft,waiting,confirmed,assigned"/>
                    <field name="prodlot_id" groups="stock.group_production_lot"/>
                    <button name="%(track_line)d" string="Split in Serial Numbers" type="action"
                        icon="terp-stock_effects-object-colorize" attrs="{'invisible': [('prodlot_id','&lt;&gt;',False)]}"
                        states="draft,waiting,confirmed,assigned,done"
                        groups="stock.group_tracking_lot"/>
                    <field name="tracking_id" groups="stock.group_tracking_lot"/>
                    <button name="setlast_tracking" string="Put in current pack" type="object"
                        groups="product.group_stock_packaging"
                        icon="terp-stock_effects-object-colorize" attrs="{'invisible': [('tracking_id','&lt;&gt;',False)]}"
                        states="draft,assigned,confirmed,done"/>
                    <button name="%(split_into)d" string="Put in a new pack" type="action"
                        groups="product.group_stock_packaging"
                        icon="terp-stock_effects-object-colorize"
                        states="draft,assigned,confirmed,done"/>
                    <field name="location_id" groups="stock.group_locations"/>
                    <field name="location_dest_id" groups="stock.group_locations"/>
                    <field name="date" groups="base.group_no_one"/>
                    <field name="date_expected"/>
                    <field name="state"/>
                    <button name="action_done" states="confirmed,assigned" string="Process" type="object" icon="gtk-go-forward"/>
                </tree>
            </field>
        </record>

        <record id="view_move_form" model="ir.ui.view">
            <field name="name">stock.move.form</field>
            <field name="model">stock.move</field>
            <field eval="4" name="priority"/>
            <field name="arch" type="xml">
                <form string="Stock Moves" version="7.0">
                <header>
                    <button name="action_confirm" states="draft" string="Process Later" type="object" class="oe_highlight"/>
                    <button name="%(action_partial_move_server)d" string="Process Partially" type="action" states="assigned" class="oe_highlight"/>
                    <button name="action_done" states="draft,assigned,confirmed" string="Process Entirely" type="object" class="oe_highlight"/>
                    <button name="force_assign" states="confirmed" string="Set Available" type="object" class="oe_highlight"/>
                    <button name="action_cancel" states="assigned,confirmed" string="_Cancel" type="object"/>
                    <field name="state" widget="statusbar" statusbar_visible="draft,confirmed,assigned,done" statusbar_colors='{"waiting":"blue","confirmed":"blue"}'/>
                </header>
                <sheet>
                    <group>
                        <group name="main_grp" string="Details">
                            <field name="product_id" on_change="onchange_product_id(product_id,location_id,location_dest_id, False)"/>
                            <label for="product_qty"/>
                            <div>
                                <field name="product_qty"
                                    on_change="onchange_quantity(product_id, product_qty, product_uom, product_uos)"
                                    class="oe_inline"/>
                                <field name="product_uom" groups="product.group_uom" class="oe_inline"/>
                                <button name="%(stock.move_scrap)d"
                                        string="Scrap" type="action"
                                        icon="gtk-convert" context="{'scrap': True}"
                                        states="draft,waiting,confirmed,assigned" colspan="1"/>
                            </div>
                            <label for="product_uos_qty" groups="product.group_uos"/>
                            <div groups="product.group_uos">
                                <field name="product_uos_qty"
                                    on_change="onchange_uos_quantity(product_id, product_uos_qty, product_uos, product_uom)"
                                    class="oe_inline"/>
                                <field name="product_uos" class="oe_inline"/>
                            </div>
                            <field name="name" string="Reason"/>
                            <field name="company_id" groups="base.group_multi_company" widget="selection"/>
                        </group>
                        <group name="origin_grp" string="Origin">
                            <field name="picking_id"/>
                            <field name="location_id" groups="stock.group_locations"/>
                            <field name="create_date" groups="base.group_no_one"/>
                        </group>
                        <group name="destination_grp" string="Destination">
                            <field name="location_dest_id" groups="stock.group_locations"/>
                            <field name="partner_id" context="{'contact_display':'partner'}"
                                groups="stock.group_locations"/>
                            <field name="date_expected" on_change="onchange_date(date,date_expected)"/>
                            <field name="date" groups="base.group_no_one"/>
                        </group>
                        <group string="Tracability"
                            groups="stock.group_tracking_lot">
                            <label for="tracking_id" groups="stock.group_tracking_lot"/>
                            <div groups="stock.group_tracking_lot">
                                <field name="tracking_id" class="oe_inline"/>
                                <button name="%(split_into)d" string="New Pack" type="action"
                                      groups="product.group_stock_packaging"
                                      icon="terp-stock_effects-object-colorize"
                                      states="draft,assigned,confirmed"/>
                            </div>
                            <label for="prodlot_id" groups="stock.group_production_lot"/>
                            <div groups="stock.group_production_lot">
                                <field name="prodlot_id"
                                    context="{'location_id':location_id, 'product_id':product_id}"
                                    domain="[('product_id','=?',product_id)]" class="oe_inline"
                                    on_change="onchange_lot_id(prodlot_id,product_qty, location_id, product_id, product_uom)"/>
                                <button name="%(track_line)d"
                                    states="draft,waiting,confirmed,assigned"
                                    string="Split" type="action" icon="terp-stock_effects-object-colorize"/>
                            </div>
                        </group>
                    </group>
                </sheet>
                </form>
            </field>
        </record>

        <record id="view_move_search" model="ir.ui.view">
            <field name="name">stock.move.search</field>
            <field name="model">stock.move</field>
            <field eval="3" name="priority"/>
            <field name="arch" type="xml">
                <search string="Stock Moves">
                    <field name="origin" string="Stock Moves"/>
                    <field name="date" groups="base.group_no_one"/>
                    <filter icon="terp-camera_test" string="Ready" name="ready" domain="[('state','=','assigned')]" help="Stock moves that are Available (Ready to process)"/>
                    <filter icon="terp-stock" string="Future" name="future" domain="[('state','in',('assigned','confirmed','waiting'))]" help="Stock moves that are Confirmed, Available or Waiting"/>
                    <filter icon="terp-dialog-close" string="Done" name="done" domain="[('state','=','done')]" help="Stock moves that have been processed"/>
                    <separator/>
                    <filter icon="terp-go-today" string="Today" domain="[('date','&lt;=',time.strftime('%%Y-%%m-%%d 23:59:59')),('date','&gt;=',time.strftime('%%Y-%%m-%%d 00:00:00'))]" help="Orders processed Today or planned for Today"/>
                    <field name="product_id"/>
                    <field name="location_id" string="Location" filter_domain="['|',('location_id','ilike',self),('location_dest_id','ilike',self)]"/>
                    <field name="partner_id" string="Partner"  filter_domain="[('picking_id.partner_id','ilike',self)]"/>
                    <field name="prodlot_id"/>
                    <group expand="0" string="Group By...">
                        <filter string="Product" name="by_product" icon="terp-accessories-archiver" domain="[]"  context="{'group_by':'product_id'}"/>
                        <filter string="Picking" name="groupby_picking_id" icon="terp-accessories-archiver" domain="[]"  context="{'group_by':'picking_id'}"/>
                        <filter string="Lot" name="groupby_prodlot_id" icon="terp-accessories-archiver" domain="[]"  context="{'group_by':'prodlot_id'}"/>
                        <filter string="Pack" name="groupby_tracking_id" icon="terp-accessories-archiver" domain="[]"  context="{'group_by':'tracking_id'}"/>
                        <filter string="Source" name="groupby_location_id" icon="terp-gtk-jump-to-rtl" domain="[]" context="{'group_by':'location_id'}"/>
                        <filter string="Destination" name="groupby_dest_location_id" icon="terp-gtk-jump-to-ltr" domain="[]" context="{'group_by':'location_dest_id'}"/>
                        <filter icon="terp-stock_effects-object-colorize" string="Status" domain="[]" context="{'group_by':'state'}"/>
                        <filter string="Creation" name="groupby_create_date" icon="terp-go-month" domain="[]" context="{'group_by':'create_date'}" groups="base.group_no_one"/>
                        <filter string="Expected" name="groupby_date" icon="terp-go-month" domain="[]" context="{'group_by':'date'}"/>
                    </group>
                </search>
            </field>
        </record>

        <record id="action_move_form2" model="ir.actions.act_window">
            <field name="name">Stock Moves</field>
            <field name="res_model">stock.move</field>
            <field name="type">ir.actions.act_window</field>
            <field name="view_type">form</field>
            <field name="view_id" ref="view_move_tree"/>
            <field name="search_view_id" ref="view_move_search"/>
            <field name="context">{}</field>
            <field name="help" type="html">
              <p class="oe_view_nocontent_create">
                Click to create a stock movement.
              </p><p>
                This menu gives you the full traceability of inventory
                operations on a specific product. You can filter on the product
                to see all the past or future movements for the product.
              </p>
            </field>
        </record>
        <menuitem action="action_move_form2" id="menu_action_move_form2" parent="menu_traceability" sequence="3"/>

        <!--
            Reception Picking (By Stock Move)
            From stock_partial_move_view
        -->
        <record id="view_move_tree_reception_picking" model="ir.ui.view">
            <field name="name">stock.move.tree2</field>
            <field name="model">stock.move</field>
            <field name="priority" eval="6"/>
            <field name="arch" type="xml">
                <tree colors="grey:state == 'cancel'" string="Moves">
                    <field name="picking_id" string="Reference"/>
                    <field name="origin"/>
                    <field name="product_id"/>
                    <field name="product_qty"/>
                    <field name="product_uom" string="Unit of Measure" groups="product.group_uom"/>
                    <button name="%(stock.move_scrap)d"
                        string="Scrap Products" type="action"
                        icon="gtk-convert" context="{'scrap': True}"
                        states="draft,waiting,confirmed,assigned"/>
                    <field name="prodlot_id" groups="stock.group_production_lot"/>
                    <button name="%(track_line)d" string="Split in Serial Numbers" type="action"
                        icon="terp-stock_effects-object-colorize" attrs="{'invisible': [('prodlot_id','&lt;&gt;',False)]}"
                        states="draft,waiting,confirmed,assigned,done"
                        groups="stock.group_tracking_lot"/>
                    <field name="tracking_id" groups="stock.group_tracking_lot"/>
                    <button name="setlast_tracking" string="Put in current pack" type="object"
                        attrs="{'invisible': [('tracking_id','&lt;&gt;',False)]}"
                        groups="product.group_stock_packaging"
                        icon="terp-stock_effects-object-colorize"
                        states="draft,assigned,confirmed,done"/>
                    <button name="%(split_into)d" string="Put in a new pack" type="action"
                        groups="product.group_stock_packaging"
                        icon="terp-stock_effects-object-colorize"
                        states="draft,assigned,confirmed,done"/>
                    <field name="date" groups="base.group_no_one"/>
                    <field name="state"/>
                </tree>
            </field>
        </record>

        <!-- test -->
        <record id="view_move_tree_reception_picking_board" model="ir.ui.view">
            <field name="name">stock.move.tree3</field>
            <field name="model">stock.move</field>
            <field eval="6" name="priority"/>
            <field name="arch" type="xml">
                <tree string="Moves">
                    <field name="picking_id" string="Reference"/>
                    <field name="product_id"/>
                    <field name="product_qty"/>
                    <field name="product_uom" string="Unit of Measure" groups="product.group_uom"/>
                    <field name="date" groups="base.group_no_one"/>
                </tree>
            </field>
        </record>

        <record id="view_move_search_reception_incoming_picking" model="ir.ui.view">
            <field name="name">stock.move.incoming.search2</field>
            <field name="model">stock.move</field>
            <field eval="6" name="priority"/>
            <field name="arch" type="xml">
                <search string="Stock Moves">
                    <field name="origin" string="Stock Moves"/>
                    <filter icon="terp-gtk-go-back-rtl" name="receive" string="Waiting " domain="[('state','in',('confirmed','assigned'))]" help="Stock to be receive"/>
                    <filter icon="terp-check" name="available" string="Available" domain="[('state','in',('assigned',))]" help="Stock available to be delivered"/>
                    <filter icon="terp-dialog-close" name="done" string="Done" domain="[('state', '=', 'done')]"/>
                    <separator/>
                    <filter icon="terp-go-today" string="Today" domain="[('date','&lt;=',time.strftime('%%Y-%%m-%%d 23:59:59')),('date','&gt;=',time.strftime('%%Y-%%m-%%d 00:00:00'))]" help="Orders planned for today"/>
                    <field name="product_id"/>
                    <field name="prodlot_id"/>
                    <group expand="0" string="Group By...">
                        <filter string="Product" icon="terp-accessories-archiver" domain="[]" context="{'group_by':'product_id'}"/>
                        <filter string="Order" icon="terp-gtk-jump-to-rtl" domain="[]" context="{'group_by':'origin'}"/>
                        <filter string="Status" icon="terp-stock_effects-object-colorize" domain="[]" context="{'group_by':'state'}"/>
                        <filter string="Order Date" icon="terp-go-month" domain="[]" context="{'group_by':'date'}" groups="base.group_no_one"/>
                    </group>
                </search>
            </field>
        </record>

        <record id="view_move_search_reception_outcoming_picking" model="ir.ui.view">
            <field name="name">stock.move.outgoing.search2</field>
            <field name="model">stock.move</field>
            <field eval="6" name="priority"/>
            <field name="arch" type="xml">
                <search string="Stock Moves">
                    <field name="origin" string="Stock Moves"/>
                    <filter icon="terp-gtk-go-back-rtl" name="receive" string="Waiting" domain="[('state','in',('confirmed','assigned'))]" help="Stock to be delivered (Available or not)"/>
                    <filter icon="terp-check" name="available" string="Available" domain="[('state','in',('assigned',))]" help="Stock available to be delivered"/>
                    <filter icon="terp-dialog-close" name="received" string="Done" domain="[('state','=','done')]"/>
                    <separator/>
                    <filter icon="terp-go-today" string="Today" domain="[('date','&lt;=',time.strftime('%%Y-%%m-%%d 23:59:59')),('date','&gt;=',time.strftime('%%Y-%%m-%%d 00:00:00'))]" help="Orders planned for today"/>
                    <field name="product_id"/>
                    <field name="prodlot_id"/>
                    <group expand="0" string="Group By...">
                        <filter string="Product" icon="terp-accessories-archiver" domain="[]" context="{'group_by':'product_id'}"/>
                        <filter string="Order" icon="terp-gtk-jump-to-rtl" domain="[]" context="{'group_by':'origin'}"/>
                        <filter string="Status" icon="terp-stock_effects-object-colorize" domain="[]" context="{'group_by':'state'}"/>
                        <filter string="Order Date" icon="terp-go-month" domain="[]" context="{'group_by':'date'}" groups="base.group_no_one"/>
                    </group>
                </search>
            </field>
        </record>

        <record id="action_reception_picking_move" model="ir.actions.act_window">
            <field name="name">Receive Products</field>
            <field name="res_model">stock.move</field>
            <field name="type">ir.actions.act_window</field>
            <field name="view_type">form</field>
            <field name="view_mode">tree,form</field>
            <field name="domain">['|','&amp;',('picking_id','=',False),('location_id.usage', 'in', ['customer','supplier']),'&amp;',('picking_id','!=',False),('picking_id.type','=','in')]</field>
            <field name="view_id" ref="view_move_tree_reception_picking"/>
            <field name="context" eval="'{\'product_receive\' : True, \'default_location_id\':%d, \'default_location_dest_id\':%d}' % (ref('stock_location_suppliers'),ref('stock_location_stock') )"/>
            <field name="search_view_id" ref="view_move_search_reception_incoming_picking"/>
            <field name="help" type="html">
              <p>
                Click to register a product reception. 
              </p><p>
                Here you can receive individual products, no matter what
                purchase order or picking order they come from. You will find
                the list of all products you are waiting for. Once you receive
                an order, you can filter based on the name of the supplier or
                the purchase order reference. Then you can confirm all products
                received using the buttons on the right of each line.
              </p>
            </field>
        </record>

        <record model="ir.actions.act_window.view" id="action_move_reception_picking_tree">
            <field name="sequence" eval="1"/>
            <field name="view_mode">tree</field>
            <field name="view_id" ref="view_move_tree_reception_picking"/>
            <field name="act_window_id" ref="action_reception_picking_move"/>
        </record>
        <record model="ir.actions.act_window.view" id="action_move_reception_picking_form">
            <field name="sequence" eval="2"/>
            <field name="view_mode">form</field>
            <field name="view_id" ref="view_move_form"/>
            <field name="act_window_id" ref="action_reception_picking_move"/>
        </record>

        <!-- Stock incoterms -->
        <record id="view_incoterms_tree" model="ir.ui.view">
            <field name="name">stock.incoterms.tree</field>
            <field name="model">stock.incoterms</field>
            <field name="arch" type="xml">
                <tree string="Incoterms">
                    <field name="code"/>
                    <field colspan="4" name="name"/>
                </tree>
            </field>
        </record>
        <record id="stock_incoterms_form" model="ir.ui.view">
            <field name="name">stock.incoterms.form</field>
            <field name="model">stock.incoterms</field>
            <field name="arch" type="xml">
                <form string="Incoterms" version="7.0">
                    <group>
                        <field name="name"/>
                        <field name="code"/>
                        <field name="active"/>
                    </group>
                </form>
            </field>
        </record>
        <record id="action_incoterms_tree" model="ir.actions.act_window">
            <field name="name">Incoterms</field>
            <field name="res_model">stock.incoterms</field>
            <field name="type">ir.actions.act_window</field>
            <field name="view_type">form</field>
            <field name="view_mode">tree,form</field>
        </record>

        <menuitem action="action_incoterms_tree" id="menu_action_incoterm_open" parent="menu_warehouse_config" sequence="1"/>

        <act_window
            context="{'location': active_id}"
            domain="[('type','&lt;&gt;','service')]"
            id="act_product_location_open"
            name="Products"
            res_model="product.product"
            src_model="stock.location"/>

        <act_window
            context="{'search_default_done': 1,'search_default_product_id': [active_id], 'default_product_id': active_id}"
            id="act_product_stock_move_open"
            name="Inventory Move"
            res_model="stock.move"
            src_model="product.product"/>

        <act_window
            context="{'search_default_future': 1,'search_default_product_id': [active_id], 'default_product_id': active_id}"
            domain="[('state','in',('waiting','confirmed','assigned'))]"
            id="act_product_stock_move_futur_open"
            name="Future Stock Moves"
            res_model="stock.move"
            src_model="product.product"/>

        <record id="ir_act_product_location_open" model="ir.values">
            <field name="key2">tree_but_open</field>
            <field name="model">stock.location</field>
            <field name="name">Products</field>
            <field eval="'ir.actions.act_window,%d'%act_product_location_open" name="value"/>
        </record>


        <record id="ir_act_product_location_open" model="ir.values">
            <field name="key2">tree_but_open</field>
            <field name="model">stock.location</field>
            <field name="name">Open Products</field>
            <field eval="'ir.actions.act_window,%d'%action_view_stock_location_product" name="value"/>
        </record>
        <record id="action_picking_tree_out" model="ir.actions.act_window">
            <field name="name">Customers Packings</field>
            <field name="res_model">stock.picking</field>
            <field name="type">ir.actions.act_window</field>
            <field name="view_type">form</field>
            <field name="view_mode">tree,form,calendar</field>
            <field name="domain">[('type','=','out')]</field>
            <field name="context">{'default_type': 'out', 'contact_display': 'partner',"search_default_available":1}</field>
            <field name="search_view_id" ref="view_picking_in_search"/>
        </record>
        <record id="action_invoice_tree5_out" model="ir.actions.act_window.view">
            <field eval="1" name="sequence"/>
            <field name="view_mode">tree</field>
            <field name="view_id" ref="view_picking_in_tree"/>
            <field name="act_window_id" ref="action_picking_tree_out"/>
        </record>
        <record id="action_invoice_tree5_view2_out" model="ir.actions.act_window.view">
            <field eval="2" name="sequence"/>
            <field name="view_mode">form</field>
            <field name="view_id" ref="view_picking_in_form"/>
            <field name="act_window_id" ref="action_picking_tree_out"/>
        </record>
        <record id="action_invoice_tree5_viewout_cal" model="ir.actions.act_window.view">
            <field eval="3" name="sequence"/>
            <field name="view_mode">calendar</field>
            <field name="act_window_id" ref="action_picking_tree_out"/>
        </record>

        <record id="action_out_picking_move" model="ir.actions.act_window">
            <field name="name">Deliver Products</field>
            <field name="res_model">stock.move</field>
            <field name="type">ir.actions.act_window</field>
            <field name="view_type">form</field>
            <field name="view_mode">tree,form</field>
            <field name="domain">['|','&amp;',('picking_id','=',False),('location_dest_id.usage', 'in', ['customer','supplier']),'&amp;',('picking_id','!=',False),('picking_id.type','=','out')]</field>
            <field name="view_id" ref="view_move_tree_reception_picking"/>
            <field name="context" eval="'{\'default_location_id\':%d, \'default_location_dest_id\':%d}' % (ref('stock_location_stock'),ref('stock_location_customers'))"/>
            <field name="search_view_id" ref="view_move_search_reception_outcoming_picking"/>
            <field name="help" type="html">
              <p>
                You will find in this list all products you have to deliver to
                your customers. You can process the deliveries directly from
                this list using the buttons on the right of each line. You can
                filter the products to deliver by customer, products or sale
                order (using the Origin field).
              </p>
            </field>
        </record>

        <record model="ir.actions.act_window.view" id="action_move_out_picking_tree">
            <field name="sequence" eval="1"/>
            <field name="view_mode">tree</field>
            <field name="view_id" ref="view_move_tree_reception_picking"/>
            <field name="act_window_id" ref="action_out_picking_move"/>
        </record>
        <record model="ir.actions.act_window.view" id="action_move_out_picking_form">
            <field name="sequence" eval="2"/>
            <field name="view_mode">form</field>
            <field name="view_id" ref="view_move_form"/>
            <field name="act_window_id" ref="action_out_picking_move"/>
        </record>

      <menuitem action="action_reception_picking_move" id="menu_action_pdct_in" parent="menu_stock_products_moves" sequence="1"/>
      <menuitem action="action_out_picking_move" id="menu_action_pdct_out" parent="menu_stock_products_moves" sequence="2"/>


         <record id="view_stock_journal_filter" model="ir.ui.view">
            <field name="name">stock.journal.filter</field>
            <field name="model">stock.journal</field>
            <field name="arch" type="xml">
                <search string="Stock Journal">
                    <field name="name" string="Stock Journal"/>
                    <field name="user_id"/>
                </search>
            </field>
        </record>
        <record model="ir.ui.view" id="view_stock_journal_tree">
            <field name="name">Stock Journals</field>
            <field name="model">stock.journal</field>
            <field name="arch" type="xml">
                <tree string="Stock Journal">
                    <field name="name"/>
                    <field name="user_id"/>
                </tree>
            </field>
        </record>
        <record model="ir.ui.view" id="view_stock_journal_form">
            <field name="name">Stock Journals</field>
            <field name="model">stock.journal</field>
            <field name="arch" type="xml">
                <form string="Stock Journal" version="7.0">
                    <group>
                        <field name="name"/>
                        <field name="user_id"/>
                    </group>
                </form>
            </field>
        </record>
        <record id="action_stock_journal_form" model="ir.actions.act_window">
            <field name="name">Stock Journals</field>
            <field name="res_model">stock.journal</field>
            <field name="type">ir.actions.act_window</field>
            <field name="view_type">form</field>
            <field name="help" type="html">
              <p>
                Click to create a new journal. 
              </p><p>
                The stock journal system allows you to assign each stock
                operation to a specific journal according to the type of
                operation to perform or the worker/team that should perform the
                operation. Examples of stock journals may be: quality control,
                pick lists, packing, etc.
              </p>
            </field>
        </record>
        <menuitem
            action="action_stock_journal_form"
            id="menu_action_stock_journal_form"
            parent="menu_warehouse_config" sequence="1"/>

    </data>
</openerp><|MERGE_RESOLUTION|>--- conflicted
+++ resolved
@@ -123,11 +123,7 @@
                     </group>
                     <notebook>
                     <page string="General Informations">
-<<<<<<< HEAD
-                        <field colspan="4" name="inventory_line_id" nolabel="1" widget="one2many_list" attrs="{'readonly':[('state','!=','draft')]}" >
-=======
                         <field name="inventory_line_id">
->>>>>>> 25dd249e
                             <tree string="Products" editable="bottom">
                                 <field domain="[('usage','=','internal')]" name="location_id" groups="stock.group_locations"/>
                                 <field context="{'location':location_id, 'uom':product_uom, 'to_date':parent.date}" name="product_id" on_change="on_change_product_id(location_id,product_id,product_uom,parent.date)"  domain="[('type','&lt;&gt;','service')]"/>
@@ -1716,4 +1712,4 @@
             parent="menu_warehouse_config" sequence="1"/>
 
     </data>
-</openerp>+</openerp>
