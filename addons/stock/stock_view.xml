<?xml version="1.0" encoding="utf-8"?>
<openerp>
    <data>
        <menuitem icon="terp-stock" id="menu_stock_root" name="Warehouse" sequence="2"/>
        <menuitem id="menu_stock_warehouse_mgmt" name="Warehouse Management" parent="menu_stock_root" sequence="1"/>
        <menuitem id="menu_stock_product" name="Product" parent="menu_stock_root" sequence="4"/>
        <menuitem action="product.product_normal_action" id="menu_stock_products_menu" parent="menu_stock_product" sequence="1"/>
        <menuitem id="menu_stock_configuration" name="Configuration" parent="menu_stock_root" sequence="6"/>
        <menuitem id="menu_stock_inventory_control" name="Inventory Control" parent="menu_stock_root" sequence="3"/>

        <record id="stock_inventory_line_tree" model="ir.ui.view">
            <field name="name">stock.inventory.line.tree</field>
            <field name="model">stock.inventory.line</field>
            <field name="type">tree</field>
            <field name="arch" type="xml">
                <tree string="Stock Inventory Lines">
                    <field name="product_id"/>
                    <field name="product_qty"/>
                    <field name="product_uom"/>
                    <field name="prod_lot_id" groups="base.group_extended"/>
                    <button name="%(stock.action_view_stock_inventory_line_split)d"
                            string="Split inventory lines" groups="base.group_extended"
                            type="action" icon="gtk-justify-fill"/>
                    <field name="location_id"/>
                </tree>
            </field>
        </record>
        <record id="view_inventory_line_form" model="ir.ui.view">
            <field name="name">stock.inventory.line.form</field>
            <field name="model">stock.inventory.line</field>
            <field name="type">form</field>
            <field name="arch" type="xml">
                <form string="Stock Inventory Lines">
                    <field context="location=location_id,uom=product_uom" name="product_id" on_change="on_change_product_id(location_id,product_id,product_uom)" select="1" domain="[('type','&lt;&gt;','service')]"/>
                    <field name="product_qty"/>
                    <field name="product_uom"/>
                    <field name="prod_lot_id" groups="base.group_extended"/>
                    <field colspan="4" domain="[('usage','=','internal')]" name="location_id" select="1"/>
                        <button name="%(stock.action_view_stock_inventory_line_split)d"
                            string="Split inventory lines" groups="base.group_extended"
                            type="action" icon="gtk-justify-fill"/>
                </form>
            </field>
        </record>

         <record id="view_inventory_filter" model="ir.ui.view">
            <field name="name">stock.inventory.filter</field>
            <field name="model">stock.inventory</field>
            <field name="type">search</field>
            <field name="arch" type="xml">
                <search string="Search Inventory">
                    <group col="10" colspan="4">
                        <field name="name"/>
                        <field name="date"/>
                        <field name="company_id" groups="base.group_multi_company" widget="selection"/>
                    </group>
                    <newline/>
                    <group expand="1" string="Group By..." colspan="4" col="4">
                        <filter string="State" icon="terp-sale" domain="[]" context="{'group_by':'state'}"/>
                        <filter string="Date" icon="terp-sale" domain="[]" context="{'group_by':'date'}"/>
                    </group>
                </search>

            </field>
        </record>

        <record id="view_inventory_tree" model="ir.ui.view">
            <field name="name">stock.inventory.tree</field>
            <field name="model">stock.inventory</field>
            <field name="type">tree</field>
            <field name="arch" type="xml">
                <tree string="Lot Inventory" colors="grey:state in ('done', 'cancel')">
                    <field name="name"/>
                    <field name="date"/>
                    <field name="state"/>
                </tree>
            </field>

        </record>
        <record id="view_inventory_form" model="ir.ui.view">
            <field name="name">stock.inventory.form</field>
            <field name="model">stock.inventory</field>
            <field name="type">form</field>
            <field name="arch" type="xml">
                <form string="Lot Inventory">
                    <field name="name"/>
                    <field name="date"/>
                    <field name="company_id" groups="base.group_multi_company" widget="selection"/>
                    <notebook colspan="4">
                    <page string="General Informations">
                        <field colspan="4" name="inventory_line_id" nolabel="1" widget="one2many_list">
                            <tree string="Inventory Lines" editable="bottom">
                                <field context="location=location_id,uom=product_uom" name="product_id" on_change="on_change_product_id(location_id,product_id,product_uom)" domain="[('type','&lt;&gt;','service')]"/>
                                <field name="product_qty"/>
                                <field name="product_uom"/>
                                <field name="prod_lot_id" groups="base.group_extended"/>
                                <field colspan="4" domain="[('usage','=','internal')]" name="location_id"/>
                                <field name="state" invisible="1"/>
                                <button name="%(stock.action_view_stock_inventory_line_split)d"
                                    string="Split inventory lines" groups="base.group_extended"
                                    type="action" icon="gtk-justify-fill" states="draft"/>
                            </tree>
                            <form string="Inventory Lines">
                                <field colspan="4" context="location=location_id,uom=product_uom" name="product_id" on_change="on_change_product_id(location_id,product_id,product_uom)" domain="[('type','&lt;&gt;','service')]"/>
                                <field name="product_qty"/>
                                <field name="product_uom"/>
                                <field  domain="[('usage','=','internal')]" name="location_id"/>
                                <field name="prod_lot_id" groups="base.group_extended"/>
                                <group colspan="2" col="3">
                                    <button name="%(stock.action_view_stock_inventory_line_split)d"
                                        string="Split inventory lines" groups="base.group_extended"
                                        type="action" icon="gtk-justify-fill"/>
                                </group>
                            </form>
                        </field>
                    </page><page string="Posted Inventory" groups="base.group_extended">
                        <field colspan="4" name="move_ids" nolabel="1"/>
                    </page>
                    </notebook>
                    <field name="state"/>
                    <group col="4" colspan="2">
                        <button name="action_done" states="draft" string="Confirm Inventory" type="object" icon="gtk-apply"/>
                        <button name="action_cancel" states="cancel" string="Set to Draft" type="object" icon="gtk-cancel"/>
                        <button name="action_cancel_inventary" states="draft" string="Cancel Inventory" type="object" icon="gtk-cancel"/>
                    </group>

                </form>
            </field>
        </record>
        <record id="action_inventory_form" model="ir.actions.act_window">
            <field name="name">Periodical Inventory</field>
            <field name="type">ir.actions.act_window</field>
            <field name="res_model">stock.inventory</field>
            <field name="view_type">form</field>
            <field name="view_id" ref="view_inventory_tree"/>
            <field name="context">{'full':'1'}</field>
            <field name="search_view_id" ref="view_inventory_filter" />
        </record>
        <menuitem action="action_inventory_form" id="menu_action_inventory_form" parent="menu_stock_inventory_control" sequence="30"/>

        <record id="action_inventory_form_draft" model="ir.actions.act_window">
            <field name="name">Draft Periodical Inventories</field>
            <field name="type">ir.actions.act_window</field>
            <field name="res_model">stock.inventory</field>
            <field name="view_type">form</field>
            <field name="domain">[('state','=','draft')]</field>
            <field name="filter" eval="True"/>
        </record>

        <record id="view_tracking_form" model="ir.ui.view">
            <field name="name">stock.tracking.form</field>
            <field name="model">stock.tracking</field>
            <field name="type">form</field>
            <field name="arch" type="xml">
                <form string="Tracking/Serial">
                    <field name="name" select="1"/>
                    <field name="serial" select="1"/>
                    <field name="date" select="1"/>
                    <field name="active" select="1"/>
                </form>
            </field>
        </record>
        <record id="view_tracking_tree" model="ir.ui.view">
            <field name="name">stock.tracking.tree</field>
            <field name="model">stock.tracking</field>
            <field name="type">tree</field>
            <field name="arch" type="xml">
                <tree string="Tracking/Serial">
                    <field name="name"/>
                    <field name="serial"/>
                    <field name="date"/>
                    <field name="active"/>
                </tree>
            </field>
        </record>
        <record id="action_tracking_form" model="ir.actions.act_window">
            <field name="name">Tracking Lots</field>
            <field name="type">ir.actions.act_window</field>
            <field name="res_model">stock.tracking</field>
            <field name="view_type">form</field>
            <field name="view_id" ref="view_tracking_tree"/>
        </record>
        <menuitem id="menu_traceability" name="Traceability" parent="menu_stock_root" sequence="2"/>
        <menuitem action="action_tracking_form" id="menu_action_tracking_form"
            groups="base.group_extended"
            parent="menu_traceability"/>

        <record id="lot_line_tree" model="ir.ui.view">
            <field name="name">stock.tracking.tree</field>
            <field name="model">stock.tracking</field>
            <field name="type">tree</field>
            <field name="field_parent">child_ids</field>
            <field name="arch" type="xml">
                <tree colors="grey:not active" string="Tracking Number">
                    <field name="name" select="1"/>
                    <field name="serial" select="1"/>
                    <field name="date" select="1"/>
                </tree>
            </field>
        </record>

        <record id="view_production_lot_revision_form" model="ir.ui.view">
            <field name="name">stock.production.lot.revision.form</field>
            <field name="model">stock.production.lot.revision</field>
            <field name="type">form</field>
            <field name="arch" type="xml">
                <form string="Production Lot Revisions">
                    <field colspan="4" name="name"/>
                    <field colspan="2" name="indice"/>
                    <field colspan="2" name="date"/>
                    <newline/>
                    <field name="author_id" readonly="1"/>
                    <newline/>
                    <field name="description"/>
                </form>
            </field>
        </record>
        <record id="view_production_lot_revision_tree" model="ir.ui.view">
            <field name="name">stock.production.lot.revision.tree</field>
            <field name="model">stock.production.lot.revision</field>
            <field name="type">tree</field>
            <field name="arch" type="xml">
                <tree string="Production Lot Revisions">
                    <field name="indice"/>
                    <field name="author_id"/>
                    <field name="date"/>
                    <field name="name"/>
                </tree>
            </field>
        </record>
        <record id="view_production_lot_form" model="ir.ui.view">
            <field name="name">stock.production.lot.form</field>
            <field name="model">stock.production.lot</field>
            <field name="type">form</field>
            <field name="arch" type="xml">
                <form string="Production Lot">
                    <notebook colspan="4">
                        <page string="Production Lot">
                            <field name="name"/>
                            <field name="ref"/>
                            <field name="prefix"/>
                            <field name="product_id"/>
                            <field name="stock_available"/>
                            <field name="date"/>
                            <field colspan="4" name="revisions" nolabel="1"/>
                        </page>
                    </notebook>
                </form>
            </field>
        </record>
        <record id="view_production_lot_tree" model="ir.ui.view">
            <field name="name">stock.production.lot.tree</field>
            <field name="model">stock.production.lot</field>
            <field name="type">tree</field>
            <field name="arch" type="xml">
                <tree string="Production Lot">
                    <field name="prefix" />
                    <field name="name"/>
                    <field name="ref"/>
                    <field name="product_id"/>
                    <field name="stock_available"/>
                    <field name="date"/>
                </tree>
            </field>
        </record>

        <record model="ir.ui.view" id="search_product_lot_filter">
            <field name="name">Production Lots Filter</field>
            <field name="model">stock.production.lot</field>
            <field name="type">search</field>
            <field name="arch" type="xml">
                <search string="Product Lots Filter">
                    <group col="10" colspan="4">
                        <filter icon="terp-stock" name="available" string="Available" domain="[('stock_available', '&gt;', 0)]" help="Available Product Lots" />
                        <separator orientation="vertical"/>
                        <field name="prefix"/>
                        <field name="name"/>
                        <field name="ref"/>
                        <field name="product_id"/>
                        <field name="date"/>
                    </group>
                    <newline/>
                    <group expand="1" string="Group By..." colspan="4" col="8">
                        <filter string="Product" icon="terp-stock" domain="[]" context="{'group_by':'product_id'}"/>
                    </group>
                </search>
            </field>
        </record>

        <record id="action_production_lot_form" model="ir.actions.act_window">
            <field name="name">Production Lots</field>
            <field name="type">ir.actions.act_window</field>
            <field name="res_model">stock.production.lot</field>
            <field name="view_type">form</field>
            <field name="view_id" ref="view_production_lot_tree"/>
            <field name="search_view_id" ref="search_product_lot_filter" />
            <field name="context">{'full':'1',"search_default_available":1}</field>
        </record>
        <menuitem action="action_production_lot_form" id="menu_action_production_lot_form" parent="menu_traceability" groups="base.group_extended"/>

        #
        # Lot composition (history)
        #
        <record id="stock_move_tree" model="ir.ui.view">
            <field name="name">Stock Moves</field>
            <field name="model">stock.move</field>
            <field name="type">tree</field>
            <field name="field_parent">move_history_ids</field>
            <field name="arch" type="xml">
                <tree colors="grey:state in ('cancel');black:state not in ('cancel')" string="Moves">
                    <field name="product_id" select="1"/>
                    <field name="product_qty" select="1"/>
                    <field name="product_uom" select="1" string="UOM"/>
                    <field name="prodlot_id" select="1" groups="base.group_extended"/>
                    <field name="product_packaging" domain="[('product_id','=',product_id)]" groups="base.group_extended"/>
                    <field name="picking_id"/>
                    <field name="location_id" select="1"/>
                    <field name="location_dest_id" select="1"/>
                    <field name="date" select="1"/>
                    <field name="date_planned" select="1" string="Date"/>
                    <field name="state"/>
                </tree>
            </field>
        </record>

        <record id="stock_move_tree2" model="ir.ui.view">
            <field name="name">Stock Moves</field>
            <field name="model">stock.move</field>
            <field name="type">tree</field>
            <field name="field_parent">move_history_ids2</field>
            <field name="arch" type="xml">
                <tree colors="grey:state in ('cancel');black:state not in ('cancel')" string="Moves">
                    <field name="product_id" select="1"/>
                    <field name="product_qty" select="1"/>
                    <field name="product_uom" select="1" string="UOM"/>
                    <field name="prodlot_id" select="1" groups="base.group_extended"/>
                    <field name="product_packaging" domain="[('product_id','=',product_id)]" groups="base.group_extended"/>
                    <field name="picking_id"/>
                    <field name="location_id" select="1"/>
                    <field name="location_dest_id" select="1"/>
                    <field name="date" select="1"/>
                    <field name="date_planned" select="1" string="Date"/>
                    <field name="state"/>
                </tree>
            </field>
        </record>

        <!--wizard
            id="action_lot4"
            model="stock.production.lot"
            name="stock.traceability.lot.downstream"
            string="Downstream traceability"/-->

        <!--wizard
            id="action4"
            model="stock.tracking"
            name="stock.traceability.upstream"
            string="Upstream traceability"/-->

        <!--wizard
            id="action2"
            model="stock.tracking"
            name="stock.traceability.downstream"
            string="Downstream traceability"/-->

        <!--record id="action3" model="ir.actions.act_window">
            <field name="name">Downstream traceability</field>
            <field name="type">ir.actions.act_window</field>
            <field name="res_model">stock.move</field>
            <field name="domain">[('id','in',active_ids)]</field>
            <field name="view_type">tree</field>
            <field eval="stock_move_tree2" name="view_id"/>
        </record>
        <record id="ir_move_traceability_upstream" model="ir.values">
            <field eval="'tree_but_action'" name="key2"/>
            <field eval="'stock.move'" name="model"/>
            <field name="name">Downstream traceability</field>
            <field eval="'ir.actions.act_window,'+str(action3)" name="value"/>
            <field eval="True" name="object"/>
        </record>
        <record id="action5" model="ir.actions.act_window">
            <field name="name">Upstream traceability</field>
            <field name="type">ir.actions.act_window</field>
            <field name="res_model">stock.move</field>
            <field name="domain">[('id','in',active_ids)]</field>
            <field name="view_type">tree</field>
            <field eval="stock_move_tree" name="view_id"/>
        </record>
        <record id="ir_move_traceability_downstream" model="ir.values">
            <field eval="'tree_but_action'" name="key2"/>
            <field eval="'stock.move'" name="model"/>
            <field name="name">Upstream traceability</field>
            <field eval="'ir.actions.act_window,'+str(action5)" name="value"/>
            <field eval="True" name="object"/>
        </record-->

        <record id="view_location_form" model="ir.ui.view">
            <field name="name">stock.location.form</field>
            <field name="model">stock.location</field>
            <field name="type">form</field>
            <field name="arch" type="xml">
                <form string="Stock location">
                    <field name="name"/>
                    <field name="active" groups="base.group_extended"/>
                    <newline/>
                    <field name="usage"/>
                    <field name="company_id" groups="base.group_multi_company" widget="selection"/>
                    <field name="account_id" groups="base.group_extended"/>
                    <field name="location_id"/>
                    <field name="address_id" context="{'contact_display':'partner'}"/>
                    <field name="icon" groups="base.group_extended"/>
                    <field name="scrap_location"/>
                    <newline/>
                    <group col="2" colspan="2" groups="base.group_extended">
                        <separator string="Chained Locations" colspan="2"/>
                        <field name="chained_location_type"/>
                        <field name="chained_location_id"/>
                        <field name="chained_auto_packing"/>
                        <field name="chained_delay"/>
                    </group>
                    <group col="2" colspan="2">
                        <separator string="Localization" colspan="2"/>
                        <field name="posx"/>
                        <field name="posy"/>
                        <field name="posz"/>
                    </group>
                    <separator string="Additional Information" colspan="4"/>
                    <field colspan="4" name="comment" nolabel="1"/>
                </form>
            </field>
        </record>

        <record id="view_location_search" model="ir.ui.view">
            <field name="name">stock.location.search</field>
            <field name="model">stock.location</field>
            <field name="type">search</field>
            <field name="arch" type="xml">
                <search string="Stock Locations">
                    <filter icon="terp-stock" name="in_location"
                        string="Internal" domain="[('location_id.usage', '=', 'internal')]" help="Internal Locations" />
                    <filter icon="terp-stock" name="customer"
                        string="Customer" domain="[('location_id.usage', '=', 'customer')]" help="Customer Locations" />
                    <filter icon="terp-stock" name="supplier"
                        string="Supplier" domain="[('location_id.usage', '=', 'supplier')]" help="Supplier Locations" />
                    <separator orientation="vertical"/>
                    <field name="name"/>
                </search>
            </field>
        </record>


        <record id="view_location_tree2" model="ir.ui.view">
            <field name="name">stock.location.tree</field>
            <field name="model">stock.location</field>
            <field name="type">tree</field>
            <field name="priority" eval="2"/>
            <field name="arch" type="xml">
                <tree string="Stock location" colors="blue:usage=='view';darkred:usage=='internal';black:usage not in ('view','internal')">
                    <field name="complete_name"/>
                    <field name="usage"/>
                    <field name="stock_real" invisible="'product_id' not in context"/>
                    <field name="stock_virtual" invisible="'product_id' not in context"/>
                </tree>
            </field>
        </record>

        <record id="action_location_form" model="ir.actions.act_window">
            <field name="name">Locations</field>
            <field name="res_model">stock.location</field>
            <field name="type">ir.actions.act_window</field>
            <field name="view_type">form</field>
            <field name="view_id" ref="view_location_tree2"/>
            <field name="context">{'full':1, 'search_default_in_location':1}</field>
        </record>
        <menuitem action="action_location_form" id="menu_action_location_form" parent="menu_stock_configuration" />

        <record id="view_location_tree" model="ir.ui.view">
            <field name="name">stock.location.tree</field>
            <field name="model">stock.location</field>
            <field name="type">tree</field>
            <field name="field_parent">child_ids</field>
            <field name="arch" type="xml">
                <tree toolbar="1">
                    <field icon="icon" name="name"/>
                </tree>
            </field>
        </record>
        <record id="action_location_tree" model="ir.actions.act_window">
            <field name="name">Location Structure</field>
            <field name="res_model">stock.location</field>
            <field name="type">ir.actions.act_window</field>
            <field name="domain">[('location_id','=',False)]</field>
            <field name="view_type">tree</field>
            <field name="view_id" ref="view_location_tree"/>
        </record>
        <menuitem action="action_location_tree" id="menu_action_location_tree" parent="menu_stock_inventory_control" groups="base.group_extended" sequence="20"/>

        <record id="view_warehouse" model="ir.ui.view">
            <field name="name">stock.warehouse</field>
            <field name="model">stock.warehouse</field>
            <field name="type">form</field>
            <field name="arch" type="xml">
                <form string="Warehouse">
                    <field colspan="4" name="name" select="1"/>
                    <field name="lot_input_id"/>
                    <field name="lot_stock_id"/>
                    <field name="lot_output_id"/>
                    <field name="company_id" select="1" groups="base.group_multi_company" widget="selection"/>
                    <newline/>
                    <field name="partner_address_id" context="{'contact_display':'partner'}"/>
                </form>
            </field>
        </record>
        <record id="view_warehouse_tree" model="ir.ui.view">
            <field name="name">stock.warehouse.tree</field>
            <field name="model">stock.warehouse</field>
            <field name="type">tree</field>
            <field name="arch" type="xml">
                <tree string="Warehouse">
                    <field name="name"/>
                    <field name="lot_input_id"/>
                    <field name="lot_stock_id"/>
                    <field name="lot_output_id"/>
                    <field name="partner_address_id" context="{'contact_display':'partner'}"/>
                </tree>
            </field>
        </record>
        <record id="action_warehouse_form" model="ir.actions.act_window">
            <field name="name">Warehouses</field>
            <field name="res_model">stock.warehouse</field>
            <field name="type">ir.actions.act_window</field>
            <field name="view_type">form</field>
            <field name="view_id" ref="view_warehouse_tree"/>
        </record>
        <menuitem action="action_warehouse_form" id="menu_action_warehouse_form" parent="menu_stock_configuration"/>

        <record id="stock_picking_move_wizard_form" model="ir.ui.view">
            <field name="name">stock.picking.move.wizard.form</field>
            <field name="model">stock.picking.move.wizard</field>
            <field name="type">form</field>
            <field name="arch" type="xml">
                <form string="Entry Lines">
                    <field name="address_id" invisible="True" context="{'contact_display':'partner'}"/>
                    <field name="picking_id" invisible="True"/>
                    <field domain="[('picking_id','&lt;&gt;',picking_id),('state','in',['confirmed','assigned']),('picking_id.address_id','=',address_id)]" name="move_ids" nolabel="1"/><newline/>
                    <group colspan="4">
                        <button special="cancel" string="Cancel" icon="gtk-cancel"/>
                        <button name="action_move" string="Add" type="object" icon="gtk-add"/>
                    </group>
                </form>
               </field>
        </record>
        <record id="act_stock_picking_move_wizard" model="ir.actions.act_window">
            <field name="name">Fill From Unreceived Products</field>
            <field name="res_model">stock.picking.move.wizard</field>
            <field name="src_model">stock.picking</field>
            <field name="type">ir.actions.act_window</field>
            <field name="view_type">form</field>
            <field name="view_mode">form</field>
            <field name="auto_refresh" eval="1"/>
            <field name="target">new</field>
            <field name="context">{'action_id': active_id}</field>
        </record>

        <record model="ir.ui.view" id="stock_picking_calendar">
            <field name="name">stock.picking.calendar</field>
            <field name="model">stock.picking</field>
            <field name="type">calendar</field>
            <field name="priority" eval="2"/>
            <field name="arch" type="xml">
                <calendar string="Calendar View" date_start="min_date" date_stop="max_date" color="address_id">
                    <field name="origin"/>
                    <field name="type"/>
                    <field name="address_id"/>
                </calendar>
            </field>
        </record>
        <record id="vpicktree" model="ir.ui.view">
            <field name="name">stock.picking.tree</field>
            <field name="model">stock.picking</field>
            <field name="type">tree</field>
            <field name="arch" type="xml">
                <tree colors="blue:state in ('draft');grey:state in ('cancel', 'done');red:state not in ('cancel', 'done') and date &lt; current_date" string="Picking list">
                    <field name="name"/>
                    <field name="backorder_id" groups="base.group_extended"/>
                    <field name="origin"/>
                    <field name="date"/>
                    <field name="min_date"/>
                    <field name="state"/>
                    <button name="%(action_partial_picking)d" states="assigned" string="Validate" type="action" icon="gtk-go-forward" help="Validate Picking"/>
                    <button name="button_cancel" states="assigned,confirmed,draft" string="Cancel" icon="gtk-cancel" help="Cancel" confirm="This operation will cancel the picking.   Do you want to continue?"/>
                </tree>
            </field>
        </record>
        <record id="view_picking_form" model="ir.ui.view">
            <field name="name">stock.picking.form</field>
            <field name="model">stock.picking</field>
            <field name="type">form</field>
            <field name="arch" type="xml">
                <form string="Picking list">
                    <group colspan="4" col="6">
<<<<<<< HEAD
                        <field name="name" readonly="1"/>
                        <field name="address_id" context="{'contact_display' : 'partner'}"/>
                        <field name="origin"/>
                        <field name="backorder_id" readonly="1"/>
                        <field name="date" />
                        <field name="min_date"/>
=======
                        <field name="name" select="1" readonly="1"/>
<!--                        <field name="address_id" select="1" context="{'contact_display' : 'partner'}" groups="base.group_extended"/>-->
                        <field name="origin"/>
                        <field name="backorder_id" groups="base.group_extended" readonly="1"/>
                        <field name="date"/>
                        <field name="min_date" select="1"/>
>>>>>>> c962ddf8
                        <field name="type"/>
                        <field name="company_id" groups="base.group_multi_company" widget="selection"/>
                    </group>
                    <notebook colspan="4">
                        <page string="General Information">
                            <field colspan="4" name="move_lines" nolabel="1" widget="one2many_list" default_get="{'move_line':move_lines, 'address_out_id': address_id}">
                                <tree colors="grey:state in ('done','cancel');black:state not in ('cancel','done')" string="Stock Moves">
                                    <field name="name" string="Move Name"/>
                                    <field name="product_id"/>
                                    <field name="product_qty" on_change="onchange_quantity(product_id, product_qty, product_uom, product_uos)"/>
                                    <field name="product_uom" string="UOM"/>
                                    <field name="picking_id"/>
                                    <field name="prodlot_id" groups="base.group_extended"/>
                                    <field name="location_id"/>
                                    <field name="location_dest_id"/>
                                    <field name="date_planned"/>
                                    <field name="state"/>
                                    <button
                                        name="%(stock.track_line)d"
                                        string="Split in production lots"
                                           type="action" icon="gtk-justify-fill"
                                           states="draft,waiting,confirmed,assigned" />

                                    <button name="%(stock.move_scrap)d"
                                        string="Scrap Products" type="action"
                                        icon="gtk-convert" context="{'scrap': True}"
                                        states="draft,waiting,confirmed,assigned" />
                                </tree>
                                <form string="Stock Moves">
                                    <notebook colspan="4">
                                        <page string="General Information">
                                            <separator colspan="4" string="Move Information"/>
                                            <field name="location_id" domain="[('usage','=','internal')]"/>
                                            <field name="location_dest_id" domain="[('usage','=','internal')]"/>
                                            <field colspan="4" context="location=location_id" name="product_id" on_change="onchange_product_id(product_id, location_id, location_dest_id)" select="1"/>
                                            <field name="product_qty" on_change="onchange_quantity(product_id, product_qty, product_uom, product_uos)"/>
                                            <field name="product_uom"/>
                                            <field groups="product.group_uos" name="product_uos" on_change="onchange_quantity(product_id, product_qty, product_uom, product_uos)"/>
                                            <field groups="product.group_uos" name="product_uos_qty"/>
                                            <field colspan="4" invisible="1" name="name"/>
                                            <field invisible="1" name="date"/>
                                            <field name="date_planned"/>
                                            <field name="address_id" context="{'contact_display':'partner'}"/>
                                            <field groups="base.group_extended" name="product_packaging"/>
                                            <field name="prodlot_id" groups="base.group_extended"
                                                context="{'location_id':location_id, 'product_id':product_id}"
                                                domain="[('product_id','=?',product_id)]"
                                                on_change="onchange_lot_id(prodlot_id,product_qty, location_id, product_id)"/>
                                            <field groups="base.group_extended" name="tracking_id"/>
                                            <newline/>
                                            <label/>
                                            <button name="%(track_line)d" string="Split in production lots" type="action" icon="gtk-justify-fill"/>
                                            <button name="%(move_scrap)d" string="Scrap Move Line" type="action" icon="gtk-justify-fill"/>
                                            <separator colspan="4" string="Move State"/>
                                            <field name="state"/>
                                            <group>
                                                <button name="force_assign" states="confirmed" string="Force Availability" type="object" icon="gtk-jump-to"/>
                                                <button name="cancel_assign" states="assigned" string="Cancel Availability" type="object" icon="gtk-no"/>
                                                <button name="action_cancel" states="assigned" string="Cancel" type="object" icon="gtk-cancel"/>
                                            </group>
                                        </page>
                                        <page string="Return Picking History" groups="base.group_extended">
                                            <field name="move_stock_return_history" nolabel="1"/>
                                        </page>
                                    </notebook>
                                </form>
                            </field>
                            <group col="10" colspan="4">
                                <field name="state" readonly="1"/>
                                <button name="draft_force_assign" states="draft" string="Confirm (Do Not Process Now)" type="object" icon="gtk-apply"/>
                                <button name="draft_validate" states="draft" string="Process Now" type="object" icon="gtk-media-play"/>
                                <button name="action_assign" states="confirmed" string="Check Availability" type="object" icon="gtk-find"/>
                                <button name="force_assign" states="confirmed" string="Force Availability" type="object" icon="gtk-jump-to"/>
                                <button name="%(action_partial_picking)d" states="assigned" string="Validate" type="action" icon="gtk-apply"/>
                                <button name="button_cancel" states="assigned,confirmed,draft" string="Cancel" icon="gtk-cancel"/>
                            </group>
                        </page>
                        <page string="Notes">
                            <field colspan="4" name="note" nolabel="1"/>
                        </page>
                        <page string="Other info" groups="base.group_extended">
                            <field name="active"/>
                            <field name="auto_picking"/>
                            <field name="invoice_state"/>
                            <field name="date_done"/>
                            <newline/>
                            <field name="move_type"/>
                        </page>
                    </notebook>
                </form>
            </field>
        </record>

        <record id="view_stock_picking_filter" model="ir.ui.view">
            <field name="name">stock.picking.list.select</field>
            <field name="model">stock.picking</field>
            <field name="type">search</field>
            <field name="arch" type="xml">
                <search string="Search Stock Picking">
                    <group col="10" colspan="4">
                        <filter icon="terp-stock" name="available" string="Available" domain="[('state','=','assigned')]" help="Available Pickings"/>
                        <filter icon="terp-stock" string="Confirmed" domain="[('state','=','confirmed')]" help="Confirmed Pickings"/>
                        <separator orientation="vertical"/>
                        <filter icon="terp-stock" string="Back Order" domain="[('backorder_id', '!=', False)]" help="Has Back Order"  />
                        <separator orientation="vertical"/>
                        <field name="location_id"/>
                        <field name="location_dest_id"/>
                        <field name="name"/>
                        <field name="address_id"/>
                    </group>
                    <newline/>
                    <group expand="1" string="Group By..." colspan="4" col="8">
                        <filter string="Partner" icon="terp-stock" domain="[]" context="{'group_by':'address_id'}"/>
                        <filter string="State" icon="terp-stock" domain="[]" context="{'group_by':'state'}"/>
                        <filter string="Date" icon="terp-stock" domain="[]"  context="{'group_by':'date'}"/>
                    </group>
                </search>
            </field>
        </record>

        <record id="view_picking_delivery_tree" model="ir.ui.view">
            <field name="name">stock.picking.delivery.tree</field>
            <field name="model">stock.picking</field>
            <field name="type">tree</field>
            <field name="arch" type="xml">
                <tree colors="blue:state in ('draft');grey:state in ('cancel', 'done');red:state not in ('cancel', 'done') and date &lt; current_date" string="Picking list">
                    <field name="name"/>
<<<<<<< HEAD
                    <field name="address_id"/>
                    <field name="backorder_id"/>
=======
                    <field name="address_id" select="1"/>
                    <field name="backorder_id" groups="base.group_extended"/>
>>>>>>> c962ddf8
                    <field name="origin"/>
                    <field name="date"/>
                    <field name="min_date"/>
                    <field name="state"/>
                    <button name="%(action_partial_picking)d" states="assigned" string="Validate" type="action" icon="gtk-go-forward" help="Validate Delivery"/>
                    <button name="button_cancel" states="assigned,confirmed,draft" string="Cancel" icon="gtk-cancel" help="Cancel" confirm="This operation will cancel the delivery.    Do you want to continue?"/>
                </tree>
            </field>
        </record>
        <record id="view_picking_delivery_form" model="ir.ui.view">
            <field name="name">stock.picking.delivery.form</field>
            <field name="model">stock.picking</field>
            <field name="type">form</field>
            <field name="arch" type="xml">
                <form string="Picking list">
                    <group col="6" colspan="4">
                        <field name="name" readonly="1"/>
                        <field name="address_id"/>
                        <field name="origin"/>
                        <field name="backorder_id" groups="base.group_extended" readonly="1"/>
                        <field name="date" />
                        <field name="min_date"/>
                        <field name="company_id" groups="base.group_multi_company" widget="selection"/>
                    </group>
                        <notebook colspan="4">
                        <page string="General Information">
                            <field colspan="4" name="move_lines" nolabel="1" widget="one2many_list" default_get="{'move_line':move_lines, 'address_out_id': address_id}">
                                <tree colors="grey:state in ('done','cancel');black:state not in ('cancel','done')" string="Stock Moves">
                                    <field name="name" string="Move Name"/>
                                    <field name="product_id"/>
                                    <field name="product_qty" on_change="onchange_quantity(product_id, product_qty, product_uom, product_uos)"/>
                                    <field name="product_uom" string="UOM"/>
                                    <field name="picking_id" />
                                    <field name="prodlot_id" groups="base.group_extended"/>
                                    <field name="location_id"/>
                                    <field name="location_dest_id"/>
                                    <field name="date_planned"/>
                                    <field name="state"/>
                                    <button
                                           name="%(stock.track_line)d"
                                           string="Split in production lots"
                                           type="action" icon="gtk-justify-fill"
                                           groups="base.group_extended"
                                           states="draft,waiting,confirmed,assigned" />
                                       <button name="%(stock.move_scrap)d"
                                        string="Scrap Products" type="action"
                                        icon="gtk-convert" context="{'scrap': True}"
                                        states="draft,waiting,confirmed,assigned" />
                                </tree>
                                <form string="Stock Moves">
                                    <notebook colspan="4">
                                        <page string="General Information">
                                            <separator colspan="4" string="Move Information"/>
                                            <field name="location_id" domain="[('usage','=','internal')]"/>
                                            <field name="location_dest_id" domain="[('usage','&lt;&gt;','view')]"/>
                                            <field colspan="4" context="location=location_id" name="product_id" on_change="onchange_product_id(product_id, location_id, location_dest_id)"/>
                                            <field name="product_qty" on_change="onchange_quantity(product_id, product_qty, product_uom, product_uos)"/>
                                            <field name="product_uom"/>
                                            <field groups="product.group_uos" name="product_uos" on_change="onchange_quantity(product_id, product_qty, product_uom, product_uos)"/>
                                            <field groups="product.group_uos" name="product_uos_qty"/>
                                            <field colspan="4" invisible="1" name="name"/>
                                            <field invisible="1" name="date"/>
                                            <field name="date_planned"/>
                                            <field groups="base.group_extended" name="product_packaging"/>
                                            <field name="prodlot_id" groups="base.group_extended"
                                                context="{'location_id':location_id, 'product_id':product_id}"
                                                domain="[('product_id','=?',product_id)]"
                                                on_change="onchange_lot_id(prodlot_id,product_qty, location_id, product_id)"/>
                                            <field groups="base.group_extended" name="tracking_id"/>
                                            <separator colspan="4" string="Move State"/>
                                            <field name="state"/>
                                            <group>
                                                <button name="force_assign" states="confirmed" string="Force Availability" type="object" icon="gtk-jump-to"/>
                                                <button name="cancel_assign" states="assigned" string="Cancel Availability" type="object" icon="gtk-find"/>
                                                <button name="action_cancel" states="assigned" string="Cancel" type="object" icon="gtk-cancel"/>
                                            </group>
                                        </page>
                                        <page string="Return Picking History">
                                            <field name="move_stock_return_history" nolabel="1"/>
                                        </page>
                                    </notebook>
                                </form>
                            </field>
                            <group col="10" colspan="4">
                                <field name="state" readonly="1"/>
                                <button name="draft_force_assign" states="draft" string="Process Later" type="object" icon="gtk-ok"/>
                                <button name="draft_validate" states="draft" string="Process Now" type="object" icon="gtk-media-play"/>
                                <button name="action_assign" states="confirmed" string="Check Availability" type="object" icon="gtk-find"/>
                                <button name="force_assign" states="confirmed" string="Force Availability" type="object" icon="gtk-jump-to"/>
                                <button name="%(action_partial_picking)d" states="assigned" string="Products Sent" type="action" icon="gtk-go-forward"/>
                                <button name="button_cancel" states="assigned,confirmed,draft" string="Cancel" icon="gtk-cancel"/>
                            </group>
                        </page>
                        <page string="Notes">
                            <field colspan="4" name="note" nolabel="1"/>
                        </page>
                        <page string="Other info" groups="base.group_extended">
                            <field name="auto_picking"/>
                            <field name="active"/>
                            <newline/>
                            <field name="date"/>
                            <field name="date_done"/>
                            <field name="move_type"/>
                        </page>
                    </notebook>
                </form>
            </field>
        </record>

       <record id="view_stock_delivery_filter" model="ir.ui.view">
            <field name="name">stock.view_stock_delivery_filter.list.select</field>
            <field name="model">stock.picking</field>
            <field name="type">search</field>
            <field name="arch" type="xml">
                <search string="Search Stock Delivery">
                    <group col="10" colspan="4">
                        <filter icon="terp-stock" name="available" string="Available" domain="[('state','=','assigned')]" help="Assigned Orders" />
                        <filter icon="terp-stock" string="Confirmed" domain="[('state','=','confirmed')]" help="Confirmed Orders"/>
                        <separator orientation="vertical"/>
                        <filter icon="terp-stock" string="Back Order" domain="[('backorder_id','!=',False)]" help="Back Order"/>
                        <separator orientation="vertical"/>
                        <field name="name"/>
                        <field name="address_id"/>
                        <field name="origin"/>
                    </group>
                    <newline/>
                    <group expand="1" string="Group By..." colspan="4" col="10">
                        <filter string="Partner" icon="terp-stock" domain="[]"  context="{'group_by':'address_id'}"/>
                        <filter string="State" icon="terp-stock" domain="[]" context="{'group_by':'state'}"/>
                        <filter string="Order Date" icon="terp-stock" domain="[]" context="{'group_by':'date'}"/>
                    </group>
                </search>
            </field>
        </record>

        <record id="action_picking_tree_delivery" model="ir.actions.act_window">
            <field name="name">Delivery Orders</field>
            <field name="res_model">stock.picking</field>
            <field name="type">ir.actions.act_window</field>
            <field name="view_type">form</field>
            <field name="view_mode">tree,form,calendar</field>
            <field name="domain">[('type','=','delivery')]</field>
            <field name="context">{'contact_display': 'partner',"search_default_available":1}</field>
            <field name="search_view_id" ref="view_stock_delivery_filter"/>
        </record>
        <record id="action_picking_tree_delivery_view1" model="ir.actions.act_window.view">
            <field eval="1" name="sequence"/>
            <field name="view_mode">tree</field>
            <field name="view_id" ref="view_picking_delivery_tree"/>
            <field name="act_window_id" ref="action_picking_tree_delivery"/>
        </record>
        <record id="action_picking_tree_delivery_view2" model="ir.actions.act_window.view">
            <field eval="2" name="sequence"/>
            <field name="view_mode">form</field>
            <field name="view_id" ref="view_picking_delivery_form"/>
            <field name="act_window_id" ref="action_picking_tree_delivery"/>
        </record>
        <record id="action_picking_tree_delivery_view2_calendar" model="ir.actions.act_window.view">
            <field eval="3" name="sequence"/>
            <field name="view_mode">calendar</field>
            <field name="act_window_id" ref="action_picking_tree_delivery"/>
        </record>
        <menuitem action="action_picking_tree_delivery" groups="base.group_extended" id="menu_action_picking_tree_delivery" parent="menu_stock_warehouse_mgmt" sequence="20"/>

        #
        # Sending Products
        #

        <record id="view_picking_out_tree" model="ir.ui.view">
            <field name="name">stock.picking.out.tree</field>
            <field name="model">stock.picking</field>
            <field name="type">tree</field>
            <field name="arch" type="xml">
                <tree colors="blue:state in ('draft');grey:state in ('cancel', 'done');red:state not in ('cancel', 'done') and date &lt; current_date" string="Picking list">
                    <field name="name"/>
                    <field name="address_id"/>
                    <field name="backorder_id" groups="base.group_extended"/>
                    <field name="origin"/>
                    <field name="date"/>
                    <field name="min_date"/>
                    <field name="invoice_state"/>
                    <field name="state"/>
                    <button name="%(action_partial_picking)d" states="assigned" string="Validate" type="action" icon="gtk-go-forward" help="Validate Picking"/>
                    <button name="button_cancel" states="assigned,confirmed,draft" string="Cancel" icon="gtk-cancel" help="Cancel" confirm="This operation will cancel the picking.    Do you want to continue?"/>
                </tree>
            </field>
        </record>
        <record id="view_picking_out_form" model="ir.ui.view">
            <field name="name">stock.picking.out.form</field>
            <field name="model">stock.picking</field>
            <field name="type">form</field>
            <field name="arch" type="xml">
                <form string="Picking list">
                    <group col="6" colspan="4">
                        <field name="address_id"/>
                        <field name="min_date"/>
                        <field name="name" readonly="1"/>
                        <field name="invoice_state"/>
                        <field name="backorder_id" readonly="1"/>
                        <field name="origin" readonly="1"/>
                        <field name="company_id" groups="base.group_multi_company" widget="selection"/>
                    </group>
                    <notebook colspan="4">
                        <page string="General Information">
                            <field colspan="4" name="move_lines" nolabel="1" widget="one2many_list" default_get="{'move_line':move_lines, 'address_out_id': address_id}">
                                <tree colors="grey:state in ('done','cancel');black:state not in ('cancel','done')" string="Stock Moves">
                                    <field name="name" string="Move Name"/>
                                    <field name="product_id"/>
                                    <field name="product_qty" on_change="onchange_quantity(product_id, product_qty, product_uom, product_uos)"/>
                                    <field name="product_uom" string="UOM"/>
                                    <field name="picking_id"/>
                                    <field name="prodlot_id" groups="base.group_extended"/>
                                    <field name="location_id"/>
                                    <field name="location_dest_id"/>
                                    <field name="date_planned"/>
                                    <field name="state"/>
                                    <button
                                           name="%(stock.track_line)d"
                                           string="Split in production lots"
                                           type="action" icon="gtk-justify-fill"
                                           states="draft,waiting,confirmed,assigned" />
                                       <button
                                           name="%(stock.move_scrap)d"
                                           string="Scrap Products" type="action"
                                           icon="gtk-convert"
                                           states="draft,waiting,confirmed,assigned" />
                                </tree>
                                <form string="Stock Moves">
                                    <notebook colspan="4">
                                         <page string="General Information">
                                            <separator colspan="4" string="Move Information"/>
                                            <field name="location_id" domain="[('usage','=','internal')]"/>
                                            <field name="location_dest_id" domain="[('usage','&lt;&gt;','view')]"/>
                                            <field colspan="4" context="location=location_id" name="product_id" on_change="onchange_product_id(product_id, location_id, location_dest_id)"/>
                                            <field name="product_qty" on_change="onchange_quantity(product_id, product_qty, product_uom, product_uos)" />
                                            <field name="product_uom"/>
                                            <field groups="product.group_uos" name="product_uos" on_change="onchange_quantity(product_id, product_qty, product_uom, product_uos)"/>
                                            <field groups="product.group_uos" name="product_uos_qty"/>
                                            <field colspan="4" invisible="1" name="name"/>
                                            <field invisible="1" name="date"/>
                                            <field name="date_planned"/>
                                            <field groups="base.group_extended" name="product_packaging"/>
                                            <field name="prodlot_id" groups="base.group_extended"
                                                context="{'location_id':location_id, 'product_id':product_id}"
                                                domain="[('product_id','=?',product_id)]"
                                                on_change="onchange_lot_id(prodlot_id,product_qty, location_id, product_id)"/>
                                            <field groups="base.group_extended" name="tracking_id"/>
                                            <label/>
                                            <button name="%(track_line)d" string="Split in production lots" type="action" icon="gtk-justify-fill"/>
                                            <separator colspan="4" string="Move State"/>
                                            <field name="state"/>
                                            <group>
                                                <button name="force_assign" states="confirmed" string="Force Availability" type="object"  icon="gtk-jump-to"/>
                                                <button name="cancel_assign" states="assigned" string="Cancel Availability" type="object"  icon="gtk-no"/>
                                                <button name="action_cancel" states="assigned" string="Cancel" type="object"  icon="gtk-cancel"/>
                                            </group>
                                        </page>
                                        <page string="Return Picking History">
                                            <field name="move_stock_return_history" nolabel="1"/>
                                        </page>
                                    </notebook>
                                </form>
                            </field>
                            <group col="10" colspan="4">
                                <field name="state" readonly="1"/>
                                <button name="draft_force_assign" states="draft" string="Process Later" type="object" icon="gtk-ok"/>
                                <button name="draft_validate" states="draft" string="Process Now" type="object" icon="gtk-yes"/>
                                <button name="action_assign" states="confirmed" string="Check Availability" type="object" groups="base.group_extended" icon="gtk-apply"/>
                                <button name="force_assign" states="confirmed" string="Force Availability" type="object" icon="gtk-jump-to"/>
                                <button name="%(action_partial_picking)d" states="assigned" string="Picking Done" type="action" icon="gtk-execute"/>
                                <button name="button_cancel" states="assigned,confirmed,draft" string="Cancel" icon="gtk-cancel"/>
                            </group>
                        </page>
                        <page string="Notes">
                            <field colspan="4" name="note" nolabel="1"/>
                        </page>
                        <page string="Other info" groups="base.group_extended">
                            <field name="active"/>
                            <field name="auto_picking"/>
                            <newline/>
                            <field name="date"/>
                            <field name="date_done"/>
                            <field name="move_type"/>
                        </page>
                    </notebook>
                </form>
            </field>
        </record>

        <record id="view_picking_out_search" model="ir.ui.view">
            <field name="name">stock.picking.out.search</field>
            <field name="model">stock.picking</field>
            <field name="type">search</field>
            <field name="arch" type="xml">
                <search string="Picking list">
                    <group col="8" colspan="4">
                        <filter icon="terp-stock" string="Available" domain="[('state','=','assigned')]" help="Assigned Outgoing Orders"/>
                        <filter icon="terp-stock" string="Confirmed" domain="[('state','=','confirmed')]" help="Confirmed Outgoing Orders"/>
                        <separator orientation="vertical"/>
<<<<<<< HEAD
                        <field name="name"/>
                        <field name="address_id"/>
                        <field name="company_id" widget="selection"/>
=======
                        <field name="name" select="1"/>
                        <field name="address_id" select="1"/>
<!--                        <field name="company_id" select="1" widget="selection"/>-->
>>>>>>> c962ddf8
                   </group>
                    <newline/>
                    <group expand="1" string="Group By..." colspan="4" col="8">
                        <filter string="Partner" icon="terp-stock" domain="[]" context="{'group_by':'address_id'}"/>
                        <filter string="State" icon="terp-stock" domain="[]" context="{'group_by':'state'}"/>
                        <filter string="Order Date" icon="terp-stock" domain="[]"  context="{'group_by':'date'}"/>
                        <filter string="Expected Date" icon="terp-stock" domain="[]"  context="{'group_by':'min_date'}"/>
                    </group>
                </search>
            </field>
        </record>

        <record id="action_picking_tree" model="ir.actions.act_window">
            <field name="name">Outgoing Products</field>
            <field name="res_model">stock.picking</field>
            <field name="type">ir.actions.act_window</field>
            <field name="view_type">form</field>
            <field name="view_mode">tree,form,calendar</field>
            <field name="domain">[('type','=','out')]</field>
            <field name="context">{'contact_display': 'partner'}</field>
            <field name="search_view_id" ref="view_picking_out_search"/>
        </record>
        <record id="action_picking_tree_out_view1_waiting" model="ir.actions.act_window.view">
            <field eval="1" name="sequence"/>
            <field name="view_mode">tree</field>
            <field name="view_id" ref="view_picking_out_tree"/>
            <field name="act_window_id" ref="action_picking_tree"/>
        </record>
        <record id="action_picking_tree_out_view2_waiting" model="ir.actions.act_window.view">
            <field eval="2" name="sequence"/>
            <field name="view_mode">form</field>
            <field name="view_id" ref="view_picking_out_form"/>
            <field name="act_window_id" ref="action_picking_tree"/>
        </record>
        <record id="action_picking_tree_out_view2_waiting_cal" model="ir.actions.act_window.view">
            <field eval="3" name="sequence"/>
            <field name="view_mode">calendar</field>
            <field name="act_window_id" ref="action_picking_tree"/>
        </record>
        <menuitem action="action_picking_tree" id="menu_action_picking_tree" parent="menu_stock_warehouse_mgmt" sequence="5"/>

        <record id="view_picking_in_tree" model="ir.ui.view">
            <field name="name">stock.picking.in.tree</field>
            <field name="model">stock.picking</field>
            <field name="type">tree</field>
            <field name="arch" type="xml">
                <tree colors="blue:state in ('draft');grey:state in ('cancel', 'done');red:state not in ('cancel', 'done') and date &lt; current_date" string="Picking list">
                    <field name="name"/>
                    <field name="address_id"/>
                    <field name="backorder_id" groups="base.group_extended"/>
                    <field name="origin"/>
                    <field name="date"/>
                    <field name="min_date"/>
                    <field name="invoice_state" groups="base.group_extended"/>
                    <field name="state"/>
                    <button name="%(action_partial_picking)d" states="assigned" string="Validate" type="action" icon="gtk-ok" help="Receive products"/>
                    <button name="button_cancel" states="assigned,confirmed,draft" string="Cancel" icon="gtk-cancel" help="Cancel" confirm="This operation will cancel the shipment. Do you want to continue?" />
                </tree>
            </field>
        </record>
        <record id="view_picking_in_form" model="ir.ui.view">
            <field name="name">stock.picking.in.form</field>
            <field name="model">stock.picking</field>
            <field name="type">form</field>
            <field name="arch" type="xml">
                <form string="Input Picking List">
                    <group colspan="4" col="6">
<<<<<<< HEAD
                        <field name="name" readonly="1"/>
                        <field name="address_id" on_change="onchange_partner_in(address_id)" context="{'contact_display':'partner'}"/>
=======
                        <field name="name" readonly="1" select="1"/>
                        <field name="address_id" on_change="onchange_partner_in(address_id)" context="{'contact_display':'partner'}" />
>>>>>>> c962ddf8
                        <field name="origin"/>
                        <field name="backorder_id" readonly="1" groups="base.group_extended"/>
                        <field name="date"/>
                        <field name="type"/>
                        <field name="min_date" readonly="1"/>
                        <field name="invoice_state" string="Invoice Control"/>
                        <field name="company_id" groups="base.group_multi_company" widget="selection"/>
                    </group>
                    <notebook colspan="4">
                        <page string="General Information">
                            <field colspan="4" name="move_lines" nolabel="1" widget="one2many_list" default_get="{'move_line':move_lines, 'address_in_id': address_id}">
                                <tree colors="grey:state in ('done','cancel');black:state not in ('cancel','done')" string="Stock Moves">
                                    <field name="product_id"/>
                                    <field name="product_qty"/>
                                    <field name="product_uom" string="Product Unit of Measure"/>
                                    <field name="location_dest_id"/>
                                    <field name="prodlot_id" groups="base.group_extended"/>
                                    <field name="state"/>
                                    <button
                                           name="%(stock.track_line)d"
                                           string="Split in production lots"
                                           type="action" icon="gtk-justify-fill"
                                           states="draft,waiting,confirmed,assigned" />
                                       <button name="%(stock.move_scrap)d"
                                        string="Scrap Products" type="action"
                                        icon="gtk-convert" context="{'scrap': True}"
                                        states="draft,waiting,confirmed,assigned" />
                                </tree>
                                <form string="Stock Moves">
                                    <notebook colspan="4">
                                        <page string="General Information">
                                            <separator colspan="4" string="Move Information"/>
                                            <field name="location_id" domain="[('usage','&lt;&gt;','view')]"/>
                                            <field domain="[('usage','=','internal')]" name="location_dest_id" />
                                            <field colspan="4" context="location=location_id" name="product_id" on_change="onchange_product_id(product_id, location_id, location_dest_id)"/>
                                            <field name="product_qty" on_change="onchange_quantity(product_id, product_qty, product_uom, product_uos)"/>
                                            <field name="product_uom"/>
                                            <field groups="product.group_uos" name="product_uos" on_change="onchange_quantity(product_id, product_qty, product_uom, product_uos)"/>
                                            <field groups="product.group_uos" name="product_uos_qty"/>
                                            <field colspan="4" invisible="1" name="name" />
                                            <field groups="base.group_extended" name="date_planned"/>
                                            <newline/>
                                            <newline/>
                                            <field groups="base.group_extended" name="product_packaging"/>
                                            <newline/>
                                            <field name="prodlot_id" groups="base.group_extended"
                                                context="{'location_id':location_id, 'product_id':product_id}"
                                                domain="[('product_id','=?',product_id)]"
                                                on_change="onchange_lot_id(prodlot_id,product_qty, location_id, product_id)"/>
                                            <field groups="base.group_extended" name="tracking_id"/>
                                            <newline/>
                                            <label/>
                                            <button groups="base.group_extended" name="%(track_line)d" string="Split in production lots" type="action" icon="gtk-justify-fill"/>
                                            <separator colspan="4" string="Move State"/>
                                            <field name="state"/>
                                            <group>
                                                <button name="force_assign" states="confirmed" string="Force Availability" type="object" icon=""/>
                                                <button name="cancel_assign" states="assigned" string="Cancel Availability" type="object" icon=""/>
                                                <button name="action_cancel" states="assigned" string="Cancel" type="object" icon=""/>
                                            </group>
                                        </page>
                                        <page string="Return Picking History">
                                                    <field name="move_stock_return_history" nolabel="1"/>
                                                </page>
                                            </notebook>
                                </form>
                            </field>
                            <group col="7" colspan="4">
                                <label colspan="5"/>
                                <button name="%(act_stock_picking_move_wizard)d" string="Unreceived Products" type="action" states="draft" icon="gtk-redo"/>
                            </group>
                            <group col="10" colspan="4">
                                <field name="state" readonly="1"/>
                                <button name="draft_force_assign" states="draft" string="Process Later" type="object" icon="gtk-ok"/>
                                <button name="draft_validate" states="draft" string="Process Now" type="object" icon="gtk-media-play"/>
                                <button name="action_assign" states="confirmed" string="Check Availability" type="object" icon="gtk-find"/>
                                <button name="force_assign" states="confirmed" string="Force Availability" type="object" groups="base.group_extended" icon="gtk-jump-to"/>
                                <button name="%(action_partial_picking)d" states="assigned" string="Products Received" type="action" icon="gtk-ok"/>
                                <button name="button_cancel" states="assigned,confirmed,draft" string="Cancel" icon="gtk-cancel"/>
                            </group>
                        </page>
                        <page string="Notes">
                            <field colspan="4" name="note" nolabel="1"/>
                        </page>
                    </notebook>
                </form>
            </field>
        </record>

        <record id="view_picking_in_search" model="ir.ui.view">
            <field name="name">stock.picking.in.search</field>
            <field name="model">stock.picking</field>
            <field name="type">search</field>
            <field name="arch" type="xml">
                <search string="Input Picking List">
                    <group col="8" colspan="4">
                        <filter icon="terp-stock" name="available" string="Available" domain="[('state','=','assigned')]" help="Assigned Incoming Orders" />
                        <separator orientation="vertical" />
                        <filter icon="terp-stock" string="Back Order" domain="[('backorder_id', '!=', False)]" help="Has Back Order" groups="base.group_extended"/>
                        <separator orientation="vertical"/>
                        <field name="name"/>
                        <field name="address_id"/>
                        <field name="company_id" widget="selection" groups="base.group_multi_company" />
                    </group>
                    <newline/>
                    <group expand="1" string="Group By..." colspan="4" col="8">
                    	<filter icon="terp-stock" name="state" string="State" domain="[]" context="{'group_by':'state'}"/>
                        <separator orientation="vertical" />
                        <filter string="Partner" icon="terp-stock" domain="[]" context="{'group_by':'address_id'}"/>
                        <separator orientation="vertical" />
                        <filter string="Order Date" icon="terp-stock" domain="[]"  context="{'group_by':'date'}"/>
                        <filter string="Expected Date" icon="terp-stock" domain="[]"  context="{'group_by':'min_date'}"/>
                        <separator orientation="vertical" />
                        <filter string="Origin" icon="terp-stock" domain="[]" context="{'group_by':'origin'}"/>
                    </group>
                </search>
            </field>
        </record>


        <record id="action_picking_tree4" model="ir.actions.act_window">
            <field name="name">Incoming Shipments</field>
            <field name="res_model">stock.picking</field>
            <field name="type">ir.actions.act_window</field>
            <field name="view_type">form</field>
            <field name="view_mode">tree,form,calendar</field>
            <field name="domain">[('type','=','in')]</field>
            <field name="context">{'contact_display': 'partner',"search_default_available":1}</field>
            <field name="search_view_id" ref="view_picking_in_search"/>
        </record>
        <record id="action_invoice_tree5_view1" model="ir.actions.act_window.view">
            <field eval="1" name="sequence"/>
            <field name="view_mode">tree</field>
            <field name="view_id" ref="view_picking_in_tree"/>
            <field name="act_window_id" ref="action_picking_tree4"/>
        </record>
        <record id="action_invoice_tree5_view2" model="ir.actions.act_window.view">
            <field eval="2" name="sequence"/>
            <field name="view_mode">form</field>
            <field name="view_id" ref="view_picking_in_form"/>
            <field name="act_window_id" ref="action_picking_tree4"/>
        </record>
        <record id="action_invoice_tree5_view2_cal" model="ir.actions.act_window.view">
            <field eval="3" name="sequence"/>
            <field name="view_mode">calendar</field>
            <field name="act_window_id" ref="action_picking_tree4"/>
        </record>
        <menuitem action="action_picking_tree4" id="menu_action_picking_tree4" parent="menu_stock_warehouse_mgmt" sequence="1"/>

        <record id="view_picking_internal_search" model="ir.ui.view">
            <field name="name">stock.picking.internal.search</field>
            <field name="model">stock.picking</field>
            <field name="type">search</field>
            <field name="arch" type="xml">
                <search string="Internal Picking List">
                    <group col="8" colspan="4">
                        <filter icon="terp-stock" string="Available" domain="[('state','=','assigned')]" help="Assigned Internal Moves"/>
                        <filter icon="terp-stock" name="confirmed" string="Confirmed" domain="[('state','=','confirmed')]" help="Confirmed Internal Moves" />
                        <separator orientation="vertical"/>
                        <field name="name"/>
                        <field name="origin"/>
                        <field name="company_id" widget="selection"/>
                    </group>
                    <newline/>
                    <group expand="1" string="Group By..." colspan="4" col="8">
                        <filter string="State" icon="terp-stock" domain="[]" context="{'group_by':'state'}"/>
                        <filter string="Partner" icon="terp-stock" domain="[]" context="{'group_by':'address_id'}"/>
						<filter string="Order Date" icon="terp-stock" domain="[]"  context="{'group_by':'date'}"/>
                        <filter string="Expected Date" icon="terp-stock" domain="[]"  context="{'group_by':'min_date'}"/>
                        <filter string="Origin" icon="terp-stock" domain="[]" context="{'group_by':'origin'}"/>
                    </group>
                </search>
            </field>
        </record>

        <record id="action_picking_tree6" model="ir.actions.act_window">
            <field name="name">Internal Moves</field>
            <field name="res_model">stock.picking</field>
            <field name="type">ir.actions.act_window</field>
            <field name="view_type">form</field>
            <field name="view_mode">tree,form,calendar</field>
            <field name="domain">[('type','=','internal')]</field>
            <field name="context">{'contact_display': 'partner',"search_default_confirmed":1}</field>
            <field name="search_view_id" ref="view_picking_internal_search"/>
        </record>
        <menuitem action="action_picking_tree6" id="menu_action_picking_tree6" parent="menu_stock_warehouse_mgmt" groups="base.group_extended" sequence="2"/>

        <record id="view_move_tree" model="ir.ui.view">
            <field name="name">stock.move.tree</field>
            <field name="model">stock.move</field>
            <field name="type">tree</field>
            <field eval="6" name="priority"/>
            <field name="arch" type="xml">
                <tree colors="grey:state in ('done', 'cancel');black:state not in ('done', 'cancel');red:date_planned > current_date" string="Moves">
                    <field name="name" string="Move Name"/>
                    <field name="product_id"/>
                    <field name="product_qty" on_change="onchange_quantity(product_id, product_qty, product_uom, product_uos)"/>
<<<<<<< HEAD
                    <field name="product_uom" string="UOM"/>
                    <field name="picking_id"/>
=======
                    <field name="product_uom" string="Unit Of Measure"/>
                    <field name="picking_id" select="1"/>
>>>>>>> c962ddf8
                    <field name="prodlot_id" groups="base.group_extended"/>
                    <field name="location_id"/>
                    <field name="location_dest_id"/>
                    <field name="date_planned"/>
                    <field name="state"/>
                </tree>
            </field>
        </record>

<!--        <menuitem id="menu_traceability_low" name="Low Level" parent="menu_traceability"/> -->

        <record id="view_move_form" model="ir.ui.view">
            <field name="name">stock.move.form</field>
            <field name="model">stock.move</field>
            <field name="type">form</field>
            <field eval="4" name="priority"/>
            <field name="arch" type="xml">
                <form string="Stock Moves">
                    <notebook colspan="4">
                        <page string="General Information">
                            <group colspan="2" col="2">
                                <separator colspan="2" string="Move Information"/>
                                <field name="name"/>
                                <field name="product_id" on_change="onchange_product_id(product_id,location_id,location_dest_id)"/>
                                <field name="product_qty" on_change="onchange_quantity(product_id, product_qty, product_uom, product_uos)"/>
                                <field name="product_uom" string="Unit Of Measure" widget="selection"/>
                                <field name="product_uos" groups="base.group_extended" />
                            </group>

                            <group colspan="2" col="2">
                                <separator string="Locations &amp; Picking" colspan="2" />
<<<<<<< HEAD
                                <field name="location_id"/>
                                <field name="location_dest_id"/>
=======
                                <field name="location_id" select="1" widget="selection"/>
                                <field name="location_dest_id" select="1" widget="selection"/>
>>>>>>> c962ddf8
                                <field name="picking_id"/>
                                <field name="address_id" context="{'contact_display':'partner'}"/>
                                <field name="company_id" groups="base.group_multi_company" widget="selection"/>
                            </group>

                            <group colspan="2" col="2">
                                <separator string="Dates &amp; Priority" colspan="2" />
                                <field name="date"/>
                                <field name="date_planned"/>
                                <field name="priority"/>
                            </group>

                            <group colspan="2" col="4">
                                <separator string="Traceability" colspan="4" />
                                <field name="tracking_id" colspan="4" />
                                <field name="prodlot_id" groups="base.group_extended"
                                    context="{'location_id':location_id, 'product_id':product_id}"
                                    domain="[('product_id','=?',product_id)]"
                                    on_change="onchange_lot_id(prodlot_id,product_qty, location_id, product_id)"/>
                                <button name="%(track_line)d" string="Split in production lots" type="action" icon="gtk-justify-fill" colspan="2" />
                            </group>
                        </page>
                        <page string="Return Picking History">
                            <field name="move_stock_return_history" nolabel="1"/>
                        </page>
                    </notebook>
                    <group col="6" colspan="4">
                        <field name="state"/>
                        <button name="action_confirm" states="draft" string="Confirm" type="object" icon="gtk-apply"/>
                        <button name="action_assign" states="confirmed" string="Set Available" type="object" icon="gtk-yes"/>
                        <button name="action_cancel" states="assigned,confirmed" string="Cancel" type="object" icon="gtk-cancel"/>
                        <button name="action_done" states="assigned" string="Make Parcel" type="object" icon="gtk-jump-to"/>
                    </group>
                </form>
            </field>
        </record>

        <record id="view_move_search" model="ir.ui.view">
            <field name="name">stock.move.search</field>
            <field name="model">stock.move</field>
            <field name="type">search</field>
            <field eval="6" name="priority"/>
            <field name="arch" type="xml">
                <search string="Stock Moves">
                    <group col="8" colspan="4">
                        <filter icon="terp-stock" string="Available" name="Available" domain="[('state','=','assigned')]" help="Available"/>
                        <separator orientation="vertical"/>
                        <field name="product_id"/>
                        <field name="location_id"/>
                        <field name="location_dest_id"/>
                    </group>
                    <newline/>
                    <group expand="1" string="Group By..." colspan="4" col="8">
                    	<filter icon="terp-stock" string="Inventory" domain="[]" context="{'group_by':'name'}" />
                    	<filter icon="terp-stock" string="State" domain="[]" context="{'group_by':'state'}" />
                        <filter string="Product" icon="terp-stock" domain="[]"  context="{'group_by':'product_id'}"/>
                        <filter string="Source Location" icon="terp-stock" domain="[]" context="{'group_by':'location_id'}"/>
                        <filter string="Dest. Location" icon="terp-stock" domain="[]" context="{'group_by':'location_dest_id'}"/>
                        <filter string="Date" icon="terp-stock" domain="[]" context="{'group_by':'date'}"/>
                    </group>
                </search>
            </field>
        </record>

        <record id="action_move_form2" model="ir.actions.act_window">
            <field name="name">All Moves</field>
            <field name="res_model">stock.move</field>
            <field name="type">ir.actions.act_window</field>
            <field name="view_type">form</field>
            <field name="view_id" ref="view_move_tree"/>
            <field name="search_view_id" ref="view_move_search"/>
            <field name="context">{'search_default_Available':1}</field>
        </record>
        <menuitem action="action_move_form2" id="menu_action_move_form2" parent="menu_traceability" sequence="1"/>

        ====================================
        Reception Picking (By Stock Move)
        ====================================

        <record id="view_move_tree_reception_picking" model="ir.ui.view">
            <field name="name">stock.move.tree2</field>
            <field name="model">stock.move</field>
            <field name="type">tree</field>
            <field eval="6" name="priority"/>
            <field name="arch" type="xml">
                <tree colors="grey:state in ('cancel','done');black:state not in ('cancel','done')" string="Moves">
                    <field name="picking_id" string="Reference"/>
                    <field name="origin" string="Latest Procurement"/>
                    <field name="partner_id" string="Supplier"/>
                    <field name="product_id"/>
                    <field name="product_qty" />
                    <field name="product_uom" string="Uint Of Measure"/>
                    <field name="prodlot_id" string="Lot" groups="base.group_extended"/>
                    <field name="date_planned"/>
                    <field name="backorder_id" groups="base.group_extended"/>
                    <field name="state"/>
                    <button name="%(action_partial_move)d" string="Partial" type="action" states="assigned" icon="gtk-justify-fill"/>
                    <button name="action_cancel" states="assigned,confirmed" string="Cancel" type="object" icon="gtk-cancel"/>
                </tree>
            </field>
        </record>

        <record id="view_move_form_reception_picking" model="ir.ui.view">
            <field name="name">stock.move.form2</field>
            <field name="model">stock.move</field>
            <field name="type">form</field>
            <field eval="6" name="priority"/>
            <field name="arch" type="xml">
                <form string="Moves">
                    <notebook colspan="4">
                        <page string="General Information">
                            <separator colspan="4" string="Move Information"/>
                            <field name="location_id"/>
                            <field name="location_dest_id"/>
                            <field colspan="4" name="product_id" on_change="onchange_product_id(product_id,location_id,location_dest_id)"/>
                            <field name="product_qty" on_change="onchange_quantity(product_id, product_qty, product_uom, product_uos)"/>
                            <field name="product_uom"/>
                            <field name="product_uos"/>
                            <field colspan="4" name="name"/>
                            <field name="date"/>
                            <field name="company_id" groups="base.group_multi_company" widget="selection"/>
                            <field name="date_planned"/>
                            <field name="priority"/>
                            <field name="address_id" context="{'contact_display':'partner'}"/>
                            <newline/>
                            <field name="picking_id"/>
                            <newline/>
                            <field name="prodlot_id" groups="base.group_extended"
                                context="{'location_id':location_id, 'product_id':product_id}"
                                domain="[('product_id','=?',product_id)]"
                                on_change="onchange_lot_id(prodlot_id,product_qty, location_id, product_id)"/>
                            <field name="tracking_id"/>
                            <newline/>
                            <label/>
                            <button name="%(track_line)d" string="Split in production lots" type="action" icon="gtk-justify-fill"/>
                            <separator colspan="4" string="Move State"/>
                            <field name="state"/>
                            <group col="5" colspan="2">
                                <button name="action_confirm" states="draft" string="Confirm" type="object" icon="gtk-apply"/>
                                <button name="action_assign" states="confirmed" string="Set Available" type="object" icon="gtk-yes"/>
                                <button name="action_cancel" states="assigned,confirmed" string="Cancel" type="object" icon="gtk-cancel"/>
                                <button name="%(action_partial_move)d" states="assigned" string="Partial" type="action" icon="gtk-justify-fill"/>
                                <button name="action_done" states="assigned" string="Done" type="object" icon="gtk-jump-to"/>
                            </group>
                        </page>
                        <page string="Return Picking History">
                            <field name="move_stock_return_history" nolabel="1"/>
                         </page>
                    </notebook>
                </form>
            </field>
        </record>

        <record id="view_move_search_reception_picking" model="ir.ui.view">
            <field name="name">stock.move.search2</field>
            <field name="model">stock.move</field>
            <field name="type">search</field>
            <field eval="6" name="priority"/>
            <field name="arch" type="xml">
                <search string="Stock Moves">
                    <group col="8" colspan="4">
                        <filter icon="terp-stock" name="receive" string="To Receive" domain="[('state','in',('confirmed','assigned'))]" help="Stock to be received"/>
                        <filter icon="terp-stock" string="Back Orders" domain="[('backorder_id','!=',False)]" help="Back Orders"/>
                        <filter icon="terp-stock" string="Planned Today" domain="[('date_planned::date','=',time.strftime('%%Y-%%m-%%d'))]" help="Orders planned for today"/>
                        <separator orientation="vertical"/>
                        <field name="origin" string="Latest Procurement"/>
                        <field name="partner_id" string="Supplier"/>
                        <field name="product_id"/>
                    </group>
                    <newline/>
                    <group expand="1" string="Group By..." colspan="4" col="8">
                        <filter string="Product" icon="terp-stock" domain="[]" context="{'group_by':'product_id'}"/>
                        <filter string="State" icon="terp-stock" domain="[]" context="{'group_by':'state'}"/>
                        <filter string="Date" icon="terp-stock" domain="[]" context="{'group_by':'date'}"/>
                    </group>
                </search>
            </field>
        </record>

        <record id="action_reception_picking_move" model="ir.actions.act_window">
            <field name="name">Incoming Products</field>
            <field name="res_model">stock.move</field>
            <field name="type">ir.actions.act_window</field>
            <field name="view_type">form</field>
            <field name="view_mode">tree,form</field>
            <field name="domain">[('picking_id','!=',False),('picking_id.type','=','in')]</field>
            <field name="view_id" ref="view_move_tree_reception_picking"/>
            <field name="context">{"search_default_receive":1}</field>
            <field name="search_view_id" ref="view_move_search_reception_picking"/>
        </record>

        <record model="ir.actions.act_window.view" id="action_move_reception_picking_tree">
            <field name="sequence" eval="1"/>
            <field name="view_mode">tree</field>
            <field name="view_id" ref="view_move_tree_reception_picking"/>
            <field name="act_window_id" ref="action_reception_picking_move"/>
        </record>
        <record model="ir.actions.act_window.view" id="action_move_reception_picking_form">
            <field name="sequence" eval="2"/>
            <field name="view_mode">form</field>
            <field name="view_id" ref="view_move_form_reception_picking"/>
            <field name="act_window_id" ref="action_reception_picking_move"/>
        </record>
<!--        <menuitem action="action_reception_picking_move" id="menu_action_reception_picking_move" parent="menu_stock_warehouse_mgmt" sequence="4"/>-->


        # -------------------------------------------------------------
        # Stock incoterms
        # -------------------------------------------------------------
        <record id="view_incoterms_tree" model="ir.ui.view">
            <field name="name">stock.incoterms.tree</field>
            <field name="model">stock.incoterms</field>
            <field name="type">tree</field>
            <field name="arch" type="xml">
                <tree string="Incoterms">
                    <field name="code"/>
                    <field colspan="4" name="name"/>
                </tree>
            </field>
        </record>
        <record id="stock_incoterms_form" model="ir.ui.view">
            <field name="name">stock.incoterms.form</field>
            <field name="model">stock.incoterms</field>
            <field name="type">form</field>
            <field name="arch" type="xml">
                <form string="Incoterms">
                    <field colspan="4" name="name" select="1"/>
                    <field name="code" select="1"/>
                    <field name="active" select="1"/>
                </form>
            </field>
        </record>
        <record id="action_incoterms_tree" model="ir.actions.act_window">
            <field name="name">Incoterms</field>
            <field name="res_model">stock.incoterms</field>
            <field name="type">ir.actions.act_window</field>
            <field name="view_type">form</field>
            <field name="view_mode">tree,form</field>
        </record>
<!--        <menuitem action="action_incoterms_tree" id="menu_action_incoterms_tree" parent="menu_stock_configuration"/>-->

        <act_window
            context="{'location': active_id}"
            domain="[('type','&lt;&gt;','service')]"
            id="act_product_location_open"
            name="Products"
            res_model="product.product"
            src_model="stock.location"/>

        <act_window
            context="{'location': active_id}"
            domain="[('product_id','=',active_id)]"
            id="act_product_stock_move_open"
            name="All Stock Moves"
            res_model="stock.move"
            src_model="product.product"/>

        <act_window
            domain="[('move_lines','in',[active_id])]"
            id="act_relate_picking"
            name="Related Picking"
            res_model="stock.picking"
            src_model="stock.move"/>

        <act_window
            context="{'location': active_id}"
            domain="[('product_id','=',active_id),('state','in',('waiting','confirmed','assigned'))]"
            id="act_product_stock_move_futur_open"
            name="Future Stock Moves"
            res_model="stock.move"
            src_model="product.product"
            groups="base.group_extended"/>

        <record id="ir_act_product_location_open" model="ir.values">
            <field name="key2">tree_but_open</field>
            <field name="model">stock.location</field>
            <field name="name">Products</field>
            <field eval="'ir.actions.act_window,%d'%act_product_location_open" name="value"/>
            <field eval="True" name="object"/>
        </record>    


        <record id="ir_act_product_location_open" model="ir.values">
            <field name="key2">tree_but_open</field>
            <field name="model">stock.location</field>
            <field name="name">Open Products</field>
            <field eval="'ir.actions.act_window,%d'%action_view_stock_location_product" name="value"/>
            <field eval="True" name="object"/>
        </record>  

        <!-- Graph Views -->
        <!--  Products To Received Vs Planned -->
        <record model="ir.ui.view" id="view_move_graph_reception_picking_tree">
            <field name="name">Products To Received</field>
            <field name="model">report.products.to.received.planned</field>
            <field name="type">tree</field>
            <field name="arch" type="xml">
                <tree string="Products To Received" >
                    <field name="qty" />
                    <field name="planned_qty" />
                    <field name="date"/>
                </tree>
            </field>
        </record>

        <record model="ir.ui.view" id="view_move_graph_reception_picking">
            <field name="name">Products To Received</field>
            <field name="model">report.products.to.received.planned</field>
            <field name="type">graph</field>
            <field name="arch" type="xml">
            <graph string="Products To Received" type="bar" orientation="vertical">
                <field name="date"/>
                <field name="qty" operator="+"/>
                <field name="planned_qty" operator="+"/>
            </graph>
            </field>
        </record>

        <record id="action_move_graph_reception_picking" model="ir.actions.act_window">
            <field name="name">Number of Products to receive Vs planned</field>
            <field name="res_model">report.products.to.received.planned</field>
            <field name="type">ir.actions.act_window</field>
            <field name="view_type">form</field>
            <field name="view_mode">graph,tree</field>
            <field name="view_id" ref="view_move_graph_reception_picking"/>
        </record>

        <!--  Delivery Product Vs Planned -->
        <record model="ir.ui.view" id="view_move_delivery_products_planned_tree">
            <field name="name">Delivery Products</field>
            <field name="model">report.delivery.products.planned</field>
            <field name="type">tree</field>
            <field name="arch" type="xml">
                <tree string="Products To Received" >
                    <field name="qty" />
                    <field name="planned_qty" />
                    <field name="date"/>
                </tree>
            </field>
        </record>

        <record model="ir.ui.view" id="view_move_delivery_products_planned_graph">
            <field name="name">Delivery Products</field>
            <field name="model">report.delivery.products.planned</field>
            <field name="type">graph</field>
            <field name="arch" type="xml">
            <graph string="Products To Received" type="bar" orientation="vertical">
                <field name="date"/>
                <field name="qty" operator="+"/>
                <field name="planned_qty" operator="+"/>
            </graph>
            </field>
        </record>

        <record id="action_move_delivery_products_planned" model="ir.actions.act_window">
            <field name="name">Delivery Products Vs Planned</field>
            <field name="res_model">report.delivery.products.planned</field>
            <field name="type">ir.actions.act_window</field>
            <field name="view_type">form</field>
            <field name="view_mode">graph,tree</field>
            <field name="view_id" ref="view_move_delivery_products_planned_graph"/>
        </record>

    </data>
</openerp><|MERGE_RESOLUTION|>--- conflicted
+++ resolved
@@ -599,21 +599,14 @@
             <field name="arch" type="xml">
                 <form string="Picking list">
                     <group colspan="4" col="6">
-<<<<<<< HEAD
-                        <field name="name" readonly="1"/>
-                        <field name="address_id" context="{'contact_display' : 'partner'}"/>
+
+                        <field name="name" select="1" readonly="1"/>
+<!--                    <field name="address_id" select="1" context="{'contact_display' : 'partner'}" groups="base.group_extended"/>-->
                         <field name="origin"/>
-                        <field name="backorder_id" readonly="1"/>
-                        <field name="date" />
-                        <field name="min_date"/>
-=======
-                        <field name="name" select="1" readonly="1"/>
-<!--                        <field name="address_id" select="1" context="{'contact_display' : 'partner'}" groups="base.group_extended"/>-->
-                        <field name="origin"/>
+
                         <field name="backorder_id" groups="base.group_extended" readonly="1"/>
                         <field name="date"/>
                         <field name="min_date" select="1"/>
->>>>>>> c962ddf8
                         <field name="type"/>
                         <field name="company_id" groups="base.group_multi_company" widget="selection"/>
                     </group>
@@ -741,13 +734,8 @@
             <field name="arch" type="xml">
                 <tree colors="blue:state in ('draft');grey:state in ('cancel', 'done');red:state not in ('cancel', 'done') and date &lt; current_date" string="Picking list">
                     <field name="name"/>
-<<<<<<< HEAD
-                    <field name="address_id"/>
-                    <field name="backorder_id"/>
-=======
-                    <field name="address_id" select="1"/>
+		    <field name="address_id" select="1"/>
                     <field name="backorder_id" groups="base.group_extended"/>
->>>>>>> c962ddf8
                     <field name="origin"/>
                     <field name="date"/>
                     <field name="min_date"/>
@@ -1047,15 +1035,11 @@
                         <filter icon="terp-stock" string="Available" domain="[('state','=','assigned')]" help="Assigned Outgoing Orders"/>
                         <filter icon="terp-stock" string="Confirmed" domain="[('state','=','confirmed')]" help="Confirmed Outgoing Orders"/>
                         <separator orientation="vertical"/>
-<<<<<<< HEAD
-                        <field name="name"/>
-                        <field name="address_id"/>
-                        <field name="company_id" widget="selection"/>
-=======
+
                         <field name="name" select="1"/>
                         <field name="address_id" select="1"/>
 <!--                        <field name="company_id" select="1" widget="selection"/>-->
->>>>>>> c962ddf8
+
                    </group>
                     <newline/>
                     <group expand="1" string="Group By..." colspan="4" col="8">
@@ -1123,13 +1107,10 @@
             <field name="arch" type="xml">
                 <form string="Input Picking List">
                     <group colspan="4" col="6">
-<<<<<<< HEAD
-                        <field name="name" readonly="1"/>
-                        <field name="address_id" on_change="onchange_partner_in(address_id)" context="{'contact_display':'partner'}"/>
-=======
+
                         <field name="name" readonly="1" select="1"/>
                         <field name="address_id" on_change="onchange_partner_in(address_id)" context="{'contact_display':'partner'}" />
->>>>>>> c962ddf8
+
                         <field name="origin"/>
                         <field name="backorder_id" readonly="1" groups="base.group_extended"/>
                         <field name="date"/>
@@ -1327,13 +1308,9 @@
                     <field name="name" string="Move Name"/>
                     <field name="product_id"/>
                     <field name="product_qty" on_change="onchange_quantity(product_id, product_qty, product_uom, product_uos)"/>
-<<<<<<< HEAD
-                    <field name="product_uom" string="UOM"/>
-                    <field name="picking_id"/>
-=======
-                    <field name="product_uom" string="Unit Of Measure"/>
+    		    <field name="product_uom" string="Unit Of Measure"/>
                     <field name="picking_id" select="1"/>
->>>>>>> c962ddf8
+
                     <field name="prodlot_id" groups="base.group_extended"/>
                     <field name="location_id"/>
                     <field name="location_dest_id"/>
@@ -1365,13 +1342,10 @@
 
                             <group colspan="2" col="2">
                                 <separator string="Locations &amp; Picking" colspan="2" />
-<<<<<<< HEAD
-                                <field name="location_id"/>
-                                <field name="location_dest_id"/>
-=======
+
                                 <field name="location_id" select="1" widget="selection"/>
                                 <field name="location_dest_id" select="1" widget="selection"/>
->>>>>>> c962ddf8
+
                                 <field name="picking_id"/>
                                 <field name="address_id" context="{'contact_display':'partner'}"/>
                                 <field name="company_id" groups="base.group_multi_company" widget="selection"/>
