# -*- coding: utf-8 -*-
##############################################################################
#
#    OpenERP, Open Source Management Solution
#    Copyright (C) 2004-2010 Tiny SPRL (<http://tiny.be>).
#
#    This program is free software: you can redistribute it and/or modify
#    it under the terms of the GNU Affero General Public License as
#    published by the Free Software Foundation, either version 3 of the
#    License, or (at your option) any later version.
#
#    This program is distributed in the hope that it will be useful,
#    but WITHOUT ANY WARRANTY; without even the implied warranty of
#    MERCHANTABILITY or FITNESS FOR A PARTICULAR PURPOSE.  See the
#    GNU Affero General Public License for more details.
#
#    You should have received a copy of the GNU Affero General Public License
#    along with this program.  If not, see <http://www.gnu.org/licenses/>.
#
##############################################################################

from openerp.osv import fields, osv
from openerp.tools.translate import _
from openerp.tools.safe_eval import safe_eval as eval
import openerp.addons.decimal_precision as dp
from openerp.tools.float_utils import float_round
from openerp.exceptions import UserError

class product_product(osv.osv):
    _inherit = "product.product"
        
    def _stock_move_count(self, cr, uid, ids, field_name, arg, context=None):
        res = dict([(id, {'reception_count': 0, 'delivery_count': 0}) for id in ids])
        move_pool=self.pool.get('stock.move')
        moves = move_pool.read_group(cr, uid, [
            ('product_id', 'in', ids),
            ('location_id.usage', '!=', 'internal'),
            ('location_dest_id.usage', '=', 'internal'),
            ('state','in',('confirmed','assigned','pending'))
        ], ['product_id'], ['product_id'])
        for move in moves:
            product_id = move['product_id'][0]
            res[product_id]['reception_count'] = move['product_id_count']
        moves = move_pool.read_group(cr, uid, [
            ('product_id', 'in', ids),
            ('location_id.usage', '=', 'internal'),
            ('location_dest_id.usage', '!=', 'internal'),
            ('state','in',('confirmed','assigned','pending'))
        ], ['product_id'], ['product_id'])
        for move in moves:
            product_id = move['product_id'][0]
            res[product_id]['delivery_count'] = move['product_id_count']
        return res

    def view_header_get(self, cr, user, view_id, view_type, context=None):
        if context is None:
            context = {}
        res = super(product_product, self).view_header_get(cr, user, view_id, view_type, context)
        if res: return res
        if (context.get('active_id', False)) and (context.get('active_model') == 'stock.location'):
            return _('Products: ')+self.pool.get('stock.location').browse(cr, user, context['active_id'], context).name
        return res

    def _get_domain_locations(self, cr, uid, ids, context=None):
        '''
        Parses the context and returns a list of location_ids based on it.
        It will return all stock locations when no parameters are given
        Possible parameters are shop, warehouse, location, force_company, compute_child
        '''
        context = context or {}

        location_obj = self.pool.get('stock.location')
        warehouse_obj = self.pool.get('stock.warehouse')

        location_ids = []
        if context.get('location', False):
            if type(context['location']) == type(1):
                location_ids = [context['location']]
            elif type(context['location']) in (type(''), type(u'')):
                domain = [('complete_name','ilike',context['location'])]
                if context.get('force_company', False):
                    domain += [('company_id', '=', context['force_company'])]
                location_ids = location_obj.search(cr, uid, domain, context=context)
            else:
                location_ids = context['location']
        else:
            if context.get('warehouse', False):
                wids = [context['warehouse']]
            else:
                wids = warehouse_obj.search(cr, uid, [], context=context)

            for w in warehouse_obj.browse(cr, uid, wids, context=context):
                location_ids.append(w.view_location_id.id)

        operator = context.get('compute_child', True) and 'child_of' or 'in'
        domain = context.get('force_company', False) and ['&', ('company_id', '=', context['force_company'])] or []
        locations = location_obj.browse(cr, uid, location_ids, context=context)
        if operator == "child_of" and locations and locations[0].parent_left != 0:
            loc_domain = []
            dest_loc_domain = []
            for loc in locations:
                if loc_domain:
                    loc_domain = ['|'] + loc_domain  + ['&', ('location_id.parent_left', '>=', loc.parent_left), ('location_id.parent_left', '<', loc.parent_right)]
                    dest_loc_domain = ['|'] + dest_loc_domain + ['&', ('location_dest_id.parent_left', '>=', loc.parent_left), ('location_dest_id.parent_left', '<', loc.parent_right)]
                else:
                    loc_domain += ['&', ('location_id.parent_left', '>=', loc.parent_left), ('location_id.parent_left', '<', loc.parent_right)]
                    dest_loc_domain += ['&', ('location_dest_id.parent_left', '>=', loc.parent_left), ('location_dest_id.parent_left', '<', loc.parent_right)]

            return (
                domain + loc_domain,
                domain + ['&'] + dest_loc_domain + ['!'] + loc_domain,
                domain + ['&'] + loc_domain + ['!'] + dest_loc_domain
            )
        else:
            return (
                domain + [('location_id', operator, location_ids)],
                domain + ['&', ('location_dest_id', operator, location_ids), '!', ('location_id', operator, location_ids)],
                domain + ['&', ('location_id', operator, location_ids), '!', ('location_dest_id', operator, location_ids)]
            )

    def _get_domain_dates(self, cr, uid, ids, context):
        from_date = context.get('from_date', False)
        to_date = context.get('to_date', False)
        domain = []
        if from_date:
            domain.append(('date', '>=', from_date))
        if to_date:
            domain.append(('date', '<=', to_date))
        return domain

    def _product_available(self, cr, uid, ids, field_names=None, arg=False, context=None):
        context = context or {}
        field_names = field_names or []

        domain_products = [('product_id', 'in', ids)]
        domain_quant, domain_move_in, domain_move_out = [], [], []
        domain_quant_loc, domain_move_in_loc, domain_move_out_loc = self._get_domain_locations(cr, uid, ids, context=context)
        domain_move_in += self._get_domain_dates(cr, uid, ids, context=context) + [('state', 'not in', ('done', 'cancel', 'draft'))] + domain_products
        domain_move_out += self._get_domain_dates(cr, uid, ids, context=context) + [('state', 'not in', ('done', 'cancel', 'draft'))] + domain_products
        domain_quant += domain_products

        if context.get('lot_id'):
            domain_quant.append(('lot_id', '=', context['lot_id']))
        if context.get('owner_id'):
            domain_quant.append(('owner_id', '=', context['owner_id']))
            owner_domain = ('restrict_partner_id', '=', context['owner_id'])
            domain_move_in.append(owner_domain)
            domain_move_out.append(owner_domain)
        if context.get('package_id'):
            domain_quant.append(('package_id', '=', context['package_id']))

        domain_move_in += domain_move_in_loc
        domain_move_out += domain_move_out_loc
        moves_in = self.pool.get('stock.move').read_group(cr, uid, domain_move_in, ['product_id', 'product_qty'], ['product_id'], context=context)
        moves_out = self.pool.get('stock.move').read_group(cr, uid, domain_move_out, ['product_id', 'product_qty'], ['product_id'], context=context)

        domain_quant += domain_quant_loc
        quants = self.pool.get('stock.quant').read_group(cr, uid, domain_quant, ['product_id', 'qty'], ['product_id'], context=context)
        quants = dict(map(lambda x: (x['product_id'][0], x['qty']), quants))

        moves_in = dict(map(lambda x: (x['product_id'][0], x['product_qty']), moves_in))
        moves_out = dict(map(lambda x: (x['product_id'][0], x['product_qty']), moves_out))
        res = {}
        for product in self.browse(cr, uid, ids, context=context):
            id = product.id
            qty_available = float_round(quants.get(id, 0.0), precision_rounding=product.uom_id.rounding)
            incoming_qty = float_round(moves_in.get(id, 0.0), precision_rounding=product.uom_id.rounding)
            outgoing_qty = float_round(moves_out.get(id, 0.0), precision_rounding=product.uom_id.rounding)
            virtual_available = float_round(quants.get(id, 0.0) + moves_in.get(id, 0.0) - moves_out.get(id, 0.0), precision_rounding=product.uom_id.rounding)
            res[id] = {
                'qty_available': qty_available,
                'incoming_qty': incoming_qty,
                'outgoing_qty': outgoing_qty,
                'virtual_available': virtual_available,
            }
        return res

    def _search_product_quantity(self, cr, uid, obj, name, domain, context):
        res = []
        for field, operator, value in domain:
            #to prevent sql injections
            assert field in ('qty_available', 'virtual_available', 'incoming_qty', 'outgoing_qty'), 'Invalid domain left operand'
            assert operator in ('<', '>', '=', '!=', '<=', '>='), 'Invalid domain operator'
            assert isinstance(value, (float, int)), 'Invalid domain right operand'

            if operator == '=':
                operator = '=='

            ids = []
            if name == 'qty_available' and (value != 0.0 or operator not in  ('==', '>=', '<=')):
                res.append(('id', 'in', self._search_qty_available(cr, uid, operator, value, context)))
            else:
                product_ids = self.search(cr, uid, [], context=context)
                if product_ids:
                    #TODO: Still optimization possible when searching virtual quantities
                    for element in self.browse(cr, uid, product_ids, context=context):
                        if eval(str(element[field]) + operator + str(value)):
                            ids.append(element.id)
                    res.append(('id', 'in', ids))
        return res

    def _search_qty_available(self, cr, uid, operator, value, context):
        domain_quant = []
        if context.get('lot_id'):
            domain_quant.append(('lot_id', '=', context['lot_id']))
        if context.get('owner_id'):
            domain_quant.append(('owner_id', '=', context['owner_id']))
        if context.get('package_id'):
            domain_quant.append(('package_id', '=', context['package_id']))
        domain_quant += self._get_domain_locations(cr, uid, [], context=context)[0]
        quants = self.pool.get('stock.quant').read_group(cr, uid, domain_quant, ['product_id', 'qty'], ['product_id'], context=context)
        quants = dict(map(lambda x: (x['product_id'][0], x['qty']), quants))
        quants = dict((k, v) for k, v in quants.iteritems() if eval(str(v) + operator + str(value)))
        return(list(quants))

    def _product_available_text(self, cr, uid, ids, field_names=None, arg=False, context=None):
        res = {}
        for product in self.browse(cr, uid, ids, context=context):
            res[product.id] = str(product.qty_available) +  _(" On Hand")
        return res

    _columns = {
        'reception_count': fields.function(_stock_move_count, string="Receipt", type='integer', multi='pickings'),
        'delivery_count': fields.function(_stock_move_count, string="Delivery", type='integer', multi='pickings'),
        'qty_available': fields.function(_product_available, multi='qty_available',
            type='float', digits_compute=dp.get_precision('Product Unit of Measure'),
            string='Quantity On Hand',
            fnct_search=_search_product_quantity,
            help="Current quantity of products.\n"
                 "In a context with a single Stock Location, this includes "
                 "goods stored at this Location, or any of its children.\n"
                 "In a context with a single Warehouse, this includes "
                 "goods stored in the Stock Location of this Warehouse, or any "
                 "of its children.\n"
                 "stored in the Stock Location of the Warehouse of this Shop, "
                 "or any of its children.\n"
                 "Otherwise, this includes goods stored in any Stock Location "
                 "with 'internal' type."),
        'qty_available2': fields.related('qty_available', type="float", relation="product.product", string="On Hand"),
        'virtual_available': fields.function(_product_available, multi='qty_available',
            type='float', digits_compute=dp.get_precision('Product Unit of Measure'),
            string='Forecast Quantity',
            fnct_search=_search_product_quantity,
            help="Forecast quantity (computed as Quantity On Hand "
                 "- Outgoing + Incoming)\n"
                 "In a context with a single Stock Location, this includes "
                 "goods stored in this location, or any of its children.\n"
                 "In a context with a single Warehouse, this includes "
                 "goods stored in the Stock Location of this Warehouse, or any "
                 "of its children.\n"
                 "Otherwise, this includes goods stored in any Stock Location "
                 "with 'internal' type."),
        'incoming_qty': fields.function(_product_available, multi='qty_available',
            type='float', digits_compute=dp.get_precision('Product Unit of Measure'),
            string='Incoming',
            fnct_search=_search_product_quantity,
            help="Quantity of products that are planned to arrive.\n"
                 "In a context with a single Stock Location, this includes "
                 "goods arriving to this Location, or any of its children.\n"
                 "In a context with a single Warehouse, this includes "
                 "goods arriving to the Stock Location of this Warehouse, or "
                 "any of its children.\n"
                 "Otherwise, this includes goods arriving to any Stock "
                 "Location with 'internal' type."),
        'outgoing_qty': fields.function(_product_available, multi='qty_available',
            type='float', digits_compute=dp.get_precision('Product Unit of Measure'),
            string='Outgoing',
            fnct_search=_search_product_quantity,
            help="Quantity of products that are planned to leave.\n"
                 "In a context with a single Stock Location, this includes "
                 "goods leaving this Location, or any of its children.\n"
                 "In a context with a single Warehouse, this includes "
                 "goods leaving the Stock Location of this Warehouse, or "
                 "any of its children.\n"
                 "Otherwise, this includes goods leaving any Stock "
                 "Location with 'internal' type."),
        'location_id': fields.dummy(string='Location', relation='stock.location', type='many2one'),
        'warehouse_id': fields.dummy(string='Warehouse', relation='stock.warehouse', type='many2one'),
        'orderpoint_ids': fields.one2many('stock.warehouse.orderpoint', 'product_id', 'Minimum Stock Rules'),
    }

    def fields_view_get(self, cr, uid, view_id=None, view_type='form', context=None, toolbar=False, submenu=False):
        res = super(product_product,self).fields_view_get(cr, uid, view_id, view_type, context, toolbar=toolbar, submenu=submenu)
        if context is None:
            context = {}
        if ('location' in context) and context['location']:
            location_info = self.pool.get('stock.location').browse(cr, uid, context['location'])
            fields=res.get('fields',{})
            if fields:
                if location_info.usage == 'supplier':
                    if fields.get('virtual_available'):
                        res['fields']['virtual_available']['string'] = _('Future Receipts')
                    if fields.get('qty_available'):
                        res['fields']['qty_available']['string'] = _('Received Qty')

                if location_info.usage == 'internal':
                    if fields.get('virtual_available'):
                        res['fields']['virtual_available']['string'] = _('Future Stock')

                if location_info.usage == 'customer':
                    if fields.get('virtual_available'):
                        res['fields']['virtual_available']['string'] = _('Future Deliveries')
                    if fields.get('qty_available'):
                        res['fields']['qty_available']['string'] = _('Delivered Qty')

                if location_info.usage == 'inventory':
                    if fields.get('virtual_available'):
                        res['fields']['virtual_available']['string'] = _('Future P&L')
                    if fields.get('qty_available'):
                        res['fields']['qty_available']['string'] = _('P&L Qty')

                if location_info.usage == 'procurement':
                    if fields.get('virtual_available'):
                        res['fields']['virtual_available']['string'] = _('Future Qty')
                    if fields.get('qty_available'):
                        res['fields']['qty_available']['string'] = _('Unplanned Qty')

                if location_info.usage == 'production':
                    if fields.get('virtual_available'):
                        res['fields']['virtual_available']['string'] = _('Future Productions')
                    if fields.get('qty_available'):
                        res['fields']['qty_available']['string'] = _('Produced Qty')
        return res


    def action_view_routes(self, cr, uid, ids, context=None):
        template_obj = self.pool.get("product.template")
        templ_ids = list(set([x.product_tmpl_id.id for x in self.browse(cr, uid, ids, context=context)]))
        return template_obj.action_view_routes(cr, uid, templ_ids, context=context)

    def onchange_track_all(self, cr, uid, ids, track_all, context=None):
        if not track_all:
            return {}
        unassigned_quants = self.pool['stock.quant'].search_count(cr, uid, [('product_id','in', ids), ('lot_id','=', False), ('location_id.usage','=', 'internal')], context=context)
        if unassigned_quants:
            return {'warning' : {
                    'title': _('Warning!'),
                    'message' : _("Lots are not defined for all the existing inventory of this product. You should assign serial numbers (e.g. by creating an inventory) first.")
            }}
        return {}


class product_template(osv.osv):
    _name = 'product.template'
    _inherit = 'product.template'
    
    def _product_available(self, cr, uid, ids, name, arg, context=None):
        prod_available = {}
        product_ids = self.browse(cr, uid, ids, context=context)
        var_ids = []
        for product in product_ids:
            var_ids += [p.id for p in product.product_variant_ids]
        variant_available= self.pool['product.product']._product_available(cr, uid, var_ids, context=context)

        for product in product_ids:
            qty_available = 0
            virtual_available = 0
            incoming_qty = 0
            outgoing_qty = 0
            for p in product.product_variant_ids:
                qty_available += variant_available[p.id]["qty_available"]
                virtual_available += variant_available[p.id]["virtual_available"]
                incoming_qty += variant_available[p.id]["incoming_qty"]
                outgoing_qty += variant_available[p.id]["outgoing_qty"]
            prod_available[product.id] = {
                "qty_available": qty_available,
                "virtual_available": virtual_available,
                "incoming_qty": incoming_qty,
                "outgoing_qty": outgoing_qty,
            }
        return prod_available

    def _search_product_quantity(self, cr, uid, obj, name, domain, context):
        prod = self.pool.get("product.product")
        product_variant_ids = prod.search(cr, uid, domain, context=context)
        return [('product_variant_ids', 'in', product_variant_ids)]

    def _product_available_text(self, cr, uid, ids, field_names=None, arg=False, context=None):
        res = {}
        for product in self.browse(cr, uid, ids, context=context):
            res[product.id] = str(product.qty_available) +  _(" On Hand")
        return res



    _columns = {
        'type': fields.selection([('product', 'Stockable Product'), ('consu', 'Consumable'), ('service', 'Service')], 'Product Type', required=True, help="Consumable: Will not imply stock management for this product. \nStockable product: Will imply stock management for this product."),
        'qty_available2': fields.related('qty_available', type="float", relation="product.template", string="On Hand"),
        'property_stock_procurement': fields.property(
            type='many2one',
            relation='stock.location',
            string="Procurement Location",
            domain=[('usage','like','procurement')],
            help="This stock location will be used, instead of the default one, as the source location for stock moves generated by procurements."),
        'property_stock_production': fields.property(
            type='many2one',
            relation='stock.location',
            string="Production Location",
            domain=[('usage','like','production')],
            help="This stock location will be used, instead of the default one, as the source location for stock moves generated by manufacturing orders."),
        'property_stock_inventory': fields.property(
            type='many2one',
            relation='stock.location',
            string="Inventory Location",
            domain=[('usage','like','inventory')],
            help="This stock location will be used, instead of the default one, as the source location for stock moves generated when you do an inventory."),
        'sale_delay': fields.float('Customer Lead Time', help="The average delay in days between the confirmation of the customer order and the delivery of the finished products. It's the time you promise to your customers."),
        'loc_rack': fields.char('Rack', size=16),
        'loc_row': fields.char('Row', size=16),
        'loc_case': fields.char('Case', size=16),
        'track_incoming': fields.boolean('Track Incoming Lots', help="Forces to specify a Serial Number for all moves containing this product and coming from a Supplier Location"),
        'track_outgoing': fields.boolean('Track Outgoing Lots', help="Forces to specify a Serial Number for all moves containing this product and going to a Customer Location"),
        'track_all': fields.boolean('Full Lots Traceability', help="Forces to specify a Serial Number on each and every operation related to this product"),
        
        # sum of product variant qty
        # 'reception_count': fields.function(_product_available, multi='qty_available',
        #     fnct_search=_search_product_quantity, type='float', string='Quantity On Hand'),
        # 'delivery_count': fields.function(_product_available, multi='qty_available',
        #     fnct_search=_search_product_quantity, type='float', string='Quantity On Hand'),
        'qty_available': fields.function(_product_available, multi='qty_available', digits_compute=dp.get_precision('Product Unit of Measure'),
            fnct_search=_search_product_quantity, type='float', string='Quantity On Hand'),
        'virtual_available': fields.function(_product_available, multi='qty_available', digits_compute=dp.get_precision('Product Unit of Measure'),
            fnct_search=_search_product_quantity, type='float', string='Quantity Available'),
        'incoming_qty': fields.function(_product_available, multi='qty_available', digits_compute=dp.get_precision('Product Unit of Measure'),
            fnct_search=_search_product_quantity, type='float', string='Incoming'),
        'outgoing_qty': fields.function(_product_available, multi='qty_available', digits_compute=dp.get_precision('Product Unit of Measure'),
            fnct_search=_search_product_quantity, type='float', string='Outgoing'),
        
        'route_ids': fields.many2many('stock.location.route', 'stock_route_product', 'product_id', 'route_id', 'Routes', domain="[('product_selectable', '=', True)]",
                                    help="Depending on the modules installed, this will allow you to define the route of the product: whether it will be bought, manufactured, MTO/MTS,..."),
    }

    _defaults = {
        'sale_delay': 7,
    }

    def action_view_routes(self, cr, uid, ids, context=None):
        route_obj = self.pool.get("stock.location.route")
        act_obj = self.pool.get('ir.actions.act_window')
        mod_obj = self.pool.get('ir.model.data')
        product_route_ids = set()
        for product in self.browse(cr, uid, ids, context=context):
            product_route_ids |= set([r.id for r in product.route_ids])
            product_route_ids |= set([r.id for r in product.categ_id.total_route_ids])
        route_ids = route_obj.search(cr, uid, ['|', ('id', 'in', list(product_route_ids)), ('warehouse_selectable', '=', True)], context=context)
        result = mod_obj.xmlid_to_res_id(cr, uid, 'stock.action_routes_form', raise_if_not_found=True)
        result = act_obj.read(cr, uid, [result], context=context)[0]
        result['domain'] = "[('id','in',[" + ','.join(map(str, route_ids)) + "])]"
        return result

    def onchange_track_all(self, cr, uid, ids, track_all, context=None):
        if not track_all:
            return {}
        product_product = self.pool['product.product']
        variant_ids = product_product.search(cr, uid, [('product_tmpl_id', 'in', ids)], context=context)
        return product_product.onchange_track_all(cr, uid, variant_ids, track_all, context=context)

    def _get_products(self, cr, uid, ids, context=None):
        products = []
        for prodtmpl in self.browse(cr, uid, ids, context=None):
            products += [x.id for x in prodtmpl.product_variant_ids]
        return products
    
    def _get_act_window_dict(self, cr, uid, name, context=None):
        mod_obj = self.pool.get('ir.model.data')
        act_obj = self.pool.get('ir.actions.act_window')
        result = mod_obj.xmlid_to_res_id(cr, uid, name, raise_if_not_found=True)
        result = act_obj.read(cr, uid, [result], context=context)[0]
        return result
    
    def action_open_quants(self, cr, uid, ids, context=None):
        products = self._get_products(cr, uid, ids, context=context)
        result = self._get_act_window_dict(cr, uid, 'stock.product_open_quants', context=context)
        result['domain'] = "[('product_id','in',[" + ','.join(map(str, products)) + "])]"
        result['context'] = "{'search_default_locationgroup': 1, 'search_default_internal_loc': 1}"
        return result
    
    def action_view_orderpoints(self, cr, uid, ids, context=None):
        products = self._get_products(cr, uid, ids, context=context)
        result = self._get_act_window_dict(cr, uid, 'stock.product_open_orderpoint', context=context)
        if len(ids) == 1 and len(products) == 1:
            result['context'] = "{'default_product_id': " + str(products[0]) + ", 'search_default_product_id': " + str(products[0]) + "}"
        else:
            result['domain'] = "[('product_id','in',[" + ','.join(map(str, products)) + "])]"
            result['context'] = "{}"
        return result


    def action_view_stock_moves(self, cr, uid, ids, context=None):
        products = self._get_products(cr, uid, ids, context=context)
        result = self._get_act_window_dict(cr, uid, 'stock.act_product_stock_move_open', context=context)
        if len(ids) == 1 and len(products) == 1:
            ctx = "{'tree_view_ref':'stock.view_move_tree', \
                  'default_product_id': %s, 'search_default_product_id': %s}" \
                  % (products[0], products[0])
            result['context'] = ctx
        else:
            result['domain'] = "[('product_id','in',[" + ','.join(map(str, products)) + "])]"
            result['context'] = "{'tree_view_ref':'stock.view_move_tree'}"
        return result

    def write(self, cr, uid, ids, vals, context=None):
<<<<<<< HEAD
        check = ids and 'uom_po_id' in vals
        if check:
            cr.execute("SELECT id, uom_po_id FROM product_template WHERE id IN %s", [tuple(ids)])
            uoms = dict(cr.fetchall())

        result = super(product_template, self).write(cr, uid, ids, vals, context=context)

        if check:
            cr.execute("SELECT id, uom_po_id FROM product_template WHERE id IN %s", [tuple(ids)])
            if dict(cr.fetchall()) != uoms:
                product_ids = self.pool['product.product'].search(cr, uid, [('product_tmpl_id', 'in', ids)], context=context)
                if self.pool['stock.move'].search_count(cr, uid, [('product_id', 'in', product_ids)], context=context):
                    raise UserError(_("You can not change the unit of measure of a product that has already been used in a stock move. If you need to change the unit of measure, you may deactivate this product."))
        return result
=======
        if 'uom_id' in vals:
            new_uom = self.pool.get('product.uom').browse(cr, uid, vals['uom_id'], context=context)
            for product in self.browse(cr, uid, ids, context=context):
                old_uom = product.uom_id
                if old_uom != new_uom:
                    if self.pool.get('stock.move').search(cr, uid, [('product_id', 'in', [x.id for x in product.product_variant_ids]), ('state', '=', 'done')], limit=1, context=context):
                        raise UserError(_("You can not change the unit of measure of a product that has already been used in a done stock move. If you need to change the unit of measure, you may deactivate this product."))
        return super(product_template, self).write(cr, uid, ids, vals, context=context)
>>>>>>> 4bef17cc


class product_removal_strategy(osv.osv):
    _name = 'product.removal'
    _description = 'Removal Strategy'

    _columns = {
        'name': fields.char('Name', required=True),
        'method': fields.char("Method", required=True, help="FIFO, LIFO..."),
    }


class product_putaway_strategy(osv.osv):
    _name = 'product.putaway'
    _description = 'Put Away Strategy'

    def _get_putaway_options(self, cr, uid, context=None):
        return [('fixed', 'Fixed Location')]

    _columns = {
        'name': fields.char('Name', required=True),
        'method': fields.selection(_get_putaway_options, "Method", required=True),
        'fixed_location_ids': fields.one2many('stock.fixed.putaway.strat', 'putaway_id', 'Fixed Locations Per Product Category', help="When the method is fixed, this location will be used to store the products", copy=True),
    }

    _defaults = {
        'method': 'fixed',
    }

    def putaway_apply(self, cr, uid, putaway_strat, product, context=None):
        if putaway_strat.method == 'fixed':
            for strat in putaway_strat.fixed_location_ids:
                categ = product.categ_id
                while categ:
                    if strat.category_id.id == categ.id:
                        return strat.fixed_location_id.id
                    categ = categ.parent_id


class fixed_putaway_strat(osv.osv):
    _name = 'stock.fixed.putaway.strat'
    _order = 'sequence'
    _columns = {
        'putaway_id': fields.many2one('product.putaway', 'Put Away Method', required=True),
        'category_id': fields.many2one('product.category', 'Product Category', required=True),
        'fixed_location_id': fields.many2one('stock.location', 'Location', required=True),
        'sequence': fields.integer('Priority', help="Give to the more specialized category, a higher priority to have them in top of the list."),
    }


class product_category(osv.osv):
    _inherit = 'product.category'

    def calculate_total_routes(self, cr, uid, ids, name, args, context=None):
        res = {}
        for categ in self.browse(cr, uid, ids, context=context):
            categ2 = categ
            routes = [x.id for x in categ.route_ids]
            while categ2.parent_id:
                categ2 = categ2.parent_id
                routes += [x.id for x in categ2.route_ids]
            res[categ.id] = routes
        return res

    _columns = {
        'route_ids': fields.many2many('stock.location.route', 'stock_location_route_categ', 'categ_id', 'route_id', 'Routes', domain="[('product_categ_selectable', '=', True)]"),
        'removal_strategy_id': fields.many2one('product.removal', 'Force Removal Strategy', help="Set a specific removal strategy that will be used regardless of the source location for this product category"),
        'total_route_ids': fields.function(calculate_total_routes, relation='stock.location.route', type='many2many', string='Total routes', readonly=True),
    }<|MERGE_RESOLUTION|>--- conflicted
+++ resolved
@@ -500,22 +500,6 @@
         return result
 
     def write(self, cr, uid, ids, vals, context=None):
-<<<<<<< HEAD
-        check = ids and 'uom_po_id' in vals
-        if check:
-            cr.execute("SELECT id, uom_po_id FROM product_template WHERE id IN %s", [tuple(ids)])
-            uoms = dict(cr.fetchall())
-
-        result = super(product_template, self).write(cr, uid, ids, vals, context=context)
-
-        if check:
-            cr.execute("SELECT id, uom_po_id FROM product_template WHERE id IN %s", [tuple(ids)])
-            if dict(cr.fetchall()) != uoms:
-                product_ids = self.pool['product.product'].search(cr, uid, [('product_tmpl_id', 'in', ids)], context=context)
-                if self.pool['stock.move'].search_count(cr, uid, [('product_id', 'in', product_ids)], context=context):
-                    raise UserError(_("You can not change the unit of measure of a product that has already been used in a stock move. If you need to change the unit of measure, you may deactivate this product."))
-        return result
-=======
         if 'uom_id' in vals:
             new_uom = self.pool.get('product.uom').browse(cr, uid, vals['uom_id'], context=context)
             for product in self.browse(cr, uid, ids, context=context):
@@ -524,7 +508,6 @@
                     if self.pool.get('stock.move').search(cr, uid, [('product_id', 'in', [x.id for x in product.product_variant_ids]), ('state', '=', 'done')], limit=1, context=context):
                         raise UserError(_("You can not change the unit of measure of a product that has already been used in a done stock move. If you need to change the unit of measure, you may deactivate this product."))
         return super(product_template, self).write(cr, uid, ids, vals, context=context)
->>>>>>> 4bef17cc
 
 
 class product_removal_strategy(osv.osv):
