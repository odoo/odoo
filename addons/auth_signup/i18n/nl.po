# #-#-#-#-#  nl.po (Odoo 9.0)  #-#-#-#-#
# Translation of Odoo Server.
# This file contains the translation of the following modules:
# * auth_signup
#
# Translators:
# Eric Geens <ericgeens@yahoo.com>, 2015
# Eric Geens <ericgeens@yahoo.com>, 2015
# Yenthe Van Ginneken <yenthespam@gmail.com>, 2015-2016
# #-#-#-#-#  nl.po (Odoo Server 10.0alpha1e)  #-#-#-#-#
# Translation of Odoo Server.
# This file contains the translation of the following modules:
# * auth_signup
#
# Translators:
# Yenthe Van Ginneken <yenthespam@gmail.com>, 2016
# Martin Trigaux <mat@odoo.com>, 2016
# Eric Geens <ericgeens@yahoo.com>, 2016
# Erwin van der Ploeg <erwin@odooexperts.nl>, 2016
#, fuzzy
msgid ""
msgstr ""
"Project-Id-Version: Odoo Server 10.0alpha1e\n"
"Report-Msgid-Bugs-To: \n"
<<<<<<< HEAD
"POT-Creation-Date: 2016-08-19 10:24+0000\n"
=======
"POT-Creation-Date: 2016-08-18 14:07+0000\n"
>>>>>>> bc1a0a32
"PO-Revision-Date: 2016-08-18 08:37+0000\n"
"Last-Translator: Erwin van der Ploeg <erwin@odooexperts.nl>, 2016\n"
"Language-Team: Dutch (https://www.transifex.com/odoo/teams/41243/nl/)\n"
"Language: nl\n"
"MIME-Version: 1.0\n"
"Content-Type: text/plain; charset=UTF-8\n"
"Content-Transfer-Encoding: \n"
"#-#-#-#-#  nl.po (Odoo 9.0)  #-#-#-#-#\n"
"Plural-Forms: nplurals=2; plural=(n != 1);\n"
"#-#-#-#-#  nl.po (Odoo Server 10.0alpha1e)  #-#-#-#-#\n"
"Plural-Forms: nplurals=2; plural=(n != 1);\n"

#. module: auth_signup
#: model:mail.template,body_html:auth_signup.reset_password_email
msgid ""
"\n"
"<div style=\"padding:0px;width:600px;margin:auto;background: #FFFFFF repeat "
"top /100%;color:#777777\">\n"
"    <table cellspacing=\"0\" cellpadding=\"0\" style=\"width:600px;border-"
"collapse:collapse;background:inherit;color:inherit\">\n"
"        <tbody><tr>\n"
"            <td valign=\"center\" width=\"200\" style=\"padding:10px 10px "
"10px 5px;font-size: 12px\">\n"
"                <img src=\"/logo.png\" style=\"padding: 0px; margin: 0px; "
"height: auto; width: 80px;\" alt=\"${user.company_id.name}\">\n"
"            </td>\n"
"        </tr></tbody>\n"
"    </table>\n"
"</div>\n"
"<div style=\"padding:0px;width:600px;margin:auto;background: #FFFFFF repeat "
"top /100%;color:#777777\">\n"
"    <p>Dear ${object.name},</p>\n"
"    <p>A password reset was requested for the Odoo account linked to this "
"email.</p>\n"
"    <p>You may change your password by following this link which will remain "
"valid during 24 hours:</p>\n"
"    <div style=\"text-align: center; margin-top: 16px;\">\n"
"        <a href=\"${object.signup_url}\" style=\"padding: 5px 10px; font-"
"size: 12px; line-height: 18px; color: #FFFFFF; border-color:#a24689; text-"
"decoration: none; display: inline-block; margin-bottom: 0px; font-weight: "
"400; text-align: center; vertical-align: middle; cursor: pointer; white-"
"space: nowrap; background-image: none; background-color: #a24689; border: "
"1px solid #a24689; border-radius:3px\">Change password</a>\n"
"    </div>\n"
"    <p>If you do not expect this, you can safely ignore this email.</p>\n"
"    <p>Best regards,</p>\n"
"</div>\n"
"<div style=\"padding:0px;width:600px;margin:auto; margin-top: 10px; "
"background: #fff repeat top /100%;color:#777777\">\n"
"    ${user.signature | safe}\n"
"    <p style=\"font-size: 11px; margin-top: 10px;\">\n"
"        <strong>Sent by ${user.company_id.name} using <a href=\"www.odoo.com"
"\" style=\"text-decoration:none; color: #a24689;\">Odoo</a></strong>\n"
"    </p>\n"
"</div>"
msgstr ""

#. module: auth_signup
#: model:mail.template,body_html:auth_signup.set_password_email
msgid ""
"\n"
"<div style=\"padding:0px;width:600px;margin:auto;background: #FFFFFF repeat "
"top /100%;color:#777777\">\n"
"    <table cellspacing=\"0\" cellpadding=\"0\" style=\"width:600px;border-"
"collapse:collapse;background:inherit;color:inherit\">\n"
"        <tbody><tr>\n"
"            <td valign=\"center\" width=\"200\" style=\"padding:10px 10px "
"10px 5px;font-size: 12px\">\n"
"                <img src=\"/logo.png\" style=\"padding: 0px; margin: 0px; "
"height: auto; width: 80px;\" alt=\"${user.company_id.name}\">\n"
"            </td>\n"
"        </tr></tbody>\n"
"    </table>\n"
"</div>\n"
"<div style=\"padding:0px;width:600px;margin:auto;background: #FFFFFF repeat "
"top /100%;color:#777777\">\n"
"<p>Dear ${object.name},</p>\n"
"    <p>\n"
"        You have been invited to connect to \"${object.company_id.name}\" in "
"order to get access to your documents in Odoo.\n"
"    </p>\n"
"    <p>\n"
"        To accept the invitation, click on the following link:\n"
"    </p>\n"
"    <div style=\"text-align: center; margin-top: 16px;\">\n"
"         <a href=\"${object.signup_url}\" style=\"padding: 5px 10px; font-"
"size: 12px; line-height: 18px; color: #FFFFFF; border-color:#a24689; text-"
"decoration: none; display: inline-block; margin-bottom: 0px; font-weight: "
"400; text-align: center; vertical-align: middle; cursor: pointer; white-"
"space: nowrap; background-image: none; background-color: #a24689; border: "
"1px solid #a24689; border-radius:3px\">Accept invitation to \"${object."
"company_id.name}\"</a>\n"
"    </div>\n"
"    <p>Best regards,</p>\n"
"</div>\n"
"<div style=\"padding:0px;width:600px;margin:auto; margin-top: 10px; "
"background: #fff repeat top /100%;color:#777777\">\n"
"    ${user.signature | safe}\n"
"    <p style=\"font-size: 11px; margin-top: 10px;\">\n"
"        <strong>Sent by ${user.company_id.name} using <a href=\"www.odoo.com"
"\" style=\"text-decoration:none; color: #a24689;\">Odoo</a></strong>\n"
"    </p>\n"
"</div>"
msgstr ""

#. module: auth_signup
#: model:mail.template,subject:auth_signup.set_password_email
msgid "${object.company_id.name} invitation to connect on Odoo"
msgstr "${object.company_id.name} uitnodiging om te verbinden met Odoo"

#. module: auth_signup
#: model:ir.ui.view,arch_db:auth_signup.res_users_form_view
msgid ""
"<strong>A password reset has been requested for this user. An email "
"containing the following link has been sent:</strong>"
msgstr ""
"<strong>Voor deze gebruiker werd een aanvraag ingediend om het wachtwoord "
"opnieuw in te stellen. Een e-mail werd verzonden met de volgende link:</"
"strong>"

#. module: auth_signup
#: model:ir.ui.view,arch_db:auth_signup.res_users_form_view
msgid ""
"<strong>An invitation email containing the following subscription link has "
"been sent:</strong>"
msgstr ""
"<strong>Een uitnodigingsemail met de volgende koppeling is verzonden:</"
"strong>"
<<<<<<< HEAD
=======

#. module: auth_signup
#: selection:res.users,state:0
msgid "Activated"
msgstr ""
>>>>>>> bc1a0a32

#. module: auth_signup
#: model:ir.model.fields,field_description:auth_signup.field_base_config_settings_auth_signup_uninvited
msgid "Allow external users to sign up"
msgstr "Toestaan dat externe gebruikers inloggen"

#. module: auth_signup
#: code:addons/auth_signup/controllers/main.py:61
#, python-format
msgid "An email has been sent with credentials to reset your password"
msgstr ""
"Er is een e-mail verzonden met informatie over het resetten van uw "
"wachtwoord."

#. module: auth_signup
#: code:addons/auth_signup/controllers/main.py:38
#, python-format
msgid "Another user is already registered using this email address."
msgstr "Er is al een gebruiker geregistreerd met dit e-mailadres."

#. module: auth_signup
#: code:addons/auth_signup/controllers/main.py:111
#, python-format
msgid "Authentication Failed."
msgstr "Authenticatie mislukt."

#. module: auth_signup
#: model:ir.ui.view,arch_db:auth_signup.reset_password
#: model:ir.ui.view,arch_db:auth_signup.signup
msgid "Back to Login"
msgstr "Terug naar login"

#. module: auth_signup
#: code:addons/auth_signup/models/res_users.py:135
#, python-format
msgid "Cannot send email: user %s has no email address."
msgstr ""
"E-mail kan niet verzonden worden: gebruiker %s heeft geen e-mailadres. "

#. module: auth_signup
#: model:ir.ui.view,arch_db:auth_signup.reset_password
#, fuzzy
msgid "Confirm"
msgstr ""
"#-#-#-#-#  nl.po (Odoo 9.0)  #-#-#-#-#\n"
"Bevestig\n"
"#-#-#-#-#  nl.po (Odoo Server 10.0alpha1e)  #-#-#-#-#\n"
"Bevestigen"

#. module: auth_signup
#: model:ir.ui.view,arch_db:auth_signup.fields
msgid "Confirm Password"
msgstr "Bevestig wachtwoord"

#. module: auth_signup
<<<<<<< HEAD
#: selection:res.users,state:0
msgid "Confirmed"
msgstr "Bevestigd"

#. module: auth_signup
=======
>>>>>>> bc1a0a32
#: code:addons/auth_signup/controllers/main.py:41
#, python-format
msgid "Could not create a new account."
msgstr "Het was niet mogelijk een nieuw account aan te maken."

#. module: auth_signup
#: code:addons/auth_signup/controllers/main.py:63
#, python-format
msgid "Could not reset your password"
msgstr "Uw wachtwoord kon niet reset worden"

#. module: auth_signup
#: model:ir.model.fields,field_description:auth_signup.field_base_config_settings_auth_signup_reset_password
msgid "Enable password reset from Login page"
msgstr "Wachtwoord reset vanaf login pagina toestaan"

#. module: auth_signup
#: model:ir.model.fields,help:auth_signup.field_base_config_settings_auth_signup_uninvited
msgid "If unchecked, only invited users may sign up."
msgstr "Indien uitgevinkt kunnen  alleen uitgenodigde gebruikers aanmelden"

#. module: auth_signup
#: code:addons/auth_signup/controllers/main.py:91
#, python-format
msgid "Invalid signup token"
msgstr "Aanmeld toekenning ongeldig"

#. module: auth_signup
#: selection:res.users,state:0
msgid "Never Connected"
msgstr "Nog nooit verbonden"

#. module: auth_signup
#: model:ir.model,name:auth_signup.model_res_partner
msgid "Partner"
msgstr "Relatie"

#. module: auth_signup
#: model:ir.ui.view,arch_db:auth_signup.fields
msgid "Password"
msgstr "Wachtwoord"

#. module: auth_signup
#: model:mail.template,subject:auth_signup.reset_password_email
msgid "Password reset"
msgstr "Reset wachtwoord"

#. module: auth_signup
#: model:ir.ui.view,arch_db:auth_signup.login
msgid "Reset Password"
msgstr "Stel wachtwoord opnieuw in"

#. module: auth_signup
#: code:addons/auth_signup/models/res_users.py:108
#, fuzzy, python-format
msgid "Reset password: invalid username or email"
msgstr ""
"#-#-#-#-#  nl.po (Odoo 9.0)  #-#-#-#-#\n"
"Wachtwoord opnieuw instellen: ongeldige gebruikersnaam of e-mail\n"
"#-#-#-#-#  nl.po (Odoo Server 10.0alpha1e)  #-#-#-#-#\n"
"Reset wachtwoord: Ongeldige gebruikersnaam en wachtwoord"

#. module: auth_signup
#: model:ir.model.fields,field_description:auth_signup.field_res_users_self
msgid "Self"
msgstr ""

#. module: auth_signup
#: model:ir.ui.view,arch_db:auth_signup.res_users_form_view
msgid "Send Reset Password Instructions"
msgstr "Verstuur wachtwoord reset instructies"

#. module: auth_signup
#: model:ir.ui.view,arch_db:auth_signup.res_users_form_view
msgid "Send an Invitation Email"
msgstr "Verstuur een uitnodigings e-mail"

#. module: auth_signup
#: model:ir.ui.view,arch_db:auth_signup.login
#: model:ir.ui.view,arch_db:auth_signup.signup
msgid "Sign up"
msgstr "Aanmelden"

#. module: auth_signup
#: model:ir.model.fields,field_description:auth_signup.field_res_partner_signup_type
#: model:ir.model.fields,field_description:auth_signup.field_res_users_signup_type
msgid "Signup Token Type"
msgstr "Aanmeld token soort"

#. module: auth_signup
#: model:ir.model.fields,field_description:auth_signup.field_res_partner_signup_valid
#: model:ir.model.fields,field_description:auth_signup.field_res_users_signup_valid
msgid "Signup Token is Valid"
msgstr "Aanmeld token is geldig"

#. module: auth_signup
#: model:ir.model.fields,field_description:auth_signup.field_res_partner_signup_url
#: model:ir.model.fields,field_description:auth_signup.field_res_users_signup_url
msgid "Signup URL"
msgstr "URL voor aanmelden"

#. module: auth_signup
#: model:ir.model.fields,field_description:auth_signup.field_res_partner_signup_expiration
#: model:ir.model.fields,field_description:auth_signup.field_res_users_signup_expiration
msgid "Signup expiration"
msgstr ""

#. module: auth_signup
#: model:ir.model.fields,field_description:auth_signup.field_res_partner_signup_token
#: model:ir.model.fields,field_description:auth_signup.field_res_users_signup_token
msgid "Signup token"
msgstr ""

#. module: auth_signup
#: model:ir.model.fields,field_description:auth_signup.field_res_users_state
msgid "Status"
msgstr "Status"

#. module: auth_signup
#: model:ir.model.fields,field_description:auth_signup.field_base_config_settings_auth_signup_template_user_id
msgid "Template user for new users created through signup"
msgstr ""
"Sjabloon gebruiker voor het aanmaken van nieuwe gebruikers, bij aanmelden"

#. module: auth_signup
#: model:ir.model.fields,help:auth_signup.field_res_users_website_url
msgid "The full URL to access the document through the website."
msgstr "De volledige URL om het document te kunnen raadplegen via de website."

#. module: auth_signup
#: model:ir.model.fields,help:auth_signup.field_base_config_settings_auth_signup_reset_password
msgid "This allows users to trigger a password reset from the Login page."
msgstr ""
"Dit geeft gebruikers de mogelijkheid om het wachtwoord te resetten vanaf de "
"login pagina."

#. module: auth_signup
#: model:ir.model,name:auth_signup.model_res_users
msgid "Users"
msgstr "Gebruikers"

#. module: auth_signup
#: model:ir.model.fields,field_description:auth_signup.field_res_users_website_published
msgid "Visible in Website"
msgstr "Zichtbaar in website"

#. module: auth_signup
#: model:ir.model.fields,field_description:auth_signup.field_res_users_website_description
msgid "Website Partner Full Description"
msgstr "Website relatie volledige omschrijving"

#. module: auth_signup
#: model:ir.model.fields,field_description:auth_signup.field_res_users_website_short_description
msgid "Website Partner Short Description"
msgstr "Website relatie korte omschrijving"

#. module: auth_signup
#: model:ir.model.fields,field_description:auth_signup.field_res_users_website_url
msgid "Website URL"
msgstr "Website URL"

#. module: auth_signup
#: model:ir.model.fields,field_description:auth_signup.field_res_users_website_meta_description
msgid "Website meta description"
msgstr "Website meta omschrijving"

#. module: auth_signup
#: model:ir.model.fields,field_description:auth_signup.field_res_users_website_meta_keywords
msgid "Website meta keywords"
msgstr "Website meta trefwoorden"

#. module: auth_signup
#: model:ir.model.fields,field_description:auth_signup.field_res_users_website_meta_title
msgid "Website meta title"
msgstr "Website meta titel"

#. module: auth_signup
#: model:ir.ui.view,arch_db:auth_signup.fields
#: model:ir.ui.view,arch_db:auth_signup.reset_password
msgid "Your Email"
msgstr "Uw e-mail"

#. module: auth_signup
#: model:ir.ui.view,arch_db:auth_signup.fields
msgid "Your Name"
msgstr "Uw naam"

#. module: auth_signup
#: model:ir.model,name:auth_signup.model_base_config_settings
msgid "base.config.settings"
msgstr "base.config.settings"

#. module: auth_signup
#: model:ir.ui.view,arch_db:auth_signup.fields
msgid "e.g. John Doe"
msgstr "b.v. John Doe"

#~ msgid ""
#~ "\n"
#~ "                \n"
#~ "                    <p>\n"
#~ "                        ${object.name},\n"
#~ "                    </p>\n"
#~ "                    <p>\n"
#~ "                        You have been invited to connect to \"${object."
#~ "company_id.name}\" in order to get access to your documents in Odoo.\n"
#~ "                    </p>\n"
#~ "                    <p>\n"
#~ "                        To accept the invitation, click on the following "
#~ "link:\n"
#~ "                    </p>\n"
#~ "                    <ul>\n"
#~ "                        <li><a href=\"${object.signup_url}\">Accept "
#~ "invitation to \"${object.company_id.name}\"</a></li>\n"
#~ "                    </ul>\n"
#~ "                    <p>\n"
#~ "                        Thanks,\n"
#~ "                    </p>\n"
#~ "                    <pre>\n"
#~ "--\n"
#~ "${object.company_id.name or ''}\n"
#~ "${object.company_id.email or ''}\n"
#~ "${object.company_id.phone or ''}\n"
#~ "                    </pre>\n"
#~ "                \n"
#~ "            "
#~ msgstr ""
#~ "\n"
#~ "                \n"
#~ "                    <p>\n"
#~ "                        ${object.name},\n"
#~ "                    </p>\n"
#~ "                    <p>\n"
#~ "                        U bent uitgenodigd door \"${object.company_id."
#~ "name}\", waar u uw documenten kunt bekijken in Odoo.\n"
#~ "                    </p>\n"
#~ "                    <p>\n"
#~ "                        Om de uitnodiging te accepteren, volg de "
#~ "onderstaande link:\n"
#~ "                    </p>\n"
#~ "                    <ul>\n"
#~ "                        <li><a href=\"${object.signup_url}\">Accepteer "
#~ "uitnodiging van \"${object.company_id.name}\"</a></li>\n"
#~ "                    </ul>\n"
#~ "                    <p>\n"
#~ "                        Bedankt,\n"
#~ "                    </p>\n"
#~ "                    <pre>\n"
#~ "--\n"
#~ "${object.company_id.name or ''}\n"
#~ "${object.company_id.email or ''}\n"
#~ "${object.company_id.phone or ''}\n"
#~ "                    </pre>\n"
#~ "                \n"
#~ "            "

#~ msgid ""
#~ "\n"
#~ "<p>A password reset was requested for the Odoo account linked to this "
#~ "email.</p>\n"
#~ "\n"
#~ "<p>You may change your password by following <a href=\"${object."
#~ "signup_url}\">this link</a>, which will remain valid during 24 hours.</"
#~ "p>\n"
#~ "\n"
#~ "<p>Note: If you do not expect this, you can safely ignore this email.</p>"
#~ msgstr ""
#~ "\n"
#~ "<p>Er werd een verzoek ontvangen om het wachtwoord opnieuw in te stellen "
#~ "voor de gebruiker die aan deze e-mail is verbonden.</p>\n"
#~ "\n"
#~ "<p>U kan uw wachtwoord wijzigen door <a href=\"${object."
#~ "signup_url}\">deze link</a> te volgen. De link blijft geldig gedurende 24 "
#~ "uur.</p>\n"
#~ "\n"
#~ "<p>Opmerking: Indien u dit bericht niet verwachte, kan u het zonder enig "
#~ "probleem negeren.</p>"

#~ msgid "Connected"
#~ msgstr "Verbonden"

#~ msgid "Signup Expiration"
#~ msgstr "Aanmeld vervallen"

#~ msgid "Signup Token"
<<<<<<< HEAD
#~ msgstr "Aanmeld token"
=======
#~ msgstr "Aanmeld token"

#~ msgid "Confirmed"
#~ msgstr "Bevestigd"
>>>>>>> bc1a0a32
<|MERGE_RESOLUTION|>--- conflicted
+++ resolved
@@ -22,11 +22,7 @@
 msgstr ""
 "Project-Id-Version: Odoo Server 10.0alpha1e\n"
 "Report-Msgid-Bugs-To: \n"
-<<<<<<< HEAD
-"POT-Creation-Date: 2016-08-19 10:24+0000\n"
-=======
 "POT-Creation-Date: 2016-08-18 14:07+0000\n"
->>>>>>> bc1a0a32
 "PO-Revision-Date: 2016-08-18 08:37+0000\n"
 "Last-Translator: Erwin van der Ploeg <erwin@odooexperts.nl>, 2016\n"
 "Language-Team: Dutch (https://www.transifex.com/odoo/teams/41243/nl/)\n"
@@ -155,14 +151,11 @@
 msgstr ""
 "<strong>Een uitnodigingsemail met de volgende koppeling is verzonden:</"
 "strong>"
-<<<<<<< HEAD
-=======
 
 #. module: auth_signup
 #: selection:res.users,state:0
 msgid "Activated"
 msgstr ""
->>>>>>> bc1a0a32
 
 #. module: auth_signup
 #: model:ir.model.fields,field_description:auth_signup.field_base_config_settings_auth_signup_uninvited
@@ -218,14 +211,6 @@
 msgstr "Bevestig wachtwoord"
 
 #. module: auth_signup
-<<<<<<< HEAD
-#: selection:res.users,state:0
-msgid "Confirmed"
-msgstr "Bevestigd"
-
-#. module: auth_signup
-=======
->>>>>>> bc1a0a32
 #: code:addons/auth_signup/controllers/main.py:41
 #, python-format
 msgid "Could not create a new account."
@@ -511,11 +496,7 @@
 #~ msgstr "Aanmeld vervallen"
 
 #~ msgid "Signup Token"
-<<<<<<< HEAD
 #~ msgstr "Aanmeld token"
-=======
-#~ msgstr "Aanmeld token"
 
 #~ msgid "Confirmed"
-#~ msgstr "Bevestigd"
->>>>>>> bc1a0a32
+#~ msgstr "Bevestigd"