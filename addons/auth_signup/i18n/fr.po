--- conflicted
+++ resolved
@@ -29,11 +29,7 @@
 msgstr ""
 "Project-Id-Version: Odoo Server 10.0alpha1e\n"
 "Report-Msgid-Bugs-To: \n"
-<<<<<<< HEAD
-"POT-Creation-Date: 2016-08-19 10:24+0000\n"
-=======
 "POT-Creation-Date: 2016-08-18 14:07+0000\n"
->>>>>>> bc1a0a32
 "PO-Revision-Date: 2016-08-18 08:37+0000\n"
 "Last-Translator: Fabri Yohann <psn@fabri.pw>, 2016\n"
 "Language-Team: French (https://www.transifex.com/odoo/teams/41243/fr/)\n"
@@ -162,14 +158,11 @@
 msgstr ""
 "<strong>Une invitation a été envoyée par courriel. Elle contient le lien "
 "suivant pour s'abonner :</strong>"
-<<<<<<< HEAD
-=======
 
 #. module: auth_signup
 #: selection:res.users,state:0
 msgid "Activated"
 msgstr ""
->>>>>>> bc1a0a32
 
 #. module: auth_signup
 #: model:ir.model.fields,field_description:auth_signup.field_base_config_settings_auth_signup_uninvited
@@ -221,14 +214,6 @@
 msgstr "Confirmez le mot de passe"
 
 #. module: auth_signup
-<<<<<<< HEAD
-#: selection:res.users,state:0
-msgid "Confirmed"
-msgstr "Confirmée"
-
-#. module: auth_signup
-=======
->>>>>>> bc1a0a32
 #: code:addons/auth_signup/controllers/main.py:41
 #, python-format
 msgid "Could not create a new account."
@@ -515,11 +500,7 @@
 #~ msgstr "Expiration de la session de connexion"
 
 #~ msgid "Signup Token"
-<<<<<<< HEAD
 #~ msgstr "Session de connexion"
-=======
-#~ msgstr "Session de connexion"
 
 #~ msgid "Confirmed"
-#~ msgstr "Confirmée"
->>>>>>> bc1a0a32
+#~ msgstr "Confirmée"