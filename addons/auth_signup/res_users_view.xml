<?xml version="1.0" encoding="UTF-8"?>
<openerp>
    <data>

        <!-- add context in action to enable automatic reset password -->
        <record id="base.action_res_users" model="ir.actions.act_window">
            <field name="context">{'reset_password': True}</field>
        </record>

        <record id="res_users_form_view" model="ir.ui.view">
            <field name="name">user.form.state</field>
            <field name="model">res.users</field>
            <field name="inherit_id" ref="base.view_users_form"/>
            <field name="arch" type="xml">
                <!-- add state field in header -->
                <xpath expr="//sheet" position="before">
                    <header>
                        <field name="state" widget="statusbar"/>
                    </header>
                </xpath>
                <!-- add Reset Password button -->
<<<<<<< HEAD
                <xpath expr="//div[@class='oe_right oe_button_box']//button" position="replace">
                    <button string="Reset Password" type="object" name="action_reset_password"
                        help="Send an email to the user to (re)set their password."/>
=======
                <xpath expr="//div[@class='oe_right oe_button_box']" position="replace">
                    <div class="oe_right oe_button_box">
                        <button string="Send reset password instructions by email"
                                type="object" name="action_reset_password" />
                    </div>
>>>>>>> ab52d114
                </xpath>
            </field>
        </record>

    </data>
</openerp><|MERGE_RESOLUTION|>--- conflicted
+++ resolved
@@ -19,17 +19,8 @@
                     </header>
                 </xpath>
                 <!-- add Reset Password button -->
-<<<<<<< HEAD
                 <xpath expr="//div[@class='oe_right oe_button_box']//button" position="replace">
-                    <button string="Reset Password" type="object" name="action_reset_password"
-                        help="Send an email to the user to (re)set their password."/>
-=======
-                <xpath expr="//div[@class='oe_right oe_button_box']" position="replace">
-                    <div class="oe_right oe_button_box">
-                        <button string="Send reset password instructions by email"
-                                type="object" name="action_reset_password" />
-                    </div>
->>>>>>> ab52d114
+                    <button string="Send reset password instructions by email" type="object" name="action_reset_password"/>
                 </xpath>
             </field>
         </record>
