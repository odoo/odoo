# -*- coding: utf-8 -*-
##############################################################################
#
#    OpenERP, Open Source Management Solution
#    Copyright (C) 2004-2010 Tiny SPRL (<http://tiny.be>).
#
#    This program is free software: you can redistribute it and/or modify
#    it under the terms of the GNU Affero General Public License as
#    published by the Free Software Foundation, either version 3 of the
#    License, or (at your option) any later version.
#
#    This program is distributed in the hope that it will be useful,
#    but WITHOUT ANY WARRANTY; without even the implied warranty of
#    MERCHANTABILITY or FITNESS FOR A PARTICULAR PURPOSE.  See the
#    GNU Affero General Public License for more details.
#
#    You should have received a copy of the GNU Affero General Public License
#    along with this program.  If not, see <http://www.gnu.org/licenses/>.
#
##############################################################################

import openerp
import openerp.addons.im_chat.im_chat
import random
import re

from openerp.osv import osv, fields
<<<<<<< HEAD
from openerp import tools
=======
from openerp import api, models, tools
from openerp import SUPERUSER_ID
>>>>>>> 4bef17cc


class im_livechat_channel(osv.Model):
    _name = 'im_livechat.channel'

    def _get_default_image(self, cr, uid, context=None):
        image_path = openerp.modules.get_module_resource('im_livechat', 'static/src/img', 'default.png')
        return tools.image_resize_image_big(open(image_path, 'rb').read().encode('base64'))
    def _get_image(self, cr, uid, ids, name, args, context=None):
        result = dict.fromkeys(ids, False)
        for obj in self.browse(cr, uid, ids, context=context):
            result[obj.id] = tools.image_get_resized_images(obj.image)
        return result
    def _set_image(self, cr, uid, id, name, value, args, context=None):
        return self.write(cr, uid, [id], {'image': tools.image_resize_image_big(value)}, context=context)

    def _are_you_inside(self, cr, uid, ids, name, arg, context=None):
        res = {}
        for record in self.browse(cr, uid, ids, context=context):
            res[record.id] = False
            for user in record.user_ids:
                if user.id == uid:
                    res[record.id] = True
                    break
        return res

    def _script_external(self, cr, uid, ids, name, arg, context=None):
        values = {
            "url": self.pool.get('ir.config_parameter').get_param(cr, openerp.SUPERUSER_ID, 'web.base.url'),
            "dbname":cr.dbname
        }
        res = {}
        for record in self.browse(cr, uid, ids, context=context):
            values["channel"] = record.id
            res[record.id] = self.pool['ir.ui.view'].render(cr, uid, 'im_livechat.external_loader', values, context=context)
        return res

    def _script_internal(self, cr, uid, ids, name, arg, context=None):
        values = {
            "url": self.pool.get('ir.config_parameter').get_param(cr, openerp.SUPERUSER_ID, 'web.base.url'),
            "dbname":cr.dbname
        }
        res = {}
        for record in self.browse(cr, uid, ids, context=context):
            values["channel"] = record.id
            res[record.id] = self.pool['ir.ui.view'].render(cr, uid, 'im_livechat.internal_loader', values, context=context)
        return res

    def _web_page(self, cr, uid, ids, name, arg, context=None):
        res = {}
        for record in self.browse(cr, uid, ids, context=context):
            res[record.id] = self.pool.get('ir.config_parameter').get_param(cr, openerp.SUPERUSER_ID, 'web.base.url') + \
                "/im_livechat/support/%s/%i" % (cr.dbname, record.id)
        return res

    def _compute_nbr_session(self, cr, uid, ids, name, arg, context=None):
        res = {}
        for record in self.browse(cr, uid, ids, context=context):
            res[record.id] = len(record.session_ids)
        return res

    # RATING METHOD
    def _compute_percentage_satisfaction(self, cr, uid, ids, name, arg, context=None):
        res = {}
        for record in self.browse(cr, uid, ids, context=context):
            repartition = record.session_ids.rating_get_grades()
            total = sum(repartition.values())
            if total > 0:
                happy = repartition['great']
                res[record.id] = ((happy*100) / total) if happy > 0 else 0
            else:
                res[record.id] = -1
        return res

    def action_view_rating(self, cr, uid, ids, context=None):
        channels = self.browse(cr, uid, ids, context=context)
        action = self.pool['ir.actions.act_window'].for_xml_id(cr, uid, 'rating', 'action_view_rating', context=context)
        action['domain'] = [('res_id', 'in', [s.id for s in channels.session_ids]), ('res_model', '=', 'im_chat.session')]
        return action

    _columns = {
        'name': fields.char(string="Channel Name", size=200, required=True),
        'user_ids': fields.many2many('res.users', 'im_livechat_channel_im_user', 'channel_id', 'user_id', string="Users"),
        'are_you_inside': fields.function(_are_you_inside, type='boolean', string='Are you inside the matrix?', store=False),
        'script_internal': fields.function(_script_internal, type='text', string='Script (internal)', store=False),
        'script_external': fields.function(_script_external, type='text', string='Script (external)', store=False),
        'web_page': fields.function(_web_page, type='char', string='Web Page', store=False),
        'button_text': fields.char(string="Text of the Button"),
        'input_placeholder': fields.char(string="Chat Input Placeholder"),
        'default_message': fields.char(string="Welcome Message", help="This is an automated 'welcome' message that your visitor will see when they initiate a new chat session."),
        # image: all image fields are base64 encoded and PIL-supported
        'image': fields.binary("Photo",
            help="This field holds the image used as photo for the group, limited to 1024x1024px."),
        'image_medium': fields.function(_get_image, fnct_inv=_set_image,
            string="Medium-sized photo", type="binary", multi="_get_image",
            store={
                'im_livechat.channel': (lambda self, cr, uid, ids, c={}: ids, ['image'], 10),
            },
            help="Medium-sized photo of the group. It is automatically "\
                 "resized as a 128x128px image, with aspect ratio preserved. "\
                 "Use this field in form views or some kanban views."),
        'image_small': fields.function(_get_image, fnct_inv=_set_image,
            string="Small-sized photo", type="binary", multi="_get_image",
            store={
                'im_livechat.channel': (lambda self, cr, uid, ids, c={}: ids, ['image'], 10),
            },
            help="Small-sized photo of the group. It is automatically "\
                 "resized as a 64x64px image, with aspect ratio preserved. "\
                 "Use this field anywhere a small image is required."),
        'session_ids' : fields.one2many('im_chat.session', 'channel_id', 'Sessions'),
        'nbr_session' : fields.function(_compute_nbr_session, type='integer', string='Number of session', store=False),
        'rule_ids': fields.one2many('im_livechat.channel.rule','channel_id','Rules'),
        # rating field
        'rating_percentage_satisfaction' : fields.function(_compute_percentage_satisfaction, type='integer', string='% Happy', store=False, default=-1),
    }

    def _default_user_ids(self, cr, uid, context=None):
        return [(6, 0, [uid])]

    _defaults = {
        'button_text': "Have a Question? Chat with us.",
        'input_placeholder': "How may I help you?",
        'default_message': '',
        'user_ids': _default_user_ids,
        'image': _get_default_image,
    }

    def get_available_users(self, cr, uid, channel_id, context=None):
        """ get available user of a given channel """
        channel = self.browse(cr, SUPERUSER_ID, channel_id, context=context)
        users = []
        for user_id in channel.user_ids:
            if (user_id.im_status == 'online'):
                users.append(user_id)
        return users

    def get_channel_session(self, cr, uid, channel_id, anonymous_name, context=None):
        """ return a session given a channel : create on with a registered user, or return false otherwise """
        # get the avalable user of the channel
        users = self.get_available_users(cr, SUPERUSER_ID, channel_id, context=context)
        if len(users) == 0:
            return False
        user_id = random.choice(users).id
        # user to add to the session
        user_to_add = [(4, user_id)]
        if uid:
            user_to_add.append((4, uid))
        # create the session, and add the link with the given channel
        Session = self.pool["im_chat.session"]
        newid = Session.create(cr, SUPERUSER_ID, {'user_ids': user_to_add, 'channel_id': channel_id, 'anonymous_name' : anonymous_name}, context=context)
        return Session.session_info(cr, SUPERUSER_ID, [newid], context=context)

    def test_channel(self, cr, uid, channel, context=None):
        if not channel:
            return {}
        return {
            'url': self.browse(cr, uid, channel[0], context=context or {}).web_page,
            'type': 'ir.actions.act_url'
        }

    def get_info_for_chat_src(self, cr, uid, channel, context=None):
        url = self.pool.get('ir.config_parameter').get_param(cr, uid, 'web.base.url')
        chan = self.browse(cr, uid, channel, context=context)
        return {
            "url": url,
            'buttonText': chan.button_text,
            'inputPlaceholder': chan.input_placeholder,
            'defaultMessage': chan.default_message,
            "channelName": chan.name,
        }

    def join(self, cr, uid, ids, context=None):
        self.write(cr, uid, ids, {'user_ids': [(4, uid)]})
        return True

    def quit(self, cr, uid, ids, context=None):
        self.write(cr, uid, ids, {'user_ids': [(3, uid)]})
        return True


class im_livechat_channel_rule(osv.Model):
    _name = 'im_livechat.channel.rule'

    _columns = {
        'regex_url' : fields.char('URL Regex', help="Regular expression identifying the web page on which the rules will be applied."),
        'action' : fields.selection([('display_button', 'Display button'),('auto_popup','Auto-popup'), ('hide_button', 'Hide button')], 'Action', size=32, required=True,
                                 help="Select 'Display button' to simply display the chat button on the pages."\
                                 " Select 'Auto-popup' for to display the button, and automatically open the conversation window."\
                                 " Select 'Hide button' to hide the chat button on the pages."),
        'auto_popup_timer' : fields.integer('Auto-popup Timer', help="Delay (in seconds) to automatically open the conversation window. Note: the selected action must be 'Auto-popup', otherwise this parameter will not be taken into account."),
        'channel_id': fields.many2one('im_livechat.channel', 'Channel', help="Channel on which the rules applies"),
        'country_ids': fields.many2many('res.country', 'im_livechat_channel_country_rel', 'channel_id', 'country_id', 'Countries', help="Countries where this rule apply. If you set select 'Belgium' and 'France' and you set the action to 'Hide Button', people from these two countries won't see the support button for the specified URL. (This feature requires GeoIP installed on your server.)"),
        'sequence' : fields.integer('Matching Order', help="Given the order to find a matching rule. If 2 rules are matching for the given url/country, the one with the lowest sequence will be chosen.")
    }

    _defaults = {
        'auto_popup_timer': 0,
        'action' : 'display_button',
        'sequence' : 10,
    }

    _order = "sequence asc"

    def match_rule(self, cr, uid, channel_id, url, country_id=False, context=None):
        """ determine if a rule of the given channel match with the given url """
<<<<<<< HEAD
        domain = [('channel_id', '=', channel_id)]
        if country_id: # don't include the country in the research if geoIP is not installed
            domain.append(('country_ids', 'in', country_id))
        rule_ids = self.search(cr, uid, domain, context=context)
        for rule in self.browse(cr, uid, rule_ids, context=context):
            if re.search(rule.regex_url, url):
                return rule
        return False
=======
        def _match(rule_ids):
            for rule in self.browse(cr, uid, rule_ids, context=context):
                if re.search(rule.regex_url, url):
                    return rule
            return False
        # first, search the country specific rules (the first match is returned)
        if country_id: # don't include the country in the research if geoIP is not installed
            domain = [('country_ids', 'in', [country_id]), ('channel_id', '=', channel_id)]
            rule_ids = self.search(cr, uid, domain, context=context)
            rule = _match(rule_ids)
            if rule:
                return rule
        # second, fallback on the rules without country
        domain = [('country_ids', '=', False), ('channel_id', '=', channel_id)]
        rule_ids = self.search(cr, uid, domain, context=context)
        return _match(rule_ids)
>>>>>>> 4bef17cc


class im_chat_session(osv.Model):

    _name = 'im_chat.session'
    _inherit = ['im_chat.session', 'rating.mixin']

    def _get_fullname(self, cr, uid, ids, fields, arg, context=None):
        """ built the complete name of the session """
        result = {}
        sessions = self.browse(cr, uid, ids, context=context)
        for session in sessions:
            names = []
            for user in session.user_ids:
                names.append(user.name)
            if session.anonymous_name:
                names.append(session.anonymous_name)
            result[session.id] = ', '.join(names)
        return result

    _columns = {
        'anonymous_name' : fields.char('Anonymous Name'),
        'create_date': fields.datetime('Create Date', required=True, select=True),
        'channel_id': fields.many2one("im_livechat.channel", "Channel"),
        'fullname' : fields.function(_get_fullname, type="char", string="Complete name"),
    }

    def is_in_session(self, cr, uid, uuid, user_id, context=None):
        """ return if the given user_id is in the session """
        sids = self.search(cr, uid, [('uuid', '=', uuid)], context=context, limit=1)
        for session in self.browse(cr, uid, sids, context=context):
            if session.anonymous_name and user_id == openerp.SUPERUSER_ID:
                return True
            else:
                return super(im_chat_session, self).is_in_session(cr, uid, uuid, user_id, context=context)
        return False

    def users_infos(self, cr, uid, ids, context=None):
        """ add the anonymous user in the user of the session """
        for session in self.browse(cr, uid, ids, context=context):
            users_infos = super(im_chat_session, self).users_infos(cr, uid, ids, context=context)
            if session.anonymous_name:
                users_infos.append({'id' : False, 'name' : session.anonymous_name, 'im_status' : 'online'})
            return users_infos

    def quit_user(self, cr, uid, uuid, context=None):
        """ action of leaving a given session """
        sids = self.search(cr, uid, [('uuid', '=', uuid)], context=context, limit=1)
        for session in self.browse(cr, openerp.SUPERUSER_ID, sids, context=context):
            if session.anonymous_name:
                # an identified user can leave an anonymous session if there is still another idenfied user in it
                if uid and uid in [u.id for u in session.user_ids] and len(session.user_ids) > 1:
                    self.remove_user(cr, uid, session.id, context=context)
                    return True
                return False
            else:
                return super(im_chat_session, self).quit_user(cr, uid, session.id, context=context)
<<<<<<< HEAD
=======


    def cron_remove_empty_session(self, cr, uid, context=None):
        groups = self.pool['im_chat.message'].read_group(cr, uid, [], ['to_id'], ['to_id'], context=context)
        not_empty_session_ids = [group['to_id'][0] for group in groups]
        empty_session_ids = self.search(cr, uid, [('id', 'not in', not_empty_session_ids), ('channel_id', '!=', False)], context=context)
        self.unlink(cr, uid, empty_session_ids, context=context)



class Rating(models.Model):

    _inherit = "rating.rating"

    @api.one
    @api.depends('res_model', 'res_id')
    def _compute_res_name(self):
        # cannot change the rec_name of session since it is use to create the bus channel
        # so, need to override this method to set the same alternative rec_name as in reporting
        if self.res_model == 'im_chat.session':
            current_object = self.env[self.res_model].sudo().browse(self.res_id)
            self.res_name = ('%s / %s') % (current_object.channel_id.name, current_object.id)
        else:
            super(Rating, self)._compute_res_name()
>>>>>>> 4bef17cc
<|MERGE_RESOLUTION|>--- conflicted
+++ resolved
@@ -25,12 +25,8 @@
 import re
 
 from openerp.osv import osv, fields
-<<<<<<< HEAD
-from openerp import tools
-=======
 from openerp import api, models, tools
 from openerp import SUPERUSER_ID
->>>>>>> 4bef17cc
 
 
 class im_livechat_channel(osv.Model):
@@ -236,16 +232,6 @@
 
     def match_rule(self, cr, uid, channel_id, url, country_id=False, context=None):
         """ determine if a rule of the given channel match with the given url """
-<<<<<<< HEAD
-        domain = [('channel_id', '=', channel_id)]
-        if country_id: # don't include the country in the research if geoIP is not installed
-            domain.append(('country_ids', 'in', country_id))
-        rule_ids = self.search(cr, uid, domain, context=context)
-        for rule in self.browse(cr, uid, rule_ids, context=context):
-            if re.search(rule.regex_url, url):
-                return rule
-        return False
-=======
         def _match(rule_ids):
             for rule in self.browse(cr, uid, rule_ids, context=context):
                 if re.search(rule.regex_url, url):
@@ -262,7 +248,6 @@
         domain = [('country_ids', '=', False), ('channel_id', '=', channel_id)]
         rule_ids = self.search(cr, uid, domain, context=context)
         return _match(rule_ids)
->>>>>>> 4bef17cc
 
 
 class im_chat_session(osv.Model):
@@ -320,8 +305,6 @@
                 return False
             else:
                 return super(im_chat_session, self).quit_user(cr, uid, session.id, context=context)
-<<<<<<< HEAD
-=======
 
 
     def cron_remove_empty_session(self, cr, uid, context=None):
@@ -345,5 +328,4 @@
             current_object = self.env[self.res_model].sudo().browse(self.res_id)
             self.res_name = ('%s / %s') % (current_object.channel_id.name, current_object.id)
         else:
-            super(Rating, self)._compute_res_name()
->>>>>>> 4bef17cc
+            super(Rating, self)._compute_res_name()