# Translation of Odoo Server.
# This file contains the translation of the following modules:
# 	* im_livechat
<<<<<<< HEAD
#
# Amir <kenevist>, 2021.
=======
# 
# Translators:
# Hamid Darabi, 2020
# Sepehr Khoshnood <sepehr.kho@gmail.com>, 2020
# Martin Trigaux, 2020
# Faraz Sadri Alamdari <ifarazir@gmail.com>, 2020
# Hamed Mohammadi <hamed@dehongi.com>, 2020
# Mohsen Mohammadi <iammohsen.123@gmail.com>, 2021
# Far Har <fhari1234@gmail.com>, 2021
# 
>>>>>>> 58068925
msgid ""
msgstr ""
"Project-Id-Version: Odoo Server 14.0+e\n"
"Report-Msgid-Bugs-To: \n"
<<<<<<< HEAD
"POT-Creation-Date: 2021-02-23 10:32+0000\n"
"PO-Revision-Date: 2021-02-23 16:44+0330\n"
"Last-Translator: Amir <kenevist>\n"
"Language-Team: English <kde-i18n-doc@kde.org>\n"
=======
"POT-Creation-Date: 2020-11-27 15:41+0000\n"
"PO-Revision-Date: 2020-09-07 08:13+0000\n"
"Last-Translator: Far Har <fhari1234@gmail.com>, 2021\n"
"Language-Team: Persian (https://www.transifex.com/odoo/teams/41243/fa/)\n"
>>>>>>> 58068925
"MIME-Version: 1.0\n"
"Content-Type: text/plain; charset=UTF-8\n"
"Content-Transfer-Encoding: \n"
"Plural-Forms: \n"
"Language: en_GB\n"
"X-Generator: Lokalize 19.12.3\n"

#. module: im_livechat
#: model_terms:ir.ui.view,arch_db:im_livechat.mail_channel_view_tree
msgid "# Messages"
msgstr "تعداد پیام‌ها"

#. module: im_livechat
#: model:ir.model.fields,field_description:im_livechat.field_im_livechat_report_operator__nbr_channel
msgid "# of Sessions"
msgstr "تعداد نشست‌ها"

#. module: im_livechat
#: model:ir.model.fields,field_description:im_livechat.field_im_livechat_report_channel__nbr_speaker
msgid "# of speakers"
msgstr "تعداد گوینده‌ها"

#. module: im_livechat
#: model_terms:ir.ui.view,arch_db:im_livechat.im_livechat_channel_view_form
msgid "% Happy"
msgstr "% خوشحال"

#. module: im_livechat
#: model:ir.model.fields,field_description:im_livechat.field_digest_digest__kpi_livechat_rating
msgid "% of Happiness"
msgstr "درصد خوشحالی"

#. module: im_livechat
#. openerp-web
#: code:addons/im_livechat/static/src/legacy/public_livechat.js:0
#, python-format
msgid "%s and %s are typing..."
msgstr "%s و %s در حال تایپ..."

#. module: im_livechat
#. openerp-web
#: code:addons/im_livechat/static/src/legacy/public_livechat.js:0
#, python-format
msgid "%s is typing..."
msgstr "%s در حال تایپ..."

#. module: im_livechat
#. openerp-web
#: code:addons/im_livechat/static/src/legacy/public_livechat.js:0
#, python-format
msgid "%s, %s and more are typing..."
msgstr "%s, %s و چند نفر دیگر در حال تایپ..."

#. module: im_livechat
#: model:ir.model.fields,help:im_livechat.field_im_livechat_channel_rule__action
msgid ""
"* 'Display the button' displays the chat button on the pages.\n"
"* 'Auto popup' displays the button and automatically open the conversation"
" pane.\n"
"* 'Hide the button' hides the chat button on the pages."
msgstr ""
"* \"نمایش دکمه\" دکمه گپ را در صفحات نمایش می‌دهد. \n"
"* \"پنجره پاپ‌آپ خودکار\" دکمه را نشان می‌دهد و به طور خودکار پنجره مکالمه را"
" باز می‌کند. \n"
"* \"پنهان کردن دکمه\" دکمه چت را در صفحات پنهان می‌کند"

#. module: im_livechat
#: model_terms:ir.ui.view,arch_db:im_livechat.livechat_email_template
msgid ", on the"
msgstr "، برروی"

#. module: im_livechat
#. openerp-web
#: code:addons/im_livechat/static/src/legacy/public_livechat.xml:0
#, python-format
msgid "-------- Show older messages --------"
msgstr "-------- نمایش پیام‌های قدیمی‌تر --------"

#. module: im_livechat
#: model_terms:ir.ui.view,arch_db:im_livechat.im_livechat_channel_view_kanban
msgid ""
"<i class=\"fa fa-user\" role=\"img\" aria-label=\"User\" title=\"User\"/>"
msgstr ""
"<i class=\"fa fa-user\" role=\"img\" aria-label=\"User\" title=\"کاربر\"/>"

#. module: im_livechat
#: model_terms:ir.ui.view,arch_db:im_livechat.im_livechat_channel_view_form
msgid ""
"<span class=\"text-muted\">Define rules for your live support channel. You "
"can apply an action for the given URL, and per country.<br/>To identify the "
"country, GeoIP must be installed on your server, otherwise, the countries of"
" the rule will not be taken into account.</span>"
msgstr ""
"<span class=\"text-muted\">برای کانال پشتیبانی آنلاین خود قوانینی تعریف کنید."
" شما می‌توانید برای آدرس اینترنتی داده شده و برای هر کشور اقدامی را اعمال"
" کنید. <br/> برای شناسایی کشور، GeoIP باید بر روی سرور شما نصب شود، در غیر"
" این صورت قواعد تعریف شده برروی کشورها در نظر گرفته نمی‌شوند.</span>"

#. module: im_livechat
#: model_terms:ir.ui.view,arch_db:im_livechat.livechat_email_template
msgid "<span style=\"font-size: 10px;\">Livechat Conversation</span><br/>"
msgstr "<span style=\"font-size: 10px;\">مکالمه چت آنلاین</span><br/>"

#. module: im_livechat
#: model_terms:ir.ui.view,arch_db:im_livechat.livechat_email_template
msgid "<span>Best regards,</span><br/><br/>"
msgstr "<span>با احترام</span><br/><br/>"

#. module: im_livechat
#: model_terms:ir.ui.view,arch_db:im_livechat.livechat_email_template
msgid "<span>Hello,</span><br/>Here's a copy of your conversation with"
msgstr "<span>سلام،</span><br/>این کپی گفتگوی شما با "

#. module: im_livechat
#: model:ir.model.fields,help:im_livechat.field_im_livechat_report_channel__is_without_answer
msgid ""
"A session is without answer if the operator did not answer. \n"
"                                       If the visitor is also the operator,"
" the session will always be answered."
msgstr ""
"اگر اپراتور جواب نداد، جلسه بدون پاسخ است. \n"
"                                        اگر بازدید کننده اپراتور نیز باشد،"
" جلسه همیشه پاسخ داده در نظر گرفته می‌شود."

#. module: im_livechat
#: model:ir.model.fields,field_description:im_livechat.field_im_livechat_channel_rule__action
msgid "Action"
msgstr "کنش"

#. module: im_livechat
#: model:res.groups,name:im_livechat.im_livechat_group_manager
msgid "Administrator"
msgstr "مدیریت"

#. module: im_livechat
#: model_terms:ir.ui.view,arch_db:im_livechat.mail_channel_view_form
msgid "Anonymous"
msgstr "گمنام"

#. module: im_livechat
#: model:ir.model.fields,field_description:im_livechat.field_mail_channel__anonymous_name
msgid "Anonymous Name"
msgstr "نام گمنام"

#. module: im_livechat
#: model:ir.model.fields,field_description:im_livechat.field_im_livechat_channel__are_you_inside
msgid "Are you inside the matrix?"
msgstr "آیا شما داخل ماتریکس هستید؟"

#. module: im_livechat
#. openerp-web
#: code:addons/im_livechat/static/src/legacy/public_livechat.js:0
#, python-format
msgid "Ask something ..."
msgstr "چیزی بپرسید ..."

#. module: im_livechat
#: model_terms:ir.ui.view,arch_db:im_livechat.mail_channel_view_form
#: model_terms:ir.ui.view,arch_db:im_livechat.mail_channel_view_tree
msgid "Attendees"
msgstr "شرکت‌کنندگان"

#. module: im_livechat
#: model:ir.model.fields.selection,name:im_livechat.selection__im_livechat_channel_rule__action__auto_popup
msgid "Auto popup"
msgstr "پنجره پاپ‌آپ خودکار"

#. module: im_livechat
#: model:ir.model.fields,field_description:im_livechat.field_im_livechat_channel_rule__auto_popup_timer
msgid "Auto popup timer"
msgstr "تایمر پنجره پاپ‌آپ خودکار"

#. module: im_livechat
#: model_terms:ir.ui.view,arch_db:im_livechat.mail_channel_view_form
msgid "Avatar"
msgstr "آواتار"

#. module: im_livechat
#: model:ir.model.fields,field_description:im_livechat.field_im_livechat_report_channel__duration
#: model:ir.model.fields,field_description:im_livechat.field_im_livechat_report_operator__duration
msgid "Average duration"
msgstr "مدت متوسط"

#. module: im_livechat
#: model:ir.model.fields,field_description:im_livechat.field_im_livechat_report_channel__nbr_message
msgid "Average message"
msgstr "پیام متوسط"

#. module: im_livechat
#: model:ir.model.fields,help:im_livechat.field_im_livechat_report_channel__time_to_answer
msgid "Average time in seconds to give the first answer to the visitor"
msgstr "میانگین زمان در ثانیه برای دادن اولین پاسخ به بازدید کننده"

#. module: im_livechat
#: model:ir.model.fields,help:im_livechat.field_im_livechat_report_operator__time_to_answer
msgid "Average time to give the first answer to the visitor"
msgstr "زمان متوسط برای دادن اولین پاسخ به بازدید کننده"

#. module: im_livechat
#. openerp-web
#: code:addons/im_livechat/static/src/legacy/public_livechat.xml:0
#, python-format
msgid "Bad"
msgstr "بد"

#. module: im_livechat
#. openerp-web
#: code:addons/im_livechat/static/src/legacy/public_livechat.xml:0
#: code:addons/im_livechat/static/src/legacy/public_livechat.xml:0
#, python-format
msgid "Bounced"
msgstr "بیرون انداخته شد"

#. module: im_livechat
#: model:ir.model.fields,field_description:im_livechat.field_im_livechat_channel__button_background_color
msgid "Button Background Color"
msgstr "رنگ پس‌زمینه دکمه"

#. module: im_livechat
#: model:ir.model.fields,field_description:im_livechat.field_im_livechat_channel__button_text_color
msgid "Button Text Color"
msgstr "رنگ متن دکمه"

#. module: im_livechat
#. openerp-web
#: code:addons/im_livechat/static/src/legacy/public_livechat.xml:0
#: code:addons/im_livechat/static/src/legacy/public_livechat.xml:0
#, python-format
msgid "Canceled"
msgstr "لغو شد"

#. module: im_livechat
#: model:ir.actions.act_window,name:im_livechat.im_livechat_canned_response_action
#: model:ir.ui.menu,name:im_livechat.canned_responses
msgid "Canned Responses"
msgstr "جواب‌های آماده"

#. module: im_livechat
#: model_terms:ir.actions.act_window,help:im_livechat.im_livechat_canned_response_action
msgid ""
"Canned responses allow you to insert prewritten responses in\n"
"                your messages by typing <i>:shortcut</i>. The shortcut is\n"
"                replaced directly in your message, so that you can still"
" edit\n"
"                it before sending."
msgstr ""
"جوابهای آماده به شما اجازه می‌دهد جواب‌های از پیش نوشته شده در\n"
"                پیام‌هایتان را با تایپ متن <i>:شورت کات</i>. متن شورت کات \n"
"                با متن پیام مستقیما جایگزین می‌شود که باز می‌توانید آن را"
" ویرایش کنید\n"
"                قبل از آنکه آن را ارسال کنید."

#. module: im_livechat
#. openerp-web
#: code:addons/im_livechat/static/src/legacy/public_livechat.xml:0
#: code:addons/im_livechat/static/src/legacy/public_livechat.xml:0
#, python-format
msgid "Changed"
msgstr "تغییر یافت"

#. module: im_livechat
#: model:ir.model.fields,field_description:im_livechat.field_im_livechat_channel_rule__channel_id
#: model:ir.model.fields,field_description:im_livechat.field_im_livechat_report_channel__livechat_channel_id
#: model:ir.model.fields,field_description:im_livechat.field_im_livechat_report_operator__livechat_channel_id
#: model:ir.model.fields,field_description:im_livechat.field_mail_channel__livechat_channel_id
#: model_terms:ir.ui.view,arch_db:im_livechat.im_livechat_channel_view_kanban
#: model_terms:ir.ui.view,arch_db:im_livechat.im_livechat_channel_view_search
#: model_terms:ir.ui.view,arch_db:im_livechat.im_livechat_report_channel_view_search
#: model_terms:ir.ui.view,arch_db:im_livechat.im_livechat_report_operator_view_search
#: model_terms:ir.ui.view,arch_db:im_livechat.mail_channel_view_search
msgid "Channel"
msgstr "کانال"

#. module: im_livechat
#: model_terms:ir.ui.view,arch_db:im_livechat.im_livechat_channel_view_form
msgid "Channel Header Color"
msgstr "رنگ هدر کانال"

#. module: im_livechat
#: model:ir.model.fields,field_description:im_livechat.field_im_livechat_report_channel__channel_name
msgid "Channel Name"
msgstr "نام کانال"

#. module: im_livechat
#: model_terms:ir.ui.view,arch_db:im_livechat.im_livechat_channel_rule_view_form
msgid "Channel Rule"
msgstr "قانون کانال"

#. module: im_livechat
#: model_terms:ir.ui.view,arch_db:im_livechat.im_livechat_channel_view_form
msgid "Channel Rules"
msgstr "قوانین کانال"

#. module: im_livechat
#: model:ir.model.fields,field_description:im_livechat.field_mail_channel__channel_type
msgid "Channel Type"
msgstr "نوع کانال"

#. module: im_livechat
#: model:ir.ui.menu,name:im_livechat.support_channels
msgid "Channels"
msgstr "کانال‌ها"

#. module: im_livechat
#: model:ir.model.fields,field_description:im_livechat.field_im_livechat_channel__input_placeholder
msgid "Chat Input Placeholder"
msgstr "متن نمونه ورودی چت"

#. module: im_livechat
#. openerp-web
#: code:addons/im_livechat/static/src/legacy/public_livechat.js:0
#, python-format
msgid "Chat with one of our collaborators"
msgstr "با یکی از همکاران ما چت کنید"

#. module: im_livechat
#. openerp-web
#: code:addons/im_livechat/static/src/legacy/public_livechat.xml:0
#: code:addons/im_livechat/static/src/legacy/public_livechat.xml:0
#, python-format
msgid "Close"
msgstr "بستن"

#. module: im_livechat
#. openerp-web
#: code:addons/im_livechat/static/src/legacy/public_livechat.xml:0
#: code:addons/im_livechat/static/src/legacy/public_livechat.xml:0
#, python-format
msgid "Close chat window"
msgstr "بستن پنجره چت"

#. module: im_livechat
#. openerp-web
#: code:addons/im_livechat/static/src/legacy/public_livechat.xml:0
#, python-format
msgid "Close conversation"
msgstr "بستن گفتگو"

#. module: im_livechat
#: model:ir.model.fields,field_description:im_livechat.field_im_livechat_report_channel__technical_name
#: model_terms:ir.ui.view,arch_db:im_livechat.im_livechat_report_channel_view_search
#: model_terms:ir.ui.view,arch_db:im_livechat.rating_rating_view_search_livechat
msgid "Code"
msgstr "کد"

#. module: im_livechat
#: model:ir.ui.menu,name:im_livechat.livechat_config
msgid "Configuration"
msgstr "پیکربندی"

#. module: im_livechat
#: model:ir.model,name:im_livechat.model_res_partner
msgid "Contact"
msgstr "مخاطب"

#. module: im_livechat
#: model:ir.model.fields,field_description:im_livechat.field_im_livechat_report_channel__channel_id
#: model:ir.model.fields,field_description:im_livechat.field_im_livechat_report_operator__channel_id
msgid "Conversation"
msgstr "گفتگو"

#. module: im_livechat
#. openerp-web
#: code:addons/im_livechat/static/src/legacy/public_livechat.js:0
#, python-format
msgid "Conversation Sent"
msgstr "گفتگو ارسال شد"

#. module: im_livechat
#: code:addons/im_livechat/models/mail_channel.py:0
#, python-format
msgid "Conversation with %s"
msgstr "گفتگو با %s"

#. module: im_livechat
#: model:ir.model.fields,field_description:im_livechat.field_digest_digest__kpi_livechat_conversations
msgid "Conversations handled"
msgstr "گفتگوها انجام شد "

#. module: im_livechat
#: model_terms:ir.ui.view,arch_db:im_livechat.im_livechat_channel_view_form
msgid ""
"Copy and paste this code into your website, within the &lt;head&gt; tag:"
msgstr "این کد را در وب‌سایت خود، دربین برچسب &lt;head&gt; کپی و پیست کنید: "

#. module: im_livechat
#: model:ir.model.fields,field_description:im_livechat.field_im_livechat_channel_rule__country_ids
#: model:ir.model.fields,field_description:im_livechat.field_mail_channel__country_id
msgid "Country"
msgstr "کشور"

#. module: im_livechat
#: model:ir.model.fields,field_description:im_livechat.field_im_livechat_report_channel__country_id
msgid "Country of the visitor"
msgstr "کشور بازدید کننده"

#. module: im_livechat
#: model:ir.model.fields,help:im_livechat.field_mail_channel__country_id
msgid "Country of the visitor of the channel"
msgstr "کشور بازدید کننده کانال"

#. module: im_livechat
#: model_terms:ir.actions.act_window,help:im_livechat.mail_channel_action
msgid "Create a channel and start chatting to fill up your history."
msgstr "برای پر کردن سابقه خود، یک کانال ایجاد کنید و شروع به چت کنید."

#. module: im_livechat
#: model_terms:ir.actions.act_window,help:im_livechat.im_livechat_canned_response_action
msgid "Create a new canned response"
msgstr "یک پاسخ از پیش آماده شده ایجاد کنید"

#. module: im_livechat
#: model:ir.model.fields,field_description:im_livechat.field_im_livechat_channel__create_uid
#: model:ir.model.fields,field_description:im_livechat.field_im_livechat_channel_rule__create_uid
msgid "Created by"
msgstr "ایجاد شده توسط"

#. module: im_livechat
#: model:ir.model.fields,field_description:im_livechat.field_im_livechat_channel__create_date
#: model:ir.model.fields,field_description:im_livechat.field_im_livechat_channel_rule__create_date
msgid "Created on"
msgstr "ایجاد شده در"

#. module: im_livechat
#: model_terms:ir.ui.view,arch_db:im_livechat.mail_channel_view_search
msgid "Creation Date"
msgstr "تاریخ ایجاد"

#. module: im_livechat
#: model_terms:ir.ui.view,arch_db:im_livechat.im_livechat_report_channel_view_search
#: model_terms:ir.ui.view,arch_db:im_livechat.im_livechat_report_operator_view_search
msgid "Creation date"
msgstr "تاریخ ایجاد"

#. module: im_livechat
#: model_terms:ir.ui.view,arch_db:im_livechat.im_livechat_report_channel_view_search
msgid "Creation date (hour)"
msgstr "تاریخ ایجاد (ساعت)"

#. module: im_livechat
#: model:ir.actions.act_window,name:im_livechat.rating_rating_action_livechat_report
#: model:ir.ui.menu,name:im_livechat.rating_rating_menu_livechat
msgid "Customer Ratings"
msgstr "امتیازدهی مشتری"

#. module: im_livechat
#: model:ir.model.fields,field_description:im_livechat.field_im_livechat_report_channel__day_number
msgid "Day Number"
msgstr "شماره روز"

#. module: im_livechat
#: model:ir.model.fields,help:im_livechat.field_im_livechat_report_channel__day_number
msgid "Day number of the session (1 is Monday, 7 is Sunday)"
msgstr "شماره روز نشست (1 دوشنبه و 7 یک‌شنبه می‌باشد)"

#. module: im_livechat
#: model:ir.model.fields,field_description:im_livechat.field_im_livechat_report_channel__days_of_activity
msgid "Days of activity"
msgstr "روزهای اقدام"

#. module: im_livechat
#: model:ir.model.fields,help:im_livechat.field_im_livechat_channel__button_background_color
msgid "Default background color of the Livechat button"
msgstr "رنگ پس‌زمینه پیش‌فرض دکمه چت آنلاین"

#. module: im_livechat
#: model:ir.model.fields,help:im_livechat.field_im_livechat_channel__header_background_color
msgid "Default background color of the channel header once open"
msgstr "رنگ پس‌زمینه پی‌ فرض هدر کانال پس از باز شدن"

#. module: im_livechat
#: model:ir.model.fields,help:im_livechat.field_im_livechat_channel__button_text_color
msgid "Default text color of the Livechat button"
msgstr "رنگ پیش‌فرض متن دکمه چت آنلاین"

#. module: im_livechat
#: model:ir.model.fields,help:im_livechat.field_im_livechat_channel__button_text
msgid "Default text displayed on the Livechat Support Button"
msgstr "متن پیش‌فرض نمایش داده شده در دکمه پشتیبانی چت آنلاین"

#. module: im_livechat
#: model:ir.model.fields,help:im_livechat.field_im_livechat_channel__title_color
msgid "Default title color of the channel once open"
msgstr "رنگ پیش‌فرض عنوان کانال پس از باز شدن"

#. module: im_livechat
#: model_terms:ir.actions.act_window,help:im_livechat.im_livechat_channel_action
msgid "Define a new website live chat channel"
msgstr "یک وب‌سایت جدید برای کانال گفتگوی آنلاین تعریف کنید"

#. module: im_livechat
#: model:ir.model.fields,help:im_livechat.field_im_livechat_channel_rule__auto_popup_timer
msgid ""
"Delay (in seconds) to automatically open the conversation window. Note: the "
"selected action must be 'Auto popup' otherwise this parameter will not be "
"taken into account."
msgstr ""
"تأخیر (ثانیه) برای باز شدن خودکار پنجره مکالمه. توجه: کنش انتخاب شده باید"
" \"پنجره پاپ‌آپ خودکار\" باشد، در غیر این صورت، این پارامتر در نظر گرفته"
" نمی‌شود."

#. module: im_livechat
#. openerp-web
#: code:addons/im_livechat/static/src/legacy/public_livechat.xml:0
#: code:addons/im_livechat/static/src/legacy/public_livechat.xml:0
#, python-format
msgid "Delete"
msgstr "حذف"

#. module: im_livechat
#. openerp-web
#: code:addons/im_livechat/static/src/legacy/public_livechat.xml:0
#, python-format
msgid "Did we correctly answer your question ?"
msgstr "آیا ما به درستی جواب سوال شما را دادیم؟"

#. module: im_livechat
#: model:ir.model,name:im_livechat.model_digest_digest
msgid "Digest"
msgstr "خلاصه کردن"

#. module: im_livechat
#: model:ir.model,name:im_livechat.model_mail_channel
msgid "Discussion Channel"
msgstr "کانال بحث"

#. module: im_livechat
#: model:ir.model.fields,field_description:im_livechat.field_digest_digest__display_name
#: model:ir.model.fields,field_description:im_livechat.field_im_livechat_channel__display_name
#: model:ir.model.fields,field_description:im_livechat.field_im_livechat_channel_rule__display_name
#: model:ir.model.fields,field_description:im_livechat.field_im_livechat_report_channel__display_name
#: model:ir.model.fields,field_description:im_livechat.field_im_livechat_report_operator__display_name
#: model:ir.model.fields,field_description:im_livechat.field_mail_channel__display_name
#: model:ir.model.fields,field_description:im_livechat.field_mail_channel_partner__display_name
#: model:ir.model.fields,field_description:im_livechat.field_rating_rating__display_name
#: model:ir.model.fields,field_description:im_livechat.field_res_partner__display_name
#: model:ir.model.fields,field_description:im_livechat.field_res_users__display_name
msgid "Display Name"
msgstr "نام نمایشی"

#. module: im_livechat
#: model:ir.model.fields.selection,name:im_livechat.selection__im_livechat_channel_rule__action__display_button
msgid "Display the button"
msgstr "نمایش دکمه"

#. module: im_livechat
#. openerp-web
#: code:addons/im_livechat/static/src/legacy/public_livechat.xml:0
#, python-format
msgid "Document not downloadable"
msgstr "سند قابل دانلود نیست"

#. module: im_livechat
#. openerp-web
#: code:addons/im_livechat/static/src/legacy/public_livechat.xml:0
#: code:addons/im_livechat/static/src/legacy/public_livechat.xml:0
#: code:addons/im_livechat/static/src/legacy/public_livechat.xml:0
#: code:addons/im_livechat/static/src/legacy/public_livechat.xml:0
#: code:addons/im_livechat/static/src/legacy/public_livechat.xml:0
#: code:addons/im_livechat/static/src/legacy/public_livechat.xml:0
#: code:addons/im_livechat/static/src/legacy/public_livechat.xml:0
#, python-format
msgid "Download"
msgstr "دانلود"

#. module: im_livechat
#: model:ir.model.fields,help:im_livechat.field_im_livechat_report_channel__duration
#: model:ir.model.fields,help:im_livechat.field_im_livechat_report_operator__duration
msgid "Duration of the conversation (in seconds)"
msgstr "مدت گفتگو (به ثانیه)"

#. module: im_livechat
#. openerp-web
#: code:addons/im_livechat/static/src/legacy/public_livechat.xml:0
#: code:addons/im_livechat/static/src/legacy/public_livechat.xml:0
#, python-format
msgid "Error"
msgstr "خطا"

#. module: im_livechat
#. openerp-web
#: code:addons/im_livechat/static/src/legacy/public_livechat.xml:0
#, python-format
msgid "Explain your note"
msgstr "یادداشت خود را شرح دهید"

#. module: im_livechat
#: model_terms:ir.ui.view,arch_db:im_livechat.im_livechat_channel_view_form
msgid ""
"For websites built with the Odoo CMS, go to Website &gt; Configuration &gt; "
"Settings and select the Website Live Chat Channel you want to add to your "
"website."
msgstr ""
"برای وب‌سایت‌های ساخته شده با CMS کنویست، به وب‌سایت  & gt؛ پیکربندی & gt؛"
" تنظیمات بروید و  وب‌سایت کانال چت آنلاین  که می‌خواهید به وب‌سایت خود اضافه"
" کنید را انتخاب کنید."

#. module: im_livechat
#: model:ir.model.fields,help:im_livechat.field_im_livechat_channel_rule__sequence
msgid ""
"Given the order to find a matching rule. If 2 rules are matching for the "
"given url/country, the one with the lowest sequence will be chosen."
msgstr ""
"دستور دهنده برای پافتن قاعده منطبق. اگر 2 قاعده برای آدرس اینترنتی / کشور"
" داده شده، مطابقت داشته باشند، قاعده‌ای با کمترین ترتیب انتخاب می‌شود."

#. module: im_livechat
#. openerp-web
#: code:addons/im_livechat/static/src/legacy/public_livechat.xml:0
#, python-format
msgid "Good"
msgstr "خوب"

#. module: im_livechat
#: model_terms:ir.ui.view,arch_db:im_livechat.im_livechat_report_channel_view_search
#: model_terms:ir.ui.view,arch_db:im_livechat.im_livechat_report_operator_view_search
#: model_terms:ir.ui.view,arch_db:im_livechat.mail_channel_view_search
msgid "Group By..."
msgstr "گروه‌بندی بر مبنای..."

#. module: im_livechat
#: model_terms:ir.ui.view,arch_db:im_livechat.im_livechat_channel_view_kanban
msgid "Happy face"
msgstr "صورتک خندان"

#. module: im_livechat
#: model:ir.model.fields,field_description:im_livechat.field_im_livechat_channel__header_background_color
msgid "Header Background Color"
msgstr "رنگ پس‌زمینه هدر"

#. module: im_livechat
#: model:ir.model.fields.selection,name:im_livechat.selection__im_livechat_channel_rule__action__hide_button
msgid "Hide the button"
msgstr "پنهان کردن دکمه"

#. module: im_livechat
#: model:ir.actions.act_window,name:im_livechat.mail_channel_action
#: model_terms:ir.ui.view,arch_db:im_livechat.mail_channel_view_form
#: model_terms:ir.ui.view,arch_db:im_livechat.mail_channel_view_tree
msgid "History"
msgstr "تاریخچه"

#. module: im_livechat
#: model:ir.model.fields,field_description:im_livechat.field_im_livechat_report_channel__start_date_hour
msgid "Hour of start Date of session"
msgstr "ساعت شروع جلسه"

#. module: im_livechat
#. openerp-web
#: code:addons/im_livechat/static/src/legacy/public_livechat.js:0
#, python-format
msgid "How may I help you?"
msgstr "چطور می‌توانم کمکتان کنم؟"

#. module: im_livechat
#: model_terms:ir.ui.view,arch_db:im_livechat.im_livechat_channel_view_form
msgid "How to use the Website Live Chat widget?"
msgstr "چطور از ویجت گفتگوی زنده وب‌سایت استفاده کنم؟"

#. module: im_livechat
#: model:ir.model.fields,field_description:im_livechat.field_digest_digest__id
#: model:ir.model.fields,field_description:im_livechat.field_im_livechat_channel__id
#: model:ir.model.fields,field_description:im_livechat.field_im_livechat_channel_rule__id
#: model:ir.model.fields,field_description:im_livechat.field_im_livechat_report_channel__id
#: model:ir.model.fields,field_description:im_livechat.field_im_livechat_report_operator__id
#: model:ir.model.fields,field_description:im_livechat.field_mail_channel__id
#: model:ir.model.fields,field_description:im_livechat.field_mail_channel_partner__id
#: model:ir.model.fields,field_description:im_livechat.field_rating_rating__id
#: model:ir.model.fields,field_description:im_livechat.field_res_partner__id
#: model:ir.model.fields,field_description:im_livechat.field_res_users__id
msgid "ID"
msgstr "شناسه"

#. module: im_livechat
#. openerp-web
#: code:addons/im_livechat/static/src/legacy/public_livechat.xml:0
#, python-format
msgid "Idle"
msgstr "بیکار"

#. module: im_livechat
#. openerp-web
#: code:addons/im_livechat/static/src/legacy/public_livechat.xml:0
#: code:addons/im_livechat/static/src/legacy/public_livechat.xml:0
#: model:ir.model.fields,field_description:im_livechat.field_im_livechat_channel__image_128
#, python-format
msgid "Image"
msgstr "تصویر"

#. module: im_livechat
#. openerp-web
#: code:addons/im_livechat/static/src/legacy/public_livechat.js:0
#, python-format
msgid "Invalid email address"
msgstr "آدرس ایمیل نامعتبر"

#. module: im_livechat
#: model:ir.model.fields,field_description:im_livechat.field_mail_channel__livechat_active
msgid "Is livechat ongoing?"
msgstr "آیا چت آنلاین در جریان است؟"

#. module: im_livechat
#: model:ir.model.fields,field_description:im_livechat.field_im_livechat_report_channel__is_anonymous
msgid "Is visitor anonymous"
msgstr "آیا بازدید کننده ناشناس است"

#. module: im_livechat
#: model_terms:ir.ui.view,arch_db:im_livechat.im_livechat_channel_view_kanban
msgid "Join"
msgstr "پیوستن"

#. module: im_livechat
#: model_terms:ir.ui.view,arch_db:im_livechat.im_livechat_channel_view_form
msgid "Join Channel"
msgstr "پیوستن به کانال"

#. module: im_livechat
#: model:ir.model.fields,field_description:im_livechat.field_digest_digest__kpi_livechat_conversations_value
msgid "Kpi Livechat Conversations Value"
msgstr "شاخص ارزش مکالمه چت آنلاین"

#. module: im_livechat
#: model:ir.model.fields,field_description:im_livechat.field_digest_digest__kpi_livechat_rating_value
msgid "Kpi Livechat Rating Value"
msgstr "شاخص ارزش امتیازدهی چت آنلاین"

#. module: im_livechat
#: model:ir.model.fields,field_description:im_livechat.field_digest_digest__kpi_livechat_response_value
msgid "Kpi Livechat Response Value"
msgstr "شاخص ارزش پاسخ‌دهی چت آنلاین"

#. module: im_livechat
#: model_terms:ir.ui.view,arch_db:im_livechat.im_livechat_report_channel_view_search
#: model_terms:ir.ui.view,arch_db:im_livechat.im_livechat_report_operator_view_search
msgid "Last 24h"
msgstr "24 ساعت گذشته"

#. module: im_livechat
#: model:ir.model.fields,field_description:im_livechat.field_digest_digest____last_update
#: model:ir.model.fields,field_description:im_livechat.field_im_livechat_channel____last_update
#: model:ir.model.fields,field_description:im_livechat.field_im_livechat_channel_rule____last_update
#: model:ir.model.fields,field_description:im_livechat.field_im_livechat_report_channel____last_update
#: model:ir.model.fields,field_description:im_livechat.field_im_livechat_report_operator____last_update
#: model:ir.model.fields,field_description:im_livechat.field_mail_channel____last_update
#: model:ir.model.fields,field_description:im_livechat.field_mail_channel_partner____last_update
#: model:ir.model.fields,field_description:im_livechat.field_rating_rating____last_update
#: model:ir.model.fields,field_description:im_livechat.field_res_partner____last_update
#: model:ir.model.fields,field_description:im_livechat.field_res_users____last_update
msgid "Last Modified on"
msgstr "آخرین تغییر در"

#. module: im_livechat
#: model:ir.model.fields,field_description:im_livechat.field_im_livechat_channel__write_uid
#: model:ir.model.fields,field_description:im_livechat.field_im_livechat_channel_rule__write_uid
msgid "Last Updated by"
msgstr "آخرین تغییر توسط"

#. module: im_livechat
#: model:ir.model.fields,field_description:im_livechat.field_im_livechat_channel__write_date
#: model:ir.model.fields,field_description:im_livechat.field_im_livechat_channel_rule__write_date
msgid "Last Updated on"
msgstr "آخرین به‌روزرسانی در"

#. module: im_livechat
#: model_terms:ir.ui.view,arch_db:im_livechat.im_livechat_channel_view_kanban
msgid "Leave"
msgstr "ترک"

#. module: im_livechat
#: model_terms:ir.ui.view,arch_db:im_livechat.im_livechat_channel_view_form
msgid "Leave Channel"
msgstr "ترک کانال"

#. module: im_livechat
#: model:ir.model,name:im_livechat.model_mail_channel_partner
msgid "Listeners of a Channel"
msgstr "شنونده‌های یک کانال"

#. module: im_livechat
#: model:ir.module.category,name:im_livechat.module_category_im_livechat
#: model:ir.ui.menu,name:im_livechat.menu_livechat_root
#: model_terms:ir.ui.view,arch_db:im_livechat.digest_digest_view_form_inherit
msgid "Live Chat"
msgstr "چت آنلاین"

#. module: im_livechat
#: model_terms:ir.ui.view,arch_db:im_livechat.im_livechat_channel_view_search
msgid "LiveChat Channel Search"
msgstr "جستجوی کانال چت آنلاین"

#. module: im_livechat
#. openerp-web
#: code:addons/im_livechat/static/src/components/discuss/discuss.js:0
#: code:addons/im_livechat/static/src/components/discuss_sidebar/discuss_sidebar.xml:0
#: code:addons/im_livechat/static/src/components/thread_icon/thread_icon.xml:0
#: model_terms:ir.ui.view,arch_db:im_livechat.res_users_form_view
#, python-format
msgid "Livechat"
msgstr "چت آنلاین"

#. module: im_livechat
#: model_terms:ir.ui.view,arch_db:im_livechat.im_livechat_channel_view_form
msgid "Livechat Button"
msgstr "دکمه چت آنلاین"

#. module: im_livechat
#: model_terms:ir.ui.view,arch_db:im_livechat.im_livechat_channel_view_form
msgid "Livechat Button Color"
msgstr "رنگ دکمه چت آنلاین"

#. module: im_livechat
#: model:ir.model,name:im_livechat.model_im_livechat_channel
#: model_terms:ir.ui.view,arch_db:im_livechat.rating_rating_view_search_livechat
msgid "Livechat Channel"
msgstr "کانال چت آنلاین"

#. module: im_livechat
#: model:ir.model,name:im_livechat.model_im_livechat_channel_rule
msgid "Livechat Channel Rules"
msgstr "قواعد کانال چت آنلاین"

#. module: im_livechat
#: model:ir.model.fields.selection,name:im_livechat.selection__mail_channel__channel_type__livechat
msgid "Livechat Conversation"
msgstr "مکالمه چت آنلاین"

#. module: im_livechat
#: model:ir.model.constraint,message:im_livechat.constraint_mail_channel_livechat_operator_id
msgid "Livechat Operator ID is required for a channel of type livechat."
msgstr "برای کانال‌هایی با نوع چت آنلاین شناسه اپراتور چت آنلاین نیاز می‌باشد"

#. module: im_livechat
#: model:ir.model,name:im_livechat.model_im_livechat_report_channel
msgid "Livechat Support Channel Report"
msgstr "گزارش کانال پشتیبانی چت آنلاین"

#. module: im_livechat
#: model_terms:ir.actions.act_window,help:im_livechat.im_livechat_report_channel_action
#: model_terms:ir.actions.act_window,help:im_livechat.im_livechat_report_operator_action
msgid ""
"Livechat Support Channel Statistics allows you to easily check and analyse "
"your company livechat session performance. Extract information about the "
"missed sessions, the audiance, the duration of a session, etc."
msgstr ""
"آمار کانال پشتیبانی چت آنلاین به شما امکان می‌دهد عملکرد نشست چت آنلاین شرکت"
" خود را به راحتی بررسی و تجزیه و تحلیل کنید. اطلاعات مربوط به نشست‌های از دست"
" رفته، حضار، مدت زمان یک نشست و غیره را استخراج کنید."

#. module: im_livechat
#: model:ir.model,name:im_livechat.model_im_livechat_report_operator
msgid "Livechat Support Operator Report"
msgstr "گزارش اپراتور پشتیبانی چت آنلاین"

#. module: im_livechat
#: model_terms:ir.ui.view,arch_db:im_livechat.im_livechat_report_channel_view_graph
#: model_terms:ir.ui.view,arch_db:im_livechat.im_livechat_report_channel_view_pivot
#: model_terms:ir.ui.view,arch_db:im_livechat.im_livechat_report_operator_view_graph
#: model_terms:ir.ui.view,arch_db:im_livechat.im_livechat_report_operator_view_pivot
msgid "Livechat Support Statistics"
msgstr "آمار پشتیبانی چت آنلاین"

#. module: im_livechat
#: model:ir.model.fields,field_description:im_livechat.field_res_users__livechat_username
msgid "Livechat Username"
msgstr "نام کاربری چت آنلاین"

#. module: im_livechat
#: model_terms:ir.ui.view,arch_db:im_livechat.im_livechat_channel_view_form
msgid "Livechat Window"
msgstr "پنجره چت آنلاین"

#. module: im_livechat
#: model:ir.model.fields,help:im_livechat.field_mail_channel__livechat_active
msgid "Livechat session is active until visitor leave the conversation."
msgstr "نشست چت آنلاین تا زمان ترک بازدید کننده از مکالمه فعال است."

#. module: im_livechat
#. openerp-web
#: code:addons/im_livechat/static/src/legacy/public_livechat.xml:0
#: code:addons/im_livechat/static/src/legacy/public_livechat.xml:0
#, python-format
msgid "Loading"
msgstr "در حال بارگذاری"

#. module: im_livechat
#. openerp-web
#: code:addons/im_livechat/static/src/legacy/public_livechat.xml:0
#, python-format
msgid "Loading older messages..."
msgstr "در حال بارگذاری پیام‌های قدیمی"

#. module: im_livechat
#. openerp-web
#: code:addons/im_livechat/static/src/legacy/public_livechat.xml:0
#: code:addons/im_livechat/static/src/legacy/public_livechat.xml:0
#, python-format
msgid "Mark as Read"
msgstr "علامت به عنوان خوانده شده"

#. module: im_livechat
#. openerp-web
#: code:addons/im_livechat/static/src/legacy/public_livechat.xml:0
#, python-format
msgid "Mark as Todo"
msgstr "علامت به عنوان در دست اقدام"

#. module: im_livechat
#. openerp-web
#: code:addons/im_livechat/static/src/legacy/public_livechat.xml:0
#, python-format
msgid "Mark as todo"
msgstr "علامت به عنوان در دست اقدام"

#. module: im_livechat
#: model:ir.model.fields,field_description:im_livechat.field_im_livechat_channel_rule__sequence
msgid "Matching order"
msgstr "ترتیب تطبیق"

#. module: im_livechat
#: model_terms:ir.ui.view,arch_db:im_livechat.im_livechat_report_channel_view_search
msgid "Missed sessions"
msgstr "نشست‌های از دست داده"

#. module: im_livechat
#: model:ir.model.fields,field_description:im_livechat.field_im_livechat_channel__name
msgid "Name"
msgstr "نام"

#. module: im_livechat
#: model_terms:ir.ui.view,arch_db:im_livechat.im_livechat_channel_view_kanban
msgid "Neutral face"
msgstr "صورتک خنثی"

#. module: im_livechat
#. openerp-web
#: code:addons/im_livechat/static/src/legacy/public_livechat.xml:0
#, python-format
msgid "New messages"
msgstr "پیام‌ها جدید"

#. module: im_livechat
#. openerp-web
#: code:addons/im_livechat/static/src/legacy/public_livechat.xml:0
#: code:addons/im_livechat/static/src/legacy/public_livechat.xml:0
#, python-format
msgid "Next"
msgstr "بعدی"

#. module: im_livechat
#. openerp-web
#: code:addons/im_livechat/static/src/legacy/public_livechat.js:0
#: code:addons/im_livechat/static/src/legacy/public_livechat.js:0
#, python-format
msgid "No available collaborator, please try again later."
msgstr "همکار موجود نیست، لطفا بعدا دوباره امتحان کنید."

#. module: im_livechat
#: model_terms:ir.actions.act_window,help:im_livechat.rating_rating_action_livechat_report
msgid "No customer ratings on live chat session yet"
msgstr "هنوز هیچ مشتری نشست‌های چت آنلاین را امتیازدهی نکرده است."

#. module: im_livechat
#: model_terms:ir.actions.act_window,help:im_livechat.im_livechat_report_channel_time_to_answer_action
msgid "No data yet!"
<<<<<<< HEAD
msgstr "همچنان بدون دیتا!"
=======
msgstr "هنوز اطلاعاتی وجود ندارد!"
>>>>>>> 58068925

#. module: im_livechat
#: code:addons/im_livechat/models/mail_channel.py:0
#, python-format
msgid "No history found"
msgstr "هیج تاریخچه‌ای یافت نشد"

#. module: im_livechat
#. openerp-web
#: code:addons/im_livechat/static/src/legacy/public_livechat.xml:0
#, python-format
msgid "Note by"
msgstr "یادداشت توسط"

#. module: im_livechat
#: model:ir.model.fields,field_description:im_livechat.field_im_livechat_channel__nbr_channel
#: model:ir.model.fields,help:im_livechat.field_im_livechat_report_operator__nbr_channel
msgid "Number of conversation"
msgstr "تعداد گفتگوها"

#. module: im_livechat
#: model:ir.model.fields,help:im_livechat.field_im_livechat_report_channel__days_of_activity
msgid "Number of days since the first session of the operator"
msgstr "تعداد روز از اولین نشست اپراتور"

#. module: im_livechat
#: model:ir.model.fields,help:im_livechat.field_im_livechat_report_channel__nbr_speaker
msgid "Number of different speakers"
msgstr "تعداد صحبت کنندگان مختلف "

#. module: im_livechat
#: model:ir.model.fields,help:im_livechat.field_im_livechat_report_channel__nbr_message
msgid "Number of message in the conversation"
msgstr "تعداد پیام در گفتگو"

#. module: im_livechat
#. openerp-web
#: code:addons/im_livechat/static/src/legacy/public_livechat.xml:0
#, python-format
msgid "OK"
msgstr "تایید"

#. module: im_livechat
#: model_terms:ir.ui.view,arch_db:im_livechat.livechat_email_template
msgid "Odoo"
msgstr "کنویست"

#. module: im_livechat
#. openerp-web
#: code:addons/im_livechat/static/src/legacy/public_livechat.xml:0
#, python-format
msgid "Offline"
msgstr "آفلاین"

#. module: im_livechat
#. openerp-web
#: code:addons/im_livechat/static/src/legacy/public_livechat.xml:0
#, python-format
msgid "Online"
msgstr "آنلاین"

#. module: im_livechat
#: model_terms:ir.ui.view,arch_db:im_livechat.res_users_form_view_simple_modif
msgid "Online Chat Name"
msgstr "نام چت آنلاین"

#. module: im_livechat
#. openerp-web
#: code:addons/im_livechat/static/src/legacy/public_livechat.xml:0
#, python-format
msgid "Oops! Something went wrong."
msgstr "اوه! مشکلی پیش آمد."

#. module: im_livechat
#: model:ir.model.fields,field_description:im_livechat.field_im_livechat_report_channel__partner_id
#: model:ir.model.fields,field_description:im_livechat.field_im_livechat_report_operator__partner_id
#: model:ir.model.fields,field_description:im_livechat.field_mail_channel__livechat_operator_id
#: model_terms:ir.ui.view,arch_db:im_livechat.im_livechat_report_channel_view_search
#: model_terms:ir.ui.view,arch_db:im_livechat.im_livechat_report_operator_view_search
msgid "Operator"
msgstr "اپراتور"

#. module: im_livechat
#: model:ir.actions.act_window,name:im_livechat.im_livechat_report_operator_action
#: model:ir.ui.menu,name:im_livechat.menu_reporting_livechat_operator
msgid "Operator Analysis"
msgstr "تجزیه و تحلیل اپراتور"

#. module: im_livechat
#: model:ir.model.fields,help:im_livechat.field_mail_channel__livechat_operator_id
msgid "Operator for this specific channel"
msgstr "اپراتور برای این کانال مشخص"

#. module: im_livechat
#: model:ir.model.fields,field_description:im_livechat.field_im_livechat_channel__user_ids
#: model_terms:ir.ui.view,arch_db:im_livechat.im_livechat_channel_view_form
msgid "Operators"
msgstr "اپراتورها"

#. module: im_livechat
#: model_terms:ir.ui.view,arch_db:im_livechat.im_livechat_channel_view_kanban
msgid ""
"Operators\n"
"                                            <br/>\n"
"                                            <i class=\"fa fa-comments\""
" role=\"img\" aria-label=\"Comments\" title=\"Comments\"/>"
msgstr ""
"اوپراتورها\n"
"                                            <br/>\n"
"                                            <i class=\"fa fa-comments\""
" role=\"img\" aria-label=\"Comments\" title=\"نظرات\"/>"

#. module: im_livechat
#: model_terms:ir.ui.view,arch_db:im_livechat.im_livechat_channel_view_form
msgid ""
"Operators that do not show any activity In Odoo for more than 30 minutes "
"will be considered as disconnected."
msgstr ""
"اپراتورهایی که بیش از 30 دقیقه در کنویست هیچ فعالیتی نشان ندهند، قطع شده در"
" نظر گرفته می‌شوند."

#. module: im_livechat
#: model_terms:ir.ui.view,arch_db:im_livechat.im_livechat_channel_view_form
msgid "Options"
msgstr "گزینه‌ها"

#. module: im_livechat
#. openerp-web
#: code:addons/im_livechat/static/src/legacy/public_livechat.xml:0
#: code:addons/im_livechat/static/src/legacy/public_livechat.xml:0
#, python-format
msgid "PDF file"
msgstr "فایل PDF"

#. module: im_livechat
#: model:ir.model.fields,help:im_livechat.field_im_livechat_channel__rating_percentage_satisfaction
msgid "Percentage of happy ratings"
msgstr "درصد رضایتمندی"

#. module: im_livechat
#. openerp-web
#: code:addons/im_livechat/static/src/legacy/public_livechat.xml:0
#, python-format
msgid "Please check your internet connection."
msgstr "لطفا از اتصال اینترنت خود مطمئن شوید."

#. module: im_livechat
#. openerp-web
#: code:addons/im_livechat/static/src/legacy/public_livechat.xml:0
#: code:addons/im_livechat/static/src/legacy/public_livechat.xml:0
#, python-format
msgid "Please wait"
msgstr "لطفا صبر کنید"

#. module: im_livechat
#. openerp-web
#: code:addons/im_livechat/static/src/legacy/public_livechat.xml:0
#, python-format
msgid "Please wait..."
msgstr "لطفا صبر کنید..."

#. module: im_livechat
#: model_terms:ir.ui.view,arch_db:im_livechat.livechat_email_template
msgid "Powered by"
msgstr "راه اندازی شده به وسیله"

#. module: im_livechat
#. openerp-web
#: code:addons/im_livechat/static/src/legacy/public_livechat.xml:0
#: code:addons/im_livechat/static/src/legacy/public_livechat.xml:0
#, python-format
msgid "Previous"
msgstr "قبلی"

#. module: im_livechat
#. openerp-web
#: code:addons/im_livechat/static/src/legacy/public_livechat.xml:0
#: code:addons/im_livechat/static/src/legacy/public_livechat.xml:0
#, python-format
msgid "Print"
msgstr "چاپ"

#. module: im_livechat
#: model:ir.model,name:im_livechat.model_rating_rating
#: model:ir.model.fields,field_description:im_livechat.field_im_livechat_report_channel__rating
#: model:ir.model.fields,field_description:im_livechat.field_mail_channel__rating_ids
#: model_terms:ir.ui.view,arch_db:im_livechat.mail_channel_view_tree
msgid "Rating"
msgstr "امتیازدهی"

#. module: im_livechat
#: model:ir.model.fields,field_description:im_livechat.field_mail_channel__rating_avg
msgid "Rating Average"
msgstr "میانگین امتیازدهی"

#. module: im_livechat
#: model:ir.model.fields,field_description:im_livechat.field_mail_channel__rating_last_feedback
msgid "Rating Last Feedback"
msgstr "بازخورد آخرین امتیازدهی "

#. module: im_livechat
#: model:ir.model.fields,field_description:im_livechat.field_mail_channel__rating_last_image
msgid "Rating Last Image"
msgstr "تصویر آخرین امتیازدهی"

#. module: im_livechat
#: model:ir.model.fields,field_description:im_livechat.field_mail_channel__rating_last_value
msgid "Rating Last Value"
msgstr "مقدار آخرین امتیازدهی"

#. module: im_livechat
#: model:ir.model.fields,field_description:im_livechat.field_im_livechat_channel__rating_percentage_satisfaction
msgid "Rating Satisfaction"
msgstr "درصد رضایت"

#. module: im_livechat
#: model:ir.model.fields,field_description:im_livechat.field_mail_channel__rating_count
msgid "Rating count"
msgstr "تعداد امتیازدهی"

#. module: im_livechat
#. openerp-web
#: code:addons/im_livechat/static/src/legacy/public_livechat.js:0
#, python-format
msgid "Rating: %s"
msgstr "امتیازدهی: %s"

#. module: im_livechat
#: model_terms:ir.ui.view,arch_db:im_livechat.im_livechat_channel_view_kanban
msgid "Rating: Bad"
msgstr "امتیازدهی: بد"

#. module: im_livechat
#: model_terms:ir.ui.view,arch_db:im_livechat.im_livechat_channel_view_kanban
msgid "Rating: Great"
msgstr "امتیازدهی: عالی"

#. module: im_livechat
#: model_terms:ir.ui.view,arch_db:im_livechat.im_livechat_channel_view_kanban
msgid "Rating: Okay"
msgstr "امتیازدهی: قابل قبول"

#. module: im_livechat
#: model:ir.model.fields,field_description:im_livechat.field_im_livechat_channel__rating_ids
msgid "Ratings"
msgstr "امتیازدهی‌ها "

#. module: im_livechat
#: model:ir.actions.act_window,name:im_livechat.rating_rating_action_view_livechat_rating
msgid "Ratings for livechat channel"
msgstr "امتیازدهی برای کانال چت آنلاین"

#. module: im_livechat
#. openerp-web
#: code:addons/im_livechat/static/src/legacy/public_livechat.xml:0
#: code:addons/im_livechat/static/src/legacy/public_livechat.xml:0
#, python-format
msgid "Ready"
msgstr "آماده"

#. module: im_livechat
#: model:ir.model.fields,help:im_livechat.field_mail_channel__rating_last_feedback
msgid "Reason of the rating"
msgstr "علت امتیازدهی"

#. module: im_livechat
#. openerp-web
#: code:addons/im_livechat/static/src/legacy/public_livechat.xml:0
#, python-format
msgid "Receive a copy of this conversation"
msgstr "دریافت یک کپی از گفتگو"

#. module: im_livechat
#. openerp-web
#: code:addons/im_livechat/static/src/legacy/public_livechat.xml:0
#, python-format
msgid "Received by Everyone"
msgstr "دریافت شده توسط همه"

#. module: im_livechat
#. openerp-web
#: code:addons/im_livechat/static/src/legacy/public_livechat.xml:0
#, python-format
msgid "Received by:"
msgstr "دریافت شده توسط:"

#. module: im_livechat
#: model:ir.model.fields,help:im_livechat.field_im_livechat_channel_rule__regex_url
msgid ""
"Regular expression specifying the web pages this rule will be applied on."
msgstr "RegEx با مشخص کردن صفحات وب که این قانون در آن اعمال خواهد شد."

#. module: im_livechat
#. openerp-web
#: code:addons/im_livechat/static/src/legacy/public_livechat.xml:0
#: code:addons/im_livechat/static/src/legacy/public_livechat.xml:0
#, python-format
msgid "Reply"
msgstr "پاسخ"

#. module: im_livechat
#: model:ir.ui.menu,name:im_livechat.menu_reporting_livechat
msgid "Report"
msgstr "گزارش"

#. module: im_livechat
#. openerp-web
#: code:addons/im_livechat/static/src/legacy/public_livechat.xml:0
#: code:addons/im_livechat/static/src/legacy/public_livechat.xml:0
#, python-format
msgid "Reset Zoom"
msgstr "بازگرداندن زوم"

#. module: im_livechat
#: model_terms:ir.ui.view,arch_db:im_livechat.im_livechat_channel_view_form
msgid "Reset to default colors"
msgstr "بازگرداندن به رنگ‌های پیش‌فرض"

#. module: im_livechat
#. openerp-web
#: code:addons/im_livechat/static/src/legacy/public_livechat.xml:0
#: code:addons/im_livechat/static/src/legacy/public_livechat.xml:0
#, python-format
msgid "Rotate"
msgstr "چرخاندم"

#. module: im_livechat
#: model:ir.model.fields,field_description:im_livechat.field_im_livechat_channel__rule_ids
#: model_terms:ir.ui.view,arch_db:im_livechat.im_livechat_channel_rule_view_tree
msgid "Rules"
msgstr "قواعد"

#. module: im_livechat
#: model_terms:ir.ui.view,arch_db:im_livechat.im_livechat_channel_view_kanban
msgid "Sad face"
msgstr "صورتک غمگین"

#. module: im_livechat
#: model:ir.model.fields,field_description:im_livechat.field_im_livechat_report_channel__rating_text
msgid "Satisfaction Rate"
msgstr "میزان رضایت"

#. module: im_livechat
#: model_terms:ir.ui.view,arch_db:im_livechat.im_livechat_channel_view_form
msgid "Save your Channel to get your configuration widget."
msgstr "کانال خود را ذخیره کنید تا ویجت پیکربندی خود را دریافت کنید."

#. module: im_livechat
#. openerp-web
#: code:addons/im_livechat/static/src/legacy/public_livechat.js:0
#, python-format
msgid "Say something"
msgstr "چیزی بگویید"

#. module: im_livechat
#: model:ir.model.fields,field_description:im_livechat.field_im_livechat_channel__script_external
msgid "Script (external)"
msgstr "اسکریپت (خارجی)"

#. module: im_livechat
#: model_terms:ir.ui.view,arch_db:im_livechat.mail_channel_view_search
msgid "Search history"
msgstr "جستجوی تاریخچه"

#. module: im_livechat
#: model_terms:ir.ui.view,arch_db:im_livechat.im_livechat_report_channel_view_search
#: model_terms:ir.ui.view,arch_db:im_livechat.im_livechat_report_operator_view_search
msgid "Search report"
msgstr "جستجوی گزارش"

#. module: im_livechat
#: code:addons/im_livechat/models/mail_channel.py:0
#, python-format
msgid "See 15 last visited pages"
msgstr "دیدن آخرین 15 صفحه‌ی بازدید شده"

#. module: im_livechat
#. openerp-web
#: code:addons/im_livechat/static/src/legacy/public_livechat.xml:0
#, python-format
msgid "Seen by Everyone"
msgstr "رؤیت شده توسط همه"

#. module: im_livechat
#. openerp-web
#: code:addons/im_livechat/static/src/legacy/public_livechat.xml:0
#, python-format
msgid "Seen by:"
msgstr "ارسال شده توسط:"

#. module: im_livechat
#. openerp-web
#: code:addons/im_livechat/static/src/legacy/public_livechat.xml:0
#: code:addons/im_livechat/static/src/legacy/public_livechat.xml:0
#, python-format
msgid "Sent"
msgstr "ارسال شد"

#. module: im_livechat
#: model_terms:ir.ui.view,arch_db:im_livechat.mail_channel_view_form
#: model_terms:ir.ui.view,arch_db:im_livechat.mail_channel_view_tree
msgid "Session Date"
msgstr "تاریخ نشست"

#. module: im_livechat
#: model_terms:ir.ui.view,arch_db:im_livechat.mail_channel_view_form
msgid "Session Form"
msgstr "فرم نشست"

#. module: im_livechat
#: model:ir.actions.act_window,name:im_livechat.im_livechat_report_channel_action
#: model:ir.actions.act_window,name:im_livechat.im_livechat_report_channel_time_to_answer_action
#: model:ir.ui.menu,name:im_livechat.menu_reporting_livechat_channel
msgid "Session Statistics"
msgstr "آمارهای نشست"

#. module: im_livechat
#. openerp-web
#: code:addons/im_livechat/static/src/legacy/public_livechat.js:0
#: code:addons/im_livechat/static/src/legacy/public_livechat.js:0
#, python-format
msgid "Session expired... Please refresh and try again."
msgstr "نشست منقضی شد... لطفا صفحه را ریفرش کنید و دوباره سعی کنید"

#. module: im_livechat
#: model:ir.model.fields,field_description:im_livechat.field_im_livechat_report_channel__is_unrated
msgid "Session not rated"
msgstr "نشست امتیازدهی نشده است"

#. module: im_livechat
#: model:ir.model.fields,field_description:im_livechat.field_im_livechat_report_channel__is_without_answer
msgid "Session(s) without answer"
msgstr "نشست(های) بدون پاسخ"

#. module: im_livechat
#: model:ir.actions.act_window,name:im_livechat.mail_channel_action_from_livechat_channel
#: model:ir.model.fields,field_description:im_livechat.field_im_livechat_channel__channel_ids
#: model_terms:ir.ui.view,arch_db:im_livechat.im_livechat_channel_view_form
#: model_terms:ir.ui.view,arch_db:im_livechat.im_livechat_channel_view_kanban
msgid "Sessions"
msgstr "نشست‌ها"

#. module: im_livechat
#: model:ir.ui.menu,name:im_livechat.session_history
msgid "Sessions History"
msgstr "تاریخچه نشست‌ها"

#. module: im_livechat
#: model:ir.model.fields,field_description:im_livechat.field_im_livechat_report_channel__start_date
#: model:ir.model.fields,field_description:im_livechat.field_im_livechat_report_operator__start_date
msgid "Start Date of session"
msgstr "تاریخ شروع نشست"

#. module: im_livechat
#: model:ir.model.fields,field_description:im_livechat.field_im_livechat_report_channel__start_hour
msgid "Start Hour of session"
msgstr "ساعت شروع نشست"

#. module: im_livechat
#: model:ir.model.fields,help:im_livechat.field_im_livechat_report_channel__start_date
#: model:ir.model.fields,help:im_livechat.field_im_livechat_report_operator__start_date
msgid "Start date of the conversation"
msgstr "تاریخ شروع گفتگو"

#. module: im_livechat
#: model:ir.model.fields,help:im_livechat.field_im_livechat_report_channel__start_hour
msgid "Start hour of the conversation"
msgstr "ساعت شروع گفتگو"

#. module: im_livechat
#: model:ir.model.fields,field_description:im_livechat.field_im_livechat_channel__button_text
msgid "Text of the Button"
msgstr "متن داخل دکمه"

#. module: im_livechat
#: model:ir.model.fields,help:im_livechat.field_im_livechat_channel__input_placeholder
msgid "Text that prompts the user to initiate the chat."
msgstr "متنی که کاربر نشان داده می‌شود تا کاربر شروع به چت کردن کند."

#. module: im_livechat
#. openerp-web
#: code:addons/im_livechat/static/src/legacy/public_livechat.js:0
#, python-format
msgid "Thank you for your feedback"
msgstr "از نظر شما سپاس‌گزاریم."

#. module: im_livechat
#: model:ir.model.fields,help:im_livechat.field_im_livechat_channel_rule__channel_id
msgid "The channel of the rule"
msgstr "کانال قواعد***"

#. module: im_livechat
#: model:ir.model.fields,help:im_livechat.field_im_livechat_channel__name
msgid "The name of the channel"
msgstr "نام کانال"

#. module: im_livechat
#: model:ir.model.fields,help:im_livechat.field_im_livechat_channel_rule__country_ids
msgid ""
"The rule will only be applied for these countries. Example: if you select "
"'Belgium' and 'United States' and that you set the action to 'Hide Button', "
"the chat button will be hidden on the specified URL from the visitors "
"located in these 2 countries. This feature requires GeoIP installed on your "
"server."
msgstr ""
"این قاعده فقط برای این کشورها اعمال خواهد شد. مثال: اگر \"بلژیک\" و \"ایالات"
" متحده\" را انتخاب کنید و کنش را روی \"پنهان کردن دکمه\" تنظیم کنید، دکمه چت"
" در آدرس اینترنتی مشخص شده از بازدید کنندگان واقع در این 2 کشور پنهان می‌شود."
" این ویژگی نیاز به نصب GeoIP بر روی سرور شما دارد."

#. module: im_livechat
#: model:res.groups,comment:im_livechat.im_livechat_group_manager
msgid "The user will be able to delete support channels."
msgstr "کاربر می‌تواند کانال‌های پشتیبانی را حذف کند."

#. module: im_livechat
#: model:res.groups,comment:im_livechat.im_livechat_group_user
msgid "The user will be able to join support channels."
msgstr "کاربر می‌تواند به کانال‌های پشتیبانی بپیوندد."

#. module: im_livechat
#: model_terms:ir.actions.act_window,help:im_livechat.rating_rating_action_view_livechat_rating
msgid "There is no rating for this channel at the moment"
msgstr "در حال حاضر هیچ امتیازدهی برای این کانال وجود ندارد."

#. module: im_livechat
#: model_terms:ir.ui.view,arch_db:im_livechat.im_livechat_report_channel_view_search
#: model_terms:ir.ui.view,arch_db:im_livechat.im_livechat_report_operator_view_search
#: model_terms:ir.ui.view,arch_db:im_livechat.rating_rating_view_search_livechat
msgid "This Week"
msgstr "این هفته"

#. module: im_livechat
#: model:ir.model.fields,help:im_livechat.field_im_livechat_channel__default_message
msgid ""
"This is an automated 'welcome' message that your visitor will see when they "
"initiate a new conversation."
msgstr ""
"این یک پیام خوش آمد گویی خودکار است که بازدید کننده شما هنگام شروع مکالمه"
" جدید آن را می‌بیند."

#. module: im_livechat
#: model:ir.model.fields,help:im_livechat.field_res_users__livechat_username
msgid "This username will be used as your name in the livechat channels."
msgstr "نام کاربری به عنوان نام شما در کانال‌های چت آنلاین استفاده می‌شود."

#. module: im_livechat
#: model:ir.model.fields,field_description:im_livechat.field_im_livechat_report_operator__time_to_answer
msgid "Time to answer"
msgstr "زمان پاسخ‌گویی"

#. module: im_livechat
#: model:ir.model.fields,field_description:im_livechat.field_im_livechat_report_channel__time_to_answer
msgid "Time to answer (sec)"
msgstr "زمان پاسخ‌گویی (ثانیه)"

#. module: im_livechat
#: model:ir.model.fields,help:im_livechat.field_digest_digest__kpi_livechat_response
msgid "Time to answer the user in second."
msgstr "زمان پاسخ‌گویی به کاربر به ثانیه"

#. module: im_livechat
#: model:ir.model.fields,field_description:im_livechat.field_digest_digest__kpi_livechat_response
msgid "Time to answer(sec)"
msgstr "زمان پاسخ‌گویی (ثانیه)"

#. module: im_livechat
#: model:digest.tip,name:im_livechat.digest_tip_im_livechat_0
#: model_terms:digest.tip,tip_description:im_livechat.digest_tip_im_livechat_0
msgid "Tip: Use canned responses to chat faster"
msgstr "نکته: از پاسخ‌های از پیش آماده شده استفاده کنید تا سریع‌تر چت کنید"

#. module: im_livechat
#: model:ir.model.fields,field_description:im_livechat.field_im_livechat_channel__title_color
msgid "Title Color"
msgstr "رنگ عنوان"

#. module: im_livechat
#. openerp-web
#: code:addons/im_livechat/static/src/legacy/public_livechat.js:0
#, python-format
msgid "Today"
msgstr "امروز"

#. module: im_livechat
#: model_terms:ir.ui.view,arch_db:im_livechat.im_livechat_report_channel_view_search
msgid "Treated sessions"
msgstr "نشست‌های  رسیدگی شده"

#. module: im_livechat
#. openerp-web
#: code:addons/im_livechat/static/src/legacy/public_livechat.xml:0
#, python-format
msgid "Try again"
msgstr "دوباره سعی کنید"

#. module: im_livechat
#: model:ir.model.fields,field_description:im_livechat.field_im_livechat_channel_rule__regex_url
msgid "URL Regex"
msgstr "RegEx آدرس اینترنتی"

#. module: im_livechat
#: model:ir.model.fields,help:im_livechat.field_im_livechat_channel__web_page
msgid ""
"URL to a static page where you client can discuss with the operator of the "
"channel."
msgstr ""
"آدرس اینترنتی به یک صفحه ثابت که در آن مشتری می‌توانید با اپراتور کانال گفتگو"
" کند."

#. module: im_livechat
#: model:ir.model.fields,field_description:im_livechat.field_im_livechat_report_channel__uuid
msgid "UUID"
msgstr "شناسه جهانی منحصر به‌فرد"

#. module: im_livechat
#. openerp-web
#: code:addons/im_livechat/static/src/legacy/public_livechat.js:0
#, python-format
msgid "Undefined"
msgstr "معین نشده"

#. module: im_livechat
#. openerp-web
#: code:addons/im_livechat/static/src/legacy/public_livechat.xml:0
#: code:addons/im_livechat/static/src/legacy/public_livechat.xml:0
#, python-format
msgid "Uploaded"
msgstr "آپلود شده"

#. module: im_livechat
#. openerp-web
#: code:addons/im_livechat/static/src/legacy/public_livechat.xml:0
#, python-format
msgid "Uploading"
msgstr "در حال آپلود"

#. module: im_livechat
#: model_terms:digest.tip,tip_description:im_livechat.digest_tip_im_livechat_0
msgid ""
"Use canned responses to define templates of messages in the livechat app. To"
" load a canned response, start your sentence with ':' and select the "
"template."
msgstr ""
"برای تعریف قالب‌های پیام در برنامه چت آنلاین از پاسخ‌های از پیش آماده شده"
" استفاده کنید. برای بارگذاری یک پاسخ از پیش آماده شده، جمله خود را با \":\""
" شروع کرده و قالب را انتخاب کنید."

#. module: im_livechat
#: model:res.groups,name:im_livechat.im_livechat_group_user
#: model_terms:ir.ui.view,arch_db:im_livechat.im_livechat_channel_view_form
msgid "User"
msgstr "کاربر"

#. module: im_livechat
#. openerp-web
#: code:addons/im_livechat/static/src/legacy/public_livechat.xml:0
#, python-format
msgid "User is idle"
msgstr "کاربر بیکار است "

#. module: im_livechat
#. openerp-web
#: code:addons/im_livechat/static/src/legacy/public_livechat.xml:0
#, python-format
msgid "User is offline"
msgstr "کاربر آفلاین است "

#. module: im_livechat
#. openerp-web
#: code:addons/im_livechat/static/src/legacy/public_livechat.xml:0
#, python-format
msgid "User is online"
<<<<<<< HEAD
msgstr "کاربر آنلاین است "
=======
msgstr "کاربر آنلاین است"
>>>>>>> 58068925

#. module: im_livechat
#: model:ir.model,name:im_livechat.model_res_users
msgid "Users"
msgstr "کاربران"

#. module: im_livechat
#. openerp-web
#: code:addons/im_livechat/static/src/legacy/public_livechat.xml:0
#: code:addons/im_livechat/static/src/legacy/public_livechat.xml:0
#, python-format
msgid "Video"
msgstr "ویدیو"

#. module: im_livechat
#. openerp-web
#: code:addons/im_livechat/static/src/legacy/public_livechat.xml:0
#, python-format
msgid "Viewer"
msgstr "بیننده"

#. module: im_livechat
#. openerp-web
#: code:addons/im_livechat/controllers/main.py:0
#: code:addons/im_livechat/models/mail_channel.py:0
#: code:addons/im_livechat/models/mail_channel.py:0
#: code:addons/im_livechat/static/src/legacy/public_livechat.js:0
#, python-format
msgid "Visitor"
msgstr "بازدید کننده"

#. module: im_livechat
#: code:addons/im_livechat/models/mail_channel.py:0
#, python-format
msgid "Visitor has left the conversation."
msgstr "بازدید کننده گفتگو را ترک کرد"

#. module: im_livechat
#: model:ir.model.fields,field_description:im_livechat.field_im_livechat_report_channel__is_happy
msgid "Visitor is Happy"
msgstr "بازدید کننده خوشحال است"

#. module: im_livechat
#: model:ir.model.fields,field_description:im_livechat.field_im_livechat_channel__web_page
msgid "Web Page"
msgstr "صفحه وب"

#. module: im_livechat
#: model:ir.actions.act_window,name:im_livechat.im_livechat_channel_action
msgid "Website Live Chat Channels"
msgstr "کانال‌های گفتگوی زنده وب‌سایت"

#. module: im_livechat
#: model:ir.model.fields,field_description:im_livechat.field_im_livechat_channel__default_message
msgid "Welcome Message"
msgstr "پیام خوش آمد گویی"

#. module: im_livechat
#: model_terms:ir.ui.view,arch_db:im_livechat.im_livechat_channel_view_form
msgid "Widget"
msgstr "ویجت"

#. module: im_livechat
#. openerp-web
#: code:addons/im_livechat/static/src/legacy/public_livechat.js:0
#, python-format
msgid "Yesterday"
msgstr "دیروز"

#. module: im_livechat
#: model_terms:ir.actions.act_window,help:im_livechat.im_livechat_channel_action
msgid ""
"You can create channels for each website on which you want\n"
"                to integrate the website live chat widget, allowing your"
" website\n"
"                visitors to talk in real time with your operators."
msgstr ""
"شما می‌توانید برای هر وب‌سایت که می‌خواهید ویجت چت آنلاین وب‌سایت \n"
"را در آن ادغام کنید کانال ایجاد کنید، و به بازدیدکنندگان وب‌سایت خود اجازه"
" دهید\n"
" تا به صورت زنده با اپراتورهای شما صحبت کنند."

#. module: im_livechat
#: model_terms:ir.actions.act_window,help:im_livechat.mail_channel_action
msgid "Your chatter history is empty"
msgstr "تاریخچه خبرچین شما خالیست"

#. module: im_livechat
#. openerp-web
#: code:addons/im_livechat/static/src/legacy/public_livechat.xml:0
#: code:addons/im_livechat/static/src/legacy/public_livechat.xml:0
#, python-format
msgid "Zoom In"
msgstr "بزرگ‌نمایی"

#. module: im_livechat
#. openerp-web
#: code:addons/im_livechat/static/src/legacy/public_livechat.xml:0
#: code:addons/im_livechat/static/src/legacy/public_livechat.xml:0
#, python-format
msgid "Zoom Out"
msgstr "کوچک‌نمایی"

#. module: im_livechat
#: model_terms:ir.ui.view,arch_db:im_livechat.im_livechat_channel_rule_view_form
msgid "e.g. /page/contactus"
msgstr "به عنوان مثال، /page/contactus "

#. module: im_livechat
#: model_terms:ir.ui.view,arch_db:im_livechat.im_livechat_channel_view_form
msgid "e.g. Hello, how may I help you?"
msgstr "به عنوان مثال، \"سلام، چگونه می‌توانم به شما کمک کنم؟\""

#. module: im_livechat
#: model_terms:ir.ui.view,arch_db:im_livechat.im_livechat_channel_view_form
msgid "e.g. YourWebsite.com"
msgstr "برای مثال YourWebsite.com"

#. module: im_livechat
#. openerp-web
#: code:addons/im_livechat/static/src/legacy/public_livechat.xml:0
#, python-format
msgid "from"
msgstr "از"

#. module: im_livechat
#. openerp-web
#: code:addons/im_livechat/static/src/legacy/public_livechat.xml:0
#, python-format
msgid "mail@example.com"
msgstr "mail@example.com"

#. module: im_livechat
#. openerp-web
#: code:addons/im_livechat/static/src/legacy/public_livechat.xml:0
#, python-format
msgid "on"
msgstr "در"

#. module: im_livechat
#: model_terms:ir.ui.view,arch_db:im_livechat.im_livechat_channel_view_form
msgid "or copy this url and send it by email to your customers or suppliers:"
msgstr ""
"یا این آدرس اینترنتی را کپی کرده و از طریق ایمیل برای مشتریان یا تامین"
" کنندگان خود ارسال کنید:"

#. module: im_livechat
#. openerp-web
#: code:addons/im_livechat/static/src/legacy/public_livechat.js:0
#, python-format
msgid "read less"
msgstr "کمتر بخوان"

#. module: im_livechat
#. openerp-web
#: code:addons/im_livechat/static/src/legacy/public_livechat.js:0
#, python-format
msgid "read more"
msgstr "ادامه"

#. module: im_livechat
#: model_terms:ir.ui.view,arch_db:im_livechat.im_livechat_channel_rule_view_form
msgid "seconds"
msgstr "ثانیه"

#. module: im_livechat
#. openerp-web
#: code:addons/im_livechat/static/src/legacy/public_livechat.js:0
#, python-format
msgid "unnamed"
msgstr "بی‌نام"

#. module: im_livechat
#: model_terms:ir.ui.view,arch_db:im_livechat.livechat_email_template
msgid "{{author_name}}"
msgstr "{{author_name}}"<|MERGE_RESOLUTION|>--- conflicted
+++ resolved
@@ -1,10 +1,6 @@
 # Translation of Odoo Server.
 # This file contains the translation of the following modules:
 # 	* im_livechat
-<<<<<<< HEAD
-#
-# Amir <kenevist>, 2021.
-=======
 # 
 # Translators:
 # Hamid Darabi, 2020
@@ -15,22 +11,14 @@
 # Mohsen Mohammadi <iammohsen.123@gmail.com>, 2021
 # Far Har <fhari1234@gmail.com>, 2021
 # 
->>>>>>> 58068925
 msgid ""
 msgstr ""
 "Project-Id-Version: Odoo Server 14.0+e\n"
 "Report-Msgid-Bugs-To: \n"
-<<<<<<< HEAD
-"POT-Creation-Date: 2021-02-23 10:32+0000\n"
-"PO-Revision-Date: 2021-02-23 16:44+0330\n"
-"Last-Translator: Amir <kenevist>\n"
-"Language-Team: English <kde-i18n-doc@kde.org>\n"
-=======
 "POT-Creation-Date: 2020-11-27 15:41+0000\n"
 "PO-Revision-Date: 2020-09-07 08:13+0000\n"
 "Last-Translator: Far Har <fhari1234@gmail.com>, 2021\n"
 "Language-Team: Persian (https://www.transifex.com/odoo/teams/41243/fa/)\n"
->>>>>>> 58068925
 "MIME-Version: 1.0\n"
 "Content-Type: text/plain; charset=UTF-8\n"
 "Content-Transfer-Encoding: \n"
@@ -995,11 +983,7 @@
 #. module: im_livechat
 #: model_terms:ir.actions.act_window,help:im_livechat.im_livechat_report_channel_time_to_answer_action
 msgid "No data yet!"
-<<<<<<< HEAD
-msgstr "همچنان بدون دیتا!"
-=======
 msgstr "هنوز اطلاعاتی وجود ندارد!"
->>>>>>> 58068925
 
 #. module: im_livechat
 #: code:addons/im_livechat/models/mail_channel.py:0
@@ -1673,11 +1657,7 @@
 #: code:addons/im_livechat/static/src/legacy/public_livechat.xml:0
 #, python-format
 msgid "User is online"
-<<<<<<< HEAD
-msgstr "کاربر آنلاین است "
-=======
 msgstr "کاربر آنلاین است"
->>>>>>> 58068925
 
 #. module: im_livechat
 #: model:ir.model,name:im_livechat.model_res_users
