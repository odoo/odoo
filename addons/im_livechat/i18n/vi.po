# Translation of Odoo Server.
# This file contains the translation of the following modules:
# * im_livechat
# 
# Translators:
msgid ""
msgstr ""
"Project-Id-Version: Odoo 8.0\n"
"Report-Msgid-Bugs-To: \n"
"POT-Creation-Date: 2015-01-21 14:08+0000\n"
"PO-Revision-Date: 2016-02-23 04:22+0000\n"
"Last-Translator: Martin Trigaux\n"
"Language-Team: Vietnamese (http://www.transifex.com/odoo/odoo-8/language/vi/)\n"
"MIME-Version: 1.0\n"
"Content-Type: text/plain; charset=UTF-8\n"
"Content-Transfer-Encoding: \n"
"Language: vi\n"
"Plural-Forms: nplurals=1; plural=0;\n"

#. module: im_livechat
#: model:ir.actions.act_window,help:im_livechat.action_support_channels
msgid ""
"<p class=\"oe_view_nocontent_create\">\n"
"                Click to define a new live chat channel.\n"
"              </p><p>\n"
"                You can create channels for each website on which you want\n"
"                to integrate the live chat widget, allowing you website\n"
"                visitors to talk in real time with your operators.\n"
"              </p><p>\n"
"                Each channel has it's own URL that you can send by email to\n"
"                your customers in order to start chatting with you.\n"
"              </p>\n"
"            "
msgstr ""
"<p class=\"oe_view_nocontent_create\">\n"
"                Bấm để khởi tạo một kênh chat trực tuyến.\n"
"              </p><p>\n"
"                Bạn có thể tạo nhiều kênh cho mỗi website mà bạn muốn tích\n"
"                hợp widget chat trực tuyến, cho phép khách đến website có\n"
"                thể nói chuyện với các operator của bạn theo thời gian thực.\n"
"              </p><p>\n"
"                Mỗi kênh có một URL riêng mà bạn có thể gửi qua email đến khách\n"
"                hàng của bạn để họ có thể chat với bạn.\n"
"              </p>\n"
"            "

#. module: im_livechat
#: field:im_chat.session,anonymous_name:0
msgid "Anonymous Name"
msgstr "Tên Nặc danh"

#. module: im_livechat
#: field:im_livechat.channel,are_you_inside:0
msgid "Are you inside the matrix?"
msgstr ""

#. module: im_livechat
#: field:im_chat.session,channel_id:0
msgid "Channel"
msgstr "Kênh"

#. module: im_livechat
#: field:im_livechat.channel,name:0
msgid "Channel Name"
<<<<<<< HEAD
msgstr "Tên Kênh"
=======
msgstr "Tên kênh"
>>>>>>> 9f073102

#. module: im_livechat
#: model:ir.ui.menu,name:im_livechat.support_channels
msgid "Channels"
<<<<<<< HEAD
msgstr "Các Kênh"
=======
msgstr "Kênh"
>>>>>>> 9f073102

#. module: im_livechat
#: field:im_livechat.channel,input_placeholder:0
msgid "Chat Input Placeholder"
msgstr ""

#. module: im_livechat
#. openerp-web
#: code:addons/im_livechat/static/src/js/im_livechat.js:85
#, python-format
msgid "Chat with one of our collaborators"
msgstr "Chat với một trong số các cộng tác viên của chúng tôi."

#. module: im_livechat
#: field:im_chat.session,fullname:0
msgid "Complete name"
msgstr "Tên đầy đủ"

#. module: im_livechat
#: view:im_livechat.channel:im_livechat.support_channel_form
msgid ""
"Copy and paste this code into your website, within the &lt;head&gt; tag:"
msgstr "Copy và Paste đoạn mã này vào website của bạn, ở bên trong thẻ &lt;head&gt;"

#. module: im_livechat
#: field:im_livechat.channel,create_uid:0
msgid "Created by"
msgstr "Tạo bởi"

#. module: im_livechat
#: field:im_livechat.channel,create_date:0
msgid "Created on"
msgstr "Tạo vào"

#. module: im_livechat
#: view:im_chat.message:im_livechat.im_message_search
msgid "Date"
msgstr "Ngày"

#. module: im_livechat
#: view:im_livechat.channel:im_livechat.support_channel_form
msgid ""
"For website built with Odoo CMS, please install the website_livechat module."
" Then go to Settings > Website Settings and select the Live Chat Channel you"
" want to add on your website."
msgstr ""
"Đối với website được xây dựng bằng Odoo CMS, vui lòng cài phân hệ website_livechat."
" Sau đó di chuyển đến trình đơn Thiết lập > Thiết lập Website và chọn một kênh Live Chat"
" mà bạn muốn đưa lên website."

#. module: im_livechat
#: view:im_chat.message:im_livechat.im_message_search
msgid "Group By..."
msgstr "Nhóm theo..."

#. module: im_livechat
#: view:im_chat.message:im_livechat.im_message_form
#: model:ir.actions.act_window,name:im_livechat.action_history
#: model:ir.ui.menu,name:im_livechat.history
msgid "History"
msgstr "Lịch sử"

#. module: im_livechat
#. openerp-web
#: code:addons/im_livechat/static/src/js/im_livechat.js:87
#, python-format
msgid "How may I help you?"
msgstr "Tôi có thể giúp gì bạn?"

#. module: im_livechat
#: view:im_livechat.channel:im_livechat.support_channel_form
msgid "How to use the Live Chat widget?"
msgstr "Sử dụng Live Chat widget thế nào?"

#. module: im_livechat
#: field:im_livechat.channel,id:0
msgid "ID"
msgstr "ID"

#. module: im_livechat
#: view:im_livechat.channel:im_livechat.support_channel_kanban
msgid "Join"
msgstr "Tham gia"

#. module: im_livechat
#: view:im_livechat.channel:im_livechat.support_channel_form
msgid "Join Channel"
msgstr "Tham gia Kênh"

#. module: im_livechat
#: field:im_livechat.channel,write_uid:0
msgid "Last Updated by"
msgstr "Cập nhật lần cuối bởi"

#. module: im_livechat
#: field:im_livechat.channel,write_date:0
msgid "Last Updated on"
msgstr "Cập nhật lần cuối"

#. module: im_livechat
#: view:im_livechat.channel:im_livechat.support_channel_form
msgid "Leave Channel"
msgstr "Rời Kênh"

#. module: im_livechat
#: model:ir.ui.menu,name:im_livechat.im_livechat
msgid "Live Chat"
msgstr ""

#. module: im_livechat
#: model:ir.actions.act_window,name:im_livechat.action_support_channels
msgid "Live Chat Channels"
msgstr "Kênh Live Chat"

#. module: im_livechat
#: view:website:im_livechat.support_page
msgid "Live Chat Powered by"
msgstr ""

#. module: im_livechat
#: model:ir.module.category,name:im_livechat.module_category_im_livechat
msgid "Live Support"
msgstr ""

#. module: im_livechat
#: view:website:im_livechat.support_page
msgid "Livechat Support Page"
msgstr ""

#. module: im_livechat
#: model:res.groups,name:im_livechat.group_im_livechat_manager
msgid "Manager"
msgstr "Quản lý"

#. module: im_livechat
#: field:im_livechat.channel,image_medium:0
msgid "Medium-sized photo"
msgstr "Ảnh cỡ trung"

#. module: im_livechat
#: help:im_livechat.channel,image_medium:0
msgid ""
"Medium-sized photo of the group. It is automatically resized as a 128x128px "
"image, with aspect ratio preserved. Use this field in form views or some "
"kanban views."
msgstr ""

#. module: im_livechat
#: view:im_chat.message:im_livechat.im_message_search
msgid "My Sessions"
msgstr "Phiên của tôi"

#. module: im_livechat
#. openerp-web
#: code:addons/im_livechat/static/src/js/im_livechat.js:137
#, python-format
msgid ""
"None of our collaborators seems to be available, please try again later."
msgstr ""
"Dường như các cộng tác viên của chúng tôi không online, hãy thử lại sau."

#. module: im_livechat
#: view:website:im_livechat.support_page
msgid "Odoo"
msgstr ""

#. module: im_livechat
#: view:im_livechat.channel:im_livechat.support_channel_form
msgid "Operators"
msgstr ""

#. module: im_livechat
#: view:im_livechat.channel:im_livechat.support_channel_form
msgid "Options"
msgstr "Options"

#. module: im_livechat
#: field:im_livechat.channel,image:0
msgid "Photo"
msgstr "Ảnh"

#. module: im_livechat
#: view:im_livechat.channel:im_livechat.support_channel_kanban
msgid "Quit"
msgstr "Thoát"

#. module: im_livechat
#: field:im_livechat.channel,script_external:0
msgid "Script (external)"
msgstr ""

#. module: im_livechat
#: field:im_livechat.channel,script_internal:0
msgid "Script (internal)"
msgstr ""

#. module: im_livechat
#: view:im_chat.message:im_livechat.im_message_search
msgid "Search history"
msgstr "Tìm kiếm lịch sử"

#. module: im_livechat
#: view:im_chat.message:im_livechat.im_message_search
msgid "Session"
msgstr "Phiên"

#. module: im_livechat
#: field:im_livechat.channel,image_small:0
msgid "Small-sized photo"
msgstr "Ảnh cỡ nhỏ"

#. module: im_livechat
#: help:im_livechat.channel,image_small:0
msgid ""
"Small-sized photo of the group. It is automatically resized as a 64x64px "
"image, with aspect ratio preserved. Use this field anywhere a small image is"
" required."
msgstr ""

#. module: im_livechat
#: view:im_livechat.channel:im_livechat.support_channel_form
msgid "Support Channels"
msgstr "Kênh hỗ trợ"

#. module: im_livechat
#: view:im_livechat.channel:im_livechat.support_channel_form
msgid "Test"
msgstr "Kiểm thử"

#. module: im_livechat
#: field:im_livechat.channel,button_text:0
msgid "Text of the Button"
msgstr "Chữ trên Nút"

#. module: im_livechat
#: model:res.groups,comment:im_livechat.group_im_livechat_manager
msgid "The user will be able to delete support channels."
msgstr "Người dùng sẽ có khả năng xóa kênh hỗ trợ"

#. module: im_livechat
#: model:res.groups,comment:im_livechat.group_im_livechat
msgid "The user will be able to join support channels."
msgstr "Người dùng sẽ có khả năng tham gia kênh hỗ trợ"

#. module: im_livechat
#: help:im_livechat.channel,image:0
msgid ""
"This field holds the image used as photo for the group, limited to "
"1024x1024px."
msgstr ""

#. module: im_livechat
#: help:im_livechat.channel,default_message:0
msgid ""
"This is an automated 'welcome' message that your visitor will see when they "
"initiate a new chat session."
msgstr ""
"Đây là một thông điệp chào mừng tự động mà khách vào website sẽ thấy khi họ khởi tạo một phiên chat."

#. module: im_livechat
#: model:res.groups,name:im_livechat.group_im_livechat
msgid "User"
msgstr "Người dùng"

#. module: im_livechat
#: field:im_livechat.channel,user_ids:0
msgid "Users"
msgstr "Người dùng"

#. module: im_livechat
#. openerp-web
#: code:addons/im_livechat/static/src/js/im_livechat.js:88
#, python-format
msgid "Visitor"
msgstr "Khách"

#. module: im_livechat
#: field:im_livechat.channel,web_page:0
msgid "Web Page"
msgstr "Trang web"

#. module: im_livechat
#: field:im_livechat.channel,default_message:0
msgid "Welcome Message"
msgstr "Thông điệp chào mừng"

#. module: im_livechat
#: view:im_livechat.channel:im_livechat.support_channel_form
msgid "e.g. Hello, how may I help you?"
msgstr "vd: Xin chào, tôi có thể giúp gì bạn?"

#. module: im_livechat
#: view:im_livechat.channel:im_livechat.support_channel_form
msgid "e.g. YourWebsite.com"
msgstr "vd: tencongty.com"

#. module: im_livechat
#: view:im_livechat.channel:im_livechat.support_channel_form
msgid "or copy this url and send it by email to your customers or suppliers:"
msgstr "hoặc sao chép url và gửi nó qua email cho khách hàng hay nhà cung cấp của bạn:"<|MERGE_RESOLUTION|>--- conflicted
+++ resolved
@@ -62,20 +62,12 @@
 #. module: im_livechat
 #: field:im_livechat.channel,name:0
 msgid "Channel Name"
-<<<<<<< HEAD
-msgstr "Tên Kênh"
-=======
 msgstr "Tên kênh"
->>>>>>> 9f073102
 
 #. module: im_livechat
 #: model:ir.ui.menu,name:im_livechat.support_channels
 msgid "Channels"
-<<<<<<< HEAD
 msgstr "Các Kênh"
-=======
-msgstr "Kênh"
->>>>>>> 9f073102
 
 #. module: im_livechat
 #: field:im_livechat.channel,input_placeholder:0
