<?xml version="1.0" encoding="UTF-8"?>

<templates xml:space="preserve">

    <t t-name="im_livechat.chatButton">
        <t t-esc="widget.text"/>
    </t>

    <t t-name="im_livechat.feedback">
        <div class="oe_livechat_rating">
            <div class="oe_im_feedback_text">
                Did we correctly answer your question ?
            </div>
            <div class="oe_livechat_rating_choices">
<<<<<<< HEAD
                <img src='/rating/static/src/img/rating_10.png' alt="Good" data-value="10"/>
                <img src='/rating/static/src/img/rating_5.png' alt="OK" data-value="5"/>
                <img src='/rating/static/src/img/rating_0.png' alt="Bad" data-value="0" />
=======
                <img t-att-src="widget.server_origin + '/rating/static/src/img/rating_10.png'" alt="Good" data-value="10"/>
                <img t-att-src="widget.server_origin + '/rating/static/src/img/rating_5.png'" alt="OK" data-value="5"/>
                <img t-att-src="widget.server_origin + '/rating/static/src/img/rating_0.png'" alt="Bad" data-value="0" />
>>>>>>> 4bef17cc
            </div>
            <div class="oe_livechat_rating_reason">
                <textarea id="reason" placeholder="Explain your note"></textarea>
                <div class="oe_livechat_rating_reason_button">
                    <input type="button" id="rating_submit" value="Send" />
                </div>
            </div>
        </div>
    </t>


</templates><|MERGE_RESOLUTION|>--- conflicted
+++ resolved
@@ -12,15 +12,9 @@
                 Did we correctly answer your question ?
             </div>
             <div class="oe_livechat_rating_choices">
-<<<<<<< HEAD
-                <img src='/rating/static/src/img/rating_10.png' alt="Good" data-value="10"/>
-                <img src='/rating/static/src/img/rating_5.png' alt="OK" data-value="5"/>
-                <img src='/rating/static/src/img/rating_0.png' alt="Bad" data-value="0" />
-=======
                 <img t-att-src="widget.server_origin + '/rating/static/src/img/rating_10.png'" alt="Good" data-value="10"/>
                 <img t-att-src="widget.server_origin + '/rating/static/src/img/rating_5.png'" alt="OK" data-value="5"/>
                 <img t-att-src="widget.server_origin + '/rating/static/src/img/rating_0.png'" alt="Bad" data-value="0" />
->>>>>>> 4bef17cc
             </div>
             <div class="oe_livechat_rating_reason">
                 <textarea id="reason" placeholder="Explain your note"></textarea>
