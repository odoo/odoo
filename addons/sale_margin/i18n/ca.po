--- conflicted
+++ resolved
@@ -1,18 +1,3 @@
-<<<<<<< HEAD
-# Catalan translation for openobject-addons
-# Copyright (c) 2014 Rosetta Contributors and Canonical Ltd 2014
-# This file is distributed under the same license as the openobject-addons package.
-# FIRST AUTHOR <EMAIL@ADDRESS>, 2014.
-#
-msgid ""
-msgstr ""
-"Project-Id-Version: openobject-addons\n"
-"Report-Msgid-Bugs-To: FULL NAME <EMAIL@ADDRESS>\n"
-"POT-Creation-Date: 2014-08-14 13:09+0000\n"
-"PO-Revision-Date: 2014-08-14 16:10+0000\n"
-"Last-Translator: FULL NAME <EMAIL@ADDRESS>\n"
-"Language-Team: Catalan <ca@li.org>\n"
-=======
 # Translation of Odoo Server.
 # This file contains the translation of the following modules:
 # * sale_margin
@@ -28,12 +13,11 @@
 "PO-Revision-Date: 2016-08-20 16:03+0000\n"
 "Last-Translator: Carles Antoli <carlesantoli@hotmail.com>\n"
 "Language-Team: Catalan (http://www.transifex.com/odoo/odoo-8/language/ca/)\n"
->>>>>>> c7d9695f
 "MIME-Version: 1.0\n"
 "Content-Type: text/plain; charset=UTF-8\n"
-"Content-Transfer-Encoding: 8bit\n"
-"X-Launchpad-Export-Date: 2014-08-15 07:49+0000\n"
-"X-Generator: Launchpad (build 17156)\n"
+"Content-Transfer-Encoding: \n"
+"Language: ca\n"
+"Plural-Forms: nplurals=2; plural=(n != 1);\n"
 
 #. module: sale_margin
 #: field:sale.order.line,purchase_price:0
@@ -48,8 +32,7 @@
 msgstr "Es dóna la rendibilitat mitjançant el càlcul de la diferència entre el preu unitari i el preu de cost."
 
 #. module: sale_margin
-#: field:sale.order,margin:0
-#: field:sale.order.line,margin:0
+#: field:sale.order,margin:0 field:sale.order.line,margin:0
 msgid "Margin"
 msgstr "Marge"
 
