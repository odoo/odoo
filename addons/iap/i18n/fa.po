# Translation of Odoo Server.
# This file contains the translation of the following modules:
# * iap
#
# Translators:
<<<<<<< HEAD
# Martin Trigaux, 2018
# Hamid Darabi, 2018
# Hamed Mohammadi <hamed@dehongi.com>, 2018
#
=======
# Martin Trigaux, 2020
# Hamid Darabi, 2020
# Hamed Mohammadi <hamed@dehongi.com>, 2020
# fardin fa <fardin2689@gmail.com>, 2021
# 
>>>>>>> ae16e479
msgid ""
msgstr ""
"Project-Id-Version: Odoo Server 12.0\n"
"Report-Msgid-Bugs-To: \n"
"POT-Creation-Date: 2020-04-21 10:46+0000\n"
<<<<<<< HEAD
"PO-Revision-Date: 2018-08-24 09:19+0000\n"
"Last-Translator: Hamed Mohammadi <hamed@dehongi.com>, 2018\n"
=======
"PO-Revision-Date: 2020-09-07 08:13+0000\n"
"Last-Translator: fardin fa <fardin2689@gmail.com>, 2021\n"
>>>>>>> ae16e479
"Language-Team: Persian (https://www.transifex.com/odoo/teams/41243/fa/)\n"
"Language: fa\n"
"MIME-Version: 1.0\n"
"Content-Type: text/plain; charset=UTF-8\n"
"Content-Transfer-Encoding: \n"
"Plural-Forms: nplurals=2; plural=(n > 1);\n"

#. module: iap
#: model_terms:ir.ui.view,arch_db:iap.iap_account_view_form
msgid "Account Information"
msgstr ""

#. module: iap
#: model:ir.model.fields,field_description:iap.field_iap_account__account_token
msgid "Account Token"
msgstr ""

#. module: iap
#. openerp-web
#: code:addons/iap/static/src/js/crash_manager.js:0
#: code:addons/iap/static/src/xml/iap_templates.xml:0
#, python-format
msgid "Buy credits"
msgstr "خرید اعتبار"

#. module: iap
#. openerp-web
#: code:addons/iap/static/src/js/crash_manager.js:0
#, python-format
msgid "Cancel"
msgstr "لغو"

#. module: iap
#: model:ir.model.fields,field_description:iap.field_iap_account__company_ids
msgid "Company"
msgstr "شرکت"

#. module: iap
#: model:ir.model,name:iap.model_res_config_settings
msgid "Config Settings"
msgstr "تنظیمات پیکربندی"

#. module: iap
#: model:ir.model.fields,field_description:iap.field_iap_account__create_uid
msgid "Created by"
msgstr "ایجاد شده توسط"

#. module: iap
#: model:ir.model.fields,field_description:iap.field_iap_account__create_date
msgid "Created on"
msgstr "ایجاد شده در"

#. module: iap
#: model:ir.model.fields,field_description:iap.field_iap_account__display_name
msgid "Display Name"
msgstr "نام نمایشی"

#. module: iap
#: model_terms:ir.ui.view,arch_db:iap.res_config_settings_view_form
msgid "Documentation"
msgstr "مستندات"

#. module: iap
#: model:ir.ui.menu,name:iap.iap_root_menu
msgid "IAP"
msgstr ""

#. module: iap
#: model:ir.actions.act_window,name:iap.iap_account_action
#: model:ir.model,name:iap.model_iap_account
#: model_terms:ir.ui.view,arch_db:iap.iap_account_view_form
msgid "IAP Account"
msgstr ""

#. module: iap
#: model:ir.ui.menu,name:iap.iap_account_menu
#: model_terms:ir.ui.view,arch_db:iap.iap_account_view_tree
msgid "IAP Accounts"
msgstr ""

#. module: iap
#: model:ir.model.fields,field_description:iap.field_iap_account__id
msgid "ID"
msgstr "شناسه"

#. module: iap
#: model_terms:ir.ui.view,arch_db:iap.res_config_settings_view_form
msgid "In-App Purchases"
msgstr "خرید درون برنامه‌ای"

#. module: iap
#. openerp-web
#: code:addons/iap/static/src/js/crash_manager.js:0
#, python-format
msgid "Insufficient Balance"
msgstr ""

#. module: iap
#. openerp-web
#: code:addons/iap/static/src/xml/iap_templates.xml:0
#, python-format
msgid "Insufficient credit to perform this service."
msgstr ""

#. module: iap
#: model:ir.model.fields,field_description:iap.field_iap_account____last_update
msgid "Last Modified on"
msgstr "آخرین تغییر در"

#. module: iap
#: model:ir.model.fields,field_description:iap.field_iap_account__write_uid
msgid "Last Updated by"
msgstr "آخرین تغییر توسط"

#. module: iap
#: model:ir.model.fields,field_description:iap.field_iap_account__write_date
msgid "Last Updated on"
msgstr "آخرین به‌روزرسانی در"

#. module: iap
#: model_terms:ir.ui.view,arch_db:iap.res_config_settings_view_form
msgid "Odoo IAP"
msgstr ""

#. module: iap
#: model:ir.actions.server,name:iap.open_iap_account
msgid "Open IAP Account"
msgstr ""

#. module: iap
#: model:ir.model.fields,field_description:iap.field_iap_account__service_name
msgid "Service Name"
msgstr ""

#. module: iap
#. openerp-web
#: code:addons/iap/static/src/js/crash_manager.js:0
#, python-format
msgid "Start a Trial at Odoo"
msgstr ""

#. module: iap
#: code:addons/iap/models/iap.py:0
#, python-format
msgid ""
"The url that this service requested returned an error. Please contact the "
"author of the app. The url it tried to contact was %s"
msgstr ""

#. module: iap
#: model_terms:ir.ui.view,arch_db:iap.res_config_settings_view_form
msgid "View My Services"
msgstr ""

#. module: iap
#: model_terms:ir.ui.view,arch_db:iap.res_config_settings_view_form
msgid "View your IAP Services and recharge your credits"
msgstr ""<|MERGE_RESOLUTION|>--- conflicted
+++ resolved
@@ -3,30 +3,18 @@
 # * iap
 #
 # Translators:
-<<<<<<< HEAD
-# Martin Trigaux, 2018
-# Hamid Darabi, 2018
-# Hamed Mohammadi <hamed@dehongi.com>, 2018
-#
-=======
 # Martin Trigaux, 2020
 # Hamid Darabi, 2020
 # Hamed Mohammadi <hamed@dehongi.com>, 2020
 # fardin fa <fardin2689@gmail.com>, 2021
 # 
->>>>>>> ae16e479
 msgid ""
 msgstr ""
 "Project-Id-Version: Odoo Server 12.0\n"
 "Report-Msgid-Bugs-To: \n"
 "POT-Creation-Date: 2020-04-21 10:46+0000\n"
-<<<<<<< HEAD
-"PO-Revision-Date: 2018-08-24 09:19+0000\n"
-"Last-Translator: Hamed Mohammadi <hamed@dehongi.com>, 2018\n"
-=======
 "PO-Revision-Date: 2020-09-07 08:13+0000\n"
 "Last-Translator: fardin fa <fardin2689@gmail.com>, 2021\n"
->>>>>>> ae16e479
 "Language-Team: Persian (https://www.transifex.com/odoo/teams/41243/fa/)\n"
 "Language: fa\n"
 "MIME-Version: 1.0\n"
