# Translation of Odoo Server.
# This file contains the translation of the following modules:
# 	* rating
#
# Translators:
# Martin Trigaux, 2019
# Duy BQ <duybq86@gmail.com>, 2019
# Trinh Tran Thi Phuong <trinhttp@trobz.com>, 2019
# Dung Nguyen Thi <dungnt@trobz.com>, 2019
# Dao Nguyen <trucdao.uel@gmail.com>, 2019
<<<<<<< HEAD
#
=======
# Nancy Momoland <thanhnguyen.icsc@gmail.com>, 2020
# 
>>>>>>> d0ff569f
msgid ""
msgstr ""
"Project-Id-Version: Odoo Server saas~12.5\n"
"Report-Msgid-Bugs-To: \n"
"POT-Creation-Date: 2019-08-26 08:17+0000\n"
"PO-Revision-Date: 2019-08-26 09:13+0000\n"
"Last-Translator: Nancy Momoland <thanhnguyen.icsc@gmail.com>, 2020\n"
"Language-Team: Vietnamese (https://www.transifex.com/odoo/teams/41243/vi/)\n"
"MIME-Version: 1.0\n"
"Content-Type: text/plain; charset=UTF-8\n"
"Content-Transfer-Encoding: \n"
"Language: vi\n"
"Plural-Forms: nplurals=1; plural=0;\n"

#. module: rating
#: model_terms:ir.ui.view,arch_db:rating.rating_external_page_submit
msgid ""
"<br/>\n"
"                            on our services on \""
msgstr ""
"<br/>\n"
"                            on our services on \""

#. module: rating
#: model_terms:ir.ui.view,arch_db:rating.rating_external_page_view
msgid ""
"<i class=\"fa fa-check-circle fa-5x text-success\" role=\"img\" aria-"
"label=\"Thank you!\" title=\"Thank you!\"/>"
msgstr ""
"<i class=\"fa fa-check-circle fa-5x text-success\" role=\"img\" aria-"
"label=\"Thank you!\" title=\"Thank you!\"/>"

#. module: rating
#: model_terms:ir.ui.view,arch_db:rating.rating_rating_view_form
msgid "<span class=\"o_stat_text\">Resource</span>"
msgstr "<span class=\"o_stat_text\">Nguồn lực</span>"

#. module: rating
#: model:ir.model.fields,help:rating.field_rating_rating__access_token
msgid "Access token to set the rating of the value"
msgstr "Nhập mã truy cập để điền đánh giá"

#. module: rating
#: model:ir.model.fields,help:rating.field_rating_rating__message_id
msgid ""
"Associated message when posting a review. Mainly used in website addons."
msgstr ""
"Tin nhắn liên quan khi đăng một đánh giá. Chủ yếu dùng cho các phần mở rộng "
"của website."

#. module: rating
#: model:ir.model.fields,help:rating.field_rating_rating__partner_id
msgid "Author of the rating"
msgstr "Người đánh giá"

#. module: rating
#: model:ir.model.fields,field_description:rating.field_rating_rating__feedback
msgid "Comment"
msgstr "Bình luận"

#. module: rating
#: model:ir.model.fields,field_description:rating.field_rating_rating__create_uid
msgid "Created by"
msgstr "Được tạo bởi"

#. module: rating
#: model:ir.model.fields,field_description:rating.field_rating_rating__create_date
msgid "Created on"
msgstr "Thời điểm tạo"

#. module: rating
#: model:ir.model.fields,field_description:rating.field_rating_rating__partner_id
#: model_terms:ir.ui.view,arch_db:rating.rating_rating_view_search
msgid "Customer"
msgstr "Khách hàng"

#. module: rating
#: model_terms:ir.ui.view,arch_db:rating.rating_rating_view_search
msgid "Date"
msgstr "Ngày"

#. module: rating
#: model:ir.model.fields,field_description:rating.field_rating_mixin__display_name
#: model:ir.model.fields,field_description:rating.field_rating_parent_mixin__display_name
#: model:ir.model.fields,field_description:rating.field_rating_rating__display_name
msgid "Display Name"
msgstr "Tên hiển thị"

#. module: rating
#: model:ir.model.fields,field_description:rating.field_rating_rating__res_id
msgid "Document"
msgstr "Tài liệu"

#. module: rating
#: model:ir.model.fields,field_description:rating.field_rating_rating__res_model
msgid "Document Model"
msgstr "Model tài liệu"

#. module: rating
#: model:ir.model,name:rating.model_mail_thread
msgid "Email Thread"
msgstr "Luồng Email"

#. module: rating
#: model:ir.model.fields,help:rating.field_rating_rating__consumed
msgid "Enabled if the rating has been filled."
msgstr "Cho phép nếu đánh giá đã được điền."

#. module: rating
#: model:ir.model.fields,field_description:rating.field_rating_rating__consumed
msgid "Filled Rating"
msgstr "Đã đánh giá"

#. module: rating
#: model_terms:ir.ui.view,arch_db:rating.rating_external_page_view
msgid "Go to our website"
msgstr "Truy cập website"

#. module: rating
#: model_terms:ir.ui.view,arch_db:rating.rating_rating_view_search
msgid "Group By"
msgstr "Nhóm theo"

#. module: rating
#: model:ir.model.fields.selection,name:rating.selection__rating_rating__rating_text__highly_dissatisfied
#: model_terms:ir.ui.view,arch_db:rating.rating_rating_view_search
msgid "Highly dissatisfied"
msgstr "Rất không hài lòng"

#. module: rating
#: model:ir.model.fields,field_description:rating.field_rating_mixin__id
#: model:ir.model.fields,field_description:rating.field_rating_parent_mixin__id
#: model:ir.model.fields,field_description:rating.field_rating_rating__id
msgid "ID"
msgstr "ID"

#. module: rating
#: model:ir.model.fields,help:rating.field_rating_rating__res_id
msgid "Identifier of the rated object"
msgstr "Xác định đối tượng được đánh giá"

#. module: rating
#: model:ir.model.fields,field_description:rating.field_rating_rating__rating_image
msgid "Image"
msgstr "Hình ảnh"

#. module: rating
#: model:ir.model.fields,field_description:rating.field_rating_mixin____last_update
#: model:ir.model.fields,field_description:rating.field_rating_parent_mixin____last_update
#: model:ir.model.fields,field_description:rating.field_rating_rating____last_update
msgid "Last Modified on"
msgstr "Sửa lần cuối"

#. module: rating
#: model:ir.model.fields,field_description:rating.field_rating_rating__write_uid
msgid "Last Updated by"
msgstr "Cập nhật lần cuối bởi"

#. module: rating
#: model:ir.model.fields,field_description:rating.field_rating_rating__write_date
msgid "Last Updated on"
msgstr "Cập nhật lần cuối"

#. module: rating
#: model:ir.model.fields,field_description:rating.field_rating_rating__message_id
msgid "Linked message"
msgstr "Tin nhắn được liên kết"

#. module: rating
#: model:ir.model,name:rating.model_mail_message
msgid "Message"
msgstr "Thông điệp"

#. module: rating
#: model:ir.model.fields,help:rating.field_rating_rating__res_model_id
msgid "Model of the followed resource"
msgstr "Model của tài nguyên được theo dõi"

#. module: rating
#: model_terms:ir.ui.view,arch_db:rating.rating_rating_view_search
msgid "My Ratings"
msgstr "Đánh giá của tôi"

#. module: rating
#: model:ir.model.fields.selection,name:rating.selection__rating_rating__rating_text__no_rating
msgid "No Rating yet"
msgstr "Chưa có đánh giá    "

#. module: rating
#: model_terms:ir.actions.act_window,help:rating.action_view_rating
msgid "No rating yet"
msgstr "Chưa có đánh giá"

#. module: rating
#: model:ir.model.fields.selection,name:rating.selection__rating_rating__rating_text__not_satisfied
#: model_terms:ir.ui.view,arch_db:rating.rating_rating_view_search
msgid "Not satisfied"
msgstr "Không hài lòng"

#. module: rating
#: model:ir.model.fields,help:rating.field_rating_rating__rated_partner_id
msgid "Owner of the rated resource"
msgstr "Người phụ trách nguồn lực liên quan"

#. module: rating
#: model:ir.model.fields,field_description:rating.field_rating_rating__parent_res_id
msgid "Parent Document"
msgstr "Tài liệu cha"

#. module: rating
#: model:ir.model.fields,field_description:rating.field_rating_rating__parent_res_model
msgid "Parent Document Model"
msgstr "Mẫu tài liệu cha"

#. module: rating
#: model:ir.model.fields,field_description:rating.field_rating_rating__parent_res_name
msgid "Parent Document Name"
msgstr "Tên tài liệu cha"

#. module: rating
#: model:ir.model.fields,field_description:rating.field_rating_rating__parent_res_model_id
msgid "Parent Related Document Model"
msgstr "Mẫu tài liệu cha liên quan"

#. module: rating
#: model:ir.model.fields,help:rating.field_rating_parent_mixin__rating_percentage_satisfaction
msgid "Percentage of happy ratings"
msgstr "Phần trăm xếp hạng hài lòng"

#. module: rating
#: model_terms:ir.ui.view,arch_db:rating.rating_rating_view_search
msgid "Rated User"
msgstr "Nhân viên được đánh giá"

#. module: rating
#: model:ir.model.fields,field_description:rating.field_rating_rating__rated_partner_id
msgid "Rated person"
msgstr "Người được đánh giá"

#. module: rating
#: model:ir.actions.act_window,name:rating.action_view_rating
#: model:ir.model,name:rating.model_rating_rating
#: model:ir.model.fields,field_description:rating.field_rating_mixin__rating_ids
#: model:ir.model.fields,field_description:rating.field_rating_rating__rating_text
#: model_terms:ir.ui.view,arch_db:rating.rating_rating_view_form
#: model_terms:ir.ui.view,arch_db:rating.rating_rating_view_search
#: model_terms:ir.ui.view,arch_db:rating.rating_rating_view_tree
msgid "Rating"
msgstr "Đánh giá"

#. module: rating
#: model:ir.model.fields,field_description:rating.field_rating_mixin__rating_avg
#: model_terms:ir.ui.view,arch_db:rating.rating_rating_view_graph
#: model_terms:ir.ui.view,arch_db:rating.rating_rating_view_pivot
msgid "Rating Average"
msgstr "Điểm đánh giá trung bình"

#. module: rating
#: model:ir.model.fields,field_description:rating.field_rating_mixin__rating_last_feedback
msgid "Rating Last Feedback"
msgstr "Đánh giá phản hồi cuối cùng"

#. module: rating
#: model:ir.model.fields,field_description:rating.field_rating_mixin__rating_last_image
msgid "Rating Last Image"
msgstr "Đánh giá hình ảnh cuối cùng"

#. module: rating
#: model:ir.model.fields,field_description:rating.field_rating_mixin__rating_last_value
msgid "Rating Last Value"
msgstr "Kết quả đánh giá mới nhất"

#. module: rating
#: model:ir.model,name:rating.model_rating_mixin
msgid "Rating Mixin"
msgstr "Rating Mixin"

#. module: rating
#: model:ir.model.fields,field_description:rating.field_rating_rating__rating
msgid "Rating Number"
msgstr "Con số đánh giá"

#. module: rating
#: model:ir.model,name:rating.model_rating_parent_mixin
msgid "Rating Parent Mixin"
msgstr ""

#. module: rating
#: model:ir.model.fields,field_description:rating.field_rating_parent_mixin__rating_percentage_satisfaction
msgid "Rating Satisfaction"
msgstr "Đánh giá độ hài lòng"

#. module: rating
#: model:ir.model.fields,field_description:rating.field_mail_mail__rating_value
#: model:ir.model.fields,field_description:rating.field_mail_message__rating_value
msgid "Rating Value"
msgstr "Giá trị đánh giá"

#. module: rating
#: model:ir.model.fields,field_description:rating.field_rating_mixin__rating_count
msgid "Rating count"
msgstr "Bộ đếm đánh giá"

#. module: rating
#: model:ir.model.constraint,message:rating.constraint_rating_rating_rating_range
msgid "Rating should be between 0 to 10"
msgstr "Điểm đánh giá từ 0 đến 10"

#. module: rating
#: model:ir.model.fields,help:rating.field_rating_rating__rating
msgid "Rating value: 0=Unhappy, 10=Happy"
msgstr "Điểm đánh giá: 0 = Không hài lòng, 10 = Hài lòng"

#. module: rating
#: model:ir.model.fields,field_description:rating.field_rating_parent_mixin__rating_ids
#: model_terms:ir.ui.view,arch_db:rating.rating_rating_view_search
msgid "Ratings"
msgstr "Xếp hạng"

#. module: rating
#: model:ir.model.fields,help:rating.field_rating_mixin__rating_last_feedback
#: model:ir.model.fields,help:rating.field_rating_rating__feedback
msgid "Reason of the rating"
msgstr "Lý do xếp hạng"

#. module: rating
#: model:ir.model.fields,field_description:rating.field_rating_rating__res_model_id
msgid "Related Document Model"
msgstr "Đối tượng Tài liệu liên quan"

#. module: rating
#: model:ir.model.fields,field_description:rating.field_mail_mail__rating_ids
#: model:ir.model.fields,field_description:rating.field_mail_message__rating_ids
msgid "Related ratings"
msgstr "Xếp hạng liên quan"

#. module: rating
#: model_terms:ir.ui.view,arch_db:rating.rating_rating_view_search
msgid "Resource"
msgstr "Nguồn lực"

#. module: rating
#: model:ir.model.fields,field_description:rating.field_rating_rating__res_name
msgid "Resource name"
msgstr "Tên nguồn lực"

#. module: rating
#: model:ir.model.fields.selection,name:rating.selection__rating_rating__rating_text__satisfied
#: model_terms:ir.ui.view,arch_db:rating.rating_rating_view_search
msgid "Satisfied"
msgstr "Hài lòng"

#. module: rating
#: model:ir.model.fields,field_description:rating.field_rating_rating__access_token
msgid "Security Token"
msgstr "Mã bảo mật"

#. module: rating
#: model_terms:ir.ui.view,arch_db:rating.rating_external_page_submit
msgid "Send Feedback"
msgstr "Đã gửi phản hồi"

#. module: rating
#: model_terms:ir.ui.view,arch_db:rating.rating_rating_view_form
#: model_terms:ir.ui.view,arch_db:rating.rating_rating_view_tree
msgid "Submitted on"
msgstr "Gửi lúc"

#. module: rating
#: model_terms:ir.ui.view,arch_db:rating.rating_external_page_submit
msgid "Thanks! We appreciate your feedback."
msgstr "Cảm ơn phản hồi của bạn!"

#. module: rating
#: model:ir.model.fields,help:rating.field_rating_rating__res_name
msgid "The name of the rated resource."
msgstr "Tên của nguồn lực liên quan."

#. module: rating
#: model_terms:ir.actions.act_window,help:rating.action_view_rating
msgid "There is no rating for this object at the moment."
msgstr "Hiện tại không có xếp hạng cho đối tượng này."

#. module: rating
#: model_terms:ir.ui.view,arch_db:rating.rating_external_page_view
msgid "We appreciate your feedback!"
msgstr "Cảm ơn phản hồi của bạn!"

#. module: rating
#: model_terms:ir.ui.view,arch_db:rating.rating_external_page_submit
msgid "Would be great if you can provide more information:"
msgstr "Thật tuyệt nếu bạn cung cấp nhiều thông tin hơn: "

#. module: rating
#: model_terms:ir.ui.view,arch_db:rating.rating_external_page_submit
msgid "Your rating has been submitted."
msgstr "Đánh giá của bạn đã được ghi nhận"

#. module: rating
#: model_terms:ir.ui.view,arch_db:rating.rating_external_page_submit
#: model_terms:ir.ui.view,arch_db:rating.rating_rating_view_kanban
msgid "by"
msgstr "bởi"

#. module: rating
#: model_terms:ir.ui.view,arch_db:rating.rating_rating_view_kanban
msgid "for"
msgstr "trong"

#. module: rating
#: code:addons/rating/controllers/main.py:0
#, python-format
msgid "highly dissatisfied"
msgstr "Rất không hài lòng"

#. module: rating
#: code:addons/rating/controllers/main.py:0
#, python-format
msgid "not satisfied"
msgstr "không hài lòng"

#. module: rating
#: model_terms:ir.ui.view,arch_db:rating.rating_rating_view_kanban
msgid "on"
msgstr "trên"

#. module: rating
#: code:addons/rating/controllers/main.py:0
#, python-format
msgid "satisfied"
msgstr "hài lòng"

#. module: rating
#: model_terms:ir.ui.view,arch_db:rating.rating_external_page_submit
msgid "you are"
msgstr "Bạn là"<|MERGE_RESOLUTION|>--- conflicted
+++ resolved
@@ -1,19 +1,15 @@
 # Translation of Odoo Server.
 # This file contains the translation of the following modules:
 # 	* rating
-#
+# 
 # Translators:
 # Martin Trigaux, 2019
 # Duy BQ <duybq86@gmail.com>, 2019
 # Trinh Tran Thi Phuong <trinhttp@trobz.com>, 2019
 # Dung Nguyen Thi <dungnt@trobz.com>, 2019
 # Dao Nguyen <trucdao.uel@gmail.com>, 2019
-<<<<<<< HEAD
+# Nancy Momoland <thanhnguyen.icsc@gmail.com>, 2020
 #
-=======
-# Nancy Momoland <thanhnguyen.icsc@gmail.com>, 2020
-# 
->>>>>>> d0ff569f
 msgid ""
 msgstr ""
 "Project-Id-Version: Odoo Server saas~12.5\n"
@@ -304,7 +300,7 @@
 #. module: rating
 #: model:ir.model.fields,field_description:rating.field_rating_parent_mixin__rating_percentage_satisfaction
 msgid "Rating Satisfaction"
-msgstr "Đánh giá độ hài lòng"
+msgstr ""
 
 #. module: rating
 #: model:ir.model.fields,field_description:rating.field_mail_mail__rating_value
