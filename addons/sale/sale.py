# -*- coding: utf-8 -*-
##############################################################################
#
#    OpenERP, Open Source Management Solution
#    Copyright (C) 2004-2010 Tiny SPRL (<http://tiny.be>).
#
#    This program is free software: you can redistribute it and/or modify
#    it under the terms of the GNU Affero General Public License as
#    published by the Free Software Foundation, either version 3 of the
#    License, or (at your option) any later version.
#
#    This program is distributed in the hope that it will be useful,
#    but WITHOUT ANY WARRANTY; without even the implied warranty of
#    MERCHANTABILITY or FITNESS FOR A PARTICULAR PURPOSE.  See the
#    GNU Affero General Public License for more details.
#
#    You should have received a copy of the GNU Affero General Public License
#    along with this program.  If not, see <http://www.gnu.org/licenses/>.
#
##############################################################################

from datetime import datetime, timedelta
import time
from openerp.osv import fields, osv
from openerp.tools.translate import _
from openerp.tools import DEFAULT_SERVER_DATE_FORMAT, DEFAULT_SERVER_DATETIME_FORMAT
import openerp.addons.decimal_precision as dp
from openerp import workflow
from openerp.exceptions import UserError

class res_company(osv.Model):
    _inherit = "res.company"
    _columns = {
        'sale_note': fields.text('Default Terms and Conditions', translate=True, help="Default terms and conditions for quotations."),
    }

class sale_order(osv.osv):
    _name = "sale.order"
    _inherit = ['mail.thread', 'ir.needaction_mixin']
    _description = "Sales Order"

    def _amount_line_tax(self, cr, uid, line, context=None):
        val = 0.0
        if line.tax_id.ids:
            for c in self.pool.get('account.tax').compute_all(cr, uid, line.tax_id.ids, line.price_unit * (1-(line.discount or 0.0)/100.0), line.order_id.currency_id.id, line.product_uom_qty, line.product_id.id, line.order_id.partner_id.id)['taxes']:
                val += c.get('amount', 0.0)
        return val

    def _amount_all_wrapper(self, cr, uid, ids, field_name, arg, context=None):
        """ Wrapper because of direct method passing as parameter for function fields """
        return self._amount_all(cr, uid, ids, field_name, arg, context=context)

    def _amount_all(self, cr, uid, ids, field_name, arg, context=None):
        cur_obj = self.pool.get('res.currency')
        res = {}
        for order in self.browse(cr, uid, ids, context=context):
            res[order.id] = {
                'amount_untaxed': 0.0,
                'amount_tax': 0.0,
                'amount_total': 0.0,
            }
            val = val1 = 0.0
            cur = order.pricelist_id.currency_id
            for line in order.order_line:
                val1 += line.price_subtotal
                val += self._amount_line_tax(cr, uid, line, context=context)
            res[order.id]['amount_tax'] = cur_obj.round(cr, uid, cur, val)
            res[order.id]['amount_untaxed'] = cur_obj.round(cr, uid, cur, val1)
            res[order.id]['amount_total'] = res[order.id]['amount_untaxed'] + res[order.id]['amount_tax']
        return res

    def _search_invoiced(self, cursor, user, obj, name, args, context=None):
        if not len(args):
            return []
        clause = ''
        sale_clause = ''
        no_invoiced = False
        for arg in args:
            if (arg[1] == '=' and arg[2]) or (arg[1] == '!=' and not arg[2]):
                clause += 'AND inv.state = \'paid\''
            else:
                clause += 'AND inv.state != \'cancel\' AND sale.state != \'cancel\'  AND inv.state <> \'paid\'  AND rel.order_id = sale.id '
                sale_clause = ',  sale_order AS sale '
                no_invoiced = True

        cursor.execute('SELECT rel.order_id ' \
                'FROM sale_order_invoice_rel AS rel, account_invoice AS inv '+ sale_clause + \
                'WHERE rel.invoice_id = inv.id ' + clause)
        res = cursor.fetchall()
        if no_invoiced:
            cursor.execute('SELECT sale.id ' \
                    'FROM sale_order AS sale ' \
                    'WHERE sale.id NOT IN ' \
                        '(SELECT rel.order_id ' \
                        'FROM sale_order_invoice_rel AS rel) and sale.state != \'cancel\'')
            res.extend(cursor.fetchall())
        if not res:
            return [('id', '=', 0)]
        return [('id', 'in', [x[0] for x in res])]

    def _get_order(self, cr, uid, ids, context=None):
        result = {}
        for line in self.pool.get('sale.order.line').browse(cr, uid, ids, context=context):
            result[line.order_id.id] = True
        return result.keys()

    def _get_default_company(self, cr, uid, context=None):
        company_id = self.pool.get('res.users')._get_company(cr, uid, context=context)
        if not company_id:
            raise UserError(_('There is no default company for the current user!'))
        return company_id

    def _get_default_team_id(self, cr, uid, context=None):
        """ Gives default team by checking if present in the context """
        team_id = self._resolve_team_id_from_context(cr, uid, context=context) or False
        return team_id

    def _resolve_team_id_from_context(self, cr, uid, context=None):
        """ Returns ID of team based on the value of 'team_id'
            context key, or None if it cannot be resolved to a single
            Sales Team.
        """
        if context is None:
            context = {}
        if type(context.get('default_team_id')) in (int, long):
            return context.get('default_team_id')
        if isinstance(context.get('default_team_id'), basestring):
            team_ids = self.pool.get('crm.team').name_search(cr, uid, name=context['default_team_id'], context=context)
            if len(team_ids) == 1:
                return int(team_ids[0][0])
        return None

    def _get_invoiced(self, cr, uid, ids, field_name, arg, context=None):
        res = {}
        for order in self.browse(cr, uid, ids, context=context):
            res[order.id] = {
                'invoice_count': len(order.invoice_ids),
                'invoiced': False,
            }
            if order.state != 'manual' and any(invoice.state == 'paid' for invoice in order.invoice_ids):
                res[order.id]['invoiced'] = True
        return res

    _columns = {
        'name': fields.char('Order Reference', required=True, copy=False,
            readonly=True, states={'draft': [('readonly', False)], 'sent': [('readonly', False)]}, select=True),
        'origin': fields.char('Source Document', help="Reference of the document that generated this sales order request."),
        'client_order_ref': fields.char('Customer Reference', copy=False),
        'state': fields.selection([
            ('draft', 'Draft Quotation'),
            ('sent', 'Quotation Sent'),
            ('cancel', 'Cancelled'),
            ('waiting_date', 'Waiting Schedule'),
            ('progress', 'Sales Order'),
            ('manual', 'Sale to Invoice'),
            ('shipping_except', 'Shipping Exception'),
            ('invoice_except', 'Invoice Exception'),
            ('done', 'Done'),
            ], 'Status', readonly=True, copy=False, help="Gives the status of the quotation or sales order.\
              \nThe exception status is automatically set when a cancel operation occurs \
              in the invoice validation (Invoice Exception) or in the picking list process (Shipping Exception).\nThe 'Waiting Schedule' status is set when the invoice is confirmed\
               but waiting for the scheduler to run on the order date.", select=True),
        'date_order': fields.datetime('Date', required=True, readonly=True, select=True, states={'draft': [('readonly', False)], 'sent': [('readonly', False)]}, copy=False),
        'validity_date': fields.date('Expiration Date', readonly=True, states={'draft': [('readonly', False)], 'sent': [('readonly', False)]}),
        'create_date': fields.datetime('Creation Date', readonly=True, select=True, help="Date on which sales order is created."),
        'date_confirm': fields.date('Confirmation Date', readonly=True, select=True, help="Date on which sales order is confirmed.", copy=False),
        'user_id': fields.many2one('res.users', 'Salesperson', states={'draft': [('readonly', False)], 'sent': [('readonly', False)]}, select=True, track_visibility='onchange'),
        'partner_id': fields.many2one('res.partner', 'Customer', readonly=True, states={'draft': [('readonly', False)], 'sent': [('readonly', False)]}, required=True, change_default=True, select=True, track_visibility='always'),
        'partner_invoice_id': fields.many2one('res.partner', 'Invoice Address', readonly=True, required=True, states={'draft': [('readonly', False)], 'sent': [('readonly', False)]}, help="Invoice address for current sales order."),
        'partner_shipping_id': fields.many2one('res.partner', 'Delivery Address', readonly=True, required=True, states={'draft': [('readonly', False)], 'sent': [('readonly', False)]}, help="Delivery address for current sales order."),
        'order_policy': fields.selection([
                ('manual', 'On Demand'),
            ], 'Create Invoice', required=True, readonly=True, states={'draft': [('readonly', False)], 'sent': [('readonly', False)]},
            help="""This field controls how invoice and delivery operations are synchronized."""),
        'pricelist_id': fields.many2one('product.pricelist', 'Pricelist', required=True, readonly=True, states={'draft': [('readonly', False)], 'sent': [('readonly', False)]}, help="Pricelist for current sales order."),
        'currency_id': fields.related('pricelist_id', 'currency_id', type="many2one", relation="res.currency", string="Currency", readonly=True, required=True),
        'project_id': fields.many2one('account.analytic.account', 'Contract / Analytic', readonly=True, states={'draft': [('readonly', False)], 'sent': [('readonly', False)]}, help="The analytic account related to a sales order."),

        'order_line': fields.one2many('sale.order.line', 'order_id', 'Order Lines', readonly=True, states={'draft': [('readonly', False)], 'sent': [('readonly', False)]}, copy=True),
        'invoice_ids': fields.many2many('account.invoice', 'sale_order_invoice_rel', 'order_id', 'invoice_id', 'Invoices', readonly=True, copy=False, help="This is the list of invoices that have been generated for this sales order. The same sales order may have been invoiced in several times (by line for example)."),
        'invoice_count': fields.function(_get_invoiced, type='integer', string='Invoices', multi="counts"),
        'invoiced': fields.function(_get_invoiced, fnct_search=_search_invoiced, type='boolean', string='Paid', multi="counts"),
        'note': fields.text('Terms and conditions'),
<<<<<<< HEAD

        'amount_untaxed': fields.function(_amount_all_wrapper, digits=0, string='Untaxed Amount',
=======
        'amount_untaxed': fields.function(_amount_all_wrapper, digits_compute=dp.get_precision('Account'), string='Untaxed Amount',
>>>>>>> 54c7eb44
            store={
                'sale.order': (lambda self, cr, uid, ids, c={}: ids, ['order_line'], 10),
                'sale.order.line': (_get_order, ['price_unit', 'tax_id', 'discount', 'product_uom_qty'], 10),
            },
            multi='sums', help="The amount without tax.", track_visibility='always'),
        'amount_tax': fields.function(_amount_all_wrapper, digits=0, string='Taxes',
            store={
                'sale.order': (lambda self, cr, uid, ids, c={}: ids, ['order_line'], 10),
                'sale.order.line': (_get_order, ['price_unit', 'tax_id', 'discount', 'product_uom_qty'], 10),
            },
            multi='sums', help="The tax amount."),
        'amount_total': fields.function(_amount_all_wrapper, digits=0, string='Total',
            store={
                'sale.order': (lambda self, cr, uid, ids, c={}: ids, ['order_line'], 10),
                'sale.order.line': (_get_order, ['price_unit', 'tax_id', 'discount', 'product_uom_qty'], 10),
            },
            multi='sums', help="The total amount."),

        'payment_term': fields.many2one('account.payment.term', 'Payment Term'),
        'fiscal_position': fields.many2one('account.fiscal.position', 'Fiscal Position'),
        'company_id': fields.many2one('res.company', 'Company'),
        'team_id': fields.many2one('crm.team', 'Sales Team', oldname='section_id', change_default=True),
        'procurement_group_id': fields.many2one('procurement.group', 'Procurement group', copy=False),
        'product_id': fields.related('order_line', 'product_id', type='many2one', relation='product.product', string='Product'),
    }

    _defaults = {
        'date_order': fields.datetime.now,
        'order_policy': 'manual',
        'company_id': _get_default_company,
        'state': 'draft',
        'user_id': lambda obj, cr, uid, context: uid,
        'name': lambda obj, cr, uid, context: '/',
        'partner_invoice_id': lambda self, cr, uid, context: context.get('partner_id', False) and self.pool.get('res.partner').address_get(cr, uid, [context['partner_id']], ['invoice'])['invoice'],
        'partner_shipping_id': lambda self, cr, uid, context: context.get('partner_id', False) and self.pool.get('res.partner').address_get(cr, uid, [context['partner_id']], ['delivery'])['delivery'],
        'note': lambda self, cr, uid, context: self.pool.get('res.users').browse(cr, uid, uid, context=context).company_id.sale_note,
        'team_id': lambda s, cr, uid, c: s._get_default_team_id(cr, uid, c),
        'pricelist_id': lambda self, cr, uid, c: self.pool['ir.model.data'].xmlid_to_res_id(cr, uid, 'product.list0'),
    }
    _sql_constraints = [
        ('name_uniq', 'unique(name, company_id)', 'Order Reference must be unique per Company!'),
    ]
    _order = 'date_order desc, id desc'

    # Form filling
    def unlink(self, cr, uid, ids, context=None):
        sale_orders = self.read(cr, uid, ids, ['state'], context=context)
        unlink_ids = []
        for s in sale_orders:
            if s['state'] in ['draft', 'cancel']:
                unlink_ids.append(s['id'])
            else:
                raise UserError(_('In order to delete a confirmed sales order, you must cancel it before!'))

        return osv.osv.unlink(self, cr, uid, unlink_ids, context=context)

    def copy_quotation(self, cr, uid, ids, context=None):
        id = self.copy(cr, uid, ids[0], context=context)
        view_ref = self.pool.get('ir.model.data').get_object_reference(cr, uid, 'sale', 'view_order_form')
        view_id = view_ref and view_ref[1] or False,
        return {
            'type': 'ir.actions.act_window',
            'name': _('Sales Order'),
            'res_model': 'sale.order',
            'res_id': id,
            'view_type': 'form',
            'view_mode': 'form',
            'view_id': view_id,
            'target': 'current',
            'nodestroy': True,
        }

    def _track_subtype(self, cr, uid, ids, init_values, context=None):
        record = self.browse(cr, uid, ids[0], context=context)
        if 'state' in init_values and record.state == 'manual':
            return 'sale.mt_order_confirmed'
        elif 'state' in init_values and record.state == 'sent':
            return 'sale.mt_order_sent'
        return super(sale_order, self)._track_subtype(cr, uid, ids, init_values, context=context)

    def onchange_pricelist_id(self, cr, uid, ids, pricelist_id, order_lines, context=None):
        context = context or {}
        if not pricelist_id:
            return {}
        value = {
            'currency_id': self.pool.get('product.pricelist').browse(cr, uid, pricelist_id, context=context).currency_id.id
        }
        if not order_lines or order_lines == [(6, 0, [])]:
            return {'value': value}
        warning = {
            'title': _('Pricelist Warning!'),
            'message' : _('If you change the pricelist of this order (and eventually the currency), prices of existing order lines will not be updated.')
        }
        return {'warning': warning, 'value': value}

    def get_salenote(self, cr, uid, ids, partner_id, context=None):
        context_lang = context.copy() 
        if partner_id:
            partner_lang = self.pool.get('res.partner').browse(cr, uid, partner_id, context=context).lang
            context_lang.update({'lang': partner_lang})
        return self.pool.get('res.users').browse(cr, uid, uid, context=context_lang).company_id.sale_note

    def onchange_delivery_id(self, cr, uid, ids, company_id, partner_id, delivery_id, fiscal_position, context=None):
        r = {'value': {}}
        if not fiscal_position:
            if not company_id:
                company_id = self._get_default_company(cr, uid, context=context)
            fiscal_position = self.pool['account.fiscal.position'].get_fiscal_position(cr, uid, company_id, partner_id, delivery_id, context=context)
            if fiscal_position:
                r['value']['fiscal_position'] = fiscal_position
        return r

    def onchange_partner_id(self, cr, uid, ids, part, context=None):
        if not part:
            return {'value': {'partner_invoice_id': False, 'partner_shipping_id': False,  'payment_term': False, 'fiscal_position': False}}

        part = self.pool.get('res.partner').browse(cr, uid, part, context=context)
        addr = self.pool.get('res.partner').address_get(cr, uid, [part.id], ['delivery', 'invoice', 'contact'], context=context)
        pricelist = part.property_product_pricelist and part.property_product_pricelist.id or False
        payment_term = part.property_payment_term and part.property_payment_term.id or False
        dedicated_salesman = part.user_id and part.user_id.id or uid
        val = {
            'partner_invoice_id': addr['invoice'],
            'partner_shipping_id': addr['delivery'],
            'payment_term': payment_term,
            'user_id': dedicated_salesman,
        }
        delivery_onchange = self.onchange_delivery_id(cr, uid, ids, False, part.id, addr['delivery'], False,  context=context)
        val.update(delivery_onchange['value'])
        if pricelist:
            val['pricelist_id'] = pricelist
        sale_note = self.get_salenote(cr, uid, ids, part.id, context=context)
        if sale_note: val.update({'note': sale_note})  
        return {'value': val}

    def create(self, cr, uid, vals, context=None):
        if context is None:
            context = {}
        if vals.get('name', '/') == '/':
            vals['name'] = self.pool.get('ir.sequence').next_by_code(cr, uid, 'sale.order') or '/'
        if vals.get('partner_id') and any(f not in vals for f in ['partner_invoice_id', 'partner_shipping_id', 'pricelist_id', 'fiscal_position']):
            defaults = self.onchange_partner_id(cr, uid, [], vals['partner_id'], context=context)['value']
            if not vals.get('fiscal_position') and vals.get('partner_shipping_id'):
                delivery_onchange = self.onchange_delivery_id(cr, uid, [], vals.get('company_id'), None, vals['partner_id'], vals.get('partner_shipping_id'), context=context)
                defaults.update(delivery_onchange['value'])
            vals = dict(defaults, **vals)
        ctx = dict(context or {}, mail_create_nolog=True)
        new_id = super(sale_order, self).create(cr, uid, vals, context=ctx)
        self.message_post(cr, uid, [new_id], body=_("Quotation created"), context=ctx)
        return new_id

    def button_dummy(self, cr, uid, ids, context=None):
        return True

    # FIXME: deprecated method, overriders should be using _prepare_invoice() instead.
    #        can be removed after 6.1.
    def _inv_get(self, cr, uid, order, context=None):
        return {}

    def _prepare_invoice(self, cr, uid, order, lines, context=None):
        """Prepare the dict of values to create the new invoice for a
           sales order. This method may be overridden to implement custom
           invoice generation (making sure to call super() to establish
           a clean extension chain).

           :param browse_record order: sale.order record to invoice
           :param list(int) line: list of invoice line IDs that must be
                                  attached to the invoice
           :return: dict of value to create() the invoice
        """
        if context is None:
            context = {}
        journal_ids = self.pool.get('account.journal').search(cr, uid,
            [('type', '=', 'sale'), ('company_id', '=', order.company_id.id)],
            limit=1)
        if not journal_ids:
            raise UserError(_('Please define sales journal for this company: "%s" (id:%d).') % (order.company_id.name, order.company_id.id))
        invoice_vals = {
            'name': order.client_order_ref or '',
            'origin': order.name,
            'type': 'out_invoice',
            'reference': order.client_order_ref or order.name,
            'account_id': order.partner_id.property_account_receivable.id,
            'partner_id': order.partner_invoice_id.id,
            'journal_id': journal_ids[0],
            'invoice_line': [(6, 0, lines)],
            'currency_id': order.pricelist_id.currency_id.id,
            'comment': order.note,
            'payment_term': order.payment_term and order.payment_term.id or False,
            'fiscal_position': order.fiscal_position.id or order.partner_id.property_account_position.id,
            'date_invoice': context.get('date_invoice', False),
            'company_id': order.company_id.id,
            'user_id': order.user_id and order.user_id.id or False,
            'team_id' : order.team_id.id
        }

        # Care for deprecated _inv_get() hook - FIXME: to be removed after 6.1
        invoice_vals.update(self._inv_get(cr, uid, order, context=context))
        return invoice_vals

    def _make_invoice(self, cr, uid, order, lines, context=None):
        inv_obj = self.pool.get('account.invoice')
        obj_invoice_line = self.pool.get('account.invoice.line')
        if context is None:
            context = {}
        invoiced_sale_line_ids = self.pool.get('sale.order.line').search(cr, uid, [('order_id', '=', order.id), ('invoiced', '=', True)], context=context)
        from_line_invoice_ids = []
        for invoiced_sale_line_id in self.pool.get('sale.order.line').browse(cr, uid, invoiced_sale_line_ids, context=context):
            for invoice_line_id in invoiced_sale_line_id.invoice_lines:
                if invoice_line_id.invoice_id.id not in from_line_invoice_ids:
                    from_line_invoice_ids.append(invoice_line_id.invoice_id.id)
        for preinv in order.invoice_ids:
            if preinv.state not in ('cancel',) and preinv.id not in from_line_invoice_ids:
                for preline in preinv.invoice_line:
                    inv_line_id = obj_invoice_line.copy(cr, uid, preline.id, {'invoice_id': False, 'price_unit': -preline.price_unit})
                    lines.append(inv_line_id)
        inv = self._prepare_invoice(cr, uid, order, lines, context=context)
        inv_id = inv_obj.create(cr, uid, inv, context=context)
        data = inv_obj.onchange_payment_term_date_invoice(cr, uid, [inv_id], inv['payment_term'], time.strftime(DEFAULT_SERVER_DATE_FORMAT))
        if data.get('value', False):
            inv_obj.write(cr, uid, [inv_id], data['value'], context=context)
        inv_obj.compute_amount(cr, uid, [inv_id])
        return inv_id

    def print_quotation(self, cr, uid, ids, context=None):
        '''
        This function prints the sales order and mark it as sent, so that we can see more easily the next step of the workflow
        '''
        assert len(ids) == 1, 'This option should only be used for a single id at a time'
        self.signal_workflow(cr, uid, ids, 'quotation_sent')
        return self.pool['report'].get_action(cr, uid, ids, 'sale.report_saleorder', context=context)

    def manual_invoice(self, cr, uid, ids, context=None):
        """ create invoices for the given sales orders (ids), and open the form
            view of one of the newly created invoices
        """
        mod_obj = self.pool.get('ir.model.data')
        
        # create invoices through the sales orders' workflow
        inv_ids0 = set(inv.id for sale in self.browse(cr, uid, ids, context) for inv in sale.invoice_ids)
        self.signal_workflow(cr, uid, ids, 'manual_invoice')
        inv_ids1 = set(inv.id for sale in self.browse(cr, uid, ids, context) for inv in sale.invoice_ids)
        # determine newly created invoices
        new_inv_ids = list(inv_ids1 - inv_ids0)

        res = mod_obj.get_object_reference(cr, uid, 'account', 'invoice_form')
        res_id = res and res[1] or False,

        return {
            'name': _('Customer Invoices'),
            'view_type': 'form',
            'view_mode': 'form',
            'view_id': [res_id],
            'res_model': 'account.invoice',
            'context': "{'type':'out_invoice'}",
            'type': 'ir.actions.act_window',
            'nodestroy': True,
            'target': 'current',
            'res_id': new_inv_ids and new_inv_ids[0] or False,
        }

    def action_view_invoice(self, cr, uid, ids, context=None):
        '''
        This function returns an action that display existing invoices of given sales order ids. It can either be a in a list or in a form view, if there is only one invoice to show.
        '''
        mod_obj = self.pool.get('ir.model.data')
        act_obj = self.pool.get('ir.actions.act_window')

        result = mod_obj.get_object_reference(cr, uid, 'account', 'action_invoice_tree1')
        id = result and result[1] or False
        result = act_obj.read(cr, uid, [id], context=context)[0]
        #compute the number of invoices to display
        inv_ids = []
        for so in self.browse(cr, uid, ids, context=context):
            inv_ids += [invoice.id for invoice in so.invoice_ids]
        #choose the view_mode accordingly
        if len(inv_ids)>1:
            result['domain'] = "[('id','in',["+','.join(map(str, inv_ids))+"])]"
        else:
            res = mod_obj.get_object_reference(cr, uid, 'account', 'invoice_form')
            result['views'] = [(res and res[1] or False, 'form')]
            result['res_id'] = inv_ids and inv_ids[0] or False
        return result

    def test_no_product(self, cr, uid, order, context):
        for line in order.order_line:
            if line.product_id and (line.product_id.type != 'service'):
                return False
        return True

    def action_invoice_create(self, cr, uid, ids, grouped=False, states=None, date_invoice = False, context=None):
        if states is None:
            states = ['confirmed', 'done', 'exception']
        res = False
        invoices = {}
        invoice_ids = []
        invoice = self.pool.get('account.invoice')
        obj_sale_order_line = self.pool.get('sale.order.line')
        partner_currency = {}
        # If date was specified, use it as date invoiced, usefull when invoices are generated this month and put the
        # last day of the last month as invoice date
        if date_invoice:
            context = dict(context or {}, date_invoice=date_invoice)
        for o in self.browse(cr, uid, ids, context=context):
            currency_id = o.pricelist_id.currency_id.id
            if (o.partner_id.id in partner_currency) and (partner_currency[o.partner_id.id] <> currency_id):
                raise UserError(_('You cannot group sales having different currencies for the same partner.'))

            partner_currency[o.partner_id.id] = currency_id
            lines = []
            for line in o.order_line:
                if line.invoiced:
                    continue
                elif (line.state in states):
                    lines.append(line.id)
            created_lines = obj_sale_order_line.invoice_line_create(cr, uid, lines)
            if created_lines:
                invoices.setdefault(o.partner_invoice_id.id or o.partner_id.id, []).append((o, created_lines))
        if not invoices:
            for o in self.browse(cr, uid, ids, context=context):
                for i in o.invoice_ids:
                    if i.state == 'draft':
                        return i.id
        for val in invoices.values():
            if grouped:
                res = self._make_invoice(cr, uid, val[0][0], reduce(lambda x, y: x + y, [l for o, l in val], []), context=context)
                invoice_ref = ''
                origin_ref = ''
                for o, l in val:
                    invoice_ref += (o.client_order_ref or o.name) + '|'
                    origin_ref += (o.origin or o.name) + '|'
                    self.write(cr, uid, [o.id], {'state': 'progress'})
                    cr.execute('insert into sale_order_invoice_rel (order_id,invoice_id) values (%s,%s)', (o.id, res))
                    self.invalidate_cache(cr, uid, ['invoice_ids'], [o.id], context=context)
                #remove last '|' in invoice_ref
                if len(invoice_ref) >= 1:
                    invoice_ref = invoice_ref[:-1]
                if len(origin_ref) >= 1:
                    origin_ref = origin_ref[:-1]
                invoice.write(cr, uid, [res], {'origin': origin_ref, 'name': invoice_ref})
            else:
                for order, il in val:
                    res = self._make_invoice(cr, uid, order, il, context=context)
                    invoice_ids.append(res)
                    self.write(cr, uid, [order.id], {'state': 'progress'})
                    cr.execute('insert into sale_order_invoice_rel (order_id,invoice_id) values (%s,%s)', (order.id, res))
                    self.invalidate_cache(cr, uid, ['invoice_ids'], [order.id], context=context)
        return res

    def action_invoice_cancel(self, cr, uid, ids, context=None):
        self.write(cr, uid, ids, {'state': 'invoice_except'}, context=context)
        return True

    def action_invoice_end(self, cr, uid, ids, context=None):
        for this in self.browse(cr, uid, ids, context=context):
            for line in this.order_line:
                if line.state == 'exception':
                    line.write({'state': 'confirmed'})
            if this.state == 'invoice_except':
                this.write({'state': 'progress'})
        return True

    def action_cancel(self, cr, uid, ids, context=None):
        if context is None:
            context = {}
        sale_order_line_obj = self.pool.get('sale.order.line')
        account_invoice_obj = self.pool.get('account.invoice')
        procurement_obj = self.pool.get('procurement.order')
        for sale in self.browse(cr, uid, ids, context=context):
            for inv in sale.invoice_ids:
                if inv.state not in ('draft', 'cancel'):
                    raise UserError(_('Cannot cancel this sales order!') + ':' + _('First cancel all invoices attached to this sales order.'))
                inv.signal_workflow('invoice_cancel')
            procurement_obj.cancel(cr, uid, sum([l.procurement_ids.ids for l in sale.order_line],[]))
            sale_order_line_obj.write(cr, uid, [l.id for l in  sale.order_line],
                    {'state': 'cancel'})
        self.write(cr, uid, ids, {'state': 'cancel'})
        return True

    def action_button_confirm(self, cr, uid, ids, context=None):
        assert len(ids) == 1, 'This option should only be used for a single id at a time.'
        self.signal_workflow(cr, uid, ids, 'order_confirm')
        return True
        
    def action_wait(self, cr, uid, ids, context=None):
        context = context or {}
        for o in self.browse(cr, uid, ids):
            if not o.order_line:
                raise UserError(_('You cannot confirm a sales order which has no line.'))
            noprod = self.test_no_product(cr, uid, o, context)
            if (o.order_policy == 'manual') or noprod:
                self.write(cr, uid, [o.id], {'state': 'manual', 'date_confirm': fields.date.context_today(self, cr, uid, context=context)})
            else:
                self.write(cr, uid, [o.id], {'state': 'progress', 'date_confirm': fields.date.context_today(self, cr, uid, context=context)})
            self.pool.get('sale.order.line').button_confirm(cr, uid, [x.id for x in o.order_line])
        return True

    def action_quotation_send(self, cr, uid, ids, context=None):
        '''
        This function opens a window to compose an email, with the edi sale template message loaded by default
        '''
        assert len(ids) == 1, 'This option should only be used for a single id at a time.'
        ir_model_data = self.pool.get('ir.model.data')
        try:
            template_id = ir_model_data.get_object_reference(cr, uid, 'sale', 'email_template_edi_sale')[1]
        except ValueError:
            template_id = False
        try:
            compose_form_id = ir_model_data.get_object_reference(cr, uid, 'mail', 'email_compose_message_wizard_form')[1]
        except ValueError:
            compose_form_id = False 
        ctx = dict()
        ctx.update({
            'default_model': 'sale.order',
            'default_res_id': ids[0],
            'default_use_template': bool(template_id),
            'default_template_id': template_id,
            'default_composition_mode': 'comment',
            'mark_so_as_sent': True
        })
        return {
            'type': 'ir.actions.act_window',
            'view_type': 'form',
            'view_mode': 'form',
            'res_model': 'mail.compose.message',
            'views': [(compose_form_id, 'form')],
            'view_id': compose_form_id,
            'target': 'new',
            'context': ctx,
        }

    def action_done(self, cr, uid, ids, context=None):
        for order in self.browse(cr, uid, ids, context=context):
            self.pool.get('sale.order.line').write(cr, uid, [line.id for line in order.order_line], {'state': 'done'}, context=context)
        return self.write(cr, uid, ids, {'state': 'done'}, context=context)

    def _prepare_order_line_procurement(self, cr, uid, order, line, group_id=False, context=None):
        date_planned = self._get_date_planned(cr, uid, order, line, order.date_order, context=context)
        return {
            'name': line.name,
            'origin': order.name,
            'date_planned': date_planned,
            'product_id': line.product_id.id,
            'product_qty': line.product_uom_qty,
            'product_uom': line.product_uom.id,
            'product_uos_qty': (line.product_uos and line.product_uos_qty) or line.product_uom_qty,
            'product_uos': (line.product_uos and line.product_uos.id) or line.product_uom.id,
            'company_id': order.company_id.id,
            'group_id': group_id,
            'sale_line_id': line.id
        }

    def _get_date_planned(self, cr, uid, order, line, start_date, context=None):
        date_planned = datetime.strptime(start_date, DEFAULT_SERVER_DATETIME_FORMAT) + timedelta(days=line.delay or 0.0)
        return date_planned

    def _prepare_procurement_group(self, cr, uid, order, context=None):
        return {'name': order.name, 'partner_id': order.partner_shipping_id.id}

    def procurement_needed(self, cr, uid, ids, context=None):
        #when sale is installed only, there is no need to create procurements, that's only
        #further installed modules (sale_service, sale_stock) that will change this.
        sale_line_obj = self.pool.get('sale.order.line')
        res = []
        for order in self.browse(cr, uid, ids, context=context):
            res.append(sale_line_obj.need_procurement(cr, uid, [line.id for line in order.order_line], context=context))
        return any(res)

    def action_ignore_delivery_exception(self, cr, uid, ids, context=None):
        for sale_order in self.browse(cr, uid, ids, context=context):
            self.write(cr, uid, ids, {'state': 'progress' if sale_order.invoice_count else 'manual'}, context=context)
        return True

    def action_ship_create(self, cr, uid, ids, context=None):
        """Create the required procurements to supply sales order lines, also connecting
        the procurements to appropriate stock moves in order to bring the goods to the
        sales order's requested location.

        :return: True
        """
        context = context or {}
        context['lang'] = self.pool['res.users'].browse(cr, uid, uid).lang
        procurement_obj = self.pool.get('procurement.order')
        sale_line_obj = self.pool.get('sale.order.line')
        for order in self.browse(cr, uid, ids, context=context):
            proc_ids = []
            vals = self._prepare_procurement_group(cr, uid, order, context=context)
            if not order.procurement_group_id:
                group_id = self.pool.get("procurement.group").create(cr, uid, vals, context=context)
                order.write({'procurement_group_id': group_id})

            for line in order.order_line:
                #Try to fix exception procurement (possible when after a shipping exception the user choose to recreate)
                if line.procurement_ids:
                    #first check them to see if they are in exception or not (one of the related moves is cancelled)
                    procurement_obj.check(cr, uid, [x.id for x in line.procurement_ids if x.state not in ['cancel', 'done']])
                    line.refresh()
                    #run again procurement that are in exception in order to trigger another move
                    except_proc_ids = [x.id for x in line.procurement_ids if x.state in ('exception', 'cancel')]
                    procurement_obj.reset_to_confirmed(cr, uid, except_proc_ids, context=context)
                    proc_ids += except_proc_ids
                elif sale_line_obj.need_procurement(cr, uid, [line.id], context=context):
                    if (line.state == 'done') or not line.product_id:
                        continue
                    vals = self._prepare_order_line_procurement(cr, uid, order, line, group_id=order.procurement_group_id.id, context=context)
                    ctx = context.copy()
                    ctx['procurement_autorun_defer'] = True
                    proc_id = procurement_obj.create(cr, uid, vals, context=ctx)
                    proc_ids.append(proc_id)
            #Confirm procurement order such that rules will be applied on it
            #note that the workflow normally ensure proc_ids isn't an empty list
            procurement_obj.run(cr, uid, proc_ids, context=context)

            #if shipping was in exception and the user choose to recreate the delivery order, write the new status of SO
            if order.state == 'shipping_except':
                val = {'state': 'progress', 'shipped': False}

                if (order.order_policy == 'manual'):
                    for line in order.order_line:
                        if (not line.invoiced) and (line.state not in ('cancel', 'draft')):
                            val['state'] = 'manual'
                            break
                order.write(val)
        return True



    def onchange_fiscal_position(self, cr, uid, ids, fiscal_position, order_lines, context=None):
        '''Update taxes of order lines for each line where a product is defined

        :param list ids: not used
        :param int fiscal_position: sale order fiscal position
        :param list order_lines: command list for one2many write method
        '''
        order_line = []
        fiscal_obj = self.pool.get('account.fiscal.position')
        product_obj = self.pool.get('product.product')
        line_obj = self.pool.get('sale.order.line')

        fpos = False
        if fiscal_position:
            fpos = fiscal_obj.browse(cr, uid, fiscal_position, context=context)
        
        for line in order_lines:
            # create    (0, 0,  { fields })
            # update    (1, ID, { fields })
            if line[0] in [0, 1]:
                prod = None
                if line[2].get('product_id'):
                    prod = product_obj.browse(cr, uid, line[2]['product_id'], context=context)
                elif line[1]:
                    prod =  line_obj.browse(cr, uid, line[1], context=context).product_id
                if prod and prod.taxes_id:
                    line[2]['tax_id'] = [[6, 0, fiscal_obj.map_tax(cr, uid, fpos, prod.taxes_id)]]
                order_line.append(line)

            # link      (4, ID)
            # link all  (6, 0, IDS)
            elif line[0] in [4, 6]:
                line_ids = line[0] == 4 and [line[1]] or line[2]
                for line_id in line_ids:
                    prod = line_obj.browse(cr, uid, line_id, context=context).product_id
                    if prod and prod.taxes_id:
                        order_line.append([1, line_id, {'tax_id': [[6, 0, fiscal_obj.map_tax(cr, uid, fpos, prod.taxes_id)]]}])
                    else:
                        order_line.append([4, line_id])
            else:
                order_line.append(line)
        return {'value': {'order_line': order_line}}

    def test_procurements_done(self, cr, uid, ids, context=None):
        for sale in self.browse(cr, uid, ids, context=context):
            for line in sale.order_line:
                if not all([x.state == 'done' for x in line.procurement_ids]):
                    return False
        return True

    def test_procurements_except(self, cr, uid, ids, context=None):
        for sale in self.browse(cr, uid, ids, context=context):
            for line in sale.order_line:
                if any([x.state == 'cancel' for x in line.procurement_ids]):
                    return True
        return False


# TODO add a field price_unit_uos
# - update it on change product and unit price
# - use it in report if there is a uos
class sale_order_line(osv.osv):

    def need_procurement(self, cr, uid, ids, context=None):
        #when sale is installed only, there is no need to create procurements, that's only
        #further installed modules (sale_service, sale_stock) that will change this.
        prod_obj = self.pool.get('product.product')
        for line in self.browse(cr, uid, ids, context=context):
            if prod_obj.need_procurement(cr, uid, [line.product_id.id], context=context):
                return True
        return False

    def _amount_line(self, cr, uid, ids, field_name, arg, context=None):
        tax_obj = self.pool.get('account.tax')
        cur_obj = self.pool.get('res.currency')
        res = {}
        if context is None:
            context = {}
        for line in self.browse(cr, uid, ids, context=context):
            price = line.price_unit * (1 - (line.discount or 0.0) / 100.0)
            cur_id = line.order_id.pricelist_id.currency_id.id
            if line.tax_id.ids:
                res[line.id] = tax_obj.compute_all(cr, uid, line.tax_id.ids, price, cur_id, line.product_uom_qty, line.product_id.id, line.order_id.partner_id.id)['total_excluded']
            else:
                res[line.id] = price * line.product_uom_qty
        return res

    def _get_uom_id(self, cr, uid, *args):
        try:
            proxy = self.pool.get('ir.model.data')
            result = proxy.get_object_reference(cr, uid, 'product', 'product_uom_unit')
            return result[1]
        except Exception, ex:
            return False

    def _fnct_line_invoiced(self, cr, uid, ids, field_name, args, context=None):
        res = dict.fromkeys(ids, False)
        for this in self.browse(cr, uid, ids, context=context):
            res[this.id] = this.invoice_lines and \
                all(iline.invoice_id.state != 'cancel' for iline in this.invoice_lines) 
        return res

    def _order_lines_from_invoice(self, cr, uid, ids, context=None):
        # direct access to the m2m table is the less convoluted way to achieve this (and is ok ACL-wise)
        cr.execute("""SELECT DISTINCT sol.id FROM sale_order_invoice_rel rel JOIN
                                                  sale_order_line sol ON (sol.order_id = rel.order_id)
                                    WHERE rel.invoice_id = ANY(%s)""", (list(ids),))
        return [i[0] for i in cr.fetchall()]

    def _get_price_reduce(self, cr, uid, ids, field_name, arg, context=None):
        res = dict.fromkeys(ids, 0.0)
        for line in self.browse(cr, uid, ids, context=context):
            res[line.id] = line.price_subtotal / line.product_uom_qty
        return res

    _name = 'sale.order.line'
    _description = 'Sales Order Line'
    _columns = {
        'order_id': fields.many2one('sale.order', 'Order Reference', required=True, ondelete='cascade', select=True, readonly=True, states={'draft':[('readonly',False)]}),
        'name': fields.text('Description', required=True, readonly=True, states={'draft': [('readonly', False)]}),
        'sequence': fields.integer('Sequence', help="Gives the sequence order when displaying a list of sales order lines."),
        'product_id': fields.many2one('product.product', 'Product', domain=[('sale_ok', '=', True)], change_default=True, readonly=True, states={'draft': [('readonly', False)]}, ondelete='restrict'),
        'invoice_lines': fields.many2many('account.invoice.line', 'sale_order_line_invoice_rel', 'order_line_id', 'invoice_id', 'Invoice Lines', readonly=True, copy=False),
        'invoiced': fields.function(_fnct_line_invoiced, string='Invoiced', type='boolean',
            store={
                'account.invoice': (_order_lines_from_invoice, ['state'], 10),
                'sale.order.line': (lambda self,cr,uid,ids,ctx=None: ids, ['invoice_lines'], 10)
            }),
        'price_unit': fields.float('Unit Price', required=True, digits_compute= dp.get_precision('Product Price'), readonly=True, states={'draft': [('readonly', False)]}),
        'price_subtotal': fields.function(_amount_line, string='Subtotal', digits=0),
        'price_reduce': fields.function(_get_price_reduce, type='float', string='Price Reduce', digits_compute=dp.get_precision('Product Price')),
        'tax_id': fields.many2many('account.tax', 'sale_order_tax', 'order_line_id', 'tax_id', 'Taxes', readonly=True, states={'draft': [('readonly', False)]}),
        'address_allotment_id': fields.many2one('res.partner', 'Allotment Partner',help="A partner to whom the particular product needs to be allotted."),
        'product_uom_qty': fields.float('Quantity', digits_compute= dp.get_precision('Product UoS'), required=True, readonly=True, states={'draft': [('readonly', False)]}),
        'product_uom': fields.many2one('product.uom', 'Unit of Measure ', required=True, readonly=True, states={'draft': [('readonly', False)]}),
        'product_uos_qty': fields.float('Quantity (UoS)' ,digits_compute= dp.get_precision('Product UoS'), readonly=True, states={'draft': [('readonly', False)]}),
        'product_uos': fields.many2one('product.uom', 'Product UoS'),
        'discount': fields.float('Discount (%)', digits_compute= dp.get_precision('Discount'), readonly=True, states={'draft': [('readonly', False)]}),
        'th_weight': fields.float('Weight', readonly=True, states={'draft': [('readonly', False)]}),
        'state': fields.selection(
                [('cancel', 'Cancelled'),('draft', 'Draft'),('confirmed', 'Confirmed'),('exception', 'Exception'),('done', 'Done')],
                'Status', required=True, readonly=True, copy=False,
                help='* The \'Draft\' status is set when the related sales order in draft status. \
                    \n* The \'Confirmed\' status is set when the related sales order is confirmed. \
                    \n* The \'Exception\' status is set when the related sales order is set as exception. \
                    \n* The \'Done\' status is set when the sales order line has been picked. \
                    \n* The \'Cancelled\' status is set when a user cancel the sales order related.'),
        'order_partner_id': fields.related('order_id', 'partner_id', type='many2one', relation='res.partner', store=True, string='Customer'),
        'salesman_id':fields.related('order_id', 'user_id', type='many2one', relation='res.users', store=True, string='Salesperson'),
        'company_id': fields.related('order_id', 'company_id', type='many2one', relation='res.company', string='Company', store=True, readonly=True),
        'delay': fields.float('Delivery Lead Time', required=True, help="Number of days between the order confirmation and the shipping of the products to the customer", readonly=True, states={'draft': [('readonly', False)]}),
        'procurement_ids': fields.one2many('procurement.order', 'sale_line_id', 'Procurements'),
    }
    _order = 'order_id desc, sequence, id'
    _defaults = {
        'product_uom' : _get_uom_id,
        'discount': 0.0,
        'product_uom_qty': 1,
        'product_uos_qty': 1,
        'sequence': 10,
        'state': 'draft',
        'price_unit': 0.0,
        'delay': 0.0,
    }



    def _get_line_qty(self, cr, uid, line, context=None):
        if line.product_uos:
            return line.product_uos_qty or 0.0
        return line.product_uom_qty

    def _get_line_uom(self, cr, uid, line, context=None):
        if line.product_uos:
            return line.product_uos.id
        return line.product_uom.id

    def _prepare_order_line_invoice_line(self, cr, uid, line, account_id=False, context=None):
        """Prepare the dict of values to create the new invoice line for a
           sales order line. This method may be overridden to implement custom
           invoice generation (making sure to call super() to establish
           a clean extension chain).

           :param browse_record line: sale.order.line record to invoice
           :param int account_id: optional ID of a G/L account to force
               (this is used for returning products including service)
           :return: dict of values to create() the invoice line
        """
        res = {}
        if not line.invoiced:
            if not account_id:
                if line.product_id:
                    account_id = line.product_id.property_account_income.id
                    if not account_id:
                        account_id = line.product_id.categ_id.property_account_income_categ.id
                    if not account_id:
                        raise UserError(
                                _('Please define income account for this product: "%s" (id:%d).') % \
                                    (line.product_id.name, line.product_id.id,))
                else:
                    prop = self.pool.get('ir.property').get(cr, uid,
                            'property_account_income_categ', 'product.category',
                            context=context)
                    account_id = prop and prop.id or False
            uosqty = self._get_line_qty(cr, uid, line, context=context)
            uos_id = self._get_line_uom(cr, uid, line, context=context)
            pu = 0.0
            if uosqty:
                pu = round(line.price_unit * line.product_uom_qty / uosqty,
                        self.pool.get('decimal.precision').precision_get(cr, uid, 'Product Price'))
            fpos = line.order_id.fiscal_position or False
            account_id = self.pool.get('account.fiscal.position').map_account(cr, uid, fpos, account_id)
            if not account_id:
                raise UserError(_('There is no Fiscal Position defined or Income category account defined for default properties of Product categories.'))
            res = {
                'name': line.name,
                'sequence': line.sequence,
                'origin': line.order_id.name,
                'account_id': account_id,
                'price_unit': pu,
                'quantity': uosqty,
                'discount': line.discount,
                'uos_id': uos_id,
                'product_id': line.product_id.id or False,
                'invoice_line_tax_id': [(6, 0, [x.id for x in line.tax_id])],
                'account_analytic_id': line.order_id.project_id and line.order_id.project_id.id or False,
            }

        return res

    def invoice_line_create(self, cr, uid, ids, context=None):
        if context is None:
            context = {}

        create_ids = []
        sales = set()
        for line in self.browse(cr, uid, ids, context=context):
            vals = self._prepare_order_line_invoice_line(cr, uid, line, False, context)
            if vals:
                inv_id = self.pool.get('account.invoice.line').create(cr, uid, vals, context=context)
                self.write(cr, uid, [line.id], {'invoice_lines': [(4, inv_id)]}, context=context)
                sales.add(line.order_id.id)
                create_ids.append(inv_id)
        # Trigger workflow events
        for sale_id in sales:
            workflow.trg_write(uid, 'sale.order', sale_id, cr)
        return create_ids

    def button_cancel(self, cr, uid, ids, context=None):
        for line in self.browse(cr, uid, ids, context=context):
            if line.invoiced:
                raise UserError(_('You cannot cancel a sales order line that has already been invoiced.'))
        return self.write(cr, uid, ids, {'state': 'cancel'})

    def button_confirm(self, cr, uid, ids, context=None):
        return self.write(cr, uid, ids, {'state': 'confirmed'})

    def button_done(self, cr, uid, ids, context=None):
        res = self.write(cr, uid, ids, {'state': 'done'})
        for line in self.browse(cr, uid, ids, context=context):
            workflow.trg_write(uid, 'sale.order', line.order_id.id, cr)
        return res

    def uos_change(self, cr, uid, ids, product_uos, product_uos_qty=0, product_id=None):
        product_obj = self.pool.get('product.product')
        if not product_id:
            return {'value': {'product_uom': product_uos,
                'product_uom_qty': product_uos_qty}, 'domain': {}}

        product = product_obj.browse(cr, uid, product_id)
        value = {
            'product_uom': product.uom_id.id,
        }
        # FIXME must depend on uos/uom of the product and not only of the coeff.
        try:
            value.update({
                'product_uom_qty': product_uos_qty / product.uos_coeff,
                'th_weight': product_uos_qty / product.uos_coeff * product.weight
            })
        except ZeroDivisionError:
            pass
        return {'value': value}

    def create(self, cr, uid, values, context=None):
        if values.get('order_id') and values.get('product_id') and  any(f not in values for f in ['name', 'price_unit', 'type', 'product_uom_qty', 'product_uom']):
            order = self.pool['sale.order'].read(cr, uid, values['order_id'], ['pricelist_id', 'partner_id', 'date_order', 'fiscal_position'], context=context)
            defaults = self.product_id_change(cr, uid, [], order['pricelist_id'][0], values['product_id'],
                qty=float(values.get('product_uom_qty', False)),
                uom=values.get('product_uom', False),
                qty_uos=float(values.get('product_uos_qty', False)),
                uos=values.get('product_uos', False),
                name=values.get('name', False),
                partner_id=order['partner_id'][0],
                date_order=order['date_order'],
                fiscal_position=order['fiscal_position'][0] if order['fiscal_position'] else False,
                flag=False,  # Force name update
                context=context
            )['value']
            if defaults.get('tax_id'):
                defaults['tax_id'] = [[6, 0, defaults['tax_id']]]
            values = dict(defaults, **values)
        return super(sale_order_line, self).create(cr, uid, values, context=context)

    def product_id_change(self, cr, uid, ids, pricelist, product, qty=0,
            uom=False, qty_uos=0, uos=False, name='', partner_id=False,
            lang=False, update_tax=True, date_order=False, packaging=False, fiscal_position=False, flag=False, context=None):
        if context is None:
            context = {}
        Partner = self.pool['res.partner']
        ProductUom = self.pool['product.uom']
        Product = self.pool['product.product']
        ctx_product = dict(context)
        partner = False
        if partner_id:
            partner = Partner.browse(cr, uid, partner_id, context=context)
            ctx_product['lang'] = partner.lang
            ctx_product['partner_id'] = partner_id
        elif lang:
            ctx_product['lang'] = lang

        if not product:
            return {'value': {'th_weight': 0,
                    'product_uos_qty': qty}, 'domain': {'product_uom': [],
                    'product_uos': []}}
        if not date_order:
            date_order = time.strftime(DEFAULT_SERVER_DATE_FORMAT)

        result = {}
        product_obj = Product.browse(cr, uid, product, context=ctx_product)

        uom2 = False
        if uom:
            uom2 = ProductUom.browse(cr, uid, uom, context=context)
            if product_obj.uom_id.category_id.id != uom2.category_id.id:
                uom = False
        if uos:
            if product_obj.uos_id:
                uos2 = ProductUom.browse(cr, uid, uos, context=context)
                if product_obj.uos_id.category_id.id != uos2.category_id.id:
                    uos = False
            else:
                uos = False

        fpos = False
        if not fiscal_position:
            fpos = partner and partner.property_account_position or False
        else:
            fpos = self.pool['account.fiscal.position'].browse(cr, uid, fiscal_position)
        if update_tax:  # The quantity only have changed
            result['tax_id'] = self.pool['account.fiscal.position'].map_tax(cr, uid, fpos, product_obj.taxes_id)

        if not flag:
            result['name'] = Product.name_get(cr, uid, [product_obj.id], context=ctx_product)[0][1]
            if product_obj.description_sale:
                result['name'] += '\n'+product_obj.description_sale
        domain = {}
        if (not uom) and (not uos):
            result['product_uom'] = product_obj.uom_id.id
            if product_obj.uos_id:
                result['product_uos'] = product_obj.uos_id.id
                result['product_uos_qty'] = qty * product_obj.uos_coeff
                uos_category_id = product_obj.uos_id.category_id.id
            else:
                result['product_uos'] = False
                result['product_uos_qty'] = qty
                uos_category_id = False
            result['th_weight'] = qty * product_obj.weight
            domain = {'product_uom':
                        [('category_id', '=', product_obj.uom_id.category_id.id)],
                        'product_uos':
                        [('category_id', '=', uos_category_id)]}
        elif uos and not uom:  # only happens if uom is False
            result['product_uom'] = product_obj.uom_id and product_obj.uom_id.id
            result['product_uom_qty'] = qty_uos / product_obj.uos_coeff
            result['th_weight'] = result['product_uom_qty'] * product_obj.weight
        elif uom:  # whether uos is set or not
            default_uom = product_obj.uom_id and product_obj.uom_id.id
            q = ProductUom._compute_qty(cr, uid, uom, qty, default_uom)
            if product_obj.uos_id:
                result['product_uos'] = product_obj.uos_id.id
                result['product_uos_qty'] = qty * product_obj.uos_coeff
            else:
                result['product_uos'] = False
                result['product_uos_qty'] = qty
            result['th_weight'] = q * product_obj.weight        # Round the quantity up

        if not uom2:
            uom2 = product_obj.uom_id

        if pricelist and partner_id:
            price = self.pool['product.pricelist'].price_get(cr, uid, [pricelist],
                    product, qty or 1.0, partner_id, {
                        'uom': uom or result.get('product_uom'),
                        'date': date_order,
                        })[pricelist]
        else:
            price = Product.price_get(cr, uid, [product], ptype='list_price', context=ctx_product)[product] or False
        result.update({'price_unit': price})
        return {'value': result, 'domain': domain}

    def product_uom_change(self, cursor, user, ids, pricelist, product, qty=0,
            uom=False, qty_uos=0, uos=False, name='', partner_id=False,
            lang=False, update_tax=True, date_order=False, context=None):
        context = context or {}
        lang = lang or ('lang' in context and context['lang'])
        if not uom:
            return {'value': {'price_unit': 0.0, 'product_uom' : uom or False}}
        return self.product_id_change(cursor, user, ids, pricelist, product,
                qty=qty, uom=uom, qty_uos=qty_uos, uos=uos, name=name,
                partner_id=partner_id, lang=lang, update_tax=update_tax,
                date_order=date_order, context=context)

    def unlink(self, cr, uid, ids, context=None):
        if context is None:
            context = {}
        """Allows to delete sales order lines in draft,cancel states"""
        for rec in self.browse(cr, uid, ids, context=context):
            if rec.state not in ['draft', 'cancel']:
                raise UserError(_('Cannot delete a sales order line which is in state \'%s\'.') % (rec.state,))
        return super(sale_order_line, self).unlink(cr, uid, ids, context=context)


class mail_compose_message(osv.Model):
    _inherit = 'mail.compose.message'

    def send_mail(self, cr, uid, ids, auto_commit=False, context=None):
        context = context or {}
        if context.get('default_model') == 'sale.order' and context.get('default_res_id') and context.get('mark_so_as_sent'):
            context = dict(context, mail_post_autofollow=True)
            self.pool.get('sale.order').signal_workflow(cr, uid, [context['default_res_id']], 'quotation_sent')
        return super(mail_compose_message, self).send_mail(cr, uid, ids, context=context)


class account_invoice(osv.Model):
    _inherit = 'account.invoice'

    def _get_default_team_id(self, cr, uid, context=None):
        """ Gives default team by checking if present in the context """
        team_id = self._resolve_team_id_from_context(cr, uid, context=context) or False
        return team_id

    def _resolve_team_id_from_context(self, cr, uid, context=None):
        """ Returns ID of team based on the value of 'team_id'
            context key, or None if it cannot be resolved to a single
            Sales Team.
        """
        if context is None:
            context = {}
        if type(context.get('default_team_id')) in (int, long):
            return context.get('default_team_id')
        if isinstance(context.get('default_team_id'), basestring):
            team_ids = self.pool.get('crm.team').name_search(cr, uid, name=context['default_team_id'], context=context)
            if len(team_ids) == 1:
                return int(team_ids[0][0])
        return None

    _columns = {
        'team_id': fields.many2one('crm.team', 'Sales Team', oldname='section_id'),
    }

    _defaults = {
        'team_id': lambda self, cr, uid, c=None: self._get_default_team_id(cr, uid, context=c)
    }

    def confirm_paid(self, cr, uid, ids, context=None):
        sale_order_obj = self.pool.get('sale.order')
        res = super(account_invoice, self).confirm_paid(cr, uid, ids, context=context)
        so_ids = sale_order_obj.search(cr, uid, [('invoice_ids', 'in', ids)], context=context)
        for so_id in so_ids:
            sale_order_obj.message_post(cr, uid, so_id, body=_("Invoice paid"), context=context)
        return res

    def unlink(self, cr, uid, ids, context=None):
        """ Overwrite unlink method of account invoice to send a trigger to the sale workflow upon invoice deletion """
        invoice_ids = self.search(cr, uid, [('id', 'in', ids), ('state', 'in', ['draft', 'cancel'])], context=context)
        #if we can't cancel all invoices, do nothing
        if len(invoice_ids) == len(ids):
            #Cancel invoice(s) first before deleting them so that if any sale order is associated with them
            #it will trigger the workflow to put the sale order in an 'invoice exception' state
            for id in ids:
                workflow.trg_validate(uid, 'account.invoice', id, 'invoice_cancel', cr)
        return super(account_invoice, self).unlink(cr, uid, ids, context=context)


class procurement_order(osv.osv):
    _inherit = 'procurement.order'
    _columns = {
        'sale_line_id': fields.many2one('sale.order.line', string='Sale Order Line'),
    }

    def write(self, cr, uid, ids, vals, context=None):
        if isinstance(ids, (int, long)):
            ids = [ids]
        res = super(procurement_order, self).write(cr, uid, ids, vals, context=context)
        from openerp import workflow
        if vals.get('state') in ['done', 'cancel', 'exception']:
            for proc in self.browse(cr, uid, ids, context=context):
                if proc.sale_line_id and proc.sale_line_id.order_id:
                    order_id = proc.sale_line_id.order_id.id
                    if self.pool.get('sale.order').test_procurements_done(cr, uid, [order_id], context=context):
                        workflow.trg_validate(uid, 'sale.order', order_id, 'ship_end', cr)
                    if self.pool.get('sale.order').test_procurements_except(cr, uid, [order_id], context=context):
                        workflow.trg_validate(uid, 'sale.order', order_id, 'ship_except', cr)
        return res

class product_product(osv.Model):
    _inherit = 'product.product'

    def _sales_count(self, cr, uid, ids, field_name, arg, context=None):
        r = dict.fromkeys(ids, 0)
        domain = [
            ('state', 'in', ['waiting_date','progress','manual', 'shipping_except', 'invoice_except', 'done']),
            ('product_id', 'in', ids),
        ]
        for group in self.pool['sale.report'].read_group(cr, uid, domain, ['product_id','product_uom_qty'], ['product_id'], context=context):
            r[group['product_id'][0]] = group['product_uom_qty']
        return r

    def action_view_sales(self, cr, uid, ids, context=None):
        result = self.pool['ir.model.data'].xmlid_to_res_id(cr, uid, 'sale.action_order_line_product_tree', raise_if_not_found=True)
        result = self.pool['ir.actions.act_window'].read(cr, uid, [result], context=context)[0]
        result['domain'] = "[('product_id','in',[" + ','.join(map(str, ids)) + "])]"
        return result

    _columns = {
        'sales_count': fields.function(_sales_count, string='# Sales', type='integer'),
    }

class product_template(osv.Model):
    _inherit = 'product.template'

    def _sales_count(self, cr, uid, ids, field_name, arg, context=None):
        res = dict.fromkeys(ids, 0)
        for template in self.browse(cr, uid, ids, context=context):
            res[template.id] = sum([p.sales_count for p in template.product_variant_ids])
        return res
    
    def action_view_sales(self, cr, uid, ids, context=None):
        act_obj = self.pool.get('ir.actions.act_window')
        mod_obj = self.pool.get('ir.model.data')
        product_ids = []
        for template in self.browse(cr, uid, ids, context=context):
            product_ids += [x.id for x in template.product_variant_ids]
        result = mod_obj.xmlid_to_res_id(cr, uid, 'sale.action_order_line_product_tree',raise_if_not_found=True)
        result = act_obj.read(cr, uid, [result], context=context)[0]
        result['domain'] = "[('product_id','in',[" + ','.join(map(str, product_ids)) + "])]"
        return result
    
    
    _columns = {
        'sales_count': fields.function(_sales_count, string='# Sales', type='integer'),

    }<|MERGE_RESOLUTION|>--- conflicted
+++ resolved
@@ -181,12 +181,7 @@
         'invoice_count': fields.function(_get_invoiced, type='integer', string='Invoices', multi="counts"),
         'invoiced': fields.function(_get_invoiced, fnct_search=_search_invoiced, type='boolean', string='Paid', multi="counts"),
         'note': fields.text('Terms and conditions'),
-<<<<<<< HEAD
-
         'amount_untaxed': fields.function(_amount_all_wrapper, digits=0, string='Untaxed Amount',
-=======
-        'amount_untaxed': fields.function(_amount_all_wrapper, digits_compute=dp.get_precision('Account'), string='Untaxed Amount',
->>>>>>> 54c7eb44
             store={
                 'sale.order': (lambda self, cr, uid, ids, c={}: ids, ['order_line'], 10),
                 'sale.order.line': (_get_order, ['price_unit', 'tax_id', 'discount', 'product_uom_qty'], 10),
