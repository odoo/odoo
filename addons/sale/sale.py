--- conflicted
+++ resolved
@@ -1000,11 +1000,7 @@
         context = context or {}
         if context.get('default_model') == 'sale.order' and context.get('default_res_id') and context.get('mark_so_as_sent'):
             context = dict(context, mail_post_autofollow=True)
-<<<<<<< HEAD
-            self.pool.get('sale.order').signal_workflow(cr, uid, context['active_ids'], 'quotation_sent')
-=======
-            self.pool.get('sale.order').signal_quotation_sent(cr, uid, [context['default_res_id']])
->>>>>>> ced63415
+            self.pool.get('sale.order').signal_workflow(cr, uid, [context['default_res_id']], 'quotation_sent')
         return super(mail_compose_message, self).send_mail(cr, uid, ids, context=context)
 
 
