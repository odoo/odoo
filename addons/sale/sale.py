# -*- coding: utf-8 -*-
# Part of Odoo. See LICENSE file for full copyright and licensing details.

from datetime import datetime, timedelta
from openerp import SUPERUSER_ID
from openerp import api, fields, models, _
import openerp.addons.decimal_precision as dp
from openerp.exceptions import UserError
from openerp.tools import float_is_zero, float_compare, DEFAULT_SERVER_DATETIME_FORMAT


class res_company(models.Model):
    _inherit = "res.company"
    sale_note = fields.Text(string='Default Terms and Conditions', translate=True)


class SaleOrder(models.Model):
    _name = "sale.order"
    _inherit = ['mail.thread', 'ir.needaction_mixin']
    _description = "Sales Order"
    _order = 'date_order desc, id desc'

    @api.depends('order_line.price_total')
    def _amount_all(self):
        """
        Compute the total amounts of the SO.
        """
        for order in self:
            amount_untaxed = amount_tax = 0.0
            for line in order.order_line:
                amount_untaxed += line.price_subtotal
                # FORWARDPORT UP TO 10.0
                if order.company_id.tax_calculation_rounding_method == 'round_globally':
                    price = line.price_unit * (1 - (line.discount or 0.0) / 100.0)
                    taxes = line.tax_id.compute_all(price, line.order_id.currency_id, line.product_uom_qty, product=line.product_id, partner=line.order_id.partner_id)
                    amount_tax += sum(t.get('amount', 0.0) for t in taxes.get('taxes', []))
                else:
                    amount_tax += line.price_tax
            order.update({
                'amount_untaxed': order.pricelist_id.currency_id.round(amount_untaxed),
                'amount_tax': order.pricelist_id.currency_id.round(amount_tax),
                'amount_total': amount_untaxed + amount_tax,
            })

    @api.depends('state', 'order_line.invoice_status')
    def _get_invoiced(self):
        """
        Compute the invoice status of a SO. Possible statuses:
        - no: if the SO is not in status 'sale' or 'done', we consider that there is nothing to
          invoice. This is also hte default value if the conditions of no other status is met.
        - to invoice: if any SO line is 'to invoice', the whole SO is 'to invoice'
        - invoiced: if all SO lines are invoiced, the SO is invoiced.
        - upselling: if all SO lines are invoiced or upselling, the status is upselling.

        The invoice_ids are obtained thanks to the invoice lines of the SO lines, and we also search
        for possible refunds created directly from existing invoices. This is necessary since such a
        refund is not directly linked to the SO.
        """
        for order in self:
            invoice_ids = order.order_line.mapped('invoice_lines').mapped('invoice_id').filtered(lambda r: r.type in ['out_invoice', 'out_refund'])
            # Search for invoices which have been 'cancelled' (filter_refund = 'modify' in
            # 'account.invoice.refund')
            # use like as origin may contains multiple references (e.g. 'SO01, SO02')
<<<<<<< HEAD
            refunds = invoice_ids.search([('origin', 'like', order.name), ('type', 'in', ['out_invoice', 'out_refund'])])
=======
            refunds = invoice_ids.search([('origin', 'like', order.name)]).filtered(lambda r: r.type in ['out_invoice', 'out_refund'])
>>>>>>> 75e03c0f
            invoice_ids |= refunds.filtered(lambda r: order.name in [origin.strip() for origin in r.origin.split(',')])
            # Search for refunds as well
            refund_ids = self.env['account.invoice'].browse()
            if invoice_ids:
                for inv in invoice_ids:
                    refund_ids += refund_ids.search([('type', '=', 'out_refund'), ('origin', '=', inv.number), ('origin', '!=', False), ('journal_id', '=', inv.journal_id.id)])

            line_invoice_status = [line.invoice_status for line in order.order_line]

            if order.state not in ('sale', 'done'):
                invoice_status = 'no'
            elif any(invoice_status == 'to invoice' for invoice_status in line_invoice_status):
                invoice_status = 'to invoice'
            elif all(invoice_status == 'invoiced' for invoice_status in line_invoice_status):
                invoice_status = 'invoiced'
            elif all(invoice_status in ['invoiced', 'upselling'] for invoice_status in line_invoice_status):
                invoice_status = 'upselling'
            else:
                invoice_status = 'no'

            order.update({
                'invoice_count': len(set(invoice_ids.ids + refund_ids.ids)),
                'invoice_ids': invoice_ids.ids + refund_ids.ids,
                'invoice_status': invoice_status
            })

    @api.model
    def _default_note(self):
        return self.env.user.company_id.sale_note

    @api.model
    def _get_default_team(self):
        default_team_id = self.env['crm.team']._get_default_team_id()
        return self.env['crm.team'].browse(default_team_id)

    @api.onchange('fiscal_position_id')
    def _compute_tax_id(self):
        """
        Trigger the recompute of the taxes if the fiscal position is changed on the SO.
        """
        for order in self:
            order.order_line._compute_tax_id()

    name = fields.Char(string='Order Reference', required=True, copy=False, readonly=True, states={'draft': [('readonly', False)]}, index=True, default=lambda self: _('New'))
    origin = fields.Char(string='Source Document', help="Reference of the document that generated this sales order request.")
    client_order_ref = fields.Char(string='Customer Reference', copy=False)

    state = fields.Selection([
        ('draft', 'Quotation'),
        ('sent', 'Quotation Sent'),
        ('sale', 'Sale Order'),
        ('done', 'Done'),
        ('cancel', 'Cancelled'),
        ], string='Status', readonly=True, copy=False, index=True, track_visibility='onchange', default='draft')
    date_order = fields.Datetime(string='Order Date', required=True, readonly=True, index=True, states={'draft': [('readonly', False)], 'sent': [('readonly', False)]}, copy=False, default=fields.Datetime.now)
    validity_date = fields.Date(string='Expiration Date', readonly=True, states={'draft': [('readonly', False)], 'sent': [('readonly', False)]})
    create_date = fields.Datetime(string='Creation Date', readonly=True, index=True, help="Date on which sales order is created.")

    user_id = fields.Many2one('res.users', string='Salesperson', index=True, track_visibility='onchange', default=lambda self: self.env.user)
    partner_id = fields.Many2one('res.partner', string='Customer', readonly=True, states={'draft': [('readonly', False)], 'sent': [('readonly', False)]}, required=True, change_default=True, index=True, track_visibility='always')
    partner_invoice_id = fields.Many2one('res.partner', string='Invoice Address', readonly=True, required=True, states={'draft': [('readonly', False)], 'sent': [('readonly', False)]}, help="Invoice address for current sales order.")
    partner_shipping_id = fields.Many2one('res.partner', string='Delivery Address', readonly=True, required=True, states={'draft': [('readonly', False)], 'sent': [('readonly', False)]}, help="Delivery address for current sales order.")

    pricelist_id = fields.Many2one('product.pricelist', string='Pricelist', required=True, readonly=True, states={'draft': [('readonly', False)], 'sent': [('readonly', False)]}, help="Pricelist for current sales order.")
    currency_id = fields.Many2one("res.currency", related='pricelist_id.currency_id', string="Currency", readonly=True, required=True)
    project_id = fields.Many2one('account.analytic.account', 'Analytic Account', readonly=True, states={'draft': [('readonly', False)], 'sent': [('readonly', False)]}, help="The analytic account related to a sales order.", copy=False, domain=[('account_type', '=', 'normal')])

    order_line = fields.One2many('sale.order.line', 'order_id', string='Order Lines', states={'cancel': [('readonly', True)], 'done': [('readonly', True)]}, copy=True)

    invoice_count = fields.Integer(string='# of Invoices', compute='_get_invoiced', readonly=True)
    invoice_ids = fields.Many2many("account.invoice", string='Invoices', compute="_get_invoiced", readonly=True, copy=False)
    invoice_status = fields.Selection([
        ('upselling', 'Upselling Opportunity'),
        ('invoiced', 'Fully Invoiced'),
        ('to invoice', 'To Invoice'),
        ('no', 'Nothing to Invoice')
        ], string='Invoice Status', compute='_get_invoiced', store=True, readonly=True, default='no')

    note = fields.Text('Terms and conditions', default=_default_note)

    amount_untaxed = fields.Monetary(string='Untaxed Amount', store=True, readonly=True, compute='_amount_all', track_visibility='always')
    amount_tax = fields.Monetary(string='Taxes', store=True, readonly=True, compute='_amount_all', track_visibility='always')
    amount_total = fields.Monetary(string='Total', store=True, readonly=True, compute='_amount_all', track_visibility='always')

    payment_term_id = fields.Many2one('account.payment.term', string='Payment Term', oldname='payment_term')
    fiscal_position_id = fields.Many2one('account.fiscal.position', oldname='fiscal_position', string='Fiscal Position')
    company_id = fields.Many2one('res.company', 'Company', default=lambda self: self.env['res.company']._company_default_get('sale.order'))
    team_id = fields.Many2one('crm.team', 'Sales Team', change_default=True, default=_get_default_team, oldname='section_id')
    procurement_group_id = fields.Many2one('procurement.group', 'Procurement Group', copy=False)

    product_id = fields.Many2one('product.product', related='order_line.product_id', string='Product')

    @api.model
    def _get_customer_lead(self, product_tmpl_id):
        return False

    @api.multi
    def button_dummy(self):
        return True

    @api.multi
    def unlink(self):
        for order in self:
            if order.state != 'draft':
                raise UserError(_('You can only delete draft quotations!'))
        return super(SaleOrder, self).unlink()

    @api.multi
    def _track_subtype(self, init_values):
        self.ensure_one()
        if 'state' in init_values and self.state == 'sale':
            return 'sale.mt_order_confirmed'
        elif 'state' in init_values and self.state == 'sent':
            return 'sale.mt_order_sent'
        return super(SaleOrder, self)._track_subtype(init_values)

    @api.multi
    @api.onchange('partner_shipping_id', 'partner_id')
    def onchange_partner_shipping_id(self):
        """
        Trigger the change of fiscal position when the shipping address is modified.
        """
        self.fiscal_position_id = self.env['account.fiscal.position'].get_fiscal_position(self.partner_id.id, self.partner_shipping_id.id)
        return {}

    @api.multi
    @api.onchange('partner_id')
    def onchange_partner_id(self):
        """
        Update the following fields when the partner is changed:
        - Pricelist
        - Payment term
        - Invoice address
        - Delivery address
        """
        if not self.partner_id:
            self.update({
                'partner_invoice_id': False,
                'partner_shipping_id': False,
                'payment_term_id': False,
                'fiscal_position_id': False,
            })
            return

        addr = self.partner_id.address_get(['delivery', 'invoice'])
        values = {
            'pricelist_id': self.partner_id.property_product_pricelist and self.partner_id.property_product_pricelist.id or False,
            'payment_term_id': self.partner_id.property_payment_term_id and self.partner_id.property_payment_term_id.id or False,
            'partner_invoice_id': addr['invoice'],
            'partner_shipping_id': addr['delivery'],
        }
        if self.env.user.company_id.sale_note:
            values['note'] = self.with_context(lang=self.partner_id.lang).env.user.company_id.sale_note

        if self.partner_id.user_id:
            values['user_id'] = self.partner_id.user_id.id
        if self.partner_id.team_id:
            values['team_id'] = self.partner_id.team_id.id
        self.update(values)

    @api.model
    def create(self, vals):
        if vals.get('name', _('New')) == _('New'):
            vals['name'] = self.env['ir.sequence'].next_by_code('sale.order') or _('New')

        # Makes sure partner_invoice_id', 'partner_shipping_id' and 'pricelist_id' are defined
        if any(f not in vals for f in ['partner_invoice_id', 'partner_shipping_id', 'pricelist_id']):
            partner = self.env['res.partner'].browse(vals.get('partner_id'))
            addr = partner.address_get(['delivery', 'invoice'])
            vals['partner_invoice_id'] = vals.setdefault('partner_invoice_id', addr['invoice'])
            vals['partner_shipping_id'] = vals.setdefault('partner_shipping_id', addr['delivery'])
            vals['pricelist_id'] = vals.setdefault('pricelist_id', partner.property_product_pricelist and partner.property_product_pricelist.id)
        result = super(SaleOrder, self).create(vals)
        return result

    @api.multi
    def _prepare_invoice(self):
        """
        Prepare the dict of values to create the new invoice for a sales order. This method may be
        overridden to implement custom invoice generation (making sure to call super() to establish
        a clean extension chain).
        """
        self.ensure_one()
        journal_id = self.env['account.invoice'].default_get(['journal_id'])['journal_id']
        if not journal_id:
            raise UserError(_('Please define an accounting sale journal for this company.'))
        invoice_vals = {
            'name': self.client_order_ref or '',
            'origin': self.name,
            'type': 'out_invoice',
            'account_id': self.partner_invoice_id.property_account_receivable_id.id,
            'partner_id': self.partner_invoice_id.id,
            'journal_id': journal_id,
            'currency_id': self.pricelist_id.currency_id.id,
            'comment': self.note,
            'payment_term_id': self.payment_term_id.id,
            'fiscal_position_id': self.fiscal_position_id.id or self.partner_invoice_id.property_account_position_id.id,
            'company_id': self.company_id.id,
            'user_id': self.user_id and self.user_id.id,
            'team_id': self.team_id.id
        }
        return invoice_vals

    @api.multi
    def print_quotation(self):
        self.filtered(lambda s: s.state == 'draft').write({'state': 'sent'})
        return self.env['report'].get_action(self, 'sale.report_saleorder')

    @api.multi
    def action_view_invoice(self):
        invoice_ids = self.mapped('invoice_ids')
        imd = self.env['ir.model.data']
        action = imd.xmlid_to_object('account.action_invoice_tree1')
        list_view_id = imd.xmlid_to_res_id('account.invoice_tree')
        form_view_id = imd.xmlid_to_res_id('account.invoice_form')

        result = {
            'name': action.name,
            'help': action.help,
            'type': action.type,
            'views': [[list_view_id, 'tree'], [form_view_id, 'form'], [False, 'graph'], [False, 'kanban'], [False, 'calendar'], [False, 'pivot']],
            'target': action.target,
            'context': action.context,
            'res_model': action.res_model,
        }
        if len(invoice_ids) > 1:
            result['domain'] = "[('id','in',%s)]" % invoice_ids.ids
        elif len(invoice_ids) == 1:
            result['views'] = [(form_view_id, 'form')]
            result['res_id'] = invoice_ids.ids[0]
        else:
            result = {'type': 'ir.actions.act_window_close'}
        return result

    @api.multi
    def action_invoice_create(self, grouped=False, final=False):
        """
        Create the invoice associated to the SO.
        :param grouped: if True, invoices are grouped by SO id. If False, invoices are grouped by
                        (partner_invoice_id, currency)
        :param final: if True, refunds will be generated if necessary
        :returns: list of created invoices
        """
        inv_obj = self.env['account.invoice']
        precision = self.env['decimal.precision'].precision_get('Product Unit of Measure')
        invoices = {}

        for order in self:
            group_key = order.id if grouped else (order.partner_invoice_id.id, order.currency_id.id)
            for line in order.order_line.sorted(key=lambda l: l.qty_to_invoice < 0):
                if float_is_zero(line.qty_to_invoice, precision_digits=precision):
                    continue
                if group_key not in invoices:
                    inv_data = order._prepare_invoice()
                    invoice = inv_obj.create(inv_data)
                    invoices[group_key] = invoice
                elif group_key in invoices:
                    vals = {}
                    if order.name not in invoices[group_key].origin.split(', '):
                        vals['origin'] = invoices[group_key].origin + ', ' + order.name
                    if order.client_order_ref and order.client_order_ref not in invoices[group_key].name.split(', '):
                        vals['name'] = invoices[group_key].name + ', ' + order.client_order_ref
                    invoices[group_key].write(vals)
                if line.qty_to_invoice > 0:
                    line.invoice_line_create(invoices[group_key].id, line.qty_to_invoice)
                elif line.qty_to_invoice < 0 and final:
                    line.invoice_line_create(invoices[group_key].id, line.qty_to_invoice)

        if not invoices:
            raise UserError(_('There is no invoicable line.'))

        for invoice in invoices.values():
            if not invoice.invoice_line_ids:
                raise UserError(_('There is no invoicable line.'))
            # If invoice is negative, do a refund invoice instead
            if invoice.amount_untaxed < 0:
                invoice.type = 'out_refund'
                for line in invoice.invoice_line_ids:
                    line.quantity = -line.quantity
            # Use additional field helper function (for account extensions)
            for line in invoice.invoice_line_ids:
                line._set_additional_fields(invoice)
            # Necessary to force computation of taxes. In account_invoice, they are triggered
            # by onchanges, which are not triggered when doing a create.
            invoice.compute_taxes()

        return [inv.id for inv in invoices.values()]

    @api.multi
    def action_draft(self):
        orders = self.filtered(lambda s: s.state in ['cancel', 'sent'])
        orders.write({
            'state': 'draft',
            'procurement_group_id': False,
        })
        orders.mapped('order_line').mapped('procurement_ids').write({'sale_line_id': False})

    @api.multi
    def action_cancel(self):
        self.write({'state': 'cancel'})

    @api.multi
    def action_quotation_send(self):
        '''
        This function opens a window to compose an email, with the edi sale template message loaded by default
        '''
        self.ensure_one()
        ir_model_data = self.env['ir.model.data']
        try:
            template_id = ir_model_data.get_object_reference('sale', 'email_template_edi_sale')[1]
        except ValueError:
            template_id = False
        try:
            compose_form_id = ir_model_data.get_object_reference('mail', 'email_compose_message_wizard_form')[1]
        except ValueError:
            compose_form_id = False
        ctx = dict()
        ctx.update({
            'default_model': 'sale.order',
            'default_res_id': self.ids[0],
            'default_use_template': bool(template_id),
            'default_template_id': template_id,
            'default_composition_mode': 'comment',
            'mark_so_as_sent': True
        })
        return {
            'type': 'ir.actions.act_window',
            'view_type': 'form',
            'view_mode': 'form',
            'res_model': 'mail.compose.message',
            'views': [(compose_form_id, 'form')],
            'view_id': compose_form_id,
            'target': 'new',
            'context': ctx,
        }

    @api.multi
    def force_quotation_send(self):
        for order in self:
            email_act = order.action_quotation_send()
            if email_act and email_act.get('context'):
                email_ctx = email_act['context']
                email_ctx.update(default_email_from=order.company_id.email)
                order.with_context(email_ctx).message_post_with_template(email_ctx.get('default_template_id'))
        return True

    @api.multi
    def action_done(self):
        self.write({'state': 'done'})

    @api.model
    def _prepare_procurement_group(self):
        return {'name': self.name}

    @api.multi
    def action_confirm(self):
        for order in self:
            order.state = 'sale'
            if self.env.context.get('send_email'):
                self.force_quotation_send()
            order.order_line._action_procurement_create()
            if not order.project_id:
                for line in order.order_line:
                    if line.product_id.invoice_policy == 'cost':
                        order._create_analytic_account()
                        break
        if self.env['ir.values'].get_default('sale.config.settings', 'auto_done_setting'):
            self.action_done()
        return True

    @api.multi
    def _create_analytic_account(self, prefix=None):
        for order in self:
            name = order.name
            if prefix:
                name = prefix + ": " + order.name
            analytic = self.env['account.analytic.account'].create({
                'name': name,
                'code': order.client_order_ref,
                'company_id': order.company_id.id,
                'partner_id': order.partner_id.id
            })
            order.project_id = analytic

    @api.multi
    def _notification_group_recipients(self, message, recipients, done_ids, group_data):
        group_user = self.env.ref('base.group_user')
        for recipient in recipients:
            if recipient.id in done_ids:
                continue
            if not recipient.user_ids:
                group_data['partner'] |= recipient
            else:
                group_data['user'] |= recipient
            done_ids.add(recipient.id)
        return super(SaleOrder, self)._notification_group_recipients(message, recipients, done_ids, group_data)

class SaleOrderLine(models.Model):
    _name = 'sale.order.line'
    _description = 'Sales Order Line'
    _order = 'order_id desc, sequence, id'

    @api.depends('state', 'product_uom_qty', 'qty_delivered', 'qty_to_invoice', 'qty_invoiced')
    def _compute_invoice_status(self):
        """
        Compute the invoice status of a SO line. Possible statuses:
        - no: if the SO is not in status 'sale' or 'done', we consider that there is nothing to
          invoice. This is also hte default value if the conditions of no other status is met.
        - to invoice: we refer to the quantity to invoice of the line. Refer to method
          `_get_to_invoice_qty()` for more information on how this quantity is calculated.
        - upselling: this is possible only for a product invoiced on ordered quantities for which
          we delivered more than expected. The could arise if, for example, a project took more
          time than expected but we decided not to invoice the extra cost to the client. This
          occurs onyl in state 'sale', so that when a SO is set to done, the upselling opportunity
          is removed from the list.
        - invoiced: the quantity invoiced is larger or equal to the quantity ordered.
        """
        precision = self.env['decimal.precision'].precision_get('Product Unit of Measure')
        for line in self:
            if line.state not in ('sale', 'done'):
                line.invoice_status = 'no'
            elif not float_is_zero(line.qty_to_invoice, precision_digits=precision):
                line.invoice_status = 'to invoice'
            elif line.state == 'sale' and line.product_id.invoice_policy == 'order' and\
                    float_compare(line.qty_delivered, line.product_uom_qty, precision_digits=precision) == 1:
                line.invoice_status = 'upselling'
            elif float_compare(line.qty_invoiced, line.product_uom_qty, precision_digits=precision) >= 0:
                line.invoice_status = 'invoiced'
            else:
                line.invoice_status = 'no'

    @api.depends('product_uom_qty', 'discount', 'price_unit', 'tax_id')
    def _compute_amount(self):
        """
        Compute the amounts of the SO line.
        """
        for line in self:
            price = line.price_unit * (1 - (line.discount or 0.0) / 100.0)
            taxes = line.tax_id.compute_all(price, line.order_id.currency_id, line.product_uom_qty, product=line.product_id, partner=line.order_id.partner_id)
            line.update({
                'price_tax': taxes['total_included'] - taxes['total_excluded'],
                'price_total': taxes['total_included'],
                'price_subtotal': taxes['total_excluded'],
            })

    @api.depends('product_id.invoice_policy', 'order_id.state')
    def _compute_qty_delivered_updateable(self):
        for line in self:
            line.qty_delivered_updateable = line.product_id.invoice_policy in ('order', 'delivery') and line.order_id.state == 'sale' and line.product_id.track_service == 'manual'

    @api.depends('qty_invoiced', 'qty_delivered', 'product_uom_qty', 'order_id.state')
    def _get_to_invoice_qty(self):
        """
        Compute the quantity to invoice. If the invoice policy is order, the quantity to invoice is
        calculated from the ordered quantity. Otherwise, the quantity delivered is used.
        """
        for line in self:
            if line.order_id.state in ['sale', 'done']:
                if line.product_id.invoice_policy == 'order':
                    line.qty_to_invoice = line.product_uom_qty - line.qty_invoiced
                else:
                    line.qty_to_invoice = line.qty_delivered - line.qty_invoiced
            else:
                line.qty_to_invoice = 0

    @api.depends('invoice_lines.invoice_id.state', 'invoice_lines.quantity')
    def _get_invoice_qty(self):
        """
        Compute the quantity invoiced. If case of a refund, the quantity invoiced is decreased. Note
        that this is the case only if the refund is generated from the SO and that is intentional: if
        a refund made would automatically decrease the invoiced quantity, then there is a risk of reinvoicing
        it automatically, which may not be wanted at all. That's why the refund has to be created from the SO
        """
        for line in self:
            qty_invoiced = 0.0
            for invoice_line in line.invoice_lines:
                if invoice_line.invoice_id.state != 'cancel':
                    if invoice_line.invoice_id.type == 'out_invoice':
                        qty_invoiced += self.env['product.uom']._compute_qty_obj(invoice_line.uom_id, invoice_line.quantity, line.product_uom)
                    elif invoice_line.invoice_id.type == 'out_refund':
                        qty_invoiced -= self.env['product.uom']._compute_qty_obj(invoice_line.uom_id, invoice_line.quantity, line.product_uom)
            line.qty_invoiced = qty_invoiced

    @api.depends('price_subtotal', 'product_uom_qty')
    def _get_price_reduce(self):
        for line in self:
            line.price_reduce = line.price_subtotal / line.product_uom_qty if line.product_uom_qty else 0.0

    @api.multi
    def _compute_tax_id(self):
        for line in self:
            fpos = line.order_id.fiscal_position_id or line.order_id.partner_id.property_account_position_id
            # If company_id is set, always filter taxes by the company
            taxes = line.product_id.taxes_id.filtered(lambda r: not line.company_id or r.company_id == line.company_id)
            line.tax_id = fpos.map_tax(taxes) if fpos else taxes

    @api.multi
    def _prepare_order_line_procurement(self, group_id=False):
        self.ensure_one()
        return {
            'name': self.name,
            'origin': self.order_id.name,
            'date_planned': datetime.strptime(self.order_id.date_order, DEFAULT_SERVER_DATETIME_FORMAT) + timedelta(days=self.customer_lead),
            'product_id': self.product_id.id,
            'product_qty': self.product_uom_qty,
            'product_uom': self.product_uom.id,
            'company_id': self.order_id.company_id.id,
            'group_id': group_id,
            'sale_line_id': self.id
        }

    @api.multi
    def _action_procurement_create(self):
        """
        Create procurements based on quantity ordered. If the quantity is increased, new
        procurements are created. If the quantity is decreased, no automated action is taken.
        """
        precision = self.env['decimal.precision'].precision_get('Product Unit of Measure')
        new_procs = self.env['procurement.order'] #Empty recordset
        for line in self:
            if line.state != 'sale' or not line.product_id._need_procurement():
                continue
            qty = 0.0
            for proc in line.procurement_ids:
                qty += proc.product_qty
            if float_compare(qty, line.product_uom_qty, precision_digits=precision) >= 0:
                continue

            if not line.order_id.procurement_group_id:
                vals = line.order_id._prepare_procurement_group()
                line.order_id.procurement_group_id = self.env["procurement.group"].create(vals)

            vals = line._prepare_order_line_procurement(group_id=line.order_id.procurement_group_id.id)
            vals['product_qty'] = line.product_uom_qty - qty
            new_proc = self.env["procurement.order"].with_context(procurement_autorun_defer=True).create(vals)
            new_procs += new_proc
        new_procs.run()
        return new_procs

    @api.model
    def _get_analytic_invoice_policy(self):
        return ['cost']

    @api.model
    def _get_analytic_track_service(self):
        return []

    @api.model
    def _get_purchase_price(self, pricelist, product, product_uom, date):
        return {}

    @api.model
    def create(self, values):
        onchange_fields = ['name', 'price_unit', 'product_uom', 'tax_id']
        if values.get('order_id') and values.get('product_id') and any(f not in values for f in onchange_fields):
            line = self.new(values)
            line.product_id_change()
            for field in onchange_fields:
                if field not in values:
                    values[field] = line._fields[field].convert_to_write(line[field])
        line = super(SaleOrderLine, self).create(values)
        if line.state == 'sale':
            if (not line.order_id.project_id and
                (line.product_id.track_service in self._get_analytic_track_service() or
                 line.product_id.invoice_policy in self._get_analytic_invoice_policy())):
                line.order_id._create_analytic_account()
            line._action_procurement_create()

        return line

    @api.multi
    def write(self, values):
        lines = False
        if 'product_uom_qty' in values:
            precision = self.env['decimal.precision'].precision_get('Product Unit of Measure')
            lines = self.filtered(
                lambda r: r.state == 'sale' and float_compare(r.product_uom_qty, values['product_uom_qty'], precision_digits=precision) == -1)
        result = super(SaleOrderLine, self).write(values)
        if lines:
            lines._action_procurement_create()
        return result

    order_id = fields.Many2one('sale.order', string='Order Reference', required=True, ondelete='cascade', index=True, copy=False)
    name = fields.Text(string='Description', required=True)
    sequence = fields.Integer(string='Sequence', default=10)

    invoice_lines = fields.Many2many('account.invoice.line', 'sale_order_line_invoice_rel', 'order_line_id', 'invoice_line_id', string='Invoice Lines', copy=False)
    invoice_status = fields.Selection([
        ('upselling', 'Upselling Opportunity'),
        ('invoiced', 'Fully Invoiced'),
        ('to invoice', 'To Invoice'),
        ('no', 'Nothing to Invoice')
        ], string='Invoice Status', compute='_compute_invoice_status', store=True, readonly=True, default='no')
    price_unit = fields.Float('Unit Price', required=True, digits=dp.get_precision('Product Price'), default=0.0)

    price_subtotal = fields.Monetary(compute='_compute_amount', string='Subtotal', readonly=True, store=True)
    price_tax = fields.Monetary(compute='_compute_amount', string='Taxes', readonly=True, store=True)
    price_total = fields.Monetary(compute='_compute_amount', string='Total', readonly=True, store=True)

    price_reduce = fields.Monetary(compute='_get_price_reduce', string='Price Reduce', readonly=True, store=True)
    tax_id = fields.Many2many('account.tax', string='Taxes', domain=['|', ('active', '=', False), ('active', '=', True)])

    discount = fields.Float(string='Discount (%)', digits=dp.get_precision('Discount'), default=0.0)

    product_id = fields.Many2one('product.product', string='Product', domain=[('sale_ok', '=', True)], change_default=True, ondelete='restrict', required=True)
    product_uom_qty = fields.Float(string='Quantity', digits=dp.get_precision('Product Unit of Measure'), required=True, default=1.0)
    product_uom = fields.Many2one('product.uom', string='Unit of Measure', required=True)

    qty_delivered_updateable = fields.Boolean(compute='_compute_qty_delivered_updateable', string='Can Edit Delivered', readonly=True, default=True)
    qty_delivered = fields.Float(string='Delivered', copy=False, digits=dp.get_precision('Product Unit of Measure'), default=0.0)
    qty_to_invoice = fields.Float(
        compute='_get_to_invoice_qty', string='To Invoice', store=True, readonly=True,
        digits=dp.get_precision('Product Unit of Measure'), default=0.0)
    qty_invoiced = fields.Float(
        compute='_get_invoice_qty', string='Invoiced', store=True, readonly=True,
        digits=dp.get_precision('Product Unit of Measure'), default=0.0)

    salesman_id = fields.Many2one(related='order_id.user_id', store=True, string='Salesperson', readonly=True)
    currency_id = fields.Many2one(related='order_id.currency_id', store=True, string='Currency', readonly=True)
    company_id = fields.Many2one(related='order_id.company_id', string='Company', store=True, readonly=True)
    order_partner_id = fields.Many2one(related='order_id.partner_id', store=True, string='Customer')

    state = fields.Selection([
        ('draft', 'Quotation'),
        ('sent', 'Quotation Sent'),
        ('sale', 'Sale Order'),
        ('done', 'Done'),
        ('cancel', 'Cancelled'),
    ], related='order_id.state', string='Order Status', readonly=True, copy=False, store=True, default='draft')

    customer_lead = fields.Float(
        'Delivery Lead Time', required=True, default=0.0,
        help="Number of days between the order confirmation and the shipping of the products to the customer", oldname="delay")
    procurement_ids = fields.One2many('procurement.order', 'sale_line_id', string='Procurements')

    @api.multi
    def _prepare_invoice_line(self, qty):
        """
        Prepare the dict of values to create the new invoice line for a sales order line.

        :param qty: float quantity to invoice
        """
        self.ensure_one()
        res = {}
        account = self.product_id.property_account_income_id or self.product_id.categ_id.property_account_income_categ_id
        if not account:
            raise UserError(_('Please define income account for this product: "%s" (id:%d) - or for its category: "%s".') % \
                            (self.product_id.name, self.product_id.id, self.product_id.categ_id.name))

        fpos = self.order_id.fiscal_position_id or self.order_id.partner_id.property_account_position_id
        if fpos:
            account = fpos.map_account(account)

        res = {
            'name': self.name,
            'sequence': self.sequence,
            'origin': self.order_id.name,
            'account_id': account.id,
            'price_unit': self.price_unit,
            'quantity': qty,
            'discount': self.discount,
            'uom_id': self.product_uom.id,
            'product_id': self.product_id.id or False,
            'invoice_line_tax_ids': [(6, 0, self.tax_id.ids)],
            'account_analytic_id': self.order_id.project_id.id,
        }
        return res

    @api.multi
    def invoice_line_create(self, invoice_id, qty):
        """
        Create an invoice line. The quantity to invoice can be positive (invoice) or negative
        (refund).

        :param invoice_id: integer
        :param qty: float quantity to invoice
        """
        precision = self.env['decimal.precision'].precision_get('Product Unit of Measure')
        for line in self:
            if not float_is_zero(qty, precision_digits=precision):
                vals = line._prepare_invoice_line(qty=qty)
                vals.update({'invoice_id': invoice_id, 'sale_line_ids': [(6, 0, [line.id])]})
                self.env['account.invoice.line'].create(vals)

    @api.multi
    @api.onchange('product_id')
    def product_id_change(self):
        if not self.product_id:
            return {'domain': {'product_uom': []}}

        vals = {}
        domain = {'product_uom': [('category_id', '=', self.product_id.uom_id.category_id.id)]}
        if not self.product_uom or (self.product_id.uom_id.id != self.product_uom.id):
            vals['product_uom'] = self.product_id.uom_id
            vals['product_uom_qty'] = 1.0

        product = self.product_id.with_context(
            lang=self.order_id.partner_id.lang,
            partner=self.order_id.partner_id.id,
            quantity=vals.get('product_uom_qty') or self.product_uom_qty,
            date=self.order_id.date_order,
            pricelist=self.order_id.pricelist_id.id,
            uom=self.product_uom.id
        )

        name = product.name_get()[0][1]
        if product.description_sale:
            name += '\n' + product.description_sale
        vals['name'] = name

        self._compute_tax_id()

        if self.order_id.pricelist_id and self.order_id.partner_id:
            vals['price_unit'] = self.env['account.tax']._fix_tax_included_price(product.price, product.taxes_id, self.tax_id)
        self.update(vals)
        return {'domain': domain}

    @api.onchange('product_uom', 'product_uom_qty')
    def product_uom_change(self):
        if not self.product_uom:
            self.price_unit = 0.0
            return
        if self.order_id.pricelist_id and self.order_id.partner_id:
            product = self.product_id.with_context(
                lang=self.order_id.partner_id.lang,
                partner=self.order_id.partner_id.id,
                quantity=self.product_uom_qty,
                date_order=self.order_id.date_order,
                pricelist=self.order_id.pricelist_id.id,
                uom=self.product_uom.id,
                fiscal_position=self.env.context.get('fiscal_position')
            )
            self.price_unit = self.env['account.tax']._fix_tax_included_price(product.price, product.taxes_id, self.tax_id)

    @api.multi
    def unlink(self):
        if self.filtered(lambda x: x.state in ('sale', 'done')):
            raise UserError(_('You can not remove a sale order line.\nDiscard changes and try setting the quantity to 0.'))
        return super(SaleOrderLine, self).unlink()

    @api.multi
    def _get_delivered_qty(self):
        '''
        Intended to be overridden in sale_stock and sale_mrp
        :return: the quantity delivered
        :rtype: float
        '''
        return 0.0


class MailComposeMessage(models.TransientModel):
    _inherit = 'mail.compose.message'

    @api.multi
    def send_mail(self, auto_commit=False):
        if self._context.get('default_model') == 'sale.order' and self._context.get('default_res_id') and self._context.get('mark_so_as_sent'):
            order = self.env['sale.order'].browse([self._context['default_res_id']])
            if order.state == 'draft':
                order.state = 'sent'
            self = self.with_context(mail_post_autofollow=True)
        return super(MailComposeMessage, self).send_mail(auto_commit=auto_commit)


class AccountInvoice(models.Model):
    _inherit = 'account.invoice'

    @api.model
    def _get_default_team(self):
        default_team_id = self.env['crm.team']._get_default_team_id()
        return self.env['crm.team'].browse(default_team_id)

    team_id = fields.Many2one('crm.team', string='Sales Team', default=_get_default_team, oldname='section_id')

    @api.multi
    def confirm_paid(self):
        res = super(AccountInvoice, self).confirm_paid()
        todo = set()
        for invoice in self:
            for line in invoice.invoice_line_ids:
                for sale_line in line.sale_line_ids:
                    todo.add((sale_line.order_id, invoice.number))
        for (order, name) in todo:
            order.message_post(body=_("Invoice %s paid") % (name))
        return res

    @api.model
    def _refund_cleanup_lines(self, lines):
        result = super(AccountInvoice, self)._refund_cleanup_lines(lines)
        if self.env.context.get('mode') == 'modify':
            for i in xrange(0, len(lines)):
                for name, field in lines[i]._fields.iteritems():
                    if name == 'sale_line_ids':
                        result[i][2][name] = [(6, 0, lines[i][name].ids)]
                        lines[i][name] = False
        return result

class AccountInvoiceLine(models.Model):
    _inherit = 'account.invoice.line'
    sale_line_ids = fields.Many2many('sale.order.line', 'sale_order_line_invoice_rel', 'invoice_line_id', 'order_line_id', string='Sale Order Lines', readonly=True, copy=False)


class ProcurementOrder(models.Model):
    _inherit = 'procurement.order'
    sale_line_id = fields.Many2one('sale.order.line', string='Sale Order Line')


class ProductProduct(models.Model):
    _inherit = 'product.product'

    @api.multi
    def _sales_count(self):
        r = {}
        domain = [
            ('state', 'in', ['sale', 'done']),
            ('product_id', 'in', self.ids),
        ]
        for group in self.env['sale.report'].read_group(domain, ['product_id', 'product_uom_qty'], ['product_id']):
            r[group['product_id'][0]] = group['product_uom_qty']
        for product in self:
            product.sales_count = r.get(product.id, 0)
        return r

    sales_count = fields.Integer(compute='_sales_count', string='# Sales')


class ProductTemplate(models.Model):
    _inherit = 'product.template'
    track_service = fields.Selection([('manual', 'Manually set quantities on order')], string='Track Service', default='manual')

    @api.multi
    @api.depends('product_variant_ids.sales_count')
    def _sales_count(self):
        for product in self:
            product.sales_count = sum([p.sales_count for p in product.product_variant_ids])

    @api.multi
    def action_view_sales(self):
        self.ensure_one()
        action = self.env.ref('sale.action_product_sale_list')
        product_ids = self.with_context(active_test=False).product_variant_ids.ids

        return {
            'name': action.name,
            'help': action.help,
            'type': action.type,
            'view_type': action.view_type,
            'view_mode': action.view_mode,
            'target': action.target,
            'context': "{'default_product_id': " + str(product_ids[0]) + "}",
            'res_model': action.res_model,
            'domain': [('state', 'in', ['sale', 'done']), ('product_id.product_tmpl_id', '=', self.id)],
        }

    sales_count = fields.Integer(compute='_sales_count', string='# Sales')
    invoice_policy = fields.Selection(
        [('order', 'Ordered quantities'),
         ('delivery', 'Delivered quantities'),
         ('cost', 'Invoice based on time and material')],
        string='Invoicing Policy', default='order')<|MERGE_RESOLUTION|>--- conflicted
+++ resolved
@@ -61,11 +61,7 @@
             # Search for invoices which have been 'cancelled' (filter_refund = 'modify' in
             # 'account.invoice.refund')
             # use like as origin may contains multiple references (e.g. 'SO01, SO02')
-<<<<<<< HEAD
             refunds = invoice_ids.search([('origin', 'like', order.name), ('type', 'in', ['out_invoice', 'out_refund'])])
-=======
-            refunds = invoice_ids.search([('origin', 'like', order.name)]).filtered(lambda r: r.type in ['out_invoice', 'out_refund'])
->>>>>>> 75e03c0f
             invoice_ids |= refunds.filtered(lambda r: order.name in [origin.strip() for origin in r.origin.split(',')])
             # Search for refunds as well
             refund_ids = self.env['account.invoice'].browse()
