--- conflicted
+++ resolved
@@ -601,13 +601,8 @@
     def action_wait(self, cr, uid, ids, context=None):
         context = context or {}
         for o in self.browse(cr, uid, ids):
-<<<<<<< HEAD
-            if not o.order_line:
+            if not any(line.state != 'cancel' for line in o.order_line):
                 raise UserError(_('You cannot confirm a sales order which has no line.'))
-=======
-            if not any(line.state != 'cancel' for line in o.order_line):
-                raise osv.except_osv(_('Error!'),_('You cannot confirm a sales order which has no line.'))
->>>>>>> cf4d14ce
             noprod = self.test_no_product(cr, uid, o, context)
             if (o.order_policy == 'manual') or noprod:
                 self.write(cr, uid, [o.id], {'state': 'manual', 'date_confirm': fields.date.context_today(self, cr, uid, context=context)})
@@ -1003,13 +998,9 @@
         lines = self.browse(cr, uid, ids, context=context)
         for line in lines:
             if line.invoiced:
-<<<<<<< HEAD
                 raise UserError(_('You cannot cancel a sales order line that has already been invoiced.'))
-=======
-                raise osv.except_osv(_('Invalid Action!'), _('You cannot cancel a sales order line that has already been invoiced.'))
         procurement_obj = self.pool['procurement.order']
         procurement_obj.cancel(cr, uid, sum([l.procurement_ids.ids for l in lines], []), context=context)
->>>>>>> cf4d14ce
         return self.write(cr, uid, ids, {'state': 'cancel'})
 
     def button_confirm(self, cr, uid, ids, context=None):
