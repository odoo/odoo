--- conflicted
+++ resolved
@@ -218,10 +218,7 @@
         'partner_shipping_id': lambda self, cr, uid, context: context.get('partner_id', False) and self.pool.get('res.partner').address_get(cr, uid, [context['partner_id']], ['delivery'])['delivery'],
         'note': lambda self, cr, uid, context: self.pool.get('res.users').browse(cr, uid, uid, context=context).company_id.sale_note,
         'team_id': lambda s, cr, uid, c: s._get_default_team_id(cr, uid, c),
-<<<<<<< HEAD
-=======
         'pricelist_id': lambda self, cr, uid, c: self.pool['ir.model.data'].xmlid_to_res_id(cr, uid, 'product.list0'),
->>>>>>> 4bef17cc
     }
     _sql_constraints = [
         ('name_uniq', 'unique(name, company_id)', 'Order Reference must be unique per Company!'),
