--- conflicted
+++ resolved
@@ -134,49 +134,12 @@
             return 'sale.mt_order_confirmed'
         elif 'state' in init_values and self.state == 'sent':
             return 'sale.mt_order_sent'
-<<<<<<< HEAD
-        return super(sale_order, self)._track_subtype(cr, uid, ids, init_values, context=context)
-
-    def onchange_date_order(self, cr, uid, ids, date_order, pricelist_id, context=None):
-        if context is None:
-            context = {}
-        warning = {}
-        if not date_order or not pricelist_id:
-            return {}
-        pricelist = self.pool['product.pricelist'].browse(cr, uid, pricelist_id, context=context)
-        date_order = date_order[0:10] or time.strftime(DEFAULT_SERVER_DATE_FORMAT)
-        for item in pricelist.item_ids:
-            if item.date_start and date_order < item.date_start or item.date_end and date_order > item.date_end:
-                warning = {'title': _('Order Date Warning!'),
-                           'message': _('Order date must be equal or in between pricelist item dates')}
-        return {'warning': warning}
-
-    def onchange_pricelist_id(self, cr, uid, ids, pricelist_id, order_lines, context=None):
-        if not pricelist_id:
-            return {}
-        pricelist = self.pool['product.pricelist'].browse(cr, uid, pricelist_id, context=context)
-        return {'value': {'currency_id': pricelist.currency_id.id}}
-
-    def get_salenote(self, cr, uid, ids, partner_id, context=None):
-        context_lang = context.copy()
-        if partner_id:
-            partner_lang = self.pool.get('res.partner').browse(cr, uid, partner_id, context=context).lang
-            context_lang.update({'lang': partner_lang})
-        return self.pool.get('res.users').browse(cr, uid, uid, context=context_lang).company_id.sale_note
-
-    def onchange_delivery_id(self, cr, uid, ids, company_id, partner_id, delivery_id, fiscal_position_id, context=None):
-        r = {'value': {}}
-        if not company_id:
-            company_id = self._get_default_company(cr, uid, context=context)
-        fiscal_position = self.pool['account.fiscal.position'].get_fiscal_position(cr, uid, partner_id, delivery_id, context=context)
-=======
         return super(SaleOrder, self)._track_subtype(init_values)
 
 
     @api.onchange('partner_shipping_id')
     def onchange_partner_shipping_id(self):
         fiscal_position = self.env['account.fiscal.position'].get_fiscal_position(self.partner_id.id, self.partner_shipping_id.id)
->>>>>>> 3dc45d3c
         if fiscal_position:
             self.fiscal_position_id = fiscal_position
         return {}
