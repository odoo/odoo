# Translation of Odoo Server.
# This file contains the translation of the following modules:
# * sale
# 
# Translators:
msgid ""
msgstr ""
"Project-Id-Version: Odoo 9.0\n"
"Report-Msgid-Bugs-To: \n"
"POT-Creation-Date: 2015-10-09 09:17+0000\n"
<<<<<<< HEAD
"PO-Revision-Date: 2015-10-19 10:30+0000\n"
"Last-Translator: Martin Trigaux\n"
=======
"PO-Revision-Date: 2015-12-10 13:02+0000\n"
"Last-Translator: Mateus Cerqueira Lopes <mateus1@gmail.com>\n"
>>>>>>> 7892d99f
"Language-Team: Portuguese (Brazil) (http://www.transifex.com/odoo/odoo-9/language/pt_BR/)\n"
"MIME-Version: 1.0\n"
"Content-Type: text/plain; charset=UTF-8\n"
"Content-Transfer-Encoding: \n"
"Language: pt_BR\n"
"Plural-Forms: nplurals=2; plural=(n > 1);\n"

#. module: sale
#: model:mail.template,body_html:sale.email_template_edi_sale
msgid ""
"\n"
"<div style=\"font-family: 'Lucica Grande', Ubuntu, Arial, Verdana, sans-serif; font-size: 12px; color: rgb(34, 34, 34); background-color: #FFF; \">\n"
"\n"
"    <p>Hello ${object.partner_id.name},</p>\n"
"    \n"
"    <p>Here is your ${object.state in ('draft', 'sent') and 'quotation' or 'order confirmation'} from ${object.company_id.name}: </p>\n"
"\n"
"    <p style=\"border-left: 1px solid #8e0000; margin-left: 30px;\">\n"
"       &nbsp;&nbsp;<strong>REFERENCES</strong><br />\n"
"       &nbsp;&nbsp;Order number: <strong>${object.name}</strong><br />\n"
"       &nbsp;&nbsp;Order total: <strong>${object.amount_total} ${object.pricelist_id.currency_id.name}</strong><br />\n"
"       &nbsp;&nbsp;Order date: ${object.date_order}<br />\n"
"       % if object.origin:\n"
"       &nbsp;&nbsp;Order reference: ${object.origin}<br />\n"
"       % endif\n"
"       % if object.client_order_ref:\n"
"       &nbsp;&nbsp;Your reference: ${object.client_order_ref}<br />\n"
"       % endif\n"
"       % if object.user_id:\n"
"       &nbsp;&nbsp;Your contact: <a href=\"mailto:${object.user_id.email or ''}?subject=Order%20${object.name}\">${object.user_id.name}</a>\n"
"       % endif\n"
"    </p>\n"
"    <p>\n"
"        You can view your quotation online:\n"
"    </p>\n"
"    <a style=\"display:block; width: 150px; height:20px; margin-left: 120px; color: #DDD; font-family: 'Lucida Grande', Helvetica, Arial, sans-serif; font-size: 13px; font-weight: bold; text-align: center; text-decoration: none !important; line-height: 1; padding: 5px 0px 0px 0px; background-color: #8E0000; border-radius: 5px 5px; background-repeat: repeat no-repeat;\"\n"
"        href=\"/quote/${object.id}/${object.access_token}\">View ${object.state in ('draft', 'sent') and 'Quotation' or 'Order'}</a>\n"
"\n"
"    % if object.paypal_url:\n"
"    <br/>\n"
"    <p>It is also possible to directly pay with Paypal:</p>\n"
"        <a style=\"margin-left: 120px;\" href=\"${object.paypal_url}\">\n"
"            <img class=\"oe_edi_paypal_button\" src=\"/sale/static/img/btn_paynowcc_lg.gif\"/>\n"
"        </a>\n"
"    % endif\n"
"\n"
"    <br/>\n"
"    <p>If you have any question, do not hesitate to contact us.</p>\n"
"    <p>Thank you for choosing ${object.company_id.name or 'us'}!</p>\n"
"    <br/>\n"
"    <br/>\n"
"    <div style=\"width: 375px; margin: 0px; padding: 0px; background-color: #8E0000; border-top-left-radius: 5px 5px; border-top-right-radius: 5px 5px; background-repeat: repeat no-repeat;\">\n"
"        <h3 style=\"margin: 0px; padding: 2px 14px; font-size: 12px; color: #DDD;\">\n"
"            <strong style=\"text-transform:uppercase;\">${object.company_id.name}</strong></h3>\n"
"    </div>\n"
"    <div style=\"width: 347px; margin: 0px; padding: 5px 14px; line-height: 16px; background-color: #F2F2F2;\">\n"
"        <span style=\"color: #222; margin-bottom: 5px; display: block; \">\n"
"            ${object.company_id.partner_id.sudo().with_context(show_address=True, html_format=True).name_get()[0][1] | safe}\n"
"        </span>\n"
"        % if object.company_id.phone:\n"
"            <div style=\"margin-top: 0px; margin-right: 0px; margin-bottom: 0px; margin-left: 0px; padding-top: 0px; padding-right: 0px; padding-bottom: 0px; padding-left: 0px; \">\n"
"                Phone:&nbsp; ${object.company_id.phone}\n"
"            </div>\n"
"        % endif\n"
"        % if object.company_id.website:\n"
"            <div>\n"
"                Web :&nbsp;<a href=\"${object.company_id.website}\">${object.company_id.website}</a>\n"
"            </div>\n"
"        %endif\n"
"        <p></p>\n"
"    </div>\n"
"</div>\n"
"            "
msgstr ""

#. module: sale
#: model:ir.model.fields,field_description:sale.field_product_product_sales_count
#: model:ir.model.fields,field_description:sale.field_product_template_sales_count
msgid "# Sales"
msgstr "# Vendas"

#. module: sale
#: model:ir.model.fields,field_description:sale.field_sale_order_invoice_count
msgid "# of Invoices"
msgstr "# de Faturas"

#. module: sale
#: model:ir.model.fields,field_description:sale.field_sale_report_nbr
msgid "# of Lines"
msgstr "# de Linhas"

#. module: sale
#: model:ir.model.fields,field_description:sale.field_sale_advance_payment_inv_count
msgid "# of Orders"
msgstr ""

#. module: sale
#: model:ir.model.fields,field_description:sale.field_sale_report_product_uom_qty
msgid "# of Qty"
msgstr "Nº de Qtd"

#. module: sale
#: model:ir.model.fields,field_description:sale.field_res_partner_sale_order_count
msgid "# of Sales Order"
msgstr "# de Pedidos de Vendas"

#. module: sale
#: model:mail.template,report_name:sale.email_template_edi_sale
msgid ""
"${(object.name or '').replace('/','_')}_${object.state == 'draft' and "
"'draft' or ''}"
msgstr "${(object.name or '').replace('/','_')}_${object.state == 'draft' and 'draft' or ''}"

#. module: sale
#: model:mail.template,subject:sale.email_template_edi_sale
msgid ""
"${object.company_id.name|safe} ${object.state in ('draft', 'sent') and "
"'Quotation' or 'Order'} (Ref ${object.name or 'n/a' })"
msgstr "${object.company_id.name|safe} ${object.state in ('draft', 'sent') and 'Quotation' or 'Order'} (Ref ${object.name or 'n/a' })"

#. module: sale
#: model:ir.ui.view,arch_db:sale.view_order_form
msgid "(update)"
msgstr "(atualizar)"

#. module: sale
#: model:ir.ui.view,arch_db:sale.report_saleorder_document
msgid "<span groups=\"sale.group_discount_per_so_line\">Disc.(%)</span>"
msgstr ""

#. module: sale
#: model:ir.ui.view,arch_db:sale.report_saleorder_document
msgid "<strong>Fiscal Position Remark:</strong>"
msgstr ""

#. module: sale
#: model:ir.ui.view,arch_db:sale.report_saleorder_document
msgid "<strong>Payment Term:</strong>"
msgstr "<strong>Termo de Pagamento:</strong>"

#. module: sale
#: model:ir.ui.view,arch_db:sale.report_saleorder_document
msgid "<strong>Salesperson:</strong>"
msgstr ""

#. module: sale
#: model:ir.ui.view,arch_db:sale.report_saleorder_document
msgid "<strong>Shipping address:</strong>"
msgstr ""

#. module: sale
#: model:ir.ui.view,arch_db:sale.report_saleorder_document
msgid "<strong>Total Without Taxes</strong>"
msgstr "<strong>Total Sem Taxas</strong>"

#. module: sale
#: model:ir.ui.view,arch_db:sale.report_saleorder_document
msgid "<strong>Total</strong>"
msgstr ""

#. module: sale
#: model:ir.ui.view,arch_db:sale.report_saleorder_document
msgid "<strong>Your Reference:</strong>"
msgstr ""

#. module: sale
#: selection:sale.config.settings,sale_pricelist_setting:0
msgid "A single sale price per product"
msgstr ""

#. module: sale
#: model:ir.model.fields,help:sale.field_sale_advance_payment_inv_deposit_account_id
msgid "Account used for deposits"
msgstr ""

#. module: sale
#: model:ir.model.fields,field_description:sale.field_sale_order_message_needaction
msgid "Action Needed"
msgstr "Ação Necessária"

#. module: sale
#: model:ir.model.fields,field_description:sale.field_sale_config_settings_group_sale_delivery_address
msgid "Addresses"
msgstr ""

#. module: sale
#: model:res.groups,name:sale.group_delivery_invoice_address
msgid "Addresses in Sales Orders"
msgstr "Endereços no Pedido de Vendas"

#. module: sale
#: code:addons/sale/wizard/sale_make_invoice_advance.py:126
#, python-format
msgid "Advance: %s"
msgstr ""

#. module: sale
#: selection:sale.config.settings,sale_pricelist_setting:0
msgid "Advanced pricing based on formula"
msgstr ""

#. module: sale
#: selection:sale.config.settings,group_discount_per_so_line:0
msgid "Allow discounts on sales order lines"
msgstr ""

#. module: sale
#: selection:sale.config.settings,auto_done_setting:0
msgid ""
"Allow to edit sales order from the 'Sales Order' menu (not from the "
"Quotation menu)"
msgstr ""

#. module: sale
#: model:ir.model.fields,help:sale.field_sale_config_settings_group_sale_pricelist
msgid ""
"Allows to manage different prices based on rules per category of customers.\n"
"                    Example: 10% for retailers, promotion of 5 EUR on this product, etc."
msgstr ""

#. module: sale
#: model:ir.model.fields,help:sale.field_sale_config_settings_group_uom
msgid ""
"Allows you to select and maintain different units of measure for products."
msgstr "Permite a você escolher e manter diferentes unidades de medidas para os produtos."

#. module: sale
#: model:ir.model.fields,help:sale.field_account_config_settings_group_analytic_account_for_sales
msgid "Allows you to specify an analytic account on sales orders."
msgstr "Permite especificar uma conta analítica no pedido de vendas."

#. module: sale
#: model:ir.model.fields,field_description:sale.field_crm_team_sales_to_invoice_amount
msgid "Amount of sales to invoice"
msgstr ""

#. module: sale
#: model:ir.model.fields,field_description:sale.field_sale_order_project_id
#: model:ir.model.fields,field_description:sale.field_sale_report_analytic_account_id
msgid "Analytic Account"
msgstr "Centro de Custo"

#. module: sale
#: model:res.groups,name:sale.group_analytic_accounting
msgid "Analytic Accounting for Sales"
msgstr "Contabilidade Analítica para Vendas"

#. module: sale
#: model:ir.model,name:sale.model_account_analytic_line
msgid "Analytic Line"
msgstr "Linha Analítica"

#. module: sale
#: model:ir.model.fields,field_description:sale.field_account_config_settings_group_analytic_account_for_sales
msgid "Analytic accounting for sales"
msgstr "Contabilidade Analítica para vendas"

#. module: sale
#: model:ir.filters,name:sale.filter_isale_report_product
msgid "By Product"
msgstr "Por Produto"

#. module: sale
#: model:ir.filters,name:sale.filter_sale_report_salespersons
msgid "By Salespersons"
msgstr "Por Vendedor"

#. module: sale
#: model:ir.filters,name:sale.filter_sale_report_salesteam
msgid "By Salesteam"
msgstr "Por Equipe de Vendas"

#. module: sale
#: model:ir.model.fields,field_description:sale.field_sale_order_line_qty_delivered_updateable
msgid "Can Edit Delivered"
msgstr ""

#. module: sale
#: model:ir.ui.view,arch_db:sale.view_order_form
#: model:ir.ui.view,arch_db:sale.view_sale_advance_payment_inv
msgid "Cancel"
msgstr "Cancelar"

#. module: sale
#: selection:sale.order,state:0 selection:sale.report,state:0
msgid "Cancelled"
msgstr "Cancelado"

#. module: sale
#: model:ir.model.fields,help:sale.field_crm_team_use_invoices
msgid "Check this box to manage invoices in this sales team."
msgstr ""

#. module: sale
#: model:ir.model.fields,help:sale.field_crm_team_use_quotations
msgid "Check this box to manage quotations in this sales team."
msgstr "Marque esta caixa para gerenciar as cotações nesta equipe de vendas"

#. module: sale
#: model:ir.ui.view,arch_db:sale.crm_team_salesteams_view_kanban
msgid "Click to define a team target"
msgstr ""

#. module: sale
#: model:ir.model.fields,field_description:sale.field_sale_report_commercial_partner_id
msgid "Commercial Entity"
msgstr "Entidade Comercial"

#. module: sale
#: model:ir.model,name:sale.model_res_company
msgid "Companies"
msgstr "Empresas"

#. module: sale
#: model:ir.model.fields,field_description:sale.field_sale_order_company_id
#: model:ir.model.fields,field_description:sale.field_sale_order_line_company_id
#: model:ir.model.fields,field_description:sale.field_sale_report_company_id
#: model:ir.ui.view,arch_db:sale.view_order_product_search
msgid "Company"
msgstr "Empresa"

#. module: sale
#: model:ir.ui.view,arch_db:sale.view_order_form
msgid "Confirm Sale"
msgstr "Confirmar Venda"

#. module: sale
#: model:ir.ui.view,arch_db:sale.view_order_form
msgid "Create Invoice"
msgstr "Criar Fatura"

#. module: sale
#: model:ir.ui.view,arch_db:sale.view_sale_advance_payment_inv
msgid "Create Invoices"
msgstr "Criar Notas Fiscais"

#. module: sale
#: model:ir.actions.act_window,help:sale.act_res_partner_2_sale_order
#: model:ir.actions.act_window,help:sale.action_orders
#: model:ir.actions.act_window,help:sale.action_orders_salesteams
#: model:ir.actions.act_window,help:sale.action_quotations
#: model:ir.actions.act_window,help:sale.action_quotations_salesteams
msgid "Create a Quotation, the first step of a new sale."
msgstr ""

#. module: sale
#: selection:product.template,track_service:0
msgid "Create a task and track hours"
msgstr ""

#. module: sale
#: model:ir.ui.view,arch_db:sale.view_sale_advance_payment_inv
msgid "Create and View Invoices"
msgstr ""

#. module: sale
#: model:ir.model.fields,field_description:sale.field_sale_advance_payment_inv_create_uid
#: model:ir.model.fields,field_description:sale.field_sale_order_create_uid
#: model:ir.model.fields,field_description:sale.field_sale_order_line_create_uid
msgid "Created by"
msgstr "Criado por"

#. module: sale
#: model:ir.model.fields,field_description:sale.field_sale_advance_payment_inv_create_date
#: model:ir.model.fields,field_description:sale.field_sale_order_line_create_date
msgid "Created on"
msgstr "Criado em"

#. module: sale
#: model:ir.model.fields,field_description:sale.field_sale_order_create_date
msgid "Creation Date"
msgstr "Data de Criação"

#. module: sale
#: model:ir.model.fields,field_description:sale.field_crm_team_currency_id
#: model:ir.model.fields,field_description:sale.field_sale_order_currency_id
#: model:ir.model.fields,field_description:sale.field_sale_order_line_currency_id
msgid "Currency"
msgstr "Moeda"

#. module: sale
#: model:ir.model.fields,field_description:sale.field_sale_order_line_order_partner_id
#: model:ir.model.fields,field_description:sale.field_sale_order_partner_id
#: model:ir.ui.view,arch_db:sale.view_order_product_search
#: model:ir.ui.view,arch_db:sale.view_sales_order_filter
msgid "Customer"
msgstr "Cliente"

#. module: sale
#: model:ir.model.fields,field_description:sale.field_sale_order_client_order_ref
msgid "Customer Reference"
msgstr "Referência do Cliente"

#. module: sale
#: model:ir.model.fields,field_description:sale.field_sale_advance_payment_inv_deposit_taxes_id
msgid "Customer Taxes"
msgstr "Impostos de Clientes"

#. module: sale
#: model:ir.ui.view,arch_db:sale.view_sales_config
msgid "Customer portal"
msgstr ""

#. module: sale
#: model:ir.model.fields,field_description:sale.field_sale_report_date
msgid "Date Order"
msgstr "Data do Pedido"

#. module: sale
#: model:ir.ui.view,arch_db:sale.report_saleorder_document
msgid "Date Ordered:"
msgstr "Data do Pedido:"

#. module: sale
#: model:ir.model.fields,help:sale.field_sale_order_message_last_post
msgid "Date of the last message posted on the record."
msgstr "Data da ultima mensagem para o registro."

#. module: sale
#: model:ir.model.fields,help:sale.field_sale_order_create_date
msgid "Date on which sales order is created."
msgstr "Data em que foi criado o pedido de venda."

#. module: sale
#: model:ir.model.fields,field_description:sale.field_sale_config_settings_default_invoice_policy
msgid "Default Invoicing"
msgstr ""

#. module: sale
#: model:ir.model.fields,field_description:sale.field_res_company_sale_note
msgid "Default Terms and Conditions"
msgstr "Termos e Condições Padrão"

#. module: sale
#: model:ir.model.fields,help:sale.field_sale_config_settings_deposit_product_id_setting
msgid "Default product used for payment advances"
msgstr ""

#. module: sale
#: model:ir.ui.view,arch_db:sale.view_company_inherit_form2
msgid "Default terms & conditions..."
msgstr "Termos e condições padrão..."

#. module: sale
#: model:ir.model.fields,field_description:sale.field_sale_order_line_qty_delivered
msgid "Delivered"
msgstr "Entregue"

#. module: sale
#: model:ir.ui.view,arch_db:sale.view_order_form
msgid "Delivered Quantity"
msgstr ""

#. module: sale
#: selection:product.template,invoice_policy:0
msgid "Delivered quantities"
msgstr ""

#. module: sale
#: model:ir.model.fields,field_description:sale.field_sale_order_partner_shipping_id
msgid "Delivery Address"
msgstr "Endereço de Entrega"

#. module: sale
#: model:ir.model.fields,field_description:sale.field_sale_order_line_customer_lead
msgid "Delivery Lead Time"
msgstr "Prazo de Entrega"

#. module: sale
#: model:ir.model.fields,help:sale.field_sale_order_partner_shipping_id
msgid "Delivery address for current sales order."
msgstr "Endereço de entrega para o pedido de venda atual."

#. module: sale
#: model:product.product,name:sale.advance_product_0
#: model:product.template,name:sale.advance_product_0_product_template
msgid "Deposit"
msgstr ""

#. module: sale
#: model:ir.model.fields,field_description:sale.field_sale_config_settings_deposit_product_id_setting
msgid "Deposit Product"
msgstr ""

#. module: sale
#: model:ir.model.fields,field_description:sale.field_sale_order_line_name
#: model:ir.ui.view,arch_db:sale.report_saleorder_document
msgid "Description"
msgstr "Descrição"

#. module: sale
#: selection:sale.config.settings,sale_pricelist_setting:0
msgid "Different prices per customer segment"
msgstr ""

#. module: sale
#: model:ir.model.fields,field_description:sale.field_sale_config_settings_group_discount_per_so_line
msgid "Discount"
msgstr "Desconto"

#. module: sale
#: model:ir.model.fields,field_description:sale.field_sale_order_line_discount
msgid "Discount (%)"
msgstr "Desconto (%)"

#. module: sale
#: model:res.groups,name:sale.group_discount_per_so_line
msgid "Discount on lines"
msgstr "Desconto nas linhas"

#. module: sale
#: selection:sale.config.settings,group_sale_delivery_address:0
msgid ""
"Display 3 fields on sales orders: customer, invoice address, delivery "
"address"
msgstr ""

#. module: sale
#: model:ir.model.fields,field_description:sale.field_sale_advance_payment_inv_display_name
#: model:ir.model.fields,field_description:sale.field_sale_order_display_name
#: model:ir.model.fields,field_description:sale.field_sale_order_line_display_name
#: model:ir.model.fields,field_description:sale.field_sale_report_display_name
msgid "Display Name"
msgstr "Nome de Exibição"

#. module: sale
#: model:res.groups,name:sale.group_display_incoterm
msgid "Display incoterms on Sales Order and related invoices"
msgstr ""

#. module: sale
#: selection:sale.config.settings,module_sale_margin:0
msgid "Display margins on quotations and sales orders"
msgstr ""

#. module: sale
#: selection:sale.order,state:0
msgid "Done"
msgstr "Concluído"

#. module: sale
#: code:addons/sale/wizard/sale_make_invoice_advance.py:70
#, python-format
msgid "Down Payment"
msgstr ""

#. module: sale
#: model:ir.model.fields,field_description:sale.field_sale_advance_payment_inv_amount
msgid "Down Payment Amount"
msgstr ""

#. module: sale
#: model:ir.model.fields,field_description:sale.field_sale_advance_payment_inv_product_id
msgid "Down Payment Product"
msgstr ""

#. module: sale
#: selection:sale.advance.payment.inv,advance_payment_method:0
msgid "Down payment (fixed amount)"
msgstr ""

#. module: sale
#: selection:sale.advance.payment.inv,advance_payment_method:0
msgid "Down payment (percentage)"
msgstr ""

#. module: sale
#: code:addons/sale/wizard/sale_make_invoice_advance.py:67
#, python-format
msgid "Down payment of %s%%"
msgstr ""

#. module: sale
#: selection:sale.report,state:0
msgid "Draft Quotation"
msgstr "Cotação Provisória"

#. module: sale
#: model:ir.model,name:sale.model_mail_compose_message
msgid "Email composition wizard"
msgstr "Assistente de composição de Email"

#. module: sale
#: model:ir.model.fields,field_description:sale.field_sale_config_settings_module_website_portal
msgid "Enable customer portal to track orders, delivery and invoices"
msgstr ""

#. module: sale
#: model:ir.model.fields,field_description:sale.field_sale_order_validity_date
msgid "Expiration Date"
msgstr "Data de expiração"

#. module: sale
#: model:ir.ui.view,arch_db:sale.view_order_product_search
msgid "Extended Filters"
msgstr "Filtros Ampliados"

#. module: sale
#: model:ir.model.fields,field_description:sale.field_sale_order_fiscal_position_id
msgid "Fiscal Position"
msgstr "Posição Fiscal"

#. module: sale
#: model:ir.model.fields,help:sale.field_sale_config_settings_sale_pricelist_setting
msgid ""
"Fix Price: all price manage from products sale price.\n"
"Different prices per Customer: you can assign price on buying of minimum quantity in products sale tab.\n"
"Advanced pricing based on formula: You can have all the rights on pricelist"
msgstr ""

#. module: sale
#: model:ir.model.fields,field_description:sale.field_sale_order_message_follower_ids
msgid "Followers"
msgstr "Seguidores"

#. module: sale
#: model:ir.model.fields,field_description:sale.field_sale_order_message_channel_ids
msgid "Followers (Channels)"
msgstr "Seguidores (Canais)"

#. module: sale
#: model:ir.model.fields,field_description:sale.field_sale_order_message_partner_ids
msgid "Followers (Partners)"
msgstr "Seguidores (Parceiros)"

#. module: sale
#: model:ir.actions.act_window,help:sale.action_account_invoice_report_salesteam
msgid ""
"From this report, you can have an overview of the amount invoiced to your "
"customer. The search tool can also be used to personalise your Invoices "
"reports and so, match this analysis to your needs."
msgstr ""

#. module: sale
#: selection:sale.order,invoice_status:0
#: selection:sale.order.line,invoice_status:0
msgid "Fully Invoiced"
msgstr ""

#. module: sale
#: model:ir.ui.view,arch_db:sale.view_order_product_search
#: model:ir.ui.view,arch_db:sale.view_sales_order_filter
#: model:ir.ui.view,arch_db:sale.view_sales_order_line_filter
msgid "Group By"
msgstr "Agrupar por"

#. module: sale
#: model:ir.model.fields,field_description:sale.field_sale_advance_payment_inv_id
#: model:ir.model.fields,field_description:sale.field_sale_order_id
#: model:ir.model.fields,field_description:sale.field_sale_order_line_id
#: model:ir.model.fields,field_description:sale.field_sale_report_id
msgid "ID"
msgstr "ID"

#. module: sale
#: model:ir.ui.view,arch_db:sale.view_order_form
msgid ""
"If a sale order is done, you cannot modify it manually anymore. However, you"
" will still be able to invoice or deliver. This is used to freeze the sale "
"order."
msgstr ""

#. module: sale
#: model:ir.model.fields,help:sale.field_sale_order_message_unread
msgid "If checked new messages require your attention."
msgstr "Se marcado novas mensagens solicitarão sua atenção."

#. module: sale
#: model:ir.model.fields,help:sale.field_sale_order_message_needaction
msgid "If checked, new messages require your attention."
msgstr ""

#. module: sale
#: model:ir.ui.view,arch_db:sale.view_sales_order_filter
msgid "Important Messages"
msgstr "Mensagens Importantes"

#. module: sale
#: model:ir.model.fields,field_description:sale.field_sale_advance_payment_inv_deposit_account_id
msgid "Income Account"
msgstr "Conta de Receita"

#. module: sale
#: model:ir.model.fields,field_description:sale.field_sale_config_settings_group_display_incoterm
msgid "Incoterms"
msgstr "Inconterms"

#. module: sale
#: model:ir.model,name:sale.model_account_invoice
msgid "Invoice"
msgstr "Fatura"

#. module: sale
#: code:addons/sale/sale.py:785
#, python-format
msgid "Invoice %s paid"
msgstr ""

#. module: sale
#: model:ir.model.fields,field_description:sale.field_sale_order_partner_invoice_id
msgid "Invoice Address"
msgstr "Endereço de Cobrança"

#. module: sale
#: model:mail.message.subtype,name:sale.mt_salesteam_invoice_confirmed
msgid "Invoice Confirmed"
msgstr ""

#. module: sale
#: model:mail.message.subtype,name:sale.mt_salesteam_invoice_created
msgid "Invoice Created"
msgstr ""

#. module: sale
#: model:ir.model,name:sale.model_account_invoice_line
msgid "Invoice Line"
msgstr "Linha de Fatura"

#. module: sale
#: model:ir.model.fields,field_description:sale.field_sale_order_line_invoice_lines
msgid "Invoice Lines"
msgstr "Linhas da Fatura"

#. module: sale
#: model:ir.actions.act_window,name:sale.action_view_sale_advance_payment_inv
msgid "Invoice Order"
msgstr "Ordem de Fatura"

#. module: sale
#: model:ir.ui.view,arch_db:sale.view_sale_advance_payment_inv
msgid "Invoice Sales Order"
msgstr "Faturar Pedido de Vendas"

#. module: sale
#: model:ir.model.fields,field_description:sale.field_sale_order_invoice_status
#: model:ir.model.fields,field_description:sale.field_sale_order_line_invoice_status
msgid "Invoice Status"
msgstr "Situação da Fatura"

#. module: sale
#: model:ir.model.fields,field_description:sale.field_crm_team_invoiced_target
msgid "Invoice Target"
msgstr "Meta de Faturamento"

#. module: sale
#: model:ir.model.fields,help:sale.field_sale_order_partner_invoice_id
msgid "Invoice address for current sales order."
msgstr "Endereço de fatura para o pedido de venda atual."

#. module: sale
#: selection:sale.config.settings,default_invoice_policy:0
msgid "Invoice based on costs (time and material, expenses)"
msgstr ""

#. module: sale
#: selection:product.template,invoice_policy:0
msgid "Invoice based on time and material"
msgstr ""

#. module: sale
#: selection:sale.config.settings,default_invoice_policy:0
msgid "Invoice delivered quantities"
msgstr ""

#. module: sale
#: selection:sale.config.settings,default_invoice_policy:0
msgid "Invoice ordered quantities"
msgstr ""

#. module: sale
#: model:ir.model.fields,help:sale.field_crm_team_invoiced
msgid ""
"Invoice revenue for the current month. This is the amount the sales team has"
" invoiced this month. It is used to compute the progression ratio of the "
"current and target revenue on the kanban view."
msgstr ""

#. module: sale
#: selection:sale.advance.payment.inv,advance_payment_method:0
msgid "Invoiceable lines"
msgstr ""

#. module: sale
#: selection:sale.advance.payment.inv,advance_payment_method:0
msgid "Invoiceable lines (deduct down payments)"
msgstr ""

#. module: sale
#: model:ir.model.fields,field_description:sale.field_sale_order_line_qty_invoiced
msgid "Invoiced"
msgstr "Faturado"

#. module: sale
#: model:ir.ui.view,arch_db:sale.view_order_form
msgid "Invoiced Quantity"
msgstr ""

#. module: sale
#: model:ir.model.fields,field_description:sale.field_crm_team_invoiced
msgid "Invoiced This Month"
msgstr ""

#. module: sale
#: model:ir.actions.act_window,name:sale.action_invoice_salesteams
#: model:ir.model.fields,field_description:sale.field_crm_team_use_invoices
#: model:ir.model.fields,field_description:sale.field_sale_order_invoice_ids
#: model:ir.ui.view,arch_db:sale.crm_team_salesteams_view_kanban
#: model:ir.ui.view,arch_db:sale.view_order_form
msgid "Invoices"
msgstr "Faturas"

#. module: sale
#: model:ir.actions.act_window,name:sale.action_account_invoice_report_salesteam
msgid "Invoices Analysis"
msgstr "Análise de Faturas"

#. module: sale
#: model:ir.model,name:sale.model_account_invoice_report
msgid "Invoices Statistics"
msgstr "Estatísticas das Faturas"

#. module: sale
#: model:ir.ui.view,arch_db:sale.view_sale_advance_payment_inv
msgid ""
"Invoices will be created in draft so that you can update\n"
"                        them before validation."
msgstr ""

#. module: sale
#: model:ir.ui.menu,name:sale.menu_sale_invoicing
#: model:ir.ui.view,arch_db:sale.view_order_form
msgid "Invoicing"
msgstr "Faturamento"

#. module: sale
#: model:ir.model.fields,field_description:sale.field_product_product_invoice_policy
#: model:ir.model.fields,field_description:sale.field_product_template_invoice_policy
msgid "Invoicing Policy"
msgstr "Política de Faturamento"

#. module: sale
#: model:ir.ui.view,arch_db:sale.report_saleorder_document
msgid "Invoicing address:"
msgstr ""

#. module: sale
#: model:ir.ui.view,arch_db:sale.report_saleorder_document
msgid "Invoicing and shipping address:"
msgstr ""

#. module: sale
#: selection:sale.config.settings,group_sale_delivery_address:0
msgid ""
"Invoicing and shipping addresses are always the same (Example: services "
"companies)"
msgstr ""

#. module: sale
#: model:ir.ui.view,arch_db:sale.crm_team_salesteams_view_form
msgid "Invoicing/Progression Ratio"
msgstr ""

#. module: sale
#: model:ir.model.fields,field_description:sale.field_sale_order_message_is_follower
msgid "Is Follower"
msgstr "É um seguidor"

#. module: sale
#: model:ir.model.fields,field_description:sale.field_sale_order_message_last_post
msgid "Last Message Date"
msgstr "Data da última mensagem"

#. module: sale
#: model:ir.model.fields,field_description:sale.field_sale_advance_payment_inv___last_update
#: model:ir.model.fields,field_description:sale.field_sale_order___last_update
#: model:ir.model.fields,field_description:sale.field_sale_order_line___last_update
#: model:ir.model.fields,field_description:sale.field_sale_report___last_update
msgid "Last Modified on"
msgstr "Última modificação em"

#. module: sale
#: model:ir.model.fields,field_description:sale.field_sale_advance_payment_inv_write_uid
#: model:ir.model.fields,field_description:sale.field_sale_order_line_write_uid
#: model:ir.model.fields,field_description:sale.field_sale_order_write_uid
msgid "Last Updated by"
msgstr "Última atualização por"

#. module: sale
#: model:ir.model.fields,field_description:sale.field_sale_advance_payment_inv_write_date
#: model:ir.model.fields,field_description:sale.field_sale_order_line_write_date
#: model:ir.model.fields,field_description:sale.field_sale_order_write_date
msgid "Last Updated on"
msgstr "Última atualização em"

#. module: sale
#: model:ir.model.fields,field_description:sale.field_sale_config_settings_module_sale_contract
msgid "Manage subscriptions and recurring invoicing"
msgstr ""

#. module: sale
#: selection:product.template,track_service:0
msgid "Manually set quantities on order"
msgstr ""

#. module: sale
#: model:ir.model.fields,field_description:sale.field_sale_config_settings_module_sale_margin
msgid "Margins"
msgstr "Margens"

#. module: sale
#: model:ir.model.fields,field_description:sale.field_sale_order_message_ids
msgid "Messages"
msgstr "Mensagens"

#. module: sale
#: model:ir.model.fields,help:sale.field_sale_order_message_ids
msgid "Messages and communication history"
msgstr "Histórico de mensagens e comunicação"

#. module: sale
#: model:ir.ui.view,arch_db:sale.view_sales_order_filter
msgid "My Orders"
msgstr "Meus Pedidos"

#. module: sale
#: model:ir.ui.view,arch_db:sale.view_sales_order_line_filter
msgid "My Sales Order Lines"
msgstr "Minhas linhas de Pedido de Venda"

#. module: sale
#: selection:sale.config.settings,auto_done_setting:0
msgid "Never allow to modify a confirmed sale order"
msgstr ""

#. module: sale
#: model:ir.actions.act_window,name:sale.action_quotation_form
msgid "New Quotation"
msgstr "Nova Cotação"

#. module: sale
#: selection:sale.config.settings,group_discount_per_so_line:0
msgid "No discount on sales order lines, global discount only"
msgstr ""

#. module: sale
#: selection:sale.config.settings,group_display_incoterm:0
msgid "No incoterm on reports"
msgstr ""

#. module: sale
#: selection:sale.config.settings,group_product_variant:0
msgid "No variants on products"
msgstr "Não há variantes nos produtos"

#. module: sale
#: model:ir.actions.act_window,help:sale.action_quotations
#: model:ir.actions.act_window,help:sale.action_quotations_salesteams
msgid ""
"Note that once a Quotation becomes a Sale Order, it will be moved \n"
"                from the Quotations list to the Sales Order list."
msgstr ""

#. module: sale
#: model:ir.actions.act_window,help:sale.act_res_partner_2_sale_order
#: model:ir.actions.act_window,help:sale.action_orders
#: model:ir.actions.act_window,help:sale.action_orders_salesteams
msgid ""
"Note that once a Quotation becomes a Sale Order, it will be moved from the "
"Quotations list to the Sales Order list."
msgstr ""

#. module: sale
#: selection:sale.order,invoice_status:0
#: selection:sale.order.line,invoice_status:0
msgid "Nothing to Invoice"
msgstr ""

#. module: sale
#: model:ir.model.fields,field_description:sale.field_sale_order_message_needaction_counter
msgid "Number of Actions"
msgstr ""

#. module: sale
#: model:ir.model.fields,help:sale.field_sale_order_line_customer_lead
msgid ""
"Number of days between the order confirmation and the shipping of the "
"products to the customer"
msgstr "Número de dias entre a confirmação do pedido e a entrega dos produtos ao cliente"

#. module: sale
#: model:ir.model.fields,help:sale.field_sale_order_message_needaction_counter
msgid "Number of messages which requires an action"
msgstr "Número de mensagens que requer uma ação"

#. module: sale
#: model:ir.model.fields,help:sale.field_sale_order_message_unread_counter
msgid "Number of unread messages"
msgstr "Quantidade de mensagens não lidas."

#. module: sale
#: model:ir.model.fields,field_description:sale.field_sale_config_settings_module_website_quote
msgid "Online Quotations"
msgstr ""

#. module: sale
#. openerp-web
#: code:addons/sale/static/src/js/sale.js:26
#, python-format
msgid "Only Integer Value should be valid."
msgstr "Apenas valores inteiros são válidos."

#. module: sale
#: model:ir.actions.client,name:sale.action_client_sale_menu
msgid "Open Sale Menu"
msgstr "Abrir Menu de Venda"

#. module: sale
#: model:ir.ui.view,arch_db:sale.view_sales_order_line_filter
msgid "Order"
msgstr "Pedido"

#. module: sale
#: model:ir.ui.view,arch_db:sale.report_saleorder_document
msgid "Order #"
msgstr ""

#. module: sale
#: model:ir.model.fields,field_description:sale.field_sale_order_date_order
msgid "Order Date"
msgstr "Data do Pedido"

#. module: sale
#: model:ir.model.fields,field_description:sale.field_sale_order_order_line
#: model:ir.ui.view,arch_db:sale.view_order_form
msgid "Order Lines"
msgstr "Itens do Pedido"

#. module: sale
#: model:ir.ui.view,arch_db:sale.view_order_product_search
#: model:ir.ui.view,arch_db:sale.view_sales_order_filter
msgid "Order Month"
msgstr "Mês do Pedido"

#. module: sale
#: model:ir.ui.view,arch_db:sale.view_order_tree
msgid "Order Number"
msgstr "Número do Pedido"

#. module: sale
#: model:ir.model.fields,field_description:sale.field_sale_order_line_order_id
#: model:ir.model.fields,field_description:sale.field_sale_order_name
msgid "Order Reference"
msgstr "Referência do Pedido"

#. module: sale
#: model:ir.model.fields,field_description:sale.field_sale_order_line_state
msgid "Order Status"
msgstr "Situação de Pedido"

#. module: sale
#: model:ir.ui.view,arch_db:sale.view_order_form
msgid "Ordered Qty"
msgstr ""

#. module: sale
#: model:ir.ui.view,arch_db:sale.view_order_form
msgid "Ordered Quantity"
msgstr ""

#. module: sale
#: model:ir.ui.view,arch_db:sale.view_order_product_search
msgid "Ordered date of the sales order"
msgstr "Data do Pedido de Venda"

#. module: sale
#: selection:product.template,invoice_policy:0
msgid "Ordered quantities"
msgstr ""

#. module: sale
#: model:ir.actions.act_window,name:sale.action_orders_upselling
#: model:ir.ui.menu,name:sale.menu_sale_order_upselling
msgid "Orders to Upsell"
msgstr ""

#. module: sale
#: model:ir.ui.view,arch_db:sale.view_order_form
msgid "Other Information"
msgstr "Outras Informações"

#. module: sale
#: model:ir.model,name:sale.model_res_partner
#: model:ir.model.fields,field_description:sale.field_sale_report_partner_id
msgid "Partner"
msgstr "Parceiro"

#. module: sale
#: model:ir.model.fields,field_description:sale.field_sale_report_country_id
msgid "Partner Country"
msgstr ""

#. module: sale
#: model:ir.ui.view,arch_db:sale.view_order_product_search
msgid "Partner's Country"
msgstr ""

#. module: sale
#: model:ir.model.fields,field_description:sale.field_sale_order_payment_term_id
msgid "Payment Term"
msgstr "Condições de Pagamento"

#. module: sale
#: code:addons/sale/sale.py:233
#, python-format
msgid "Please define an accounting sale journal for this company."
msgstr ""

#. module: sale
#: code:addons/sale/sale.py:654
#, python-format
msgid ""
"Please define income account for this product: \"%s\" (id:%d) - or for its "
"category: \"%s\"."
msgstr ""

#. module: sale
#: model:ir.ui.view,arch_db:sale.report_saleorder_document
msgid "Price"
msgstr "Preço"

#. module: sale
#: model:ir.model.fields,field_description:sale.field_sale_order_line_price_reduce
msgid "Price Reduce"
msgstr "Redução de Preço"

#. module: sale
#: model:ir.model.fields,field_description:sale.field_sale_order_pricelist_id
#: model:ir.model.fields,field_description:sale.field_sale_report_pricelist_id
msgid "Pricelist"
msgstr "Lista de Preços"

#. module: sale
#: model:ir.model.fields,help:sale.field_sale_order_pricelist_id
msgid "Pricelist for current sales order."
msgstr "Lista de preços para o pedido de venda atual."

#. module: sale
#: model:ir.ui.view,arch_db:sale.view_order_form
msgid "Print"
msgstr "Imprimir"

#. module: sale
#: selection:sale.config.settings,module_website_quote:0
msgid "Print quotes or send by email"
msgstr ""

#. module: sale
#: model:ir.model,name:sale.model_procurement_order
msgid "Procurement"
msgstr "Aquisição"

#. module: sale
#: model:ir.model.fields,field_description:sale.field_sale_order_procurement_group_id
msgid "Procurement Group"
msgstr "Grupo de Aquisição"

#. module: sale
#: model:ir.model.fields,field_description:sale.field_sale_order_line_procurement_ids
msgid "Procurements"
msgstr "Aquisições"

#. module: sale
#: model:ir.model,name:sale.model_product_product
#: model:ir.model.fields,field_description:sale.field_sale_order_line_product_id
#: model:ir.model.fields,field_description:sale.field_sale_order_product_id
#: model:ir.model.fields,field_description:sale.field_sale_report_product_id
#: model:ir.ui.view,arch_db:sale.view_sales_order_line_filter
msgid "Product"
msgstr "Produto"

#. module: sale
#: model:ir.model.fields,field_description:sale.field_sale_report_categ_id
#: model:ir.ui.view,arch_db:sale.view_order_product_search
msgid "Product Category"
msgstr "Categoria de Produto"

#. module: sale
#: model:ir.model,name:sale.model_product_template
#: model:ir.model.fields,field_description:sale.field_sale_report_product_tmpl_id
msgid "Product Template"
msgstr "Modelo de Produto"

#. module: sale
#: model:ir.model.fields,field_description:sale.field_sale_config_settings_group_product_variant
msgid "Product Variants"
msgstr "Variantes de Produto"

#. module: sale
#: model:ir.ui.view,arch_db:sale.view_sales_config
msgid "Products"
msgstr "Produtos"

#. module: sale
#: selection:sale.config.settings,group_product_variant:0
msgid ""
"Products can have several attributes, defining variants (Example: size, "
"color,...)"
msgstr "Os produtos podem ter vários atributos, definindo variantes (exemplo: tamanho, cor, ...)"

#. module: sale
#: selection:sale.config.settings,group_uom:0
msgid "Products have only one unit of measure (easier)"
msgstr ""

#. module: sale
#: model:res.groups,name:sale.group_mrp_properties
msgid "Properties on lines"
msgstr "Propriedades nas linhas"

#. module: sale
#: model:ir.ui.view,arch_db:sale.view_order_line_tree
msgid "Qty"
msgstr "Qtd"

#. module: sale
#: model:ir.model.fields,field_description:sale.field_sale_report_qty_delivered
msgid "Qty Delivered"
msgstr ""

#. module: sale
#: model:ir.model.fields,field_description:sale.field_sale_report_qty_invoiced
msgid "Qty Invoiced"
msgstr ""

#. module: sale
#: model:ir.model.fields,field_description:sale.field_sale_report_qty_to_invoice
msgid "Qty To Invoice"
msgstr ""

#. module: sale
#: model:ir.model.fields,field_description:sale.field_sale_order_line_product_uom_qty
#: model:ir.ui.view,arch_db:sale.report_saleorder_document
msgid "Quantity"
msgstr "Quantidade"

#. module: sale
#: model:ir.ui.view,arch_db:sale.crm_team_salesteams_view_kanban
#: model:ir.ui.view,arch_db:sale.view_quotation_tree
#: selection:sale.order,state:0
msgid "Quotation"
msgstr "Cotação"

#. module: sale
#: model:ir.ui.view,arch_db:sale.report_saleorder_document
msgid "Quotation #"
msgstr "Cotação #"

#. module: sale
#: model:ir.actions.report.xml,name:sale.report_sale_order
msgid "Quotation / Order"
msgstr "Cotação / Pedido"

#. module: sale
#: model:ir.ui.view,arch_db:sale.report_saleorder_document
msgid "Quotation Date:"
msgstr "Data da Cotação:"

#. module: sale
#: model:ir.ui.view,arch_db:sale.view_quotation_tree
msgid "Quotation Number"
msgstr "Cotação Número"

#. module: sale
#: model:mail.message.subtype,name:sale.mt_salesteam_order_sent
msgid "Quotation Send"
msgstr "Cotação Enviada"

#. module: sale
#: selection:sale.order,state:0 selection:sale.report,state:0
msgid "Quotation Sent"
msgstr "Cotação Enviada"

#. module: sale
#: model:mail.message.subtype,description:sale.mt_order_confirmed
msgid "Quotation confirmed"
msgstr "Cotação Confirmada"

#. module: sale
#: model:mail.message.subtype,description:sale.mt_order_sent
#: model:mail.message.subtype,name:sale.mt_order_sent
msgid "Quotation sent"
msgstr "Cotação enviada"

#. module: sale
#: model:ir.actions.act_window,name:sale.action_quotations
#: model:ir.actions.act_window,name:sale.action_quotations_salesteams
#: model:ir.model.fields,field_description:sale.field_crm_team_use_quotations
#: model:ir.ui.menu,name:sale.menu_sale_quotations
#: model:ir.ui.view,arch_db:sale.crm_team_salesteams_view_kanban
#: model:ir.ui.view,arch_db:sale.view_sales_order_filter
msgid "Quotations"
msgstr "Cotações"

#. module: sale
#: model:ir.ui.view,arch_db:sale.view_sales_config
msgid "Quotations & Sales"
msgstr ""

#. module: sale
#: model:ir.actions.act_window,name:sale.action_order_report_quotation_salesteam
msgid "Quotations Analysis"
msgstr "Análise das Cotações"

#. module: sale
#: model:ir.actions.act_window,name:sale.act_res_partner_2_sale_order
msgid "Quotations and Sales"
msgstr "Cotação e Vendas"

#. module: sale
#: model:ir.model.fields,help:sale.field_sale_order_origin
msgid "Reference of the document that generated this sales order request."
msgstr "Referência para o documento que gerou esta solicitação de pedido de venda."

#. module: sale
#: model:ir.ui.view,arch_db:sale.view_order_form
msgid "Reporting"
msgstr "Relatórios"

#. module: sale
#: selection:sale.order,state:0
msgid "Sale Order"
msgstr "Pedido de Venda"

#. module: sale
#: model:ir.model.fields,field_description:sale.field_account_analytic_line_so_line
#: model:ir.model.fields,field_description:sale.field_procurement_order_sale_line_id
msgid "Sale Order Line"
msgstr "Itens de Pedidos"

#. module: sale
#: model:ir.actions.act_window,name:sale.action_product_sale_list
#: model:ir.model.fields,field_description:sale.field_account_invoice_line_sale_line_ids
msgid "Sale Order Lines"
msgstr "Linhas do Pedido de Venda"

#. module: sale
#: model:ir.model.fields,field_description:sale.field_sale_config_settings_auto_done_setting
msgid "Sale Order Modification"
msgstr ""

#. module: sale
#: model:ir.ui.view,arch_db:sale.view_sales_config
msgid "Sale Price"
msgstr "Preço de Venda"

#. module: sale
#: model:ir.ui.menu,name:sale.menu_report_product_all
#: model:ir.ui.view,arch_db:sale.crm_team_salesteams_view_kanban
#: model:ir.ui.view,arch_db:sale.product_form_view_sale_order_button
#: model:ir.ui.view,arch_db:sale.product_template_form_view_sale_order_button
#: model:ir.ui.view,arch_db:sale.res_partner_view_buttons
#: model:ir.ui.view,arch_db:sale.view_company_inherit_form2
#: model:ir.ui.view,arch_db:sale.view_order_product_search
#: model:ir.ui.view,arch_db:sale.view_sales_order_filter
msgid "Sales"
msgstr "Vendas"

#. module: sale
#: model:ir.model,name:sale.model_sale_advance_payment_inv
msgid "Sales Advance Payment Invoice"
msgstr "Fatura de Vendas com Pagamento Antecipado"

#. module: sale
#: model:ir.actions.act_window,name:sale.action_order_report_all
#: model:ir.actions.act_window,name:sale.action_order_report_so_salesteam
#: model:ir.ui.view,arch_db:sale.view_order_product_graph
#: model:ir.ui.view,arch_db:sale.view_order_product_pivot
#: model:ir.ui.view,arch_db:sale.view_order_product_search
msgid "Sales Analysis"
msgstr "Análise de Vendas"

#. module: sale
#: selection:sale.report,state:0
msgid "Sales Done"
msgstr ""

#. module: sale
#: model:ir.filters,name:sale.filter_sale_report_sales_funnel
msgid "Sales Funnel"
msgstr "Canal de vendas"

#. module: sale
#: model:ir.ui.view,arch_db:sale.view_order_form
msgid "Sales Information"
msgstr "Informação de Vendas"

#. module: sale
#: model:ir.model,name:sale.model_sale_order
#: model:ir.model.fields,field_description:sale.field_res_partner_sale_order_ids
#: model:ir.ui.view,arch_db:sale.view_order_form
#: model:ir.ui.view,arch_db:sale.view_sales_order_filter
#: model:res.request.link,name:sale.req_link_sale_order
#: selection:sale.report,state:0
msgid "Sales Order"
msgstr "Pedido de Venda"

#. module: sale
#: model:mail.message.subtype,name:sale.mt_order_confirmed
#: model:mail.message.subtype,name:sale.mt_salesteam_order_confirmed
msgid "Sales Order Confirmed"
msgstr "Pedido de Vendas Confirmado"

#. module: sale
#: model:ir.model,name:sale.model_sale_order_line
msgid "Sales Order Line"
msgstr "Linha de Pedido de Vendas"

#. module: sale
#: model:ir.ui.view,arch_db:sale.view_order_form
#: model:ir.ui.view,arch_db:sale.view_order_line_tree
msgid "Sales Order Lines"
msgstr "Linhas do Pedido de Venda"

#. module: sale
#: model:ir.ui.view,arch_db:sale.view_sales_order_line_filter
msgid "Sales Order Lines ready to be invoiced"
msgstr "Linhas do Pedido de Vendas pronta para ser faturada."

#. module: sale
#: model:ir.ui.view,arch_db:sale.view_sales_order_line_filter
msgid "Sales Order Lines related to a Sales Order of mine"
msgstr "Linhas de Pedido de Venda relacionadas ao meu pedido"

#. module: sale
#: model:ir.ui.view,arch_db:sale.view_sales_order_filter
msgid "Sales Order that haven't yet been confirmed"
msgstr "Pedidos de Venda que não foram confirmados"

#. module: sale
#: model:ir.actions.act_window,name:sale.action_orders
#: model:ir.actions.act_window,name:sale.action_orders_salesteams
#: model:ir.actions.act_window,name:sale.action_orders_to_invoice_salesteams
#: model:ir.ui.menu,name:sale.menu_sale_order
#: model:ir.ui.view,arch_db:sale.crm_team_salesteams_view_kanban
#: model:ir.ui.view,arch_db:sale.view_order_tree
#: model:ir.ui.view,arch_db:sale.view_sale_order_calendar
#: model:ir.ui.view,arch_db:sale.view_sale_order_graph
#: model:ir.ui.view,arch_db:sale.view_sale_order_pivot
msgid "Sales Orders"
msgstr "Pedidos de Venda"

#. module: sale
#: model:ir.model,name:sale.model_sale_report
msgid "Sales Orders Statistics"
msgstr "Estatísticas de Pedidos de Venda"

#. module: sale
#: model:ir.model,name:sale.model_crm_team
#: model:ir.model.fields,field_description:sale.field_account_invoice_report_team_id
#: model:ir.model.fields,field_description:sale.field_account_invoice_team_id
#: model:ir.model.fields,field_description:sale.field_sale_order_team_id
#: model:ir.model.fields,field_description:sale.field_sale_report_team_id
#: model:ir.ui.view,arch_db:sale.account_invoice_groupby_inherit
#: model:ir.ui.view,arch_db:sale.view_account_invoice_report_search_inherit
#: model:ir.ui.view,arch_db:sale.view_order_product_search
#: model:ir.ui.view,arch_db:sale.view_sales_order_filter
msgid "Sales Team"
msgstr "Equipe de Vendas"

#. module: sale
#: model:ir.actions.act_window,name:sale.action_orders_to_invoice
#: model:ir.ui.menu,name:sale.menu_sale_order_invoice
#: model:ir.ui.view,arch_db:sale.crm_team_salesteams_view_kanban
msgid "Sales to Invoice"
msgstr ""

#. module: sale
#: selection:sale.config.settings,module_sale_margin:0
msgid "Salespeople do not need to view margins when quoting"
msgstr ""

#. module: sale
#: model:ir.model.fields,field_description:sale.field_sale_order_line_salesman_id
#: model:ir.model.fields,field_description:sale.field_sale_order_user_id
#: model:ir.model.fields,field_description:sale.field_sale_report_user_id
#: model:ir.ui.view,arch_db:sale.view_order_product_search
#: model:ir.ui.view,arch_db:sale.view_sales_order_filter
#: model:ir.ui.view,arch_db:sale.view_sales_order_line_filter
msgid "Salesperson"
msgstr "Vendedor"

#. module: sale
#: model:ir.ui.view,arch_db:sale.view_sales_order_filter
#: model:ir.ui.view,arch_db:sale.view_sales_order_line_filter
msgid "Search Sales Order"
msgstr "Procurar Pedido de Venda"

#. module: sale
#: model:ir.model.fields,field_description:sale.field_sale_config_settings_module_website_sale_digital
msgid ""
"Sell digital products - provide downloadable content on your customer portal"
msgstr ""

#. module: sale
#: model:ir.ui.view,arch_db:sale.view_order_form
msgid "Send by Email"
msgstr "Enviar por e-mail"

#. module: sale
#: selection:sale.config.settings,module_website_quote:0
msgid "Send online quotations based on templates (advanced)"
msgstr ""

#. module: sale
#: model:ir.model.fields,field_description:sale.field_sale_order_line_sequence
msgid "Sequence"
msgstr "Seqüência"

#. module: sale
#. openerp-web
#: code:addons/sale/static/src/js/sale.js:19
#, python-format
msgid "Set an invoicing target: "
msgstr ""

#. module: sale
#: model:ir.ui.view,arch_db:sale.view_order_form
msgid "Set to Done"
msgstr ""

#. module: sale
#: model:ir.ui.view,arch_db:sale.view_order_form
msgid "Set to Quotation"
msgstr ""

#. module: sale
#: model:ir.ui.view,arch_db:sale.view_order_form
msgid "Setup default terms and conditions in your company settings."
msgstr ""

#. module: sale
#: selection:sale.config.settings,group_display_incoterm:0
msgid "Show incoterms on sale orders and invoices"
msgstr ""

#. module: sale
#: model:ir.model.fields,field_description:sale.field_sale_config_settings_group_product_pricelist
msgid "Show pricelists On Products"
msgstr ""

#. module: sale
#: model:ir.model.fields,field_description:sale.field_sale_config_settings_group_pricelist_item
msgid "Show pricelists to customers"
msgstr ""

#. module: sale
#: selection:sale.config.settings,group_uom:0
msgid ""
"Some products may be sold/purchased in different unit of measures (advanced)"
msgstr ""

#. module: sale
#: model:ir.model.fields,field_description:sale.field_sale_order_origin
msgid "Source Document"
msgstr "Documento de Origem"

#. module: sale
#: model:ir.model.fields,field_description:sale.field_sale_order_state
#: model:ir.model.fields,field_description:sale.field_sale_report_state
#: model:ir.ui.view,arch_db:sale.view_order_product_search
msgid "Status"
msgstr "Situação"

#. module: sale
#: model:ir.ui.view,arch_db:sale.view_sales_config
msgid "Subscriptions"
msgstr ""

#. module: sale
#: model:ir.model.fields,field_description:sale.field_sale_order_line_price_subtotal
msgid "Subtotal"
msgstr "Subtotal"

#. module: sale
#: model:ir.model.fields,help:sale.field_crm_team_invoiced_target
msgid ""
"Target of invoice revenue for the current month. This is the amount the "
"sales team estimates to be able to invoice this month."
msgstr ""

#. module: sale
#: model:ir.model.fields,field_description:sale.field_sale_order_amount_tax
#: model:ir.model.fields,field_description:sale.field_sale_order_line_price_tax
#: model:ir.model.fields,field_description:sale.field_sale_order_line_tax_id
#: model:ir.ui.view,arch_db:sale.report_saleorder_document
msgid "Taxes"
msgstr "Impostos"

#. module: sale
#: model:ir.model.fields,help:sale.field_sale_advance_payment_inv_deposit_taxes_id
msgid "Taxes used for deposits"
msgstr ""

#. module: sale
#: model:ir.model.fields,field_description:sale.field_sale_order_note
msgid "Terms and conditions"
msgstr "Termos e condições"

#. module: sale
#: code:addons/sale/sale_analytic.py:54
#, python-format
msgid ""
"The Sale Order %s linked to the Analytic Account must be validated before "
"registering expenses."
msgstr ""

#. module: sale
#: model:ir.model.fields,help:sale.field_sale_advance_payment_inv_amount
msgid "The amount to be invoiced in advance, taxes excluded."
msgstr ""

#. module: sale
#: model:ir.model.fields,help:sale.field_sale_order_project_id
msgid "The analytic account related to a sales order."
msgstr "Conta analítica relacionada ao pedido de venda."

#. module: sale
#: model:ir.model.fields,help:sale.field_sale_config_settings_group_display_incoterm
msgid ""
"The printed reports will display the incoterms for the sale orders and the "
"related invoices"
msgstr ""

#. module: sale
#: code:addons/sale/wizard/sale_make_invoice_advance.py:124
#, python-format
msgid ""
"The product used to invoice a down payment should be of type 'Service'. "
"Please use another product or update this product."
msgstr ""

#. module: sale
#: code:addons/sale/wizard/sale_make_invoice_advance.py:122
#, python-format
msgid ""
"The product used to invoice a down payment should have an invoice policy set"
" to \"Ordered quantities\". Please update your deposit product to be able to"
" create a deposit invoice."
msgstr ""

#. module: sale
#: code:addons/sale/wizard/sale_make_invoice_advance.py:64
#, python-format
msgid "The value of the down payment amount must be positive."
msgstr ""

#. module: sale
#: code:addons/sale/wizard/sale_make_invoice_advance.py:60
#, python-format
msgid ""
"There is no income account defined for this product: \"%s\". You may have to"
" install a chart of account from Accounting app, settings menu."
msgstr ""

#. module: sale
#: model:ir.ui.view,arch_db:sale.view_order_product_search
msgid "This Year"
msgstr "Este Ano"

#. module: sale
#: model:ir.actions.act_window,help:sale.action_order_report_all
msgid ""
"This report performs analysis on your quotations and sales orders. Analysis "
"check your sales revenues and sort it by different group criteria (salesman,"
" partner, product, etc.) Use this report to perform analysis on sales not "
"having invoiced yet. If you want to analyse your turnover, you should use "
"the Invoice Analysis report in the Accounting application."
msgstr "Este relatório analisa suas cotações e pedidos de venda. Avalie suas receitas sobre vendas e ordene com diferentes critérios de grupo (vendedor, parceiro, produto, etc). Use este relatório para realizar análises em vendas que não foram faturadas ainda. Se você quiser analisar o volume de negócios, seria melhor usar o relatório de Análise de Faturamento no módulo Contas."

#. module: sale
#: model:ir.actions.act_window,help:sale.action_order_report_quotation_salesteam
msgid ""
"This report performs analysis on your quotations. Analysis check your sales "
"revenues and sort it by different group criteria (salesman, partner, "
"product, etc.) Use this report to perform analysis on sales not having "
"invoiced yet. If you want to analyse your turnover, you should use the "
"Invoice Analysis report in the Accounting application."
msgstr "Este relatório realiza a análise de suas cotações. A análise verifica suas receitas de vendas e as classifica por diferentes critérios do grupo (vendedores, parceiros, produtos, etc) Use esse relatório para realizar uma análise sobre as vendas que não foram faturadas ainda. Se você quiser analisar o seu volume de negócios, você deve usar o relatório de análise da fatura na aplicação de Contabilidade."

#. module: sale
#: model:ir.actions.act_window,help:sale.action_order_report_so_salesteam
msgid ""
"This report performs analysis on your sales orders. Analysis check your "
"sales revenues and sort it by different group criteria (salesman, partner, "
"product, etc.) Use this report to perform analysis on sales not having "
"invoiced yet. If you want to analyse your turnover, you should use the "
"Invoice Analysis report in the Accounting application."
msgstr "Este relatório realiza a análise de seus pedidos de vendas. A análise verifica suas receitas de vendas e as classifica por diferentes critérios do grupo (vendedores, parceiros, produtos, etc) Use esse relatório para realizar uma análise sobre as vendas que não foram faturadas ainda. Se você quiser analisar o seu volume de negócios, você deve usar o relatório de análise da fatura na aplicação de Contabilidade."

#. module: sale
#: selection:product.template,track_service:0
msgid "Timesheets on contract"
msgstr ""

#. module: sale
#: model:ir.model.fields,field_description:sale.field_sale_order_line_qty_to_invoice
#: model:ir.ui.view,arch_db:sale.view_sales_order_filter
#: model:ir.ui.view,arch_db:sale.view_sales_order_line_filter
#: selection:sale.order,invoice_status:0
#: selection:sale.order.line,invoice_status:0
msgid "To Invoice"
msgstr "Para Faturar"

#. module: sale
#: model:ir.model.fields,field_description:sale.field_sale_order_amount_total
#: model:ir.model.fields,field_description:sale.field_sale_order_line_price_total
#: model:ir.ui.view,arch_db:sale.view_order_line_tree
msgid "Total"
msgstr "Total"

#. module: sale
#: model:ir.model.fields,field_description:sale.field_sale_report_price_total
msgid "Total Price"
msgstr "Preço Total"

#. module: sale
#: model:ir.ui.view,arch_db:sale.view_order_tree
#: model:ir.ui.view,arch_db:sale.view_quotation_tree
msgid "Total Tax Included"
msgstr "Total de Imposto incluído"

#. module: sale
#: model:ir.model.fields,field_description:sale.field_product_product_track_service
#: model:ir.model.fields,field_description:sale.field_product_template_track_service
msgid "Track Service"
msgstr "Service de Rastreamento"

#. module: sale
#: model:ir.model.fields,field_description:sale.field_sale_order_line_price_unit
#: model:ir.ui.view,arch_db:sale.report_saleorder_document
msgid "Unit Price"
msgstr "Preço Unitário"

#. module: sale
#: model:ir.model.fields,field_description:sale.field_sale_order_line_product_uom
#: model:ir.model.fields,field_description:sale.field_sale_report_product_uom
#: model:ir.ui.view,arch_db:sale.view_order_line_tree
msgid "Unit of Measure"
msgstr "Unidade de Medida - UdM"

#. module: sale
#: model:ir.model.fields,field_description:sale.field_sale_config_settings_group_uom
msgid "Unit of Measures"
msgstr ""

#. module: sale
#: model:ir.model.fields,field_description:sale.field_sale_order_message_unread
msgid "Unread Messages"
msgstr "Mensagens não lidas"

#. module: sale
#: model:ir.model.fields,field_description:sale.field_sale_order_message_unread_counter
msgid "Unread Messages Counter"
msgstr "Contador de Mensagens Não Lidas."

#. module: sale
#: model:ir.model.fields,field_description:sale.field_sale_order_amount_untaxed
msgid "Untaxed Amount"
msgstr "Valor sem Impostos"

#. module: sale
#: model:ir.ui.view,arch_db:sale.view_sales_order_filter
msgid "Upselling"
msgstr ""

#. module: sale
#: selection:sale.order,invoice_status:0
#: selection:sale.order.line,invoice_status:0
msgid "Upselling Opportunity"
msgstr ""

#. module: sale
#: model:ir.model.fields,field_description:sale.field_sale_config_settings_group_sale_pricelist
msgid "Use pricelists to adapt your price per customers"
msgstr "Use listas de preços para adaptar seu preço por clientes"

#. module: sale
#: model:ir.ui.view,arch_db:sale.report_saleorder_document
msgid "VAT:"
msgstr "ICMS"

#. module: sale
#: model:ir.model.fields,field_description:sale.field_sale_order_website_message_ids
msgid "Website Messages"
msgstr ""

#. module: sale
#: model:ir.model.fields,help:sale.field_sale_order_website_message_ids
msgid "Website communication history"
msgstr ""

#. module: sale
#: model:ir.model.fields,field_description:sale.field_sale_advance_payment_inv_advance_payment_method
msgid "What do you want to invoice?"
msgstr "O que você deseja faturar?"

#. module: sale
#: model:ir.model.fields,help:sale.field_sale_config_settings_group_product_variant
msgid ""
"Work with product variant allows you to define some variant of the same "
"products, an ease the product management in the ecommerce for example"
msgstr "Trabalhar com a variante do produto permite que você defina alguma variante dos mesmos produtos, uma facilidade do gerenciamento de produtos no comércio eletrônico, com por exemplo,"

#. module: sale
#. openerp-web
#: code:addons/sale/static/src/js/sale.js:26
#, python-format
msgid "Wrong value entered!"
msgstr "Valor errado digitado!"

#. module: sale
#: code:addons/sale/sale.py:741
#, python-format
msgid ""
"You can not remove a sale order line.\n"
"Discard changes and try setting the quantity to 0."
msgstr ""

#. module: sale
#: code:addons/sale/sale.py:153
#, python-format
msgid "You can only delete draft quotations!"
msgstr ""

#. module: sale
#: model:ir.actions.act_window,help:sale.action_quotations
#: model:ir.actions.act_window,help:sale.action_quotations_salesteams
msgid ""
"Your next actions should flow efficiently: confirm the Quotation \n"
"                to a Sale Order, then create the Invoice and collect the Payment."
msgstr ""

#. module: sale
#: model:ir.actions.act_window,help:sale.act_res_partner_2_sale_order
#: model:ir.actions.act_window,help:sale.action_orders
#: model:ir.actions.act_window,help:sale.action_orders_salesteams
msgid ""
"Your next actions should flow efficiently: confirm the Quotation to a Sale "
"Order, then create the Invoice and collect the Payment."
msgstr ""

#. module: sale
#: model:ir.model,name:sale.model_account_config_settings
msgid "account.config.settings"
msgstr "account.config.settings"

#. module: sale
#: model:ir.ui.view,arch_db:sale.view_order_form
msgid "days"
msgstr "dias"

#. module: sale
#: model:ir.model,name:sale.model_sale_config_settings
msgid "sale.config.settings"
msgstr "sale.config.settings"

#. module: sale
#: model:ir.model.fields,field_description:sale.field_sale_config_settings_sale_pricelist_setting
msgid "unknown"
msgstr "desconhecido"<|MERGE_RESOLUTION|>--- conflicted
+++ resolved
@@ -3,18 +3,14 @@
 # * sale
 # 
 # Translators:
+# Mateus Cerqueira Lopes <mateus1@gmail.com>, 2015
 msgid ""
 msgstr ""
 "Project-Id-Version: Odoo 9.0\n"
 "Report-Msgid-Bugs-To: \n"
 "POT-Creation-Date: 2015-10-09 09:17+0000\n"
-<<<<<<< HEAD
-"PO-Revision-Date: 2015-10-19 10:30+0000\n"
-"Last-Translator: Martin Trigaux\n"
-=======
 "PO-Revision-Date: 2015-12-10 13:02+0000\n"
 "Last-Translator: Mateus Cerqueira Lopes <mateus1@gmail.com>\n"
->>>>>>> 7892d99f
 "Language-Team: Portuguese (Brazil) (http://www.transifex.com/odoo/odoo-9/language/pt_BR/)\n"
 "MIME-Version: 1.0\n"
 "Content-Type: text/plain; charset=UTF-8\n"
@@ -173,7 +169,7 @@
 #. module: sale
 #: model:ir.ui.view,arch_db:sale.report_saleorder_document
 msgid "<strong>Total</strong>"
-msgstr ""
+msgstr "Total"
 
 #. module: sale
 #: model:ir.ui.view,arch_db:sale.report_saleorder_document
@@ -233,7 +229,7 @@
 msgid ""
 "Allows to manage different prices based on rules per category of customers.\n"
 "                    Example: 10% for retailers, promotion of 5 EUR on this product, etc."
-msgstr ""
+msgstr "Permite gerenciar preços diferentes com base em regras por categoria de Fornecedor.\n                 Exemplo: 10% para o varejo, promoção de 5 reais neste produto, etc"
 
 #. module: sale
 #: model:ir.model.fields,help:sale.field_sale_config_settings_group_uom
@@ -368,7 +364,7 @@
 #. module: sale
 #: model:ir.ui.view,arch_db:sale.view_sale_advance_payment_inv
 msgid "Create and View Invoices"
-msgstr ""
+msgstr "Criar e Visualizar a Fatura"
 
 #. module: sale
 #: model:ir.model.fields,field_description:sale.field_sale_advance_payment_inv_create_uid
@@ -646,7 +642,7 @@
 "From this report, you can have an overview of the amount invoiced to your "
 "customer. The search tool can also be used to personalise your Invoices "
 "reports and so, match this analysis to your needs."
-msgstr ""
+msgstr "A partir deste relatório, você pode ter uma visão geral do valor faturado para o seu cliente. A ferramenta de busca também pode ser usado para personalizar seus relatórios de faturas e assim, combinar esta análise de acordo com suas necessidades."
 
 #. module: sale
 #: selection:sale.order,invoice_status:0
@@ -685,7 +681,7 @@
 #. module: sale
 #: model:ir.model.fields,help:sale.field_sale_order_message_needaction
 msgid "If checked, new messages require your attention."
-msgstr ""
+msgstr "Se marcado novas mensagens solicitarão sua atenção."
 
 #. module: sale
 #: model:ir.ui.view,arch_db:sale.view_sales_order_filter
@@ -726,7 +722,7 @@
 #. module: sale
 #: model:mail.message.subtype,name:sale.mt_salesteam_invoice_created
 msgid "Invoice Created"
-msgstr ""
+msgstr "Fatura criada"
 
 #. module: sale
 #: model:ir.model,name:sale.model_account_invoice_line
@@ -995,7 +991,7 @@
 #. module: sale
 #: model:ir.model.fields,field_description:sale.field_sale_order_message_needaction_counter
 msgid "Number of Actions"
-msgstr ""
+msgstr "Número de ações"
 
 #. module: sale
 #: model:ir.model.fields,help:sale.field_sale_order_line_customer_lead
@@ -1489,7 +1485,7 @@
 #: model:ir.ui.menu,name:sale.menu_sale_order_invoice
 #: model:ir.ui.view,arch_db:sale.crm_team_salesteams_view_kanban
 msgid "Sales to Invoice"
-msgstr ""
+msgstr "Venda para Faturar"
 
 #. module: sale
 #: selection:sale.config.settings,module_sale_margin:0
@@ -1591,7 +1587,7 @@
 #. module: sale
 #: model:ir.ui.view,arch_db:sale.view_sales_config
 msgid "Subscriptions"
-msgstr ""
+msgstr "Assinaturas"
 
 #. module: sale
 #: model:ir.model.fields,field_description:sale.field_sale_order_line_price_subtotal
@@ -1768,7 +1764,7 @@
 #. module: sale
 #: model:ir.model.fields,field_description:sale.field_sale_config_settings_group_uom
 msgid "Unit of Measures"
-msgstr ""
+msgstr "Unidade de Medida"
 
 #. module: sale
 #: model:ir.model.fields,field_description:sale.field_sale_order_message_unread
@@ -1809,12 +1805,12 @@
 #. module: sale
 #: model:ir.model.fields,field_description:sale.field_sale_order_website_message_ids
 msgid "Website Messages"
-msgstr ""
+msgstr "Mensagens do Site"
 
 #. module: sale
 #: model:ir.model.fields,help:sale.field_sale_order_website_message_ids
 msgid "Website communication history"
-msgstr ""
+msgstr "Histórico de Comunicação do Site"
 
 #. module: sale
 #: model:ir.model.fields,field_description:sale.field_sale_advance_payment_inv_advance_payment_method
