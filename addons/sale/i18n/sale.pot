# Translation of Odoo Server.
# This file contains the translation of the following modules:
# 	* sale
#
msgid ""
msgstr ""
<<<<<<< HEAD
"Project-Id-Version: Odoo Server saas~14.5\n"
"Report-Msgid-Bugs-To: \n"
"POT-Creation-Date: 2021-09-14 10:29+0000\n"
"PO-Revision-Date: 2021-09-14 10:29+0000\n"
=======
"Project-Id-Version: Odoo Server 15.0\n"
"Report-Msgid-Bugs-To: \n"
"POT-Creation-Date: 2022-01-24 08:20+0000\n"
"PO-Revision-Date: 2022-01-24 08:20+0000\n"
>>>>>>> 4d11cb0e
"Last-Translator: \n"
"Language-Team: \n"
"MIME-Version: 1.0\n"
"Content-Type: text/plain; charset=UTF-8\n"
"Content-Transfer-Encoding: \n"
"Plural-Forms: \n"

#. module: sale
#. openerp-web
#: code:addons/sale/static/src/js/sale.js:0
#, python-format
msgid " / Month"
<<<<<<< HEAD
msgstr ""

#. module: sale
#: model:ir.model.fields,field_description:sale.field_sale_payment_acquirer_onboarding_wizard___data_fetched
msgid " Data Fetched"
msgstr ""

#. module: sale
#: model:ir.model.fields,field_description:sale.field_crm_team__sale_order_count
msgid "# Sale Orders"
msgstr ""

#. module: sale
#: model:ir.model.fields,field_description:sale.field_sale_report__nbr
msgid "# of Lines"
=======
>>>>>>> 4d11cb0e
msgstr ""

#. module: sale
#: model:ir.model.fields,field_description:sale.field_sale_payment_acquirer_onboarding_wizard___data_fetched
msgid " Data Fetched"
msgstr ""

#. module: sale
#: model:ir.model.fields,field_description:sale.field_crm_team__sale_order_count
msgid "# Sale Orders"
msgstr ""

#. module: sale
#: model:ir.model.fields,field_description:sale.field_sale_report__nbr
msgid "# of Lines"
msgstr ""

#. module: sale
#: model:ir.model.fields,field_description:sale.field_payment_transaction__sale_order_ids_nbr
msgid "# of Sales Orders"
msgstr ""

#. module: sale
#: model_terms:ir.ui.view,arch_db:sale.portal_my_orders
msgid "&amp;nbsp;"
msgstr ""

#. module: sale
#: model:ir.actions.report,print_report_name:sale.action_report_pro_forma_invoice
msgid "'PRO-FORMA - %s' % (object.name)"
msgstr ""

#. module: sale
#: model:ir.actions.report,print_report_name:sale.action_report_saleorder
msgid ""
"(object.state in ('draft', 'sent') and 'Quotation - %s' % (object.name)) or "
"'Order - %s' % (object.name)"
msgstr ""

#. module: sale
#: model:product.product,description_sale:sale.product_product_4e
#: model:product.product,description_sale:sale.product_product_4f
msgid "160x80cm, with large legs."
msgstr ""

#. module: sale
#. openerp-web
#: code:addons/sale/static/src/js/tours/sale.js:0
#, python-format
msgid ""
"<b>Send the quote</b> to yourself and check what the customer will receive."
msgstr ""

#. module: sale
#. openerp-web
#: code:addons/sale/static/src/js/tours/sale.js:0
#, python-format
msgid "<b>Set a price</b>."
msgstr ""

#. module: sale
#: model:mail.template,body_html:sale.mail_template_sale_confirmation
msgid ""
"<div style=\"margin: 0px; padding: 0px;\">\n"
"    <p style=\"margin: 0px; padding: 0px; font-size: 12px;\">\n"
"        Hello,\n"
"        <br/><br/>\n"
"        <t t-set=\"transaction\" t-value=\"object.get_portal_last_transaction()\"/>\n"
"        Your order <strong t-out=\"object.name or ''\">S00049</strong> amounting in <strong t-out=\"format_amount(object.amount_total, object.currency_id) or ''\">$ 10.00</strong>\n"
"        <t t-if=\"object.state == 'sale' or (transaction and transaction.state in ('done', 'authorized'))\">\n"
"            has been confirmed.<br/>\n"
"            Thank you for your trust!\n"
"        </t>\n"
"        <t t-elif=\"transaction and transaction.state == 'pending'\">\n"
"            is pending. It will be confirmed when the payment is received.\n"
"            <t t-if=\"object.reference\">\n"
"                Your payment reference is <strong t-out=\"object.reference or ''\"/>.\n"
"            </t>\n"
"        </t>\n"
"        <br/><br/>\n"
"        Do not hesitate to contact us if you have any questions.\n"
"        <br/><br/>\n"
"    </p>\n"
"<t t-if=\"hasattr(object, 'website_id') and object.website_id\">\n"
"    <div style=\"margin: 0px; padding: 0px;\">\n"
"        <table width=\"100%\" style=\"color: #454748; font-size: 12px; border-collapse: collapse;\">\n"
"            <tr style=\"border-bottom: 2px solid #dee2e6;\">\n"
"                <td style=\"width: 150px;\"><strong>Products</strong></td>\n"
"                <td/>\n"
"                <td width=\"15%\" align=\"center\"><strong>Quantity</strong></td>\n"
"                <td width=\"20%\" align=\"right\"><strong>\n"
"                <t t-if=\"object.user_id.has_group('account.group_show_line_subtotals_tax_excluded')\">\n"
"                    VAT Excl.\n"
"                </t>\n"
"                <t t-else=\"\">\n"
"                    VAT Incl.\n"
"                </t>\n"
"                </strong></td>\n"
"            </tr>\n"
"        </table>\n"
"        <t t-foreach=\"object.order_line\" t-as=\"line\">\n"
"            <t t-if=\"(not hasattr(line, 'is_delivery') or not line.is_delivery) and line.display_type in ['line_section', 'line_note']\">\n"
"                <table width=\"100%\" style=\"color: #454748; font-size: 12px; border-collapse: collapse;\">\n"
"                    <t t-set=\"loop_cycle_number\" t-value=\"0\"/>\n"
"                    <tr t-att-style=\"'background-color: #f2f2f2' if loop_cycle_number % 2 == 0 else 'background-color: #ffffff'\">\n"
"                        <t t-set=\"loop_cycle_number\" t-value=\"loop_cycle_number + 1\"/>\n"
"                        <td colspan=\"4\">\n"
"                            <t t-if=\"line.display_type == 'line_section'\">\n"
"                                <strong t-out=\"line.name or ''\">Taking care of Trees Course</strong>\n"
"                            </t>\n"
"                            <t t-elif=\"line.display_type == 'line_note'\">\n"
"                                <i t-out=\"line.name or ''\">Taking care of Trees Course</i>\n"
"                            </t>\n"
"                        </td>\n"
"                    </tr>\n"
"                </table>\n"
"            </t>\n"
"            <t t-elif=\"(not hasattr(line, 'is_delivery') or not line.is_delivery)\">\n"
"                <table width=\"100%\" style=\"color: #454748; font-size: 12px; border-collapse: collapse;\">\n"
"                    <t t-set=\"loop_cycle_number\" t-value=\"0\"/>\n"
"                    <tr t-att-style=\"'background-color: #f2f2f2' if loop_cycle_number % 2 == 0 else 'background-color: #ffffff'\">\n"
"                        <t t-set=\"loop_cycle_number\" t-value=\"loop_cycle_number + 1\"/>\n"
"                        <td style=\"width: 150px;\">\n"
"                            <img t-attf-src=\"/web/image/product.product/{{ line.product_id.id }}/image_128\" style=\"width: 64px; height: 64px; object-fit: contain;\" alt=\"Product image\"/>\n"
"                        </td>\n"
"                        <td align=\"left\" t-out=\"line.product_id.name or ''\">\tTaking care of Trees Course</td>\n"
"                        <td width=\"15%\" align=\"center\" t-out=\"line.product_uom_qty or ''\">1</td>\n"
"                        <td width=\"20%\" align=\"right\"><strong>\n"
"                        <t t-if=\"object.user_id.has_group('account.group_show_line_subtotals_tax_excluded')\">\n"
"                            <t t-out=\"format_amount(line.price_reduce_taxexcl, object.currency_id) or ''\">$ 10.00</t>\n"
"                        </t>\n"
"                        <t t-else=\"\">\n"
"                            <t t-out=\"format_amount(line.price_reduce_taxinc, object.currency_id) or ''\">$ 10.00</t>\n"
"                        </t>\n"
"                        </strong></td>\n"
"                    </tr>\n"
"                </table>\n"
"            </t>\n"
"        </t>\n"
"    </div>\n"
"    <div style=\"margin: 0px; padding: 0px;\" t-if=\"hasattr(object, 'carrier_id') and object.carrier_id\">\n"
"        <table width=\"100%\" style=\"color: #454748; font-size: 12px; border-spacing: 0px 4px;\" align=\"right\">\n"
"            <tr>\n"
"                <td style=\"width: 60%\"/>\n"
"                <td style=\"width: 30%; border-top: 1px solid #dee2e6;\" align=\"right\"><strong>Delivery:</strong></td>\n"
"                <td style=\"width: 10%; border-top: 1px solid #dee2e6;\" align=\"right\" t-out=\"format_amount(object.amount_delivery, object.currency_id) or ''\">$ 0.00</td>\n"
"            </tr>\n"
"            <tr>\n"
"                <td style=\"width: 60%\"/>\n"
"                <td style=\"width: 30%;\" align=\"right\"><strong>SubTotal:</strong></td>\n"
"                <td style=\"width: 10%;\" align=\"right\" t-out=\"format_amount(object.amount_untaxed, object.currency_id) or ''\">$ 10.00</td>\n"
"            </tr>\n"
"        </table>\n"
"    </div>\n"
"    <div style=\"margin: 0px; padding: 0px;\" t-else=\"\">\n"
"        <table width=\"100%\" style=\"color: #454748; font-size: 12px; border-spacing: 0px 4px;\" align=\"right\">\n"
"            <tr>\n"
"                <td style=\"width: 60%\"/>\n"
"                <td style=\"width: 30%; border-top: 1px solid #dee2e6;\" align=\"right\"><strong>SubTotal:</strong></td>\n"
"                <td style=\"width: 10%; border-top: 1px solid #dee2e6;\" align=\"right\" t-out=\"format_amount(object.amount_untaxed, object.currency_id) or ''\">$ 10.00</td>\n"
"            </tr>\n"
"        </table>\n"
"    </div>\n"
"    <div style=\"margin: 0px; padding: 0px;\">\n"
"        <table width=\"100%\" style=\"color: #454748; font-size: 12px; border-spacing: 0px 4px;\" align=\"right\">\n"
"            <tr>\n"
"                <td style=\"width: 60%\"/>\n"
"                <td style=\"width: 30%;\" align=\"right\"><strong>Taxes:</strong></td>\n"
"                <td style=\"width: 10%;\" align=\"right\" t-out=\"format_amount(object.amount_tax, object.currency_id) or ''\">$ 0.00</td>\n"
"            </tr>\n"
"            <tr>\n"
"                <td style=\"width: 60%\"/>\n"
"                <td style=\"width: 30%; border-top: 1px solid #dee2e6;\" align=\"right\"><strong>Total:</strong></td>\n"
"                <td style=\"width: 10%; border-top: 1px solid #dee2e6;\" align=\"right\" t-out=\"format_amount(object.amount_total, object.currency_id) or ''\">$ 10.00</td>\n"
"            </tr>\n"
"        </table>\n"
"    </div>\n"
"    <div t-if=\"object.partner_invoice_id\" style=\"margin: 0px; padding: 0px;\">\n"
"        <table width=\"100%\" style=\"color: #454748; font-size: 12px;\">\n"
"            <tr>\n"
"                <td style=\"padding-top: 10px;\">\n"
"                    <strong>Bill to:</strong>\n"
"                    <t t-out=\"object.partner_invoice_id.street or ''\">1201 S Figueroa St</t>\n"
"                    <t t-out=\"object.partner_invoice_id.city or ''\">Los Angeles</t>\n"
"                    <t t-out=\"object.partner_invoice_id.state_id.name or ''\">California</t>\n"
"                    <t t-out=\"object.partner_invoice_id.zip or ''\">90015</t>\n"
"                    <t t-out=\"object.partner_invoice_id.country_id.name or ''\">United States</t>\n"
"                </td>\n"
"            </tr>\n"
"            <tr>\n"
"                <td>\n"
"                    <strong>Payment Method:</strong>\n"
"                    <t t-if=\"transaction.token_id\">\n"
"                        <t t-out=\"transaction.token_id.name or ''\"/>\n"
"                    </t>\n"
"                    <t t-else=\"\">\n"
"                        <t t-out=\"transaction.acquirer_id.sudo().name or ''\"/>\n"
"                    </t>\n"
"                    (<t t-out=\"format_amount(transaction.amount, object.currency_id) or ''\">$ 10.00</t>)\n"
"                </td>\n"
"            </tr>\n"
"        </table>\n"
"    </div>\n"
"    <div t-if=\"object.partner_shipping_id and not object.only_services\" style=\"margin: 0px; padding: 0px;\">\n"
"        <table width=\"100%\" style=\"color: #454748; font-size: 12px;\">\n"
"            <tr>\n"
"                <td>\n"
"                    <br/>\n"
"                    <strong>Ship to:</strong>\n"
"                    <t t-out=\"object.partner_shipping_id.street or ''\">1201 S Figueroa St</t>\n"
"                    <t t-out=\"object.partner_shipping_id.city or ''\">Los Angeles</t>\n"
"                    <t t-out=\"object.partner_shipping_id.state_id.name or ''\">California</t>\n"
"                    <t t-out=\"object.partner_shipping_id.zip or ''\">90015</t>\n"
"                    <t t-out=\"object.partner_shipping_id.country_id.name or ''\">United States</t>\n"
"                </td>\n"
"            </tr>\n"
"        </table>\n"
"        <table t-if=\"hasattr(object, 'carrier_id') and object.carrier_id\" width=\"100%\" style=\"color: #454748; font-size: 12px;\">\n"
"            <tr>\n"
"                <td>\n"
"                    <strong>Shipping Method:</strong>\n"
"                    <t t-out=\"object.carrier_id.name or ''\"/>\n"
"                    <t t-if=\"object.carrier_id.fixed_price == 0.0\">\n"
"                        (Free)\n"
"                    </t>\n"
"                    <t t-else=\"\">\n"
"                        (<t t-out=\"format_amount(object.carrier_id.fixed_price, object.currency_id) or ''\">$ 10.00</t>)\n"
"                    </t>\n"
"                </td>\n"
"            </tr>\n"
"        </table>\n"
"    </div>\n"
"</t>\n"
"</div>"
msgstr ""

#. module: sale
#: model:mail.template,body_html:sale.email_template_edi_sale
msgid ""
"<div style=\"margin: 0px; padding: 0px;\">\n"
"    <p style=\"margin: 0px; padding: 0px; font-size: 13px;\">\n"
"        <t t-set=\"doc_name\" t-value=\"'quotation' if object.state in ('draft', 'sent') else 'order'\"/>\n"
"        Hello,\n"
"        <br/><br/>\n"
"        Your\n"
"        <t t-if=\"ctx.get('proforma')\">\n"
"            Pro forma invoice for <t t-out=\"doc_name or ''\">quotation</t> <strong t-out=\"object.name or ''\">S00052</strong>\n"
"            <t t-if=\"object.origin\">\n"
"                (with reference: <t t-out=\"object.origin or ''\"/> )\n"
"            </t>\n"
"            amounting in <strong t-out=\"format_amount(object.amount_total, object.pricelist_id.currency_id) or ''\">$ 10.00</strong> is available.\n"
"        </t>\n"
"        <t t-else=\"\">\n"
"            <t t-out=\"doc_name or ''\">quotation</t> <strong t-out=\"object.name or ''\"/>\n"
"            <t t-if=\"object.origin\">\n"
"                (with reference: <t t-out=\"object.origin or ''\">S00052</t> )\n"
"            </t>\n"
"            amounting in <strong t-out=\"format_amount(object.amount_total, object.pricelist_id.currency_id) or ''\">$ 10.00</strong> is ready for review.\n"
"        </t>\n"
"        <br/><br/>\n"
"        Do not hesitate to contact us if you have any questions.\n"
"        <br/>\n"
"    </p>\n"
"</div>\n"
"            "
msgstr ""

#. module: sale
#: model_terms:ir.ui.view,arch_db:sale.sale_order_portal_template
msgid "<i class=\"fa fa-comment\"/> Contact us to get a new quotation."
msgstr ""

#. module: sale
#: model_terms:ir.ui.view,arch_db:sale.sale_order_portal_template
msgid "<i class=\"fa fa-comment\"/> Feedback"
msgstr ""

#. module: sale
#: model_terms:ir.ui.view,arch_db:sale.sale_order_portal_template
msgid "<i class=\"fa fa-comment\"/> Send message"
msgstr ""

#. module: sale
#: model_terms:ir.ui.view,arch_db:sale.sale_order_portal_template
msgid "<i class=\"fa fa-download\"/> Download"
msgstr ""

#. module: sale
#: model_terms:ir.ui.view,arch_db:sale.portal_my_orders
msgid "<i class=\"fa fa-fw fa-check\" role=\"img\" aria-label=\"Done\" title=\"Done\"/>Done"
msgstr ""

#. module: sale
#: model_terms:ir.ui.view,arch_db:sale.sale_order_portal_content
msgid "<i class=\"fa fa-fw fa-check\"/> <b>Paid</b>"
msgstr ""

#. module: sale
#: model_terms:ir.ui.view,arch_db:sale.sale_order_portal_content
msgid "<i class=\"fa fa-fw fa-clock-o\"/> <b>Waiting Payment</b>"
msgstr ""

#. module: sale
#: model_terms:ir.ui.view,arch_db:sale.portal_my_quotations
msgid "<i class=\"fa fa-fw fa-clock-o\"/> Expired"
msgstr ""

#. module: sale
#: model_terms:ir.ui.view,arch_db:sale.portal_my_quotations
msgid "<i class=\"fa fa-fw fa-remove\"/> Cancelled"
msgstr ""

#. module: sale
#: model_terms:ir.ui.view,arch_db:sale.crm_lead_partner_kanban_view
msgid ""
"<i class=\"fa fa-fw fa-usd\" role=\"img\" aria-label=\"Sale orders\" "
"title=\"Sales orders\"/>"
msgstr ""

#. module: sale
#: model_terms:ir.ui.view,arch_db:sale.sale_order_portal_template
msgid "<i class=\"fa fa-print\"/> Print"
msgstr ""

#. module: sale
#: model_terms:ir.ui.view,arch_db:sale.sale_order_portal_template
msgid "<i class=\"fa fa-times\"/> Reject"
msgstr ""

#. module: sale
#: model_terms:ir.ui.view,arch_db:sale.sale_order_portal_template
msgid "<small><b class=\"text-muted\">This offer expires on</b></small>"
msgstr ""

#. module: sale
#: model_terms:ir.ui.view,arch_db:sale.sale_order_portal_template
msgid "<small><b class=\"text-muted\">Your advantage</b></small>"
msgstr ""

#. module: sale
#: model_terms:ir.ui.view,arch_db:sale.view_sale_advance_payment_inv
msgid ""
"<span attrs=\"{'invisible': [('advance_payment_method', '!=', "
"'percentage')]}\" class=\"oe_inline\">%</span>"
msgstr ""

#. module: sale
#: model_terms:ir.ui.view,arch_db:sale.portal_my_orders
msgid ""
"<span class=\"d-none d-md-inline\">Sales Order #</span>\n"
"                            <span class=\"d-block d-md-none\">Ref.</span>"
msgstr ""

#. module: sale
#: model_terms:ir.ui.view,arch_db:sale.res_config_settings_view_form
msgid ""
"<span class=\"fa fa-lg fa-building-o\" title=\"Values set here are company-"
"specific.\" aria-label=\"Values set here are company-specific.\" "
"groups=\"base.group_multi_company\" role=\"img\"/>"
msgstr ""

#. module: sale
#: model_terms:ir.ui.view,arch_db:sale.res_config_settings_view_form
msgid ""
"<span class=\"fa fa-lg fa-building-o\" title=\"Values set here are company-"
"specific.\" groups=\"base.group_multi_company\"/>"
msgstr ""

#. module: sale
#: model_terms:ir.ui.view,arch_db:sale.res_config_settings_view_form
msgid "<span class=\"o_form_label\">Confirmation Email</span>"
msgstr ""

#. module: sale
#: model_terms:ir.ui.view,arch_db:sale.res_config_settings_view_form
msgid "<span class=\"o_form_label\">Down Payments</span>"
msgstr ""

#. module: sale
#: model_terms:ir.ui.view,arch_db:sale.view_order_form
msgid ""
"<span class=\"o_stat_text\">Customer</span>\n"
"                                <span class=\"o_stat_text\">Preview</span>"
msgstr ""

#. module: sale
#: model_terms:ir.ui.view,arch_db:sale.product_form_view_sale_order_button
#: model_terms:ir.ui.view,arch_db:sale.product_template_form_view_sale_order_button
msgid "<span class=\"o_stat_text\">Sold</span>"
msgstr ""

#. module: sale
#: model_terms:ir.ui.view,arch_db:sale.crm_team_salesteams_view_form
msgid "<span class=\"oe_read_only\">/ Month</span>"
msgstr ""

#. module: sale
#: model_terms:ir.ui.view,arch_db:sale.sale_order_portal_content
msgid ""
"<span groups=\"account.group_show_line_subtotals_tax_excluded\">Amount</span>\n"
"                                <span groups=\"account.group_show_line_subtotals_tax_included\">Total Price</span>"
msgstr ""

#. module: sale
#: model_terms:ir.ui.view,arch_db:sale.report_saleorder_document
msgid ""
"<span groups=\"account.group_show_line_subtotals_tax_excluded\">Amount</span>\n"
"                            <span groups=\"account.group_show_line_subtotals_tax_included\">Total Price</span>"
msgstr ""

#. module: sale
#: model_terms:ir.ui.view,arch_db:sale.sale_order_portal_template
msgid "<span>Accepted on the behalf of:</span>"
msgstr ""

#. module: sale
#: model_terms:ir.ui.view,arch_db:sale.sale_order_portal_template
msgid "<span>By paying this proposal, I agree to the following terms:</span>"
msgstr ""

#. module: sale
#: model_terms:ir.ui.view,arch_db:sale.sale_order_portal_template
msgid "<span>By signing this proposal, I agree to the following terms:</span>"
msgstr ""

#. module: sale
#: model_terms:ir.ui.view,arch_db:sale.report_saleorder_document
#: model_terms:ir.ui.view,arch_db:sale.sale_order_portal_content
msgid "<span>Disc.%</span>"
msgstr ""

#. module: sale
#: model_terms:ir.ui.view,arch_db:sale.sale_order_portal_template
msgid "<span>For an amount of:</span>"
msgstr ""

#. module: sale
#: model_terms:ir.ui.view,arch_db:sale.report_saleorder_document
msgid "<span>Pro-Forma Invoice # </span>"
msgstr ""

#. module: sale
#: model_terms:ir.ui.view,arch_db:sale.sale_order_portal_content
msgid "<span>Taxes</span>"
msgstr ""

#. module: sale
#: model_terms:ir.ui.view,arch_db:sale.sale_order_portal_template
msgid "<span>With payment terms:</span>"
msgstr ""

#. module: sale
#: model_terms:ir.ui.view,arch_db:sale.sale_order_portal_content
msgid "<strong class=\"d-block mb-1\">Invoices</strong>"
msgstr ""

#. module: sale
#: model_terms:ir.ui.view,arch_db:sale.sale_order_portal_content
msgid "<strong class=\"d-block mb-1\">Shipping Address:</strong>"
msgstr ""

#. module: sale
#: model_terms:ir.ui.view,arch_db:sale.report_saleorder_document
#: model_terms:ir.ui.view,arch_db:sale.sale_order_portal_content
msgid "<strong class=\"mr16\">Subtotal</strong>"
msgstr ""

#. module: sale
#: model_terms:ir.ui.view,arch_db:sale.sale_order_portal_template
msgid "<strong class=\"text-muted\">Salesperson</strong>"
msgstr ""

#. module: sale
#: model_terms:ir.ui.view,arch_db:sale.sale_order_portal_content
msgid "<strong>Expiration Date:</strong>"
msgstr ""

#. module: sale
#: model_terms:ir.ui.view,arch_db:sale.report_saleorder_document
msgid "<strong>Expiration:</strong>"
msgstr ""

#. module: sale
#: model_terms:ir.ui.view,arch_db:sale.report_saleorder_document
msgid "<strong>Fiscal Position Remark:</strong>"
msgstr ""

#. module: sale
#: model_terms:ir.ui.view,arch_db:sale.sale_order_portal_template
msgid ""
"<strong>No suitable payment option could be found.</strong><br/>\n"
"                                        If you believe that it is an error, please contact the website administrator."
msgstr ""

#. module: sale
#: model_terms:ir.ui.view,arch_db:sale.report_saleorder_document
#: model_terms:ir.ui.view,arch_db:sale.sale_order_portal_content
msgid "<strong>Order Date:</strong>"
msgstr ""

#. module: sale
#: model_terms:ir.ui.view,arch_db:sale.report_saleorder_document
#: model_terms:ir.ui.view,arch_db:sale.sale_order_portal_content
msgid "<strong>Quotation Date:</strong>"
msgstr ""

#. module: sale
#: model_terms:ir.ui.view,arch_db:sale.report_saleorder_document
msgid "<strong>Salesperson:</strong>"
msgstr ""

#. module: sale
#: model_terms:ir.ui.view,arch_db:sale.report_invoice_document_inherit_sale
#: model_terms:ir.ui.view,arch_db:sale.report_saleorder_document
msgid "<strong>Shipping Address:</strong>"
msgstr ""

#. module: sale
#: model_terms:ir.ui.view,arch_db:sale.report_saleorder_document
msgid "<strong>Signature</strong>"
msgstr ""

#. module: sale
#: model_terms:ir.ui.view,arch_db:sale.sale_order_portal_template
msgid "<strong>Thank You!</strong><br/>"
msgstr ""

#. module: sale
#: model_terms:ir.ui.view,arch_db:sale.sale_order_portal_template
msgid "<strong>This offer expired!</strong>"
msgstr ""

#. module: sale
#: model_terms:ir.ui.view,arch_db:sale.sale_order_portal_template
msgid "<strong>This quotation has been canceled.</strong>"
msgstr ""

#. module: sale
#: model_terms:ir.ui.view,arch_db:sale.report_saleorder_document
msgid "<strong>Your Reference:</strong>"
msgstr ""

#. module: sale
#: model:ir.model.constraint,message:sale.constraint_sale_order_date_order_conditional_required
msgid "A confirmed sales order requires a confirmation date."
msgstr ""

#. module: sale
#: model:ir.model.fields,help:sale.field_sale_advance_payment_inv__advance_payment_method
msgid ""
"A standard invoice is issued with all the order lines ready for invoicing,"
"         according to their invoicing policy (based on ordered or delivered "
"quantity)."
msgstr ""

#. module: sale
#: model:res.groups,name:sale.group_warning_sale
msgid "A warning can be set on a product or a customer (Sale)"
msgstr ""

#. module: sale
#: model_terms:ir.ui.view,arch_db:sale.res_config_settings_view_form
msgid ""
"Ability to select a package type in sales orders and to force a quantity "
"that is a multiple of the number of units per package."
msgstr ""

#. module: sale
#: model_terms:ir.ui.view,arch_db:sale.sale_order_portal_template
msgid "Accept &amp; Pay"
msgstr ""

#. module: sale
#: model_terms:ir.ui.view,arch_db:sale.sale_order_portal_template
msgid "Accept &amp; Sign"
msgstr ""

#. module: sale
#: model:ir.model.fields,field_description:sale.field_sale_order__access_warning
msgid "Access warning"
msgstr ""

#. module: sale
#: model:ir.model.fields,help:sale.field_sale_order_line__qty_delivered_method
msgid ""
"According to product configuration, the delivered quantity can be automatically computed by mechanism :\n"
"  - Manual: the quantity is set manually on the line\n"
"  - Analytic From expenses: the quantity is the quantity sum from posted expenses\n"
"  - Timesheet: the quantity is the sum of hours recorded on tasks linked to this sale line\n"
"  - Stock Moves: the quantity comes from confirmed pickings\n"
msgstr ""

#. module: sale
#: model:ir.model.fields,field_description:sale.field_sale_payment_acquirer_onboarding_wizard__acc_number
msgid "Account Number"
msgstr ""

#. module: sale
#: model:ir.model.fields,help:sale.field_sale_advance_payment_inv__deposit_account_id
msgid "Account used for deposits"
msgstr ""

#. module: sale
#: model:ir.actions.act_window,name:sale.action_accrued_revenue_entry
msgid "Accrued Revenue Entry"
msgstr ""

#. module: sale
#: model:ir.model.fields,field_description:sale.field_sale_order__message_needaction
msgid "Action Needed"
msgstr ""

#. module: sale
#: model:ir.model.fields,field_description:sale.field_sale_order__activity_ids
msgid "Activities"
msgstr ""

#. module: sale
#: model:ir.model.fields,field_description:sale.field_sale_order__activity_exception_decoration
msgid "Activity Exception Decoration"
msgstr ""

#. module: sale
#: model:ir.model.fields,field_description:sale.field_sale_order__activity_state
msgid "Activity State"
msgstr ""

#. module: sale
#: model:ir.model.fields,field_description:sale.field_sale_order__activity_type_icon
msgid "Activity Type Icon"
msgstr ""

#. module: sale
#: model:ir.actions.act_window,name:sale.mail_activity_type_action_config_sale
#: model:ir.ui.menu,name:sale.sale_menu_config_activity_type
msgid "Activity Types"
msgstr ""

#. module: sale
#: model_terms:ir.ui.view,arch_db:sale.view_order_form
msgid "Add a note"
msgstr ""

#. module: sale
#: model_terms:ir.ui.view,arch_db:sale.view_order_form
msgid "Add a product"
msgstr ""

#. module: sale
#: model_terms:ir.ui.view,arch_db:sale.view_order_form
msgid "Add a section"
msgstr ""

#. module: sale
#: model_terms:ir.ui.view,arch_db:sale.res_config_settings_view_form
msgid "Add several variants to an order from a grid"
msgstr ""

#. module: sale
#: model:res.groups,name:sale.group_delivery_invoice_address
msgid "Addresses in Sales Orders"
msgstr ""

#. module: sale
#: model_terms:ir.ui.view,arch_db:sale.res_config_settings_view_form
msgid "Allows you to send Pro-Forma Invoice to your customers"
msgstr ""

#. module: sale
#: model:ir.model.fields,help:sale.field_res_config_settings__group_proforma_sales
msgid "Allows you to send pro-forma invoice."
msgstr ""

#. module: sale
#: model:ir.model.fields,field_description:sale.field_res_config_settings__module_sale_amazon
msgid "Amazon Sync"
msgstr ""

#. module: sale
#: model:ir.model.fields,field_description:sale.field_sale_order__amount_undiscounted
msgid "Amount Before Discount"
msgstr ""

#. module: sale
#: code:addons/sale/models/payment_transaction.py:0
#, python-format
msgid "Amount Mismatch (%s)"
msgstr ""

#. module: sale
#: model:ir.model.fields,field_description:sale.field_crm_team__quotations_amount
msgid "Amount of quotations to invoice"
msgstr ""

#. module: sale
#: model_terms:ir.actions.act_window,help:sale.action_orders_upselling
msgid ""
"An order is to upsell when delivered quantities are above initially\n"
"                ordered quantities, and the invoicing policy is based on ordered quantities."
msgstr ""

#. module: sale
#: model:ir.model.fields,field_description:sale.field_report_all_channels_sales__analytic_account_id
#: model:ir.model.fields,field_description:sale.field_sale_order__analytic_account_id
#: model:ir.model.fields,field_description:sale.field_sale_report__analytic_account_id
msgid "Analytic Account"
msgstr ""

#. module: sale
#: model:ir.model.fields.selection,name:sale.selection__sale_order_line__qty_delivered_method__analytic
msgid "Analytic From Expenses"
msgstr ""

#. module: sale
#: model:ir.model,name:sale.model_account_analytic_line
msgid "Analytic Line"
msgstr ""

#. module: sale
#: model:ir.model.fields,field_description:sale.field_sale_order_line__analytic_tag_ids
msgid "Analytic Tags"
msgstr ""

#. module: sale
#: model:ir.model.fields,field_description:sale.field_sale_order_line__analytic_line_ids
msgid "Analytic lines"
msgstr ""

#. module: sale
#: model_terms:ir.ui.view,arch_db:sale.res_config_settings_view_form
msgid ""
"Apply manual discounts on sales order lines or display discounts computed "
"from pricelists (option to activate in the pricelist configuration)."
msgstr ""

#. module: sale
#: model_terms:ir.ui.view,arch_db:sale.view_order_form
msgid ""
"Are you sure you want to void the authorized transaction? This action can't "
"be undone."
msgstr ""

#. module: sale
#: model_terms:ir.actions.act_window,help:sale.action_orders_upselling
msgid ""
"As an example, if you sell pre-paid hours of services, Odoo recommends you\n"
"                to sell extra hours when all ordered hours have been consumed."
msgstr ""

#. module: sale
#: model:ir.model.fields.selection,name:sale.selection__product_template__expense_policy__cost
msgid "At cost"
msgstr ""

#. module: sale
#: model:ir.model.fields,field_description:sale.field_sale_order__message_attachment_count
msgid "Attachment Count"
msgstr ""

#. module: sale
#: model:ir.model,name:sale.model_product_attribute_value
msgid "Attribute Value"
msgstr ""

#. module: sale
#: model_terms:ir.ui.view,arch_db:sale.res_config_settings_view_form
msgid "Attributes"
msgstr ""

#. module: sale
#: model:ir.model.fields,field_description:sale.field_sale_order__authorized_transaction_ids
msgid "Authorized Transactions"
msgstr ""

#. module: sale
#: model:ir.model.fields,field_description:sale.field_res_config_settings__automatic_invoice
msgid "Automatic Invoice"
msgstr ""

#. module: sale
#: model_terms:ir.ui.view,arch_db:sale.res_config_settings_view_form
msgid "Automatic email sent after the customer has signed or paid online"
msgstr ""

#. module: sale
#: model:ir.model.fields,field_description:sale.field_sale_payment_acquirer_onboarding_wizard__journal_name
msgid "Bank Name"
msgstr ""

#. module: sale
#: model:ir.model.fields.selection,name:sale.selection__payment_acquirer__so_reference_type__partner
msgid "Based on Customer ID"
msgstr ""

#. module: sale
#: model:ir.model.fields.selection,name:sale.selection__payment_acquirer__so_reference_type__so_name
msgid "Based on Document Reference"
msgstr ""

#. module: sale
#: model:ir.model.fields.selection,name:sale.selection__product_template__sale_line_warn__block
#: model:ir.model.fields.selection,name:sale.selection__res_partner__sale_warn__block
msgid "Blocking Message"
msgstr ""

#. module: sale
#: model_terms:ir.ui.view,arch_db:sale.res_config_settings_view_form
msgid ""
"Boost your sales with two kinds of discount programs: promotions and coupon "
"codes. Specific conditions can be set (products, customers, minimum purchase"
" amount, period). Rewards can be discounts (% or amount) or free products."
msgstr ""

#. module: sale
#: model:ir.model.fields,field_description:sale.field_account_move__campaign_id
#: model:ir.model.fields,field_description:sale.field_sale_order__campaign_id
#: model:ir.model.fields,field_description:sale.field_sale_report__campaign_id
msgid "Campaign"
msgstr ""

#. module: sale
#: model:ir.model.fields,field_description:sale.field_sale_order_line__product_updatable
msgid "Can Edit Product"
msgstr ""

#. module: sale
#: model_terms:ir.ui.view,arch_db:sale.sale_order_cancel_view_form
#: model_terms:ir.ui.view,arch_db:sale.sale_order_portal_template
#: model_terms:ir.ui.view,arch_db:sale.view_order_form
#: model_terms:ir.ui.view,arch_db:sale.view_sale_advance_payment_inv
msgid "Cancel"
msgstr ""

#. module: sale
#: code:addons/sale/models/sale_order.py:0
#, python-format
msgid "Cancel Sales Order"
msgstr ""

#. module: sale
#: model:ir.model.fields.selection,name:sale.selection__sale_order__state__cancel
#: model:ir.model.fields.selection,name:sale.selection__sale_report__state__cancel
msgid "Cancelled"
msgstr ""

#. module: sale
#: model_terms:ir.ui.view,arch_db:sale.view_order_form
msgid "Capture Transaction"
msgstr ""

#. module: sale
#: model:ir.model.fields,field_description:sale.field_sale_order_line__product_uom_category_id
msgid "Category"
msgstr ""

#. module: sale
#: model:ir.model.fields,help:sale.field_crm_team__use_quotations
msgid ""
"Check this box if you send quotations to your customers rather than "
"confirming orders straight away."
msgstr ""

#. module: sale
#: model_terms:ir.ui.view,arch_db:sale.sale_onboarding_order_confirmation_step
msgid "Choose between electronic signatures or online payments."
msgstr ""

#. module: sale
#: model:ir.actions.act_window,name:sale.action_open_sale_onboarding_payment_acquirer_wizard
msgid "Choose how to confirm quotations"
msgstr ""

#. module: sale
#. openerp-web
#: code:addons/sale/static/src/js/tours/sale.js:0
#, python-format
msgid "Click here to add some products or services to your quotation."
msgstr ""

#. module: sale
#: model_terms:ir.ui.view,arch_db:sale.crm_team_view_kanban_dashboard
msgid "Click to define an invoicing target"
msgstr ""

#. module: sale
#: model_terms:ir.ui.view,arch_db:sale.sale_order_portal_template
msgid "Close"
msgstr ""

#. module: sale
#: model:ir.model.fields.selection,name:sale.selection__res_company__sale_quotation_onboarding_state__closed
msgid "Closed"
msgstr ""

#. module: sale
#: model:ir.model.fields,field_description:sale.field_payment_acquirer__so_reference_type
msgid "Communication"
msgstr ""

#. module: sale
#: model:ir.model,name:sale.model_res_company
msgid "Companies"
msgstr ""

#. module: sale
#: model:ir.model.fields,field_description:sale.field_report_all_channels_sales__company_id
#: model:ir.model.fields,field_description:sale.field_sale_order__company_id
#: model:ir.model.fields,field_description:sale.field_sale_order_line__company_id
#: model:ir.model.fields,field_description:sale.field_sale_report__company_id
#: model:ir.model.fields,field_description:sale.field_utm_campaign__company_id
#: model_terms:ir.ui.view,arch_db:sale.view_order_product_search
msgid "Company"
msgstr ""

#. module: sale
#: model_terms:ir.ui.view,arch_db:sale.res_config_settings_view_form
msgid "Compute shipping costs and ship with DHL"
msgstr ""

#. module: sale
#: model_terms:ir.ui.view,arch_db:sale.res_config_settings_view_form
msgid "Compute shipping costs and ship with Easypost"
msgstr ""

#. module: sale
#: model_terms:ir.ui.view,arch_db:sale.res_config_settings_view_form
msgid "Compute shipping costs and ship with FedEx"
msgstr ""

#. module: sale
#: model_terms:ir.ui.view,arch_db:sale.res_config_settings_view_form
msgid "Compute shipping costs and ship with UPS"
msgstr ""

#. module: sale
#: model_terms:ir.ui.view,arch_db:sale.res_config_settings_view_form
msgid "Compute shipping costs and ship with USPS"
msgstr ""

#. module: sale
#: model_terms:ir.ui.view,arch_db:sale.res_config_settings_view_form
msgid "Compute shipping costs and ship with bpost"
msgstr ""

#. module: sale
#: model_terms:ir.ui.view,arch_db:sale.res_config_settings_view_form
msgid "Compute shipping costs on orders"
msgstr ""

#. module: sale
#: model:ir.model,name:sale.model_res_config_settings
msgid "Config Settings"
msgstr ""

#. module: sale
#: model:ir.ui.menu,name:sale.menu_sale_config
msgid "Configuration"
msgstr ""

#. module: sale
#: model_terms:ir.ui.view,arch_db:sale.sale_order_cancel_view_form
#: model_terms:ir.ui.view,arch_db:sale.view_order_form
msgid "Confirm"
msgstr ""

#. module: sale
#: model:ir.model.fields,field_description:sale.field_res_config_settings__confirmation_mail_template_id
msgid "Confirmation Email Template"
msgstr ""

#. module: sale
#: model_terms:ir.ui.view,arch_db:sale.res_config_settings_view_form
msgid "Connectors"
msgstr ""

#. module: sale
#: model:ir.model,name:sale.model_res_partner
#: model_terms:ir.ui.view,arch_db:sale.sale_order_portal_template
msgid "Contact"
msgstr ""

#. module: sale
#: model_terms:product.product,website_description:sale.product_product_4e
#: model_terms:product.product,website_description:sale.product_product_4f
msgid "Contact Us"
msgstr ""

#. module: sale
#: model:ir.model.fields,help:sale.field_sale_order_line__product_uom_category_id
msgid ""
"Conversion between Units of Measure can only occur if they belong to the "
"same category. The conversion will be made based on the ratios."
msgstr ""

#. module: sale
#: model:ir.model.fields,field_description:sale.field_res_config_settings__module_sale_coupon
msgid "Coupons & Promotions"
msgstr ""

#. module: sale
#: model_terms:ir.ui.view,arch_db:sale.sale_order_view_search_inherit_quotation
msgid "Create Date"
msgstr ""

#. module: sale
#: model:ir.model.fields,field_description:sale.field_sale_advance_payment_inv__advance_payment_method
#: model_terms:ir.ui.view,arch_db:sale.view_order_form
#: model_terms:ir.ui.view,arch_db:sale.view_sale_advance_payment_inv
msgid "Create Invoice"
msgstr ""

#. module: sale
#: model_terms:ir.actions.act_window,help:sale.action_invoice_salesteams
msgid "Create a customer invoice"
msgstr ""

#. module: sale
#: model_terms:ir.actions.act_window,help:sale.product_template_action
msgid "Create a new product"
msgstr ""

#. module: sale
#: model_terms:ir.actions.act_window,help:sale.act_res_partner_2_sale_order
#: model_terms:ir.actions.act_window,help:sale.action_orders
#: model_terms:ir.actions.act_window,help:sale.action_orders_salesteams
#: model_terms:ir.actions.act_window,help:sale.action_quotations
#: model_terms:ir.actions.act_window,help:sale.action_quotations_salesteams
#: model_terms:ir.actions.act_window,help:sale.action_quotations_with_onboarding
#: model_terms:ir.actions.act_window,help:sale.action_sale_order_form_view
msgid "Create a new quotation, the first step of a new sale!"
msgstr ""

#. module: sale
#: model_terms:ir.ui.view,arch_db:sale.view_sale_advance_payment_inv
msgid "Create and View Invoice"
msgstr ""

#. module: sale
#: model:ir.actions.act_window,name:sale.action_view_sale_advance_payment_inv
msgid "Create invoices"
msgstr ""

#. module: sale
#: model_terms:ir.actions.act_window,help:sale.action_invoice_salesteams
msgid ""
"Create invoices, register payments and keep track of the discussions with "
"your customers."
msgstr ""

#. module: sale
#: model:ir.model.fields,field_description:sale.field_sale_advance_payment_inv__create_uid
#: model:ir.model.fields,field_description:sale.field_sale_order__create_uid
#: model:ir.model.fields,field_description:sale.field_sale_order_cancel__create_uid
#: model:ir.model.fields,field_description:sale.field_sale_order_line__create_uid
#: model:ir.model.fields,field_description:sale.field_sale_payment_acquirer_onboarding_wizard__create_uid
msgid "Created by"
msgstr ""

#. module: sale
#: model:ir.model.fields,field_description:sale.field_sale_advance_payment_inv__create_date
#: model:ir.model.fields,field_description:sale.field_sale_order_cancel__create_date
#: model:ir.model.fields,field_description:sale.field_sale_order_line__create_date
#: model:ir.model.fields,field_description:sale.field_sale_payment_acquirer_onboarding_wizard__create_date
msgid "Created on"
msgstr ""

#. module: sale
#: model:ir.model.fields,field_description:sale.field_sale_order__create_date
#: model_terms:ir.ui.view,arch_db:sale.view_quotation_tree
msgid "Creation Date"
msgstr ""

#. module: sale
#: model:ir.model.fields,help:sale.field_sale_order__date_order
msgid ""
"Creation date of draft/sent orders,\n"
"Confirmation date of confirmed orders."
msgstr ""

#. module: sale
#: model:ir.model.fields.selection,name:sale.selection__sale_payment_acquirer_onboarding_wizard__payment_method__stripe
msgid "Credit & Debit card (via Stripe)"
msgstr ""

#. module: sale
#: model:ir.model.fields,field_description:sale.field_sale_advance_payment_inv__currency_id
#: model:ir.model.fields,field_description:sale.field_sale_order__currency_id
#: model:ir.model.fields,field_description:sale.field_sale_order_line__currency_id
#: model:ir.model.fields,field_description:sale.field_utm_campaign__currency_id
msgid "Currency"
msgstr ""

#. module: sale
#: model:ir.model.fields,field_description:sale.field_sale_order__currency_rate
msgid "Currency Rate"
msgstr ""

#. module: sale
#: model:product.attribute.value,name:sale.product_attribute_value_7
#: model:product.template.attribute.value,name:sale.product_4_attribute_1_value_3
msgid "Custom"
msgstr ""

#. module: sale
#: model:ir.model.fields,field_description:sale.field_sale_order_line__product_custom_attribute_value_ids
msgid "Custom Values"
msgstr ""

#. module: sale
#: model:ir.model.fields.selection,name:sale.selection__sale_payment_acquirer_onboarding_wizard__payment_method__manual
msgid "Custom payment instructions"
msgstr ""

#. module: sale
#: model:ir.model.fields,field_description:sale.field_sale_order__partner_id
#: model:ir.model.fields,field_description:sale.field_sale_order_line__order_partner_id
#: model:ir.model.fields,field_description:sale.field_sale_report__partner_id
#: model_terms:ir.ui.view,arch_db:sale.view_order_product_search
#: model_terms:ir.ui.view,arch_db:sale.view_sales_order_filter
msgid "Customer"
msgstr ""

#. module: sale
#: model:ir.model.fields,field_description:sale.field_res_config_settings__auth_signup_uninvited
msgid "Customer Account"
msgstr ""

#. module: sale
#: model:ir.model.fields,field_description:sale.field_res_config_settings__group_sale_delivery_address
msgid "Customer Addresses"
msgstr ""

#. module: sale
#: model:ir.model.fields,field_description:sale.field_sale_report__country_id
#: model_terms:ir.ui.view,arch_db:sale.view_order_product_search
msgid "Customer Country"
msgstr ""

#. module: sale
#: model:ir.model.fields,field_description:sale.field_sale_report__commercial_partner_id
msgid "Customer Entity"
msgstr ""

#. module: sale
#: model:ir.model.fields,field_description:sale.field_sale_report__industry_id
#: model_terms:ir.ui.view,arch_db:sale.view_order_product_search
msgid "Customer Industry"
msgstr ""

#. module: sale
#: model:ir.model.fields,help:sale.field_sale_order__access_url
msgid "Customer Portal URL"
msgstr ""

#. module: sale
#: model:ir.model.fields,field_description:sale.field_sale_order__client_order_ref
msgid "Customer Reference"
msgstr ""

#. module: sale
#: model_terms:ir.ui.view,arch_db:sale.view_order_form
msgid "Customer Signature"
msgstr ""

#. module: sale
#: model:ir.model.fields,field_description:sale.field_sale_advance_payment_inv__deposit_taxes_id
msgid "Customer Taxes"
msgstr ""

#. module: sale
#: model:ir.ui.menu,name:sale.res_partner_menu
msgid "Customers"
msgstr ""

#. module: sale
#: model:product.product,name:sale.product_product_4e
#: model:product.product,name:sale.product_product_4f
msgid "Customizable Desk"
msgstr ""

#. module: sale
#: model_terms:ir.ui.view,arch_db:sale.onboarding_quotation_layout_step
msgid "Customize"
msgstr ""

#. module: sale
#: model_terms:ir.ui.view,arch_db:sale.onboarding_quotation_layout_step
msgid "Customize the look of your quotations."
msgstr ""

#. module: sale
#. openerp-web
#: code:addons/sale/static/src/js/tours/sale.js:0
#, python-format
msgid "Customize your quotes and orders."
msgstr ""

#. module: sale
#: model:ir.model.fields,field_description:sale.field_res_config_settings__module_delivery_dhl
msgid "DHL Express Connector"
msgstr ""

#. module: sale
#: model_terms:ir.ui.view,arch_db:sale.view_order_product_search
msgid "Date"
msgstr ""

#. module: sale
#: model:ir.model.fields,field_description:sale.field_report_all_channels_sales__date_order
msgid "Date Order"
msgstr ""

#. module: sale
#: model:ir.model.fields,help:sale.field_sale_order__signed_on
msgid "Date of the signature."
msgstr ""

#. module: sale
#: model:ir.model.fields,help:sale.field_sale_order__create_date
msgid "Date on which sales order is created."
msgstr ""

#. module: sale
#: model_terms:ir.ui.view,arch_db:sale.sale_order_portal_content
msgid "Date:"
msgstr ""

#. module: sale
#: model:ir.model.fields,field_description:sale.field_sale_advance_payment_inv__deduct_down_payments
msgid "Deduct down payments"
msgstr ""

#. module: sale
#: model_terms:ir.ui.view,arch_db:sale.res_config_settings_view_form
msgid "Default Limit:"
msgstr ""

#. module: sale
#: model:ir.model.fields,field_description:sale.field_res_config_settings__use_quotation_validity_days
msgid "Default Quotation Validity"
msgstr ""

#. module: sale
#: model:ir.model.fields,field_description:sale.field_res_company__quotation_validity_days
#: model:ir.model.fields,field_description:sale.field_res_config_settings__quotation_validity_days
msgid "Default Quotation Validity (Days)"
msgstr ""

#. module: sale
#: model:ir.model.fields,help:sale.field_res_config_settings__deposit_default_product_id
msgid "Default product used for payment advances"
msgstr ""

#. module: sale
#: model_terms:ir.ui.view,arch_db:sale.res_config_settings_view_form
msgid "Deliver Content by Email"
msgstr ""

#. module: sale
#: model_terms:ir.ui.view,arch_db:sale.view_order_form
msgid "Delivered"
msgstr ""

#. module: sale
#: model:ir.model.fields,field_description:sale.field_sale_order_line__qty_delivered_manual
msgid "Delivered Manually"
msgstr ""

#. module: sale
#: model:ir.model.fields,field_description:sale.field_sale_order_line__qty_delivered
msgid "Delivered Quantity"
msgstr ""

#. module: sale
#: code:addons/sale/models/sale_order_line.py:0
#, python-format
msgid "Delivered Quantity: %s"
msgstr ""

#. module: sale
#: model:ir.model.fields.selection,name:sale.selection__product_template__invoice_policy__delivery
msgid "Delivered quantities"
msgstr ""

#. module: sale
#: model:ir.model.fields,field_description:sale.field_account_bank_statement_line__partner_shipping_id
#: model:ir.model.fields,field_description:sale.field_account_move__partner_shipping_id
#: model:ir.model.fields,field_description:sale.field_account_payment__partner_shipping_id
#: model:ir.model.fields,field_description:sale.field_sale_order__partner_shipping_id
msgid "Delivery Address"
msgstr ""

#. module: sale
#: model:ir.model.fields,field_description:sale.field_sale_order__commitment_date
#: model_terms:ir.ui.view,arch_db:sale.view_order_form
msgid "Delivery Date"
msgstr ""

#. module: sale
#: model:ir.model.fields,field_description:sale.field_res_config_settings__module_delivery
msgid "Delivery Methods"
msgstr ""

#. module: sale
#: model:ir.model.fields,help:sale.field_account_bank_statement_line__partner_shipping_id
#: model:ir.model.fields,help:sale.field_account_move__partner_shipping_id
#: model:ir.model.fields,help:sale.field_account_payment__partner_shipping_id
msgid "Delivery address for current invoice."
msgstr ""

#. module: sale
#: model:ir.model.fields,help:sale.field_sale_order__expected_date
msgid ""
"Delivery date you can promise to the customer, computed from the minimum "
"lead time of the order lines in case of Service products. In case of "
"shipping, the shipping policy of the order will be taken into account to "
"either use the minimum or maximum lead time of the order lines."
msgstr ""

#. module: sale
#: model:product.product,name:sale.advance_product_0
#: model:product.template,name:sale.advance_product_0_product_template
msgid "Deposit"
msgstr ""

#. module: sale
#: model:ir.model.fields,field_description:sale.field_res_config_settings__deposit_default_product_id
msgid "Deposit Product"
msgstr ""

#. module: sale
#: model:ir.model.fields,field_description:sale.field_sale_order_line__name
#: model_terms:ir.ui.view,arch_db:sale.report_saleorder_document
#: model_terms:ir.ui.view,arch_db:sale.view_order_form
msgid "Description"
msgstr ""

#. module: sale
#: model_terms:ir.ui.view,arch_db:sale.view_order_form
msgid "Disc.%"
msgstr ""

#. module: sale
#: model:ir.model.fields,field_description:sale.field_sale_report__discount
msgid "Discount %"
msgstr ""

#. module: sale
#: model:ir.model.fields,field_description:sale.field_sale_order_line__discount
msgid "Discount (%)"
msgstr ""

#. module: sale
#: model:ir.model.fields,field_description:sale.field_sale_report__discount_amount
msgid "Discount Amount"
msgstr ""

#. module: sale
#: model:ir.model.fields,field_description:sale.field_report_all_channels_sales__display_name
#: model:ir.model.fields,field_description:sale.field_sale_advance_payment_inv__display_name
#: model:ir.model.fields,field_description:sale.field_sale_order__display_name
#: model:ir.model.fields,field_description:sale.field_sale_order_cancel__display_name
#: model:ir.model.fields,field_description:sale.field_sale_order_line__display_name
#: model:ir.model.fields,field_description:sale.field_sale_payment_acquirer_onboarding_wizard__display_name
#: model:ir.model.fields,field_description:sale.field_sale_report__display_name
msgid "Display Name"
msgstr ""

#. module: sale
#: model:ir.model.fields,field_description:sale.field_sale_order_line__display_type
msgid "Display Type"
msgstr ""

#. module: sale
#. openerp-web
#: code:addons/sale/static/src/js/sale_order_view.js:0
#, python-format
msgid "Do you want to apply this discount to all order lines?"
msgstr ""

#. module: sale
#: model_terms:ir.ui.view,arch_db:sale.res_config_settings_view_form
msgid "Documentation"
msgstr ""

#. module: sale
#: model:ir.model.fields.selection,name:sale.selection__res_company__sale_onboarding_order_confirmation_state__done
#: model:ir.model.fields.selection,name:sale.selection__res_company__sale_onboarding_sample_quotation_state__done
#: model:ir.model.fields.selection,name:sale.selection__res_company__sale_quotation_onboarding_state__done
msgid "Done"
msgstr ""

#. module: sale
#: code:addons/sale/wizard/sale_make_invoice_advance.py:0
#, python-format
msgid "Down Payment"
msgstr ""

#. module: sale
#: model:ir.model.fields,field_description:sale.field_sale_advance_payment_inv__amount
msgid "Down Payment Amount"
msgstr ""

#. module: sale
#: model:ir.model.fields,field_description:sale.field_sale_advance_payment_inv__fixed_amount
msgid "Down Payment Amount (Fixed)"
msgstr ""

#. module: sale
#: model:ir.model.fields,field_description:sale.field_sale_advance_payment_inv__product_id
msgid "Down Payment Product"
msgstr ""

#. module: sale
#: code:addons/sale/wizard/sale_make_invoice_advance.py:0
#, python-format
msgid "Down Payment: %s"
msgstr ""

#. module: sale
#: code:addons/sale/models/sale_order.py:0
#, python-format
msgid "Down Payments"
msgstr ""

#. module: sale
#: code:addons/sale/wizard/sale_make_invoice_advance.py:0
#, python-format
msgid "Down payment"
msgstr ""

#. module: sale
#: model:ir.model.fields.selection,name:sale.selection__sale_advance_payment_inv__advance_payment_method__fixed
msgid "Down payment (fixed amount)"
msgstr ""

#. module: sale
#: model:ir.model.fields.selection,name:sale.selection__sale_advance_payment_inv__advance_payment_method__percentage
msgid "Down payment (percentage)"
msgstr ""

#. module: sale
#: code:addons/sale/wizard/sale_make_invoice_advance.py:0
#, python-format
msgid "Down payment of %s%%"
msgstr ""

#. module: sale
#: model:ir.model.fields,help:sale.field_sale_order_line__is_downpayment
msgid ""
"Down payments are made when creating invoices from a sales order. They are "
"not copied when duplicating a sales order."
msgstr ""

#. module: sale
#: model_terms:ir.ui.view,arch_db:sale.sale_order_portal_template
msgid "Download"
msgstr ""

#. module: sale
#: model:ir.model.fields.selection,name:sale.selection__sale_report__state__draft
msgid "Draft Quotation"
msgstr ""

#. module: sale
#: model_terms:ir.ui.view,arch_db:sale.sale_order_cancel_view_form
msgid "Draft invoices for this order will be cancelled."
msgstr ""

#. module: sale
#: model:ir.model.fields,field_description:sale.field_res_config_settings__module_delivery_easypost
msgid "Easypost Connector"
msgstr ""

#. module: sale
#. openerp-web
#: code:addons/sale/static/src/js/product_configurator_widget.js:0
#: code:addons/sale/static/src/js/product_configurator_widget.js:0
#, python-format
msgid "Edit Configuration"
msgstr ""

#. module: sale
#: model:ir.model.fields.selection,name:sale.selection__sale_payment_acquirer_onboarding_wizard__payment_method__digital_signature
msgid "Electronic signature"
msgstr ""

#. module: sale
#: model:ir.model.fields,field_description:sale.field_sale_payment_acquirer_onboarding_wizard__paypal_email_account
msgid "Email"
msgstr ""

#. module: sale
#: model:ir.model,name:sale.model_mail_compose_message
msgid "Email composition wizard"
msgstr ""

#. module: sale
#: model:ir.model.fields,help:sale.field_res_config_settings__confirmation_mail_template_id
msgid "Email sent to the customer once the order is paid."
msgstr ""

#. module: sale
#: model_terms:product.product,website_description:sale.product_product_4e
#: model_terms:product.product,website_description:sale.product_product_4f
msgid "Ergonomic"
msgstr ""

#. module: sale
#: model:ir.model.fields,field_description:sale.field_sale_order__expected_date
msgid "Expected Date"
msgstr ""

#. module: sale
#: model_terms:ir.ui.view,arch_db:sale.view_order_form
msgid "Expected:"
msgstr ""

#. module: sale
#: model:ir.model.fields,help:sale.field_product_product__expense_policy
#: model:ir.model.fields,help:sale.field_product_template__expense_policy
msgid ""
"Expenses and vendor bills can be re-invoiced to a customer.With this option,"
" a validated expense can be re-invoice to a customer at its cost or sales "
"price."
msgstr ""

#. module: sale
#: model:ir.model.fields,field_description:sale.field_sale_order__validity_date
msgid "Expiration"
msgstr ""

#. module: sale
#: model_terms:ir.ui.view,arch_db:sale.view_order_product_search
msgid "Extended Filters"
msgstr ""

#. module: sale
#. openerp-web
#: code:addons/sale/static/src/js/product_configurator_widget.js:0
#: code:addons/sale/static/src/js/product_configurator_widget.js:0
#, python-format
msgid "External Link"
msgstr ""

#. module: sale
#: model:ir.model.fields,field_description:sale.field_sale_order_line__product_no_variant_attribute_value_ids
msgid "Extra Values"
msgstr ""

#. module: sale
#: code:addons/sale/models/sale_order_line.py:0
#, python-format
msgid "Extra line with %s"
msgstr ""

#. module: sale
#: model:ir.model.fields,field_description:sale.field_res_config_settings__module_delivery_fedex
msgid "FedEx Connector"
msgstr ""

#. module: sale
#: model:ir.model.fields,field_description:sale.field_sale_order__fiscal_position_id
msgid "Fiscal Position"
msgstr ""

#. module: sale
#: model:ir.model.fields,help:sale.field_sale_order__fiscal_position_id
msgid ""
"Fiscal positions are used to adapt taxes and accounts for particular "
"customers or sales orders/invoices.The default value comes from the "
"customer."
msgstr ""

#. module: sale
#: model:ir.model.fields,field_description:sale.field_sale_order__message_follower_ids
msgid "Followers"
msgstr ""

#. module: sale
#: model:ir.model.fields,field_description:sale.field_sale_order__message_partner_ids
msgid "Followers (Partners)"
msgstr ""

#. module: sale
#: model:ir.model.fields,help:sale.field_sale_order__activity_type_icon
msgid "Font awesome icon e.g. fa-tasks"
msgstr ""

#. module: sale
#: model:ir.model.constraint,message:sale.constraint_sale_order_line_non_accountable_null_fields
msgid "Forbidden values on non-accountable sale order line"
msgstr ""

#. module: sale
#: model:ir.model.fields.selection,name:sale.selection__res_config_settings__auth_signup_uninvited__b2c
msgid "Free sign up"
msgstr ""

#. module: sale
#: model_terms:ir.actions.act_window,help:sale.action_account_invoice_report_salesteam
msgid ""
"From this report, you can have an overview of the amount invoiced to your "
"customer. The search tool can also be used to personalise your Invoices "
"reports and so, match this analysis to your needs."
msgstr ""

#. module: sale
#: model:ir.model.fields.selection,name:sale.selection__sale_order__invoice_status__invoiced
#: model:ir.model.fields.selection,name:sale.selection__sale_order_line__invoice_status__invoiced
msgid "Fully Invoiced"
msgstr ""

#. module: sale
#: model_terms:ir.ui.view,arch_db:sale.view_sales_order_filter
msgid "Future Activities"
msgstr ""

#. module: sale
#: model:ir.model,name:sale.model_payment_link_wizard
msgid "Generate Sales Payment Link"
msgstr ""

#. module: sale
#: model:ir.actions.act_window,name:sale.action_sale_order_generate_link
msgid "Generate a Payment Link"
msgstr ""

#. module: sale
#: model_terms:ir.ui.view,arch_db:sale.res_config_settings_view_form
msgid ""
"Generate the invoice automatically when the online payment is confirmed"
msgstr ""

#. module: sale
#: model_terms:ir.ui.view,arch_db:sale.res_config_settings_view_form
msgid "Get warnings in orders for products or customers"
msgstr ""

#. module: sale
#. openerp-web
#: code:addons/sale/static/src/js/tours/sale.js:0
#, python-format
msgid "Good job, let's continue."
msgstr ""

#. module: sale
#: model_terms:ir.ui.view,arch_db:sale.res_config_settings_view_form
msgid "Grant discounts on sales order lines"
msgstr ""

#. module: sale
#: model:ir.model.fields,field_description:sale.field_sale_report__weight
msgid "Gross Weight"
msgstr ""

#. module: sale
#: model_terms:ir.ui.view,arch_db:sale.view_order_product_search
#: model_terms:ir.ui.view,arch_db:sale.view_sales_order_filter
#: model_terms:ir.ui.view,arch_db:sale.view_sales_order_line_filter
msgid "Group By"
msgstr ""

#. module: sale
#: model:ir.model.fields,field_description:sale.field_sale_order__has_message
msgid "Has Message"
msgstr ""

#. module: sale
#: model:ir.model.fields,field_description:sale.field_sale_order__show_update_pricelist
msgid "Has Pricelist Changed"
msgstr ""

#. module: sale
#: model:ir.model.fields,field_description:sale.field_sale_advance_payment_inv__has_down_payments
msgid "Has down payments"
msgstr ""

#. module: sale
#: model_terms:ir.ui.view,arch_db:sale.sale_order_portal_template
msgid "History"
msgstr ""

#. module: sale
#: model:ir.model.fields,field_description:sale.field_report_all_channels_sales__id
#: model:ir.model.fields,field_description:sale.field_sale_advance_payment_inv__id
#: model:ir.model.fields,field_description:sale.field_sale_order__id
#: model:ir.model.fields,field_description:sale.field_sale_order_cancel__id
#: model:ir.model.fields,field_description:sale.field_sale_order_line__id
#: model:ir.model.fields,field_description:sale.field_sale_payment_acquirer_onboarding_wizard__id
#: model:ir.model.fields,field_description:sale.field_sale_report__id
msgid "ID"
msgstr ""

#. module: sale
#: model:ir.model.fields,field_description:sale.field_sale_order__activity_exception_icon
msgid "Icon"
msgstr ""

#. module: sale
#: model:ir.model.fields,help:sale.field_sale_order__activity_exception_icon
msgid "Icon to indicate an exception activity."
msgstr ""

#. module: sale
#: model:ir.model.fields,help:sale.field_sale_order__message_needaction
#: model:ir.model.fields,help:sale.field_sale_order__message_unread
msgid "If checked, new messages require your attention."
msgstr ""

#. module: sale
#: model:ir.model.fields,help:sale.field_sale_order__message_has_error
#: model:ir.model.fields,help:sale.field_sale_order__message_has_sms_error
msgid "If checked, some messages have a delivery error."
msgstr ""

#. module: sale
#: model_terms:ir.ui.view,arch_db:sale.view_sales_order_auto_done_setting
msgid ""
"If the sale is locked, you can not modify it anymore. However, you will "
"still be able to invoice or deliver."
msgstr ""

#. module: sale
#: model:ir.model.fields,help:sale.field_product_packaging__sales
msgid "If true, the packaging can be used for sales orders"
msgstr ""

#. module: sale
#: model:ir.model.fields,help:sale.field_sale_order__pricelist_id
msgid "If you change the pricelist, only newly added lines will be affected."
msgstr ""

#. module: sale
#: model_terms:ir.ui.view,arch_db:sale.res_config_settings_view_form
msgid "Import Amazon orders and sync deliveries"
msgstr ""

#. module: sale
#: code:addons/sale/models/product_template.py:0
#, python-format
msgid "Import Template for Products"
msgstr ""

#. module: sale
#: model_terms:ir.ui.view,arch_db:sale.sale_order_portal_template
msgid "Incl. tax)"
msgstr ""

#. module: sale
#: model:ir.model.fields,field_description:sale.field_sale_advance_payment_inv__deposit_account_id
msgid "Income Account"
msgstr ""

#. module: sale
#: code:addons/sale/controllers/portal.py:0
#, python-format
msgid "Invalid order."
msgstr ""

#. module: sale
#: code:addons/sale/controllers/portal.py:0
#, python-format
msgid "Invalid signature data."
msgstr ""

#. module: sale
#: code:addons/sale/models/account_move.py:0
#, python-format
msgid "Invoice %s paid"
msgstr ""

#. module: sale
#: model:ir.model.fields,field_description:sale.field_sale_order__partner_invoice_id
msgid "Invoice Address"
msgstr ""

#. module: sale
#: model:ir.model.fields,field_description:sale.field_sale_order_cancel__display_invoice_alert
msgid "Invoice Alert"
msgstr ""

#. module: sale
#: model:mail.message.subtype,name:sale.mt_salesteam_invoice_confirmed
msgid "Invoice Confirmed"
msgstr ""

#. module: sale
#: model:ir.model.fields,field_description:sale.field_sale_order__invoice_count
msgid "Invoice Count"
msgstr ""

#. module: sale
#: model:mail.message.subtype,name:sale.mt_salesteam_invoice_created
msgid "Invoice Created"
msgstr ""

#. module: sale
#: model:ir.model.fields,field_description:sale.field_res_config_settings__invoice_mail_template_id
msgid "Invoice Email Template"
msgstr ""

#. module: sale
#: model:ir.model.fields,field_description:sale.field_sale_order_line__invoice_lines
msgid "Invoice Lines"
msgstr ""

#. module: sale
#: model_terms:ir.ui.view,arch_db:sale.view_sale_advance_payment_inv
msgid "Invoice Sales Order"
msgstr ""

#. module: sale
#: model:ir.model.fields,field_description:sale.field_sale_order__invoice_status
#: model:ir.model.fields,field_description:sale.field_sale_order_line__invoice_status
msgid "Invoice Status"
msgstr ""

#. module: sale
#: model_terms:ir.ui.view,arch_db:sale.product_template_sale_form_view
msgid "Invoice after delivery, based on quantities delivered, not ordered."
msgstr ""

#. module: sale
#: model:ir.model.fields,help:sale.field_crm_team__invoiced
msgid ""
"Invoice revenue for the current month. This is the amount the sales channel "
"has invoiced this month. It is used to compute the progression ratio of the "
"current and target revenue on the kanban view."
msgstr ""

#. module: sale
#: model:ir.model.fields.selection,name:sale.selection__res_config_settings__default_invoice_policy__delivery
msgid "Invoice what is delivered"
msgstr ""

#. module: sale
#: model:ir.model.fields.selection,name:sale.selection__res_config_settings__default_invoice_policy__order
msgid "Invoice what is ordered"
msgstr ""

#. module: sale
#: model_terms:ir.ui.view,arch_db:sale.view_order_form
msgid "Invoiced"
msgstr ""

#. module: sale
#: model:ir.model.fields,field_description:sale.field_sale_order_line__qty_invoiced
msgid "Invoiced Quantity"
msgstr ""

#. module: sale
#: code:addons/sale/models/sale_order_line.py:0
#, python-format
msgid "Invoiced Quantity: %s"
msgstr ""

#. module: sale
#: model:ir.model.fields,field_description:sale.field_crm_team__invoiced
msgid "Invoiced This Month"
msgstr ""

#. module: sale
#: model:ir.actions.act_window,name:sale.action_invoice_salesteams
#: model:ir.model.fields,field_description:sale.field_sale_order__invoice_ids
#: model_terms:ir.ui.view,arch_db:sale.crm_team_view_kanban_dashboard
#: model_terms:ir.ui.view,arch_db:sale.view_order_form
msgid "Invoices"
msgstr ""

#. module: sale
#: model:ir.actions.act_window,name:sale.action_account_invoice_report_salesteam
msgid "Invoices Analysis"
msgstr ""

#. module: sale
#: model:ir.model,name:sale.model_account_invoice_report
msgid "Invoices Statistics"
msgstr ""

#. module: sale
#: model_terms:ir.ui.view,arch_db:sale.view_sale_advance_payment_inv
msgid ""
"Invoices will be created in draft so that you can review\n"
"                        them before validation."
msgstr ""

#. module: sale
#: model_terms:ir.ui.view,arch_db:sale.crm_team_view_kanban_dashboard
#: model_terms:ir.ui.view,arch_db:sale.res_config_settings_view_form
#: model_terms:ir.ui.view,arch_db:sale.view_order_form
msgid "Invoicing"
msgstr ""

#. module: sale
#: model_terms:ir.ui.view,arch_db:sale.report_saleorder_document
#: model_terms:ir.ui.view,arch_db:sale.sale_order_portal_content
msgid "Invoicing Address:"
msgstr ""

#. module: sale
#: model:ir.model.fields,field_description:sale.field_product_product__invoice_policy
#: model:ir.model.fields,field_description:sale.field_product_template__invoice_policy
#: model:ir.model.fields,field_description:sale.field_res_config_settings__default_invoice_policy
msgid "Invoicing Policy"
msgstr ""

#. module: sale
#: model:ir.model.fields,field_description:sale.field_crm_team__invoiced_target
msgid "Invoicing Target"
msgstr ""

#. module: sale
#: model_terms:ir.ui.view,arch_db:sale.report_saleorder_document
#: model_terms:ir.ui.view,arch_db:sale.sale_order_portal_content
msgid "Invoicing and Shipping Address:"
msgstr ""

#. module: sale
#: model:ir.model.fields,field_description:sale.field_sale_order__message_is_follower
msgid "Is Follower"
msgstr ""

#. module: sale
#: model:ir.model.fields,field_description:sale.field_sale_order_line__is_downpayment
msgid "Is a down payment"
msgstr ""

#. module: sale
#: model:ir.model.fields,field_description:sale.field_sale_order_line__is_expense
msgid "Is expense"
msgstr ""

#. module: sale
#: model:ir.model.fields,field_description:sale.field_sale_order__is_expired
msgid "Is expired"
msgstr ""

#. module: sale
#: model:ir.model.fields,help:sale.field_sale_order_line__is_expense
msgid ""
"Is true if the sales order line comes from an expense or a vendor bills"
msgstr ""

#. module: sale
#: code:addons/sale/models/sale_order_line.py:0
#, python-format
msgid ""
"It is forbidden to modify the following fields in a locked order:\n"
"%s"
msgstr ""

#. module: sale
#: code:addons/sale/models/sale_order.py:0
#, python-format
msgid "It is not allowed to confirm an order in the following states: %s"
msgstr ""

#. module: sale
#: model:ir.model,name:sale.model_account_move
msgid "Journal Entry"
msgstr ""

#. module: sale
#: model:ir.model,name:sale.model_account_move_line
msgid "Journal Item"
msgstr ""

#. module: sale
#: model:ir.model.fields.selection,name:sale.selection__res_company__sale_onboarding_order_confirmation_state__just_done
#: model:ir.model.fields.selection,name:sale.selection__res_company__sale_onboarding_sample_quotation_state__just_done
#: model:ir.model.fields.selection,name:sale.selection__res_company__sale_quotation_onboarding_state__just_done
msgid "Just done"
msgstr ""

#. module: sale
#: model:ir.model.fields,field_description:sale.field_report_all_channels_sales____last_update
#: model:ir.model.fields,field_description:sale.field_sale_advance_payment_inv____last_update
#: model:ir.model.fields,field_description:sale.field_sale_order____last_update
#: model:ir.model.fields,field_description:sale.field_sale_order_cancel____last_update
#: model:ir.model.fields,field_description:sale.field_sale_order_line____last_update
#: model:ir.model.fields,field_description:sale.field_sale_payment_acquirer_onboarding_wizard____last_update
#: model:ir.model.fields,field_description:sale.field_sale_report____last_update
msgid "Last Modified on"
msgstr ""

#. module: sale
#: model:ir.model.fields,field_description:sale.field_sale_advance_payment_inv__write_uid
#: model:ir.model.fields,field_description:sale.field_sale_order__write_uid
#: model:ir.model.fields,field_description:sale.field_sale_order_cancel__write_uid
#: model:ir.model.fields,field_description:sale.field_sale_order_line__write_uid
#: model:ir.model.fields,field_description:sale.field_sale_payment_acquirer_onboarding_wizard__write_uid
msgid "Last Updated by"
msgstr ""

#. module: sale
#: model:ir.model.fields,field_description:sale.field_sale_advance_payment_inv__write_date
#: model:ir.model.fields,field_description:sale.field_sale_order__write_date
#: model:ir.model.fields,field_description:sale.field_sale_order_cancel__write_date
#: model:ir.model.fields,field_description:sale.field_sale_order_line__write_date
#: model:ir.model.fields,field_description:sale.field_sale_payment_acquirer_onboarding_wizard__write_date
msgid "Last Updated on"
msgstr ""

#. module: sale
#: model_terms:ir.ui.view,arch_db:sale.view_sales_order_filter
msgid "Late Activities"
msgstr ""

#. module: sale
#: model:ir.model.fields,field_description:sale.field_sale_order_line__customer_lead
msgid "Lead Time"
msgstr ""

#. module: sale
#: model_terms:ir.ui.view,arch_db:sale.res_config_settings_view_form
msgid "Let your customers log in to see their documents"
msgstr ""

#. module: sale
#. openerp-web
#: code:addons/sale/static/src/js/tours/sale.js:0
#, python-format
msgid "Let's send the quote."
msgstr ""

#. module: sale
#. openerp-web
#: code:addons/sale/static/src/js/tours/sale.js:0
#, python-format
msgid "Lets keep electronic signature for now."
msgstr ""

#. module: sale
#: model_terms:product.product,website_description:sale.product_product_4e
#: model_terms:product.product,website_description:sale.product_product_4f
msgid "Locally handmade"
msgstr ""

#. module: sale
#: model_terms:ir.ui.view,arch_db:sale.view_sales_order_auto_done_setting
msgid "Lock"
msgstr ""

#. module: sale
#: model:ir.model.fields,field_description:sale.field_res_config_settings__group_auto_done_setting
#: model:res.groups,name:sale.group_auto_done_setting
msgid "Lock Confirmed Sales"
msgstr ""

#. module: sale
#: model:ir.model.fields.selection,name:sale.selection__sale_order__state__done
msgid "Locked"
msgstr ""

#. module: sale
#: model_terms:product.product,website_description:sale.product_product_4e
#: model_terms:product.product,website_description:sale.product_product_4f
msgid ""
"Looking for a custom bamboo stain to match existing furniture? Contact us "
"for a quote."
msgstr ""

#. module: sale
#. openerp-web
#: code:addons/sale/static/src/js/tours/sale.js:0
#, python-format
msgid "Looks good. Let's continue."
msgstr ""

#. module: sale
#: model_terms:ir.ui.view,arch_db:sale.onboarding_quotation_layout_step
msgid "Looks great!"
msgstr ""

#. module: sale
#: model:ir.model.fields,field_description:sale.field_sale_order__message_main_attachment_id
msgid "Main Attachment"
msgstr ""

#. module: sale
#: model_terms:ir.ui.view,arch_db:sale.res_config_settings_view_form
msgid "Manage promotion &amp; coupon programs"
msgstr ""

#. module: sale
#: model:ir.model.fields.selection,name:sale.selection__sale_order_line__qty_delivered_method__manual
msgid "Manual"
msgstr ""

#. module: sale
#: model:ir.model.fields.selection,name:sale.selection__res_company__sale_onboarding_payment_method__manual
msgid "Manual Payment"
msgstr ""

#. module: sale
#: model:ir.model.fields.selection,name:sale.selection__product_template__service_type__manual
msgid "Manually set quantities on order"
msgstr ""

#. module: sale
#: model:ir.model.fields,help:sale.field_product_product__service_type
#: model:ir.model.fields,help:sale.field_product_template__service_type
msgid ""
"Manually set quantities on order: Invoice based on the manually entered quantity, without creating an analytic account.\n"
"Timesheets on contract: Invoice based on the tracked hours on the related timesheet.\n"
"Create a task and track hours: Create a task on the sales order validation and track the work hours."
msgstr ""

#. module: sale
#: model:ir.model.fields,field_description:sale.field_res_config_settings__module_sale_margin
msgid "Margins"
msgstr ""

#. module: sale
#: model:ir.actions.server,name:sale.model_sale_order_action_quotation_sent
msgid "Mark Quotation as Sent"
msgstr ""

#. module: sale
#: model_terms:ir.ui.view,arch_db:sale.account_invoice_form
msgid "Marketing"
msgstr ""

#. module: sale
#: model:ir.model.fields,field_description:sale.field_account_move__medium_id
#: model:ir.model.fields,field_description:sale.field_sale_order__medium_id
#: model:ir.model.fields,field_description:sale.field_sale_report__medium_id
msgid "Medium"
msgstr ""

#. module: sale
#: model:ir.model.fields,field_description:sale.field_sale_payment_acquirer_onboarding_wizard__paypal_seller_account
msgid "Merchant Account ID"
msgstr ""

#. module: sale
#: model:ir.model.fields,field_description:sale.field_sale_order__message_has_error
msgid "Message Delivery error"
msgstr ""

#. module: sale
#: model:ir.model.fields,field_description:sale.field_res_partner__sale_warn_msg
#: model:ir.model.fields,field_description:sale.field_res_users__sale_warn_msg
msgid "Message for Sales Order"
msgstr ""

#. module: sale
#: model:ir.model.fields,field_description:sale.field_product_product__sale_line_warn_msg
#: model:ir.model.fields,field_description:sale.field_product_template__sale_line_warn_msg
msgid "Message for Sales Order Line"
msgstr ""

#. module: sale
#: model:ir.model.fields,field_description:sale.field_sale_order__message_ids
msgid "Messages"
msgstr ""

#. module: sale
#: model:ir.model.fields,field_description:sale.field_sale_payment_acquirer_onboarding_wizard__manual_name
msgid "Method"
msgstr ""

#. module: sale
#: model:ir.model.fields,field_description:sale.field_sale_order_line__qty_delivered_method
msgid "Method to update delivered qty"
msgstr ""

#. module: sale
#: model:ir.model.constraint,message:sale.constraint_sale_order_line_accountable_required_fields
msgid "Missing required fields on accountable sale order line."
msgstr ""

#. module: sale
#: model:ir.model.fields,field_description:sale.field_sale_order__my_activity_date_deadline
msgid "My Activity Deadline"
msgstr ""

#. module: sale
#: model_terms:ir.ui.view,arch_db:sale.view_sales_order_filter
msgid "My Orders"
msgstr ""

#. module: sale
#: model_terms:ir.ui.view,arch_db:sale.sale_order_view_search_inherit_quotation
msgid "My Quotations"
msgstr ""

#. module: sale
#: model_terms:ir.ui.view,arch_db:sale.view_sales_order_line_filter
msgid "My Sales Order Lines"
msgstr ""

#. module: sale
#: model:ir.model.fields,help:sale.field_sale_order__signed_by
msgid "Name of the person that signed the SO."
msgstr ""

#. module: sale
#: code:addons/sale/models/sale_order.py:0
#: code:addons/sale/models/sale_order.py:0
#: code:addons/sale/models/sale_order.py:0
#: code:addons/sale/models/sale_order.py:0
#, python-format
msgid "New"
msgstr ""

#. module: sale
#: model:ir.actions.act_window,name:sale.action_quotation_form
msgid "New Quotation"
msgstr ""

#. module: sale
#: model:ir.model.fields,field_description:sale.field_sale_order__activity_calendar_event_id
msgid "Next Activity Calendar Event"
msgstr ""

#. module: sale
#: model:ir.model.fields,field_description:sale.field_sale_order__activity_date_deadline
msgid "Next Activity Deadline"
msgstr ""

#. module: sale
#: model:ir.model.fields,field_description:sale.field_sale_order__activity_summary
msgid "Next Activity Summary"
msgstr ""

#. module: sale
#: model:ir.model.fields,field_description:sale.field_sale_order__activity_type_id
msgid "Next Activity Type"
msgstr ""

#. module: sale
#: model:ir.model.fields.selection,name:sale.selection__product_template__expense_policy__no
msgid "No"
msgstr ""

#. module: sale
#: model:ir.model.fields.selection,name:sale.selection__product_template__sale_line_warn__no-message
#: model:ir.model.fields.selection,name:sale.selection__res_partner__sale_warn__no-message
msgid "No Message"
msgstr ""

#. module: sale
#: model_terms:ir.ui.view,arch_db:sale.res_config_settings_view_form
msgid "No longer edit orders once confirmed"
msgstr ""

#. module: sale
#: model_terms:ir.actions.act_window,help:sale.action_orders_to_invoice
msgid "No orders to invoice found"
msgstr ""

#. module: sale
#: model_terms:ir.actions.act_window,help:sale.action_orders_upselling
msgid "No orders to upsell found."
msgstr ""

#. module: sale
#. openerp-web
#: code:addons/sale/static/src/js/variant_mixin.js:0
#, python-format
msgid "Not available with %s"
msgstr ""

#. module: sale
#: model:ir.model.fields.selection,name:sale.selection__res_company__sale_onboarding_order_confirmation_state__not_done
#: model:ir.model.fields.selection,name:sale.selection__res_company__sale_onboarding_sample_quotation_state__not_done
#: model:ir.model.fields.selection,name:sale.selection__res_company__sale_quotation_onboarding_state__not_done
msgid "Not done"
msgstr ""

#. module: sale
#: model:ir.model.fields.selection,name:sale.selection__sale_order_line__display_type__line_note
#: model_terms:ir.ui.view,arch_db:sale.view_order_form
msgid "Note"
msgstr ""

#. module: sale
#: model:ir.model.fields.selection,name:sale.selection__sale_order__invoice_status__no
#: model:ir.model.fields.selection,name:sale.selection__sale_order_line__invoice_status__no
msgid "Nothing to Invoice"
msgstr ""

#. module: sale
#. openerp-web
#: code:addons/sale/static/src/js/tours/sale.js:0
#, python-format
msgid "Now, we'll create a sample quote."
msgstr ""

#. module: sale
#: model_terms:ir.ui.view,arch_db:sale.view_order_tree
#: model_terms:ir.ui.view,arch_db:sale.view_quotation_tree
msgid "Number"
msgstr ""

#. module: sale
#: model:ir.model.fields,field_description:sale.field_sale_order__message_needaction_counter
msgid "Number of Actions"
msgstr ""

#. module: sale
#: model:ir.model.fields,help:sale.field_sale_order_line__customer_lead
msgid ""
"Number of days between the order confirmation and the shipping of the "
"products to the customer"
msgstr ""

#. module: sale
#: model:ir.model.fields,field_description:sale.field_sale_order__message_has_error_counter
msgid "Number of errors"
msgstr ""

#. module: sale
#: model:ir.model.fields,help:sale.field_sale_order__message_needaction_counter
msgid "Number of messages which requires an action"
msgstr ""

#. module: sale
#: model:ir.model.fields,help:sale.field_sale_order__message_has_error_counter
msgid "Number of messages with delivery error"
msgstr ""

#. module: sale
#: model:ir.model.fields,field_description:sale.field_crm_team__quotations_count
msgid "Number of quotations to invoice"
msgstr ""

#. module: sale
#: model:ir.model.fields,field_description:sale.field_crm_team__sales_to_invoice_count
msgid "Number of sales to invoice"
msgstr ""

#. module: sale
#: model:ir.model.fields,help:sale.field_sale_order__message_unread_counter
msgid "Number of unread messages"
msgstr ""

#. module: sale
#: model:ir.model.fields.selection,name:sale.selection__res_config_settings__auth_signup_uninvited__b2b
msgid "On invitation"
msgstr ""

#. module: sale
#: model_terms:ir.actions.act_window,help:sale.act_res_partner_2_sale_order
#: model_terms:ir.actions.act_window,help:sale.action_orders_salesteams
#: model_terms:ir.actions.act_window,help:sale.action_quotations
#: model_terms:ir.actions.act_window,help:sale.action_quotations_salesteams
#: model_terms:ir.actions.act_window,help:sale.action_quotations_with_onboarding
msgid ""
"Once the quotation is confirmed by the customer, it becomes a sales "
"order.<br> You will be able to create an invoice and collect the payment."
msgstr ""

#. module: sale
#: model_terms:ir.actions.act_window,help:sale.action_orders
#: model_terms:ir.actions.act_window,help:sale.action_sale_order_form_view
msgid ""
"Once the quotation is confirmed, it becomes a sales order.<br> You will be "
"able to create an invoice and collect the payment."
msgstr ""

#. module: sale
#: model:ir.model.fields,field_description:sale.field_res_company__portal_confirmation_pay
#: model:ir.model.fields,field_description:sale.field_res_config_settings__portal_confirmation_pay
#: model:ir.model.fields,field_description:sale.field_sale_order__require_payment
msgid "Online Payment"
msgstr ""

#. module: sale
#: model:ir.model.fields,field_description:sale.field_res_company__portal_confirmation_sign
#: model:ir.model.fields,field_description:sale.field_res_config_settings__portal_confirmation_sign
#: model:ir.model.fields,field_description:sale.field_sale_order__require_signature
msgid "Online Signature"
msgstr ""

#. module: sale
#: code:addons/sale/models/sale_order.py:0
#, python-format
msgid "Only draft orders can be marked as sent directly."
msgstr ""

#. module: sale
#: model:ir.model.constraint,message:sale.constraint_product_attribute_custom_value_sol_custom_value_unique
msgid ""
"Only one Custom Value is allowed per Attribute Value per Sales Order Line."
msgstr ""

#. module: sale
#. openerp-web
#: code:addons/sale/static/src/js/tours/sale.js:0
#: code:addons/sale/static/src/js/tours/sale.js:0
#, python-format
msgid "Open Sales app to send your first quotation in a few clicks."
msgstr ""

#. module: sale
#: model_terms:ir.ui.view,arch_db:sale.view_sales_order_filter
#: model_terms:ir.ui.view,arch_db:sale.view_sales_order_line_filter
msgid "Order"
msgstr ""

#. module: sale
#: model:ir.model.fields,field_description:sale.field_sale_report__order_id
#: model_terms:ir.ui.view,arch_db:sale.report_saleorder_document
msgid "Order #"
msgstr ""

#. module: sale
#: model_terms:ir.ui.view,arch_db:sale.sale_onboarding_order_confirmation_step
msgid "Order Confirmation"
msgstr ""

#. module: sale
#: model:ir.model.fields,field_description:sale.field_sale_advance_payment_inv__count
msgid "Order Count"
msgstr ""

#. module: sale
#: code:addons/sale/controllers/portal.py:0
#: code:addons/sale/controllers/portal.py:0
#: model:ir.model.fields,field_description:sale.field_sale_order__date_order
#: model:ir.model.fields,field_description:sale.field_sale_report__date
#: model_terms:ir.ui.view,arch_db:sale.portal_my_orders
#: model_terms:ir.ui.view,arch_db:sale.sale_order_view_search_inherit_sale
#: model_terms:ir.ui.view,arch_db:sale.view_order_form
#: model_terms:ir.ui.view,arch_db:sale.view_order_product_search
#: model_terms:ir.ui.view,arch_db:sale.view_order_tree
#: model_terms:ir.ui.view,arch_db:sale.view_sales_order_filter
#, python-format
msgid "Order Date"
msgstr ""

#. module: sale
#: model:ir.model.fields,field_description:sale.field_sale_order__order_line
#: model_terms:ir.ui.view,arch_db:sale.view_order_form
msgid "Order Lines"
msgstr ""

#. module: sale
#: model:ir.model.fields,field_description:sale.field_report_all_channels_sales__name
#: model:ir.model.fields,field_description:sale.field_sale_order__name
#: model:ir.model.fields,field_description:sale.field_sale_order_line__order_id
#: model:ir.model.fields,field_description:sale.field_sale_report__name
msgid "Order Reference"
msgstr ""

#. module: sale
#: model:ir.model.fields,field_description:sale.field_sale_order_line__state
msgid "Order Status"
msgstr ""

#. module: sale
#: model:mail.activity.type,name:sale.mail_act_sale_upsell
msgid "Order Upsell"
msgstr ""

#. module: sale
#: code:addons/sale/controllers/portal.py:0
#, python-format
msgid "Order signed by %s"
msgstr ""

#. module: sale
#: model_terms:ir.ui.view,arch_db:sale.crm_team_view_kanban_dashboard
msgid "Order to Invoice"
msgstr ""

#. module: sale
#: code:addons/sale/models/sale_order_line.py:0
#, python-format
msgid "Ordered Quantity: %(old_qty)s -> %(new_qty)s"
msgstr ""

#. module: sale
#: model:ir.model.fields,help:sale.field_product_product__invoice_policy
#: model:ir.model.fields,help:sale.field_product_template__invoice_policy
msgid ""
"Ordered Quantity: Invoice quantities ordered by the customer.\n"
"Delivered Quantity: Invoice quantities delivered to the customer."
msgstr ""

#. module: sale
#: model:ir.model.fields.selection,name:sale.selection__product_template__invoice_policy__order
msgid "Ordered quantities"
msgstr ""

#. module: sale
#: model:ir.ui.menu,name:sale.menu_sale_order
#: model:ir.ui.menu,name:sale.sale_order_menu
msgid "Orders"
msgstr ""

#. module: sale
#: model:ir.actions.act_window,name:sale.action_orders_to_invoice
#: model:ir.ui.menu,name:sale.menu_sale_order_invoice
#: model_terms:ir.ui.view,arch_db:sale.crm_team_view_kanban_dashboard
msgid "Orders to Invoice"
msgstr ""

#. module: sale
#: model:ir.actions.act_window,name:sale.action_orders_upselling
#: model:ir.ui.menu,name:sale.menu_sale_order_upselling
msgid "Orders to Upsell"
msgstr ""

#. module: sale
#: model_terms:ir.ui.view,arch_db:sale.view_order_form
msgid "Other Info"
msgstr ""

#. module: sale
#: model:ir.model.fields.selection,name:sale.selection__sale_payment_acquirer_onboarding_wizard__payment_method__other
msgid "Other payment acquirer"
msgstr ""

#. module: sale
#: model:ir.model.fields,field_description:sale.field_sale_payment_acquirer_onboarding_wizard__paypal_pdt_token
msgid "PDT Identity Token"
msgstr ""

#. module: sale
#: model:ir.actions.report,name:sale.action_report_pro_forma_invoice
msgid "PRO-FORMA Invoice"
msgstr ""

#. module: sale
#: model:ir.model.fields,field_description:sale.field_sale_order_line__product_packaging_id
msgid "Packaging"
msgstr ""

#. module: sale
#: model:ir.model.fields,field_description:sale.field_sale_order_line__product_packaging_qty
msgid "Packaging Quantity"
msgstr ""

#. module: sale
#: model:ir.model.fields,field_description:sale.field_report_all_channels_sales__partner_id
msgid "Partner"
msgstr ""

#. module: sale
#: model:ir.model.fields,field_description:sale.field_report_all_channels_sales__country_id
msgid "Partner Country"
msgstr ""

#. module: sale
#: model_terms:ir.ui.view,arch_db:sale.sale_order_portal_template
msgid "Pay Now"
msgstr ""

#. module: sale
#: model_terms:ir.ui.view,arch_db:sale.sale_order_portal_template
msgid "Pay with"
msgstr ""

#. module: sale
#: model:ir.model.fields.selection,name:sale.selection__res_company__sale_onboarding_payment_method__other
msgid "Pay with another payment acquirer"
msgstr ""

#. module: sale
#: model:ir.model.fields.selection,name:sale.selection__res_company__sale_onboarding_payment_method__paypal
#: model:ir.model.fields.selection,name:sale.selection__sale_payment_acquirer_onboarding_wizard__payment_method__paypal
msgid "PayPal"
msgstr ""

#. module: sale
#: model:ir.model,name:sale.model_payment_acquirer
msgid "Payment Acquirer"
msgstr ""

#. module: sale
#: model_terms:ir.ui.view,arch_db:sale.res_config_settings_view_form
msgid "Payment Acquirers"
msgstr ""

#. module: sale
#: model:ir.model.fields,field_description:sale.field_sale_payment_acquirer_onboarding_wizard__manual_post_msg
msgid "Payment Instructions"
msgstr ""

#. module: sale
#: model:ir.model.fields,field_description:sale.field_sale_payment_acquirer_onboarding_wizard__payment_method
msgid "Payment Method"
msgstr ""

#. module: sale
#: model:ir.model.fields,field_description:sale.field_sale_order__reference
msgid "Payment Ref."
msgstr ""

#. module: sale
#: model:ir.model.fields,field_description:sale.field_sale_order__payment_term_id
msgid "Payment Terms"
msgstr ""

#. module: sale
#: model:ir.model,name:sale.model_payment_transaction
msgid "Payment Transaction"
msgstr ""

#. module: sale
#: model_terms:ir.ui.view,arch_db:sale.sale_order_portal_content
msgid "Payment terms"
msgstr ""

#. module: sale
#: model:ir.model.fields,field_description:sale.field_sale_payment_acquirer_onboarding_wizard__paypal_user_type
msgid "Paypal User Type"
msgstr ""

#. module: sale
#: code:addons/sale/models/sale_order.py:0
#, python-format
msgid "Please define an accounting sales journal for the company %s (%s)."
msgstr ""

#. module: sale
#. openerp-web
#: code:addons/sale/static/src/js/sale.js:0
#, python-format
msgid "Please enter an integer value"
msgstr ""

#. module: sale
#: model:ir.model.fields,field_description:sale.field_sale_order__access_url
msgid "Portal Access URL"
msgstr ""

#. module: sale
#: model_terms:product.product,website_description:sale.product_product_4e
#: model_terms:product.product,website_description:sale.product_product_4f
msgid ""
"Press a button and watch your desk glide effortlessly from sitting to "
"standing height in seconds."
msgstr ""

#. module: sale
#: model:ir.model.fields,field_description:sale.field_sale_order_line__price_reduce
msgid "Price Reduce"
msgstr ""

#. module: sale
#: model:ir.model.fields,field_description:sale.field_sale_order_line__price_reduce_taxexcl
msgid "Price Reduce Tax excl"
msgstr ""

#. module: sale
#: model:ir.model.fields,field_description:sale.field_sale_order_line__price_reduce_taxinc
msgid "Price Reduce Tax inc"
msgstr ""

#. module: sale
#: model:ir.model.fields,field_description:sale.field_report_all_channels_sales__price_subtotal
msgid "Price Subtotal"
msgstr ""

#. module: sale
#: model:ir.model.fields,field_description:sale.field_report_all_channels_sales__pricelist_id
#: model:ir.model.fields,field_description:sale.field_sale_order__pricelist_id
#: model:ir.model.fields,field_description:sale.field_sale_report__pricelist_id
msgid "Pricelist"
msgstr ""

#. module: sale
#: model:ir.ui.menu,name:sale.menu_product_pricelist_main
#: model_terms:ir.ui.view,arch_db:sale.res_config_settings_view_form
msgid "Pricelists"
msgstr ""

#. module: sale
#: model_terms:ir.ui.view,arch_db:sale.res_config_settings_view_form
#: model_terms:ir.ui.view,arch_db:sale.sale_order_portal_content
msgid "Pricing"
msgstr ""

#. module: sale
#: model_terms:ir.ui.view,arch_db:sale.sale_order_portal_template
msgid "Print"
msgstr ""

#. module: sale
#: model:ir.model.fields,field_description:sale.field_res_config_settings__group_proforma_sales
msgid "Pro-Forma Invoice"
msgstr ""

#. module: sale
#: model:res.groups,name:sale.group_proforma_sales
msgid "Pro-forma Invoices"
msgstr ""

#. module: sale
#: model:ir.model,name:sale.model_product_product
#: model:ir.model.fields,field_description:sale.field_report_all_channels_sales__product_id
#: model:ir.model.fields,field_description:sale.field_sale_order_line__product_id
#: model:ir.model.fields,field_description:sale.field_sale_report__product_tmpl_id
#: model_terms:ir.ui.view,arch_db:sale.view_order_form
#: model_terms:ir.ui.view,arch_db:sale.view_order_product_search
#: model_terms:ir.ui.view,arch_db:sale.view_sales_order_filter
#: model_terms:ir.ui.view,arch_db:sale.view_sales_order_line_filter
msgid "Product"
msgstr ""

#. module: sale
#: model:ir.model,name:sale.model_product_attribute
msgid "Product Attribute"
msgstr ""

#. module: sale
#: model:ir.model,name:sale.model_product_attribute_custom_value
msgid "Product Attribute Custom Value"
msgstr ""

#. module: sale
#: model_terms:ir.ui.view,arch_db:sale.res_config_settings_view_form
msgid "Product Catalog"
msgstr ""

#. module: sale
#: model:ir.model.fields,field_description:sale.field_report_all_channels_sales__categ_id
#: model:ir.model.fields,field_description:sale.field_sale_report__categ_id
#: model_terms:ir.ui.view,arch_db:sale.view_order_product_search
msgid "Product Category"
msgstr ""

#. module: sale
#: model:ir.model,name:sale.model_product_packaging
msgid "Product Packaging"
msgstr ""

#. module: sale
#: model:ir.model.fields,field_description:sale.field_report_all_channels_sales__product_qty
msgid "Product Quantity"
msgstr ""

#. module: sale
#: model:ir.model,name:sale.model_product_template
#: model:ir.model.fields,field_description:sale.field_report_all_channels_sales__product_tmpl_id
#: model:ir.model.fields,field_description:sale.field_sale_order_line__product_template_id
msgid "Product Template"
msgstr ""

#. module: sale
#: model:ir.model.fields,field_description:sale.field_sale_order_line__product_uom_readonly
msgid "Product Uom Readonly"
msgstr ""

#. module: sale
#: model:ir.model.fields,field_description:sale.field_sale_report__product_id
msgid "Product Variant"
msgstr ""

#. module: sale
#: model:ir.ui.menu,name:sale.menu_product
#: model:ir.ui.menu,name:sale.menu_products
msgid "Product Variants"
msgstr ""

#. module: sale
#: code:addons/sale/models/sale_order.py:0
#, python-format
msgid "Product prices have been recomputed according to pricelist <b>%s<b> "
msgstr ""

#. module: sale
#: model_terms:ir.ui.view,arch_db:sale.res_config_settings_view_form
msgid "Product used for down payments"
msgstr ""

#. module: sale
#: model:ir.actions.act_window,name:sale.product_template_action
#: model:ir.ui.menu,name:sale.menu_product_template_action
#: model:ir.ui.menu,name:sale.prod_config_main
#: model:ir.ui.menu,name:sale.product_menu_catalog
#: model_terms:ir.ui.view,arch_db:sale.sale_order_portal_content
msgid "Products"
msgstr ""

#. module: sale
#: model:ir.model,name:sale.model_report_sale_report_saleproforma
msgid "Proforma Report"
msgstr ""

#. module: sale
#: model_terms:ir.ui.view,arch_db:sale.view_order_line_tree
msgid "Qty"
msgstr ""

#. module: sale
#: model:ir.model.fields,field_description:sale.field_sale_report__qty_delivered
msgid "Qty Delivered"
msgstr ""

#. module: sale
#: model:ir.model.fields,field_description:sale.field_sale_report__qty_invoiced
msgid "Qty Invoiced"
msgstr ""

#. module: sale
#: model:ir.model.fields,field_description:sale.field_sale_report__product_uom_qty
msgid "Qty Ordered"
msgstr ""

#. module: sale
#: model:ir.model.fields,field_description:sale.field_sale_report__qty_to_deliver
msgid "Qty To Deliver"
msgstr ""

#. module: sale
#: model:ir.model.fields,field_description:sale.field_sale_report__qty_to_invoice
msgid "Qty To Invoice"
msgstr ""

#. module: sale
#: model_terms:ir.ui.view,arch_db:sale.res_config_settings_view_form
msgid "Quantities to invoice from sales orders"
msgstr ""

#. module: sale
#: model:ir.model.fields,field_description:sale.field_sale_order_line__product_uom_qty
#: model_terms:ir.ui.view,arch_db:sale.report_saleorder_document
#: model_terms:ir.ui.view,arch_db:sale.sale_order_portal_content
msgid "Quantity"
msgstr ""

#. module: sale
#: model:ir.model.fields,field_description:sale.field_product_product__visible_qty_configurator
#: model:ir.model.fields,field_description:sale.field_product_template__visible_qty_configurator
msgid "Quantity visible in configurator"
msgstr ""

#. module: sale
#: model_terms:ir.ui.view,arch_db:sale.view_order_form
msgid "Quantity:"
msgstr ""

#. module: sale
#: code:addons/sale/models/sale_order.py:0
#: model:ir.model.fields.selection,name:sale.selection__sale_order__state__draft
#: model_terms:ir.ui.view,arch_db:sale.crm_team_view_kanban_dashboard
#: model_terms:ir.ui.view,arch_db:sale.view_quotation_tree
#, python-format
msgid "Quotation"
msgstr ""

#. module: sale
#: model_terms:ir.ui.view,arch_db:sale.portal_my_quotations
#: model_terms:ir.ui.view,arch_db:sale.report_saleorder_document
msgid "Quotation #"
msgstr ""

#. module: sale
#: model:ir.actions.report,name:sale.action_report_saleorder
msgid "Quotation / Order"
msgstr ""

#. module: sale
#: model:ir.model.fields,field_description:sale.field_utm_campaign__quotation_count
msgid "Quotation Count"
msgstr ""

#. module: sale
#: model_terms:ir.ui.view,arch_db:sale.portal_my_quotations
#: model_terms:ir.ui.view,arch_db:sale.view_order_form
msgid "Quotation Date"
msgstr ""

#. module: sale
#: model_terms:ir.ui.view,arch_db:sale.onboarding_quotation_layout_step
msgid "Quotation Layout"
msgstr ""

#. module: sale
#: model:ir.model.fields.selection,name:sale.selection__sale_order__state__sent
#: model:ir.model.fields.selection,name:sale.selection__sale_report__state__sent
msgid "Quotation Sent"
msgstr ""

#. module: sale
#: model:ir.model.constraint,message:sale.constraint_res_company_check_quotation_validity_days
msgid "Quotation Validity is required and must be greater than 0."
msgstr ""

#. module: sale
#: model:mail.message.subtype,description:sale.mt_order_confirmed
msgid "Quotation confirmed"
msgstr ""

#. module: sale
#: model:mail.message.subtype,description:sale.mt_order_sent
#: model:mail.message.subtype,name:sale.mt_order_sent
#: model:mail.message.subtype,name:sale.mt_salesteam_order_sent
msgid "Quotation sent"
msgstr ""

#. module: sale
#: code:addons/sale/controllers/portal.py:0
#, python-format
msgid "Quotation viewed by customer %s"
msgstr ""

#. module: sale
#: model:ir.actions.act_window,name:sale.action_quotations
#: model:ir.actions.act_window,name:sale.action_quotations_salesteams
#: model:ir.actions.act_window,name:sale.action_quotations_with_onboarding
#: model:ir.model.fields,field_description:sale.field_crm_team__use_quotations
#: model:ir.ui.menu,name:sale.menu_sale_quotations
#: model_terms:ir.ui.view,arch_db:sale.crm_team_view_kanban_dashboard
#: model_terms:ir.ui.view,arch_db:sale.portal_my_home_menu_sale
#: model_terms:ir.ui.view,arch_db:sale.portal_my_home_sale
#: model_terms:ir.ui.view,arch_db:sale.portal_my_quotations
#: model_terms:ir.ui.view,arch_db:sale.sale_order_view_search_inherit_quotation
#: model_terms:ir.ui.view,arch_db:sale.utm_campaign_view_form
#: model_terms:ir.ui.view,arch_db:sale.utm_campaign_view_kanban
#: model_terms:ir.ui.view,arch_db:sale.view_order_product_search
msgid "Quotations"
msgstr ""

#. module: sale
#: model_terms:ir.ui.view,arch_db:sale.res_config_settings_view_form
msgid "Quotations &amp; Orders"
msgstr ""

#. module: sale
#: model:ir.actions.act_window,name:sale.action_order_report_quotation_salesteam
msgid "Quotations Analysis"
msgstr ""

#. module: sale
#: model:ir.actions.act_window,name:sale.act_res_partner_2_sale_order
msgid "Quotations and Sales"
msgstr ""

#. module: sale
#: model:ir.model.fields,field_description:sale.field_product_product__expense_policy
#: model:ir.model.fields,field_description:sale.field_product_template__expense_policy
msgid "Re-Invoice Expenses"
msgstr ""

#. module: sale
#: model:ir.model.fields,field_description:sale.field_product_product__visible_expense_policy
#: model:ir.model.fields,field_description:sale.field_product_template__visible_expense_policy
msgid "Re-Invoice Policy visible"
msgstr ""

#. module: sale
#: model_terms:ir.ui.view,arch_db:sale.view_order_form
msgid "Recompute all prices based on this pricelist"
msgstr ""

#. module: sale
#: code:addons/sale/controllers/portal.py:0
#: code:addons/sale/controllers/portal.py:0
#, python-format
msgid "Reference"
msgstr ""

#. module: sale
#: model:ir.model.fields,help:sale.field_sale_order__origin
msgid "Reference of the document that generated this sales order request."
msgstr ""

#. module: sale
#: model:ir.model,name:sale.model_account_payment_register
msgid "Register Payment"
msgstr ""

#. module: sale
#: model:ir.model.fields.selection,name:sale.selection__sale_advance_payment_inv__advance_payment_method__delivered
msgid "Regular invoice"
msgstr ""

#. module: sale
#: model_terms:ir.ui.view,arch_db:sale.sale_order_portal_template
msgid "Reject This Quotation"
msgstr ""

#. module: sale
#: model:ir.ui.menu,name:sale.menu_sale_report
msgid "Reporting"
msgstr ""

#. module: sale
#: model:ir.model.fields,help:sale.field_sale_order__require_signature
msgid ""
"Request a online signature to the customer in order to confirm orders "
"automatically."
msgstr ""

#. module: sale
#: model_terms:ir.ui.view,arch_db:sale.res_config_settings_view_form
msgid "Request an online payment to confirm orders"
msgstr ""

#. module: sale
#: model:ir.model.fields,help:sale.field_sale_order__require_payment
msgid ""
"Request an online payment to the customer in order to confirm orders "
"automatically."
msgstr ""

#. module: sale
#: model_terms:ir.ui.view,arch_db:sale.res_config_settings_view_form
msgid "Request an online signature to confirm orders"
msgstr ""

#. module: sale
#: code:addons/sale/models/sale_order.py:0
#, python-format
msgid "Requested date is too soon."
msgstr ""

#. module: sale
#: model:ir.model.fields,field_description:sale.field_sale_order__activity_user_id
msgid "Responsible User"
msgstr ""

#. module: sale
#: model:ir.model.fields,help:sale.field_crm_team__invoiced_target
msgid ""
"Revenue target for the current month (untaxed total of confirmed invoices)."
msgstr ""

#. module: sale
#: model_terms:ir.ui.view,arch_db:sale.utm_campaign_view_form
#: model_terms:ir.ui.view,arch_db:sale.utm_campaign_view_kanban
msgid "Revenues"
msgstr ""

#. module: sale
#: model:ir.model.fields,field_description:sale.field_utm_campaign__invoiced_amount
msgid "Revenues generated by the campaign"
msgstr ""

#. module: sale
#: model_terms:ir.ui.view,arch_db:sale.mail_notification_paynow_online
msgid "Review, Accept &amp; Pay Quotation"
msgstr ""

#. module: sale
#: model_terms:ir.ui.view,arch_db:sale.mail_notification_paynow_online
msgid "Review, Accept &amp; Sign Quotation"
msgstr ""

#. module: sale
#: model_terms:ir.ui.view,arch_db:sale.mail_notification_paynow_online
msgid "Review, Sign &amp; Pay Quotation"
msgstr ""

#. module: sale
#: model:ir.model.fields,field_description:sale.field_sale_order__message_has_sms_error
msgid "SMS Delivery error"
msgstr ""

#. module: sale
#: model:ir.model.fields,field_description:sale.field_sale_order_cancel__order_id
msgid "Sale Order"
msgstr ""

#. module: sale
#: model:ir.model.fields,field_description:sale.field_res_partner__sale_order_count
#: model:ir.model.fields,field_description:sale.field_res_users__sale_order_count
msgid "Sale Order Count"
msgstr ""

#. module: sale
#: model:ir.model.fields,field_description:sale.field_res_config_settings__group_warning_sale
msgid "Sale Order Warnings"
msgstr ""

#. module: sale
#: model:ir.model,name:sale.model_sale_payment_acquirer_onboarding_wizard
msgid "Sale Payment acquire onboarding wizard"
msgstr ""

#. module: sale
#: model:utm.source,name:sale.utm_source_sale_order_0
msgid "Sale Promotion 1"
msgstr ""

#. module: sale
#: model_terms:ir.ui.view,arch_db:sale.res_config_settings_view_form
msgid "Sale Warnings"
msgstr ""

#. module: sale
#: model:ir.model.fields,field_description:sale.field_res_company__sale_onboarding_payment_method
msgid "Sale onboarding selected payment method"
msgstr ""

#. module: sale
#: model:ir.model.fields,field_description:sale.field_product_packaging__sales
#: model:ir.ui.menu,name:sale.menu_report_product_all
#: model:ir.ui.menu,name:sale.sale_menu_root
#: model_terms:ir.ui.view,arch_db:sale.crm_team_view_kanban_dashboard
#: model_terms:ir.ui.view,arch_db:sale.res_config_settings_view_form
#: model_terms:ir.ui.view,arch_db:sale.res_partner_view_buttons
#: model_terms:ir.ui.view,arch_db:sale.view_order_form
msgid "Sales"
msgstr ""

#. module: sale
#: model:ir.model,name:sale.model_sale_advance_payment_inv
msgid "Sales Advance Payment Invoice"
msgstr ""

#. module: sale
#: code:addons/sale/models/crm_team.py:0
#: model:ir.actions.act_window,name:sale.action_order_report_all
#: model:ir.actions.act_window,name:sale.action_order_report_so_salesteam
#: model:ir.actions.act_window,name:sale.report_all_channels_sales_action
#: model_terms:ir.ui.view,arch_db:sale.sale_report_view_tree
#: model_terms:ir.ui.view,arch_db:sale.view_order_product_graph
#: model_terms:ir.ui.view,arch_db:sale.view_order_product_pivot
#: model_terms:ir.ui.view,arch_db:sale.view_order_product_search
#, python-format
msgid "Sales Analysis"
msgstr ""

#. module: sale
#: model:ir.model,name:sale.model_sale_report
msgid "Sales Analysis Report"
msgstr ""

#. module: sale
#: model:ir.model.fields.selection,name:sale.selection__sale_report__state__done
msgid "Sales Done"
msgstr ""

#. module: sale
#: code:addons/sale/models/sale_order.py:0
#: model:ir.actions.act_window,name:sale.action_sale_order_form_view
#: model:ir.model,name:sale.model_sale_order
#: model:ir.model.fields,field_description:sale.field_res_partner__sale_order_ids
#: model:ir.model.fields,field_description:sale.field_res_users__sale_order_ids
#: model:ir.model.fields.selection,name:sale.selection__sale_order__state__sale
#: model:ir.model.fields.selection,name:sale.selection__sale_report__state__sale
#: model_terms:ir.ui.view,arch_db:sale.view_order_form
#, python-format
msgid "Sales Order"
msgstr ""

#. module: sale
#: model:ir.model,name:sale.model_sale_order_cancel
msgid "Sales Order Cancel"
msgstr ""

#. module: sale
#: model:mail.message.subtype,name:sale.mt_order_confirmed
#: model:mail.message.subtype,name:sale.mt_salesteam_order_confirmed
msgid "Sales Order Confirmed"
msgstr ""

#. module: sale
#: model:ir.model.fields,field_description:sale.field_account_analytic_line__so_line
#: model_terms:ir.ui.view,arch_db:sale.sale_order_line_view_form_readonly
msgid "Sales Order Item"
msgstr ""

#. module: sale
#: model:ir.model,name:sale.model_sale_order_line
#: model:ir.model.fields,field_description:sale.field_product_attribute_custom_value__sale_order_line_id
#: model:ir.model.fields,field_description:sale.field_product_product__sale_line_warn
#: model:ir.model.fields,field_description:sale.field_product_template__sale_line_warn
msgid "Sales Order Line"
msgstr ""

#. module: sale
#: model:ir.model.fields,field_description:sale.field_account_move_line__sale_line_ids
#: model_terms:ir.ui.view,arch_db:sale.view_order_form
#: model_terms:ir.ui.view,arch_db:sale.view_order_line_tree
msgid "Sales Order Lines"
msgstr ""

#. module: sale
#: model_terms:ir.ui.view,arch_db:sale.view_sales_order_line_filter
msgid "Sales Order Lines ready to be invoiced"
msgstr ""

#. module: sale
#: model_terms:ir.ui.view,arch_db:sale.view_sales_order_line_filter
msgid "Sales Order Lines related to a Sales Order of mine"
msgstr ""

#. module: sale
#: code:addons/sale/models/payment_transaction.py:0
#: model_terms:ir.ui.view,arch_db:sale.transaction_form_inherit_sale
#, python-format
msgid "Sales Order(s)"
msgstr ""

#. module: sale
#: model:mail.template,name:sale.mail_template_sale_confirmation
msgid "Sales Order: Confirmation Email"
msgstr ""

#. module: sale
#: model:mail.template,name:sale.email_template_edi_sale
msgid "Sales Order: Send by email"
msgstr ""

#. module: sale
#: model:ir.actions.act_window,name:sale.action_orders
#: model:ir.actions.act_window,name:sale.action_orders_salesteams
#: model:ir.actions.act_window,name:sale.action_orders_to_invoice_salesteams
#: model:ir.model.fields,field_description:sale.field_payment_transaction__sale_order_ids
#: model:ir.ui.menu,name:sale.menu_sales_config
#: model_terms:ir.ui.view,arch_db:sale.crm_team_view_kanban_dashboard
#: model_terms:ir.ui.view,arch_db:sale.portal_my_home_menu_sale
#: model_terms:ir.ui.view,arch_db:sale.portal_my_home_sale
#: model_terms:ir.ui.view,arch_db:sale.portal_my_orders
#: model_terms:ir.ui.view,arch_db:sale.sale_order_view_activity
#: model_terms:ir.ui.view,arch_db:sale.sale_order_view_search_inherit_quotation
#: model_terms:ir.ui.view,arch_db:sale.view_order_product_search
#: model_terms:ir.ui.view,arch_db:sale.view_order_tree
#: model_terms:ir.ui.view,arch_db:sale.view_sale_order_calendar
#: model_terms:ir.ui.view,arch_db:sale.view_sale_order_graph
#: model_terms:ir.ui.view,arch_db:sale.view_sale_order_pivot
msgid "Sales Orders"
msgstr ""

#. module: sale
#: model:ir.model,name:sale.model_crm_team
#: model:ir.model.fields,field_description:sale.field_account_bank_statement_line__team_id
#: model:ir.model.fields,field_description:sale.field_account_invoice_report__team_id
#: model:ir.model.fields,field_description:sale.field_account_move__team_id
#: model:ir.model.fields,field_description:sale.field_account_payment__team_id
#: model:ir.model.fields,field_description:sale.field_report_all_channels_sales__team_id
#: model:ir.model.fields,field_description:sale.field_sale_order__team_id
#: model:ir.model.fields,field_description:sale.field_sale_report__team_id
#: model_terms:ir.ui.view,arch_db:sale.account_invoice_groupby_inherit
#: model_terms:ir.ui.view,arch_db:sale.view_account_invoice_report_search_inherit
#: model_terms:ir.ui.view,arch_db:sale.view_order_product_search
#: model_terms:ir.ui.view,arch_db:sale.view_sales_order_filter
msgid "Sales Team"
msgstr ""

#. module: sale
#: model:ir.ui.menu,name:sale.report_sales_team
#: model:ir.ui.menu,name:sale.sales_team_config
msgid "Sales Teams"
msgstr ""

#. module: sale
#: model:ir.model.fields,field_description:sale.field_res_partner__sale_warn
#: model:ir.model.fields,field_description:sale.field_res_users__sale_warn
msgid "Sales Warnings"
msgstr ""

#. module: sale
#: model:ir.model,name:sale.model_report_all_channels_sales
msgid "Sales by Channel (All in One)"
msgstr ""

#. module: sale
#: model:ir.model.fields.selection,name:sale.selection__product_template__expense_policy__sales_price
msgid "Sales price"
msgstr ""

#. module: sale
#: code:addons/sale/models/crm_team.py:0
#, python-format
msgid "Sales: Untaxed Total"
msgstr ""

#. module: sale
#: model:ir.model.fields,field_description:sale.field_report_all_channels_sales__user_id
#: model:ir.model.fields,field_description:sale.field_sale_order__user_id
#: model:ir.model.fields,field_description:sale.field_sale_order_line__salesman_id
#: model:ir.model.fields,field_description:sale.field_sale_report__user_id
#: model_terms:ir.ui.view,arch_db:sale.view_order_product_search
#: model_terms:ir.ui.view,arch_db:sale.view_sales_order_filter
#: model_terms:ir.ui.view,arch_db:sale.view_sales_order_line_filter
msgid "Salesperson"
msgstr ""

#. module: sale
#: code:addons/sale/models/res_company.py:0
#, python-format
msgid "Sample Order Line"
msgstr ""

#. module: sale
#: code:addons/sale/models/res_company.py:0
#, python-format
msgid "Sample Product"
msgstr ""

#. module: sale
#: model_terms:ir.ui.view,arch_db:sale.sale_onboarding_sample_quotation_step
msgid "Sample Quotation"
msgstr ""

#. module: sale
#: model_terms:ir.ui.view,arch_db:sale.view_sales_order_filter
#: model_terms:ir.ui.view,arch_db:sale.view_sales_order_line_filter
msgid "Search Sales Order"
msgstr ""

#. module: sale
#: model:ir.model.fields.selection,name:sale.selection__sale_order_line__display_type__line_section
msgid "Section"
msgstr ""

#. module: sale
#: model_terms:ir.ui.view,arch_db:sale.view_order_form
msgid "Section Name (eg. Products, Services)"
msgstr ""

#. module: sale
#: model:ir.model.fields,field_description:sale.field_sale_order__access_token
msgid "Security Token"
msgstr ""

#. module: sale
#. openerp-web
#: code:addons/sale/static/src/js/tours/sale.js:0
#, python-format
msgid "Select a product, or create a new one on the fly."
msgstr ""

#. module: sale
#: model_terms:ir.ui.view,arch_db:sale.res_config_settings_view_form
msgid "Select product attributes and optional products from the sales order"
msgstr ""

#. module: sale
#: model_terms:ir.ui.view,arch_db:sale.res_config_settings_view_form
msgid "Select specific invoice and delivery addresses"
msgstr ""

#. module: sale
#: model:ir.model.fields,help:sale.field_product_product__sale_line_warn
#: model:ir.model.fields,help:sale.field_product_template__sale_line_warn
#: model:ir.model.fields,help:sale.field_res_partner__sale_warn
#: model:ir.model.fields,help:sale.field_res_users__sale_warn
msgid ""
"Selecting the \"Warning\" option will notify user with the message, "
"Selecting \"Blocking Message\" will throw an exception with the message and "
"block the flow. The Message has to be written in the next field."
msgstr ""

#. module: sale
#: model_terms:ir.ui.view,arch_db:sale.res_config_settings_view_form
msgid "Sell and purchase products in different units of measure"
msgstr ""

#. module: sale
#: model_terms:ir.ui.view,arch_db:sale.res_config_settings_view_form
msgid "Sell products by multiple of unit # per package"
msgstr ""

#. module: sale
#: model_terms:ir.ui.view,arch_db:sale.res_config_settings_view_form
msgid "Sell variants of a product using attributes (size, color, etc.)"
msgstr ""

#. module: sale
#: model_terms:ir.ui.view,arch_db:sale.view_order_form
msgid "Send PRO-FORMA Invoice"
msgstr ""

#. module: sale
#: model_terms:ir.ui.view,arch_db:sale.res_config_settings_view_form
msgid "Send a product-specific email once the invoice is validated"
msgstr ""

#. module: sale
#: model_terms:ir.ui.view,arch_db:sale.sale_onboarding_sample_quotation_step
msgid "Send a quotation to test the customer portal."
msgstr ""

#. module: sale
#: model_terms:ir.ui.view,arch_db:sale.view_order_form
msgid "Send by Email"
msgstr ""

#. module: sale
#: model_terms:ir.ui.view,arch_db:sale.sale_onboarding_sample_quotation_step
msgid "Send sample"
msgstr ""

#. module: sale
#: model_terms:ir.ui.view,arch_db:sale.res_config_settings_view_form
msgid ""
"Sending an email is useful if you need to share specific information or "
"content about a product (instructions, rules, links, media, etc.). Create "
"and set the email template from the product detail form (in Sales tab)."
msgstr ""

#. module: sale
#: model:ir.model.fields,field_description:sale.field_sale_order_line__sequence
msgid "Sequence"
msgstr ""

#. module: sale
#: model_terms:ir.ui.view,arch_db:sale.res_config_settings_view_form
msgid "Set a default validity on your quotations"
msgstr ""

#. module: sale
#. openerp-web
#: code:addons/sale/static/src/js/sale.js:0
#, python-format
msgid "Set an invoicing target: "
msgstr ""

#. module: sale
#: model_terms:ir.ui.view,arch_db:sale.res_config_settings_view_form
msgid "Set multiple prices per product, automated discounts, etc."
msgstr ""

#. module: sale
#: model_terms:ir.ui.view,arch_db:sale.sale_onboarding_order_confirmation_step
msgid "Set payments"
msgstr ""

#. module: sale
#: model_terms:ir.ui.view,arch_db:sale.view_order_form
msgid "Set to Quotation"
msgstr ""

#. module: sale
#: model:ir.actions.act_window,name:sale.action_sale_config_settings
#: model:ir.ui.menu,name:sale.menu_sale_general_settings
msgid "Settings"
msgstr ""

#. module: sale
#: model:ir.actions.server,name:sale.model_sale_order_action_share
msgid "Share"
msgstr ""

#. module: sale
#: model_terms:ir.ui.view,arch_db:sale.res_config_settings_view_form
msgid "Shipping"
msgstr ""

#. module: sale
#: model_terms:ir.ui.view,arch_db:sale.view_sales_order_filter
msgid "Show all records which has next action date is before today"
msgstr ""

#. module: sale
#: model_terms:ir.ui.view,arch_db:sale.res_config_settings_view_form
msgid "Show margins on orders"
msgstr ""

#. module: sale
#: model_terms:ir.ui.view,arch_db:sale.sale_order_portal_template
msgid "Sign &amp; Pay"
msgstr ""

#. module: sale
#: model:ir.model.fields.selection,name:sale.selection__res_company__sale_onboarding_payment_method__digital_signature
msgid "Sign online"
msgstr ""

#. module: sale
#: model:ir.model.fields,field_description:sale.field_sale_order__signature
#: model_terms:ir.ui.view,arch_db:sale.sale_order_portal_content
msgid "Signature"
msgstr ""

#. module: sale
#: code:addons/sale/controllers/portal.py:0
#, python-format
msgid "Signature is missing."
msgstr ""

#. module: sale
#: model:ir.model.fields,help:sale.field_sale_order__signature
msgid "Signature received through the portal."
msgstr ""

#. module: sale
#: model:ir.model.fields,field_description:sale.field_sale_order__signed_by
msgid "Signed By"
msgstr ""

#. module: sale
#: model:ir.model.fields,field_description:sale.field_sale_order__signed_on
msgid "Signed On"
msgstr ""

#. module: sale
#: model:ir.model.fields,field_description:sale.field_product_product__sales_count
#: model:ir.model.fields,field_description:sale.field_product_template__sales_count
msgid "Sold"
msgstr ""

#. module: sale
#: model_terms:ir.ui.view,arch_db:sale.product_form_view_sale_order_button
#: model_terms:ir.ui.view,arch_db:sale.product_template_form_view_sale_order_button
msgid "Sold in the last 365 days"
msgstr ""

#. module: sale
#: model:ir.model.fields,field_description:sale.field_account_move__source_id
#: model:ir.model.fields,field_description:sale.field_sale_order__source_id
#: model:ir.model.fields,field_description:sale.field_sale_report__source_id
msgid "Source"
msgstr ""

#. module: sale
#: model:ir.model.fields,field_description:sale.field_sale_order__origin
msgid "Source Document"
msgstr ""

#. module: sale
#: model:ir.model.fields,field_description:sale.field_res_config_settings__module_product_email_template
msgid "Specific Email"
msgstr ""

#. module: sale
#: code:addons/sale/controllers/portal.py:0
#: code:addons/sale/controllers/portal.py:0
#, python-format
msgid "Stage"
msgstr ""

#. module: sale
#. openerp-web
#: code:addons/sale/static/src/js/tours/sale.js:0
#, python-format
msgid "Start by checking your company's data."
msgstr ""

#. module: sale
#: model:ir.model.fields,field_description:sale.field_res_company__sale_onboarding_order_confirmation_state
msgid "State of the onboarding confirmation order step"
msgstr ""

#. module: sale
#: model:ir.model.fields,field_description:sale.field_res_company__sale_onboarding_sample_quotation_state
msgid "State of the onboarding sample quotation step"
msgstr ""

#. module: sale
#: model:ir.model.fields,field_description:sale.field_res_company__sale_quotation_onboarding_state
msgid "State of the sale onboarding panel"
msgstr ""

#. module: sale
#: model:ir.model.fields,field_description:sale.field_sale_order__state
#: model:ir.model.fields,field_description:sale.field_sale_report__state
#: model_terms:ir.ui.view,arch_db:sale.view_order_product_search
msgid "Status"
msgstr ""

#. module: sale
#: model:ir.model.fields,help:sale.field_sale_order__activity_state
msgid ""
"Status based on activities\n"
"Overdue: Due date is already passed\n"
"Today: Activity date is today\n"
"Planned: Future activities."
msgstr ""

#. module: sale
#: model:ir.model.fields.selection,name:sale.selection__res_company__sale_onboarding_payment_method__stripe
msgid "Stripe"
msgstr ""

#. module: sale
#: model:ir.model.fields,field_description:sale.field_sale_payment_acquirer_onboarding_wizard__stripe_publishable_key
msgid "Stripe Publishable Key"
msgstr ""

#. module: sale
#: model:ir.model.fields,field_description:sale.field_sale_payment_acquirer_onboarding_wizard__stripe_secret_key
msgid "Stripe Secret Key"
msgstr ""

#. module: sale
#: model:ir.model.fields,field_description:sale.field_sale_order_line__price_subtotal
msgid "Subtotal"
msgstr ""

#. module: sale
#: model_terms:ir.ui.view,arch_db:sale.sale_report_view_tree
msgid "Sum of Total"
msgstr ""

#. module: sale
#: model_terms:ir.ui.view,arch_db:sale.sale_report_view_tree
msgid "Sum of Untaxed Total"
msgstr ""

#. module: sale
#: model:ir.model.fields,field_description:sale.field_sale_order__tag_ids
#: model:ir.ui.menu,name:sale.menu_tag_config
msgid "Tags"
msgstr ""

#. module: sale
#: model:ir.model.fields,field_description:sale.field_sale_order__tax_country_id
msgid "Tax Country"
msgstr ""

#. module: sale
#: model_terms:ir.ui.view,arch_db:sale.view_order_tree
#: model_terms:ir.ui.view,arch_db:sale.view_quotation_tree
msgid "Tax Total"
msgstr ""

#. module: sale
#: model:ir.model.fields,field_description:sale.field_sale_order__tax_totals_json
msgid "Tax Totals Json"
msgstr ""

#. module: sale
#: model:ir.model.fields,field_description:sale.field_sale_order__amount_tax
#: model:ir.model.fields,field_description:sale.field_sale_order_line__tax_id
#: model_terms:ir.ui.view,arch_db:sale.report_saleorder_document
msgid "Taxes"
msgstr ""

#. module: sale
#: model:ir.model.fields,help:sale.field_sale_advance_payment_inv__deposit_taxes_id
msgid "Taxes used for deposits"
msgstr ""

#. module: sale
#: code:addons/sale/models/crm_team.py:0
#, python-format
msgid ""
"Team %(team_name)s has %(sale_order_count)s active sale orders. Consider "
"canceling them or archiving the team instead."
msgstr ""

#. module: sale
#: model:ir.model.fields,help:sale.field_sale_order__show_update_pricelist
msgid ""
"Technical Field, True if the pricelist was changed;\n"
" this will then display a recomputation button"
msgstr ""

#. module: sale
#: model:ir.model.fields,help:sale.field_sale_order_line__display_type
msgid "Technical field for UX purpose."
msgstr ""

#. module: sale
#: model:ir.model.fields,help:sale.field_sale_order__tax_country_id
msgid ""
"Technical field to filter the available taxes depending on the fiscal "
"country and fiscal position."
msgstr ""

#. module: sale
#: model_terms:ir.ui.view,arch_db:sale.sale_order_portal_template
msgid ""
"Tell us why you are refusing this quotation, this will help us improve our "
"services."
msgstr ""

#. module: sale
#: model:ir.model.fields,field_description:sale.field_sale_order__terms_type
msgid "Terms & Conditions format"
msgstr ""

#. module: sale
#: code:addons/sale/models/sale_order.py:0
#: code:addons/sale/models/sale_order.py:0
#, python-format
msgid "Terms & Conditions: %s"
msgstr ""

#. module: sale
#: model_terms:ir.ui.view,arch_db:sale.sale_order_portal_content
msgid "Terms &amp; Conditions"
msgstr ""

#. module: sale
#: model_terms:ir.ui.view,arch_db:sale.sale_order_portal_content
msgid "Terms &amp; Conditions:"
msgstr ""

#. module: sale
#: model:ir.model.fields,field_description:sale.field_sale_order__note
msgid "Terms and conditions"
msgstr ""

#. module: sale
#: model_terms:ir.ui.view,arch_db:sale.view_order_form
msgid "Terms and conditions..."
msgstr ""

#. module: sale
#: code:addons/sale/models/account_move_line.py:0
#, python-format
msgid ""
"The Sales Order %s linked to the Analytic Account %s is cancelled. You "
"cannot register an expense on a cancelled Sales Order."
msgstr ""

#. module: sale
#: code:addons/sale/models/account_move_line.py:0
#, python-format
msgid ""
"The Sales Order %s linked to the Analytic Account %s is currently locked. "
"You cannot register an expense on a locked Sales Order. Please create a new "
"SO linked to this Analytic Account."
msgstr ""

#. module: sale
#: code:addons/sale/models/account_move_line.py:0
#, python-format
msgid ""
"The Sales Order %s linked to the Analytic Account %s must be validated "
"before registering expenses."
msgstr ""

#. module: sale
#: model:ir.model.fields,help:sale.field_sale_order__analytic_account_id
msgid "The analytic account related to a sales order."
msgstr ""

#. module: sale
#: code:addons/sale/models/sale_order.py:0
#, python-format
msgid ""
"The delivery date is sooner than the expected date.You may be unable to "
"honor the delivery date."
msgstr ""

#. module: sale
#: model:ir.model.fields,help:sale.field_sale_advance_payment_inv__fixed_amount
msgid "The fixed amount to be invoiced in advance, taxes excluded."
msgstr ""

#. module: sale
#: code:addons/sale/models/product_template.py:0
#, python-format
msgid ""
"The following products cannot be restricted to the company %s because they have already been used in quotations or sales orders in another company:\n"
"%s\n"
"You can archive these products and recreate them with your company restriction instead, or leave them as shared product."
msgstr ""

#. module: sale
#: model:ir.model.fields,help:sale.field_res_config_settings__automatic_invoice
msgid ""
"The invoice is generated automatically and available in the customer portal when the transaction is confirmed by the payment acquirer.\n"
"The invoice is marked as paid and the payment is registered in the payment journal defined in the configuration of the payment acquirer.\n"
"This mode is advised if you issue the final invoice at the order and not after the delivery."
msgstr ""

#. module: sale
#: model_terms:ir.ui.view,arch_db:sale.res_config_settings_view_form
msgid ""
"The margin is computed as the sum of product sales prices minus the cost set"
" in their detail form."
msgstr ""

#. module: sale
#: model_terms:product.product,website_description:sale.product_product_4e
#: model_terms:product.product,website_description:sale.product_product_4f
msgid ""
"The minimum height is 65 cm, and for standing work the maximum height "
"position is 125 cm."
msgstr ""

#. module: sale
#: code:addons/sale/controllers/portal.py:0
#, python-format
msgid "The order is not in a state requiring customer signature."
msgstr ""

#. module: sale
#: code:addons/sale/models/payment_transaction.py:0
#, python-format
msgid ""
"The order was not confirmed despite response from the acquirer (%s): order "
"total is %r but acquirer replied with %r."
msgstr ""

#. module: sale
#: code:addons/sale/models/sale_order_line.py:0
#, python-format
msgid "The ordered quantity has been updated."
msgstr ""

#. module: sale
#: model:ir.model.fields,help:sale.field_sale_order__reference
msgid "The payment communication of this sale order."
msgstr ""

#. module: sale
#: model:ir.model.fields,help:sale.field_sale_advance_payment_inv__amount
msgid "The percentage of amount to be invoiced in advance, taxes excluded."
msgstr ""

#. module: sale
#: code:addons/sale/wizard/sale_make_invoice_advance.py:0
#, python-format
msgid ""
"The product used to invoice a down payment should be of type 'Service'. "
"Please use another product or update this product."
msgstr ""

#. module: sale
#: code:addons/sale/wizard/sale_make_invoice_advance.py:0
#, python-format
msgid ""
"The product used to invoice a down payment should have an invoice policy set"
" to \"Ordered quantities\". Please update your deposit product to be able to"
" create a deposit invoice."
msgstr ""

#. module: sale
#: code:addons/sale/controllers/portal.py:0
#: code:addons/sale/controllers/portal.py:0
#, python-format
msgid "The provided parameters are invalid."
msgstr ""

#. module: sale
#: model:ir.model.fields,help:sale.field_sale_order__currency_rate
msgid ""
"The rate of the currency to the currency of rate 1 applicable at the date of"
" the order"
msgstr ""

#. module: sale
#: code:addons/sale/wizard/sale_make_invoice_advance.py:0
#, python-format
msgid "The value of the down payment amount must be positive."
msgstr ""

#. module: sale
#: model_terms:ir.ui.view,arch_db:sale.portal_my_orders
msgid "There are currently no orders for your account."
msgstr ""

#. module: sale
#: model_terms:ir.ui.view,arch_db:sale.portal_my_quotations
msgid "There are currently no quotations for your account."
msgstr ""

#. module: sale
#: code:addons/sale/models/sale_order.py:0
#, python-format
msgid ""
"There is nothing to invoice!\n"
"\n"
"Reason(s) of this behavior could be:\n"
"- You should deliver your products before invoicing them: Click on the \"truck\" icon (top-right of your screen) and follow instructions.\n"
"- You should modify the invoicing policy of your product: Open the product, go to the \"Sales\" tab and modify invoicing policy from \"delivered quantities\" to \"ordered quantities\". For Services, you should modify the Service Invoicing Policy to 'Prepaid'."
msgstr ""

#. module: sale
#: model_terms:ir.ui.view,arch_db:sale.res_config_settings_view_form
msgid ""
"This default value is applied to any new product created. This can be "
"changed in the product detail form."
msgstr ""

#. module: sale
#: model:ir.model.fields,help:sale.field_account_move__campaign_id
#: model:ir.model.fields,help:sale.field_sale_order__campaign_id
msgid ""
"This is a name that helps you keep track of your different campaign efforts,"
" e.g. Fall_Drive, Christmas_Special"
msgstr ""

#. module: sale
#: model:ir.model.fields,help:sale.field_sale_order__commitment_date
msgid ""
"This is the delivery date promised to the customer. If set, the delivery "
"order will be scheduled based on this date rather than product lead times."
msgstr ""

#. module: sale
#: model:ir.model.fields,help:sale.field_account_move__medium_id
#: model:ir.model.fields,help:sale.field_sale_order__medium_id
msgid "This is the method of delivery, e.g. Postcard, Email, or Banner Ad"
msgstr ""

#. module: sale
#: model:ir.model.fields,help:sale.field_account_move__source_id
#: model:ir.model.fields,help:sale.field_sale_order__source_id
msgid ""
"This is the source of the link, e.g. Search Engine, another domain, or name "
"of email list"
msgstr ""

#. module: sale
#: code:addons/sale/models/sale_order_line.py:0
#, python-format
msgid ""
"This product is packaged by %(pack_size).2f %(pack_name)s. You should sell "
"%(quantity).2f %(unit)s."
msgstr ""

#. module: sale
#: model_terms:ir.actions.act_window,help:sale.action_order_report_all
msgid ""
"This report performs analysis on your quotations and sales orders. Analysis "
"check your sales revenues and sort it by different group criteria (salesman,"
" partner, product, etc.) Use this report to perform analysis on sales not "
"having invoiced yet. If you want to analyse your turnover, you should use "
"the Invoice Analysis report in the Accounting application."
msgstr ""

#. module: sale
#: model_terms:ir.actions.act_window,help:sale.action_order_report_quotation_salesteam
msgid ""
"This report performs analysis on your quotations. Analysis check your sales "
"revenues and sort it by different group criteria (salesman, partner, "
"product, etc.) Use this report to perform analysis on sales not having "
"invoiced yet. If you want to analyse your turnover, you should use the "
"Invoice Analysis report in the Accounting application."
msgstr ""

#. module: sale
#: model_terms:ir.actions.act_window,help:sale.action_order_report_so_salesteam
msgid ""
"This report performs analysis on your sales orders. Analysis check your "
"sales revenues and sort it by different group criteria (salesman, partner, "
"product, etc.) Use this report to perform analysis on sales not having "
"invoiced yet. If you want to analyse your turnover, you should use the "
"Invoice Analysis report in the Accounting application."
msgstr ""

#. module: sale
#: model_terms:ir.ui.view,arch_db:sale.view_order_form
msgid "This will update all unit prices based on the currently set pricelist."
msgstr ""

#. module: sale
#: model:ir.model.fields.selection,name:sale.selection__sale_order__invoice_status__to_invoice
#: model:ir.model.fields.selection,name:sale.selection__sale_order_line__invoice_status__to_invoice
#: model:ir.ui.menu,name:sale.menu_sale_invoicing
#: model_terms:ir.ui.view,arch_db:sale.sale_order_view_search_inherit_sale
#: model_terms:ir.ui.view,arch_db:sale.view_sales_order_line_filter
msgid "To Invoice"
msgstr ""

#. module: sale
#: model:ir.model.fields,field_description:sale.field_sale_order_line__qty_to_invoice
msgid "To Invoice Quantity"
msgstr ""

#. module: sale
#: model_terms:ir.ui.view,arch_db:sale.sale_order_view_search_inherit_sale
msgid "To Upsell"
msgstr ""

#. module: sale
#: model_terms:ir.ui.view,arch_db:sale.res_config_settings_view_form
msgid ""
"To send invitations in B2B mode, open a contact or select several ones in "
"list view and click on 'Portal Access Management' option in the dropdown "
"menu *Action*."
msgstr ""

#. module: sale
#. openerp-web
#: code:addons/sale/static/src/js/tours/sale.js:0
#, python-format
msgid ""
"To speed up order confirmation, we can activate electronic signatures or "
"payments."
msgstr ""

#. module: sale
#: model_terms:ir.ui.view,arch_db:sale.view_sales_order_filter
msgid "Today Activities"
msgstr ""

#. module: sale
#: model:ir.model.fields,field_description:sale.field_report_all_channels_sales__price_total
#: model:ir.model.fields,field_description:sale.field_sale_order__amount_total
#: model:ir.model.fields,field_description:sale.field_sale_order_line__price_total
#: model:ir.model.fields,field_description:sale.field_sale_report__price_total
#: model_terms:ir.ui.view,arch_db:sale.portal_my_orders
#: model_terms:ir.ui.view,arch_db:sale.portal_my_quotations
#: model_terms:ir.ui.view,arch_db:sale.view_order_line_tree
msgid "Total"
msgstr ""

#. module: sale
#: model:ir.model.fields,field_description:sale.field_sale_order_line__price_tax
msgid "Total Tax"
msgstr ""

#. module: sale
#: model_terms:ir.ui.view,arch_db:sale.view_order_tree
#: model_terms:ir.ui.view,arch_db:sale.view_quotation_tree
msgid "Total Tax Excluded"
msgstr ""

#. module: sale
#: model_terms:ir.ui.view,arch_db:sale.view_order_tree
#: model_terms:ir.ui.view,arch_db:sale.view_quotation_tree
msgid "Total Tax Included"
msgstr ""

#. module: sale
#: model:ir.model.fields,field_description:sale.field_product_product__service_type
#: model:ir.model.fields,field_description:sale.field_product_template__service_type
msgid "Track Service"
msgstr ""

#. module: sale
#: model_terms:ir.ui.view,arch_db:sale.view_order_form
msgid "Tracking"
msgstr ""

#. module: sale
#: model:ir.model.fields,field_description:sale.field_sale_order__transaction_ids
msgid "Transactions"
msgstr ""

#. module: sale
#: model:ir.model.fields,field_description:sale.field_sale_order__type_name
msgid "Type Name"
msgstr ""

#. module: sale
#: model:ir.model.fields,help:sale.field_sale_order__activity_exception_decoration
msgid "Type of the exception activity on record."
msgstr ""

#. module: sale
#: model:ir.model.fields,field_description:sale.field_res_config_settings__module_delivery_ups
msgid "UPS Connector"
msgstr ""

#. module: sale
#: model:ir.model.fields,field_description:sale.field_res_config_settings__module_delivery_usps
msgid "USPS Connector"
msgstr ""

#. module: sale
#: model:ir.model,name:sale.model_utm_campaign
msgid "UTM Campaign"
msgstr ""

#. module: sale
#: model:ir.model.fields,field_description:sale.field_sale_order_line__price_unit
#: model_terms:ir.ui.view,arch_db:sale.report_saleorder_document
#: model_terms:ir.ui.view,arch_db:sale.sale_order_portal_content
msgid "Unit Price"
msgstr ""

#. module: sale
#: model_terms:ir.ui.view,arch_db:sale.view_order_form
msgid "Unit Price:"
msgstr ""

#. module: sale
#: model:ir.model.fields,field_description:sale.field_sale_order_line__product_uom
#: model:ir.model.fields,field_description:sale.field_sale_report__product_uom
#: model_terms:ir.ui.view,arch_db:sale.view_order_line_tree
msgid "Unit of Measure"
msgstr ""

#. module: sale
#: model:product.product,uom_name:sale.advance_product_0
#: model:product.product,uom_name:sale.product_product_4e
#: model:product.product,uom_name:sale.product_product_4f
#: model:product.template,uom_name:sale.advance_product_0_product_template
msgid "Units"
msgstr ""

#. module: sale
#: model:ir.ui.menu,name:sale.menu_product_uom_form_action
#: model:ir.ui.menu,name:sale.next_id_16
#: model_terms:ir.ui.view,arch_db:sale.res_config_settings_view_form
msgid "Units of Measure"
msgstr ""

#. module: sale
#: model:ir.ui.menu,name:sale.menu_product_uom_categ_form_action
msgid "Units of Measure Categories"
msgstr ""

#. module: sale
#: model_terms:ir.ui.view,arch_db:sale.view_sales_order_auto_done_setting
msgid "Unlock"
msgstr ""

#. module: sale
#: model:ir.model.fields,field_description:sale.field_sale_order__message_unread
msgid "Unread Messages"
msgstr ""

#. module: sale
#: model:ir.model.fields,field_description:sale.field_sale_order__message_unread_counter
msgid "Unread Messages Counter"
msgstr ""

#. module: sale
#: model:ir.model.fields,field_description:sale.field_sale_order__amount_untaxed
msgid "Untaxed Amount"
msgstr ""

#. module: sale
#: model:ir.model.fields,field_description:sale.field_sale_report__untaxed_amount_invoiced
msgid "Untaxed Amount Invoiced"
msgstr ""

#. module: sale
#: model:ir.model.fields,field_description:sale.field_sale_order_line__untaxed_amount_to_invoice
#: model:ir.model.fields,field_description:sale.field_sale_report__untaxed_amount_to_invoice
msgid "Untaxed Amount To Invoice"
msgstr ""

#. module: sale
#: model:ir.model.fields,field_description:sale.field_sale_order_line__untaxed_amount_invoiced
msgid "Untaxed Invoiced Amount"
msgstr ""

#. module: sale
#: model:ir.model.fields,field_description:sale.field_sale_report__price_subtotal
msgid "Untaxed Total"
msgstr ""

#. module: sale
#: model_terms:ir.ui.view,arch_db:sale.view_order_form
msgid "UoM"
msgstr ""

#. module: sale
#: model_terms:ir.ui.view,arch_db:sale.view_order_form
msgid "Update Prices"
msgstr ""

#. module: sale
#: code:addons/sale/models/sale_order.py:0
#, python-format
msgid "Upsell %(order)s for customer %(customer)s"
msgstr ""

#. module: sale
#: model:ir.model.fields.selection,name:sale.selection__sale_order__invoice_status__upselling
#: model:ir.model.fields.selection,name:sale.selection__sale_order_line__invoice_status__upselling
msgid "Upselling Opportunity"
msgstr ""

#. module: sale
#: model_terms:ir.ui.view,arch_db:sale.portal_my_quotations
msgid "Valid Until"
msgstr ""

#. module: sale
#: model_terms:ir.ui.view,arch_db:sale.sale_order_portal_template
msgid "Validate Order"
msgstr ""

#. module: sale
#: model_terms:ir.ui.view,arch_db:sale.res_config_settings_view_form
msgid "Variant Grid Entry"
msgstr ""

#. module: sale
#: model_terms:ir.ui.view,arch_db:sale.mail_notification_paynow_online
msgid "View Quotation"
msgstr ""

#. module: sale
#: model_terms:ir.ui.view,arch_db:sale.view_order_form
msgid "Void Transaction"
msgstr ""

#. module: sale
#: model:ir.model.fields,field_description:sale.field_sale_report__volume
msgid "Volume"
msgstr ""

#. module: sale
#: code:addons/sale/models/sale_order_line.py:0
#: model:ir.model.fields.selection,name:sale.selection__product_template__sale_line_warn__warning
#: model:ir.model.fields.selection,name:sale.selection__res_partner__sale_warn__warning
#, python-format
msgid "Warning"
msgstr ""

#. module: sale
#: code:addons/sale/models/sale_order.py:0
#: code:addons/sale/models/sale_order_line.py:0
#, python-format
msgid "Warning for %s"
msgstr ""

#. module: sale
#: model_terms:ir.ui.view,arch_db:sale.res_partner_view_buttons
msgid "Warning on the Sales Order"
msgstr ""

#. module: sale
#: model_terms:ir.ui.view,arch_db:sale.product_form_view_sale_order_button
#: model_terms:ir.ui.view,arch_db:sale.product_template_form_view_sale_order_button
msgid "Warning when Selling this Product"
msgstr ""

#. module: sale
#: model_terms:product.product,website_description:sale.product_product_4e
#: model_terms:product.product,website_description:sale.product_product_4f
msgid ""
"We pay special attention to detail, which is why our desks are of a superior"
" quality."
msgstr ""

#. module: sale
#: model:ir.model.fields,field_description:sale.field_sale_order__website_message_ids
msgid "Website Messages"
msgstr ""

#. module: sale
#: model:ir.model.fields,help:sale.field_sale_order__website_message_ids
msgid "Website communication history"
msgstr ""

#. module: sale
#. openerp-web
#: code:addons/sale/static/src/js/tours/sale.js:0
#, python-format
msgid "Write a company name to create one, or see suggestions."
msgstr ""

#. module: sale
#: model_terms:ir.ui.view,arch_db:sale.product_template_sale_form_view
msgid "You can invoice them before they are delivered."
msgstr ""

#. module: sale
#: code:addons/sale/models/sale_order.py:0
#, python-format
msgid ""
"You can not delete a sent quotation or a confirmed sales order. You must "
"first cancel it."
msgstr ""

#. module: sale
#: code:addons/sale/models/sale_order_line.py:0
#, python-format
msgid ""
"You can not remove an order line once the sales order is confirmed.\n"
"You should rather set the quantity to 0."
msgstr ""

#. module: sale
#: model_terms:ir.actions.act_window,help:sale.action_orders_to_invoice
msgid ""
"You can select all orders and invoice them in batch,<br>\n"
"                or check every order and invoice them one by one."
msgstr ""

#. module: sale
#: model:ir.model.fields,help:sale.field_payment_acquirer__so_reference_type
msgid ""
"You can set here the communication type that will appear on sales orders.The"
" communication will be given to the customer when they choose the payment "
"method."
msgstr ""

#. module: sale
#: code:addons/sale/models/product_product.py:0
#: code:addons/sale/models/product_template.py:0
#, python-format
msgid ""
"You cannot change the product's type because it is already used in sales "
"orders."
msgstr ""

#. module: sale
#: code:addons/sale/models/sale_order_line.py:0
#, python-format
msgid ""
"You cannot change the type of a sale order line. Instead you should delete "
"the current line and create a new line of the proper type."
msgstr ""

#. module: sale
#: model_terms:ir.actions.act_window,help:sale.product_template_action
msgid ""
"You must define a product for everything you sell or purchase,\n"
"                    whether it's a storable product, a consumable or a service."
msgstr ""

#. module: sale
#: model_terms:ir.ui.view,arch_db:sale.sale_order_portal_template
msgid "Your feedback..."
msgstr ""

#. module: sale
#: model_terms:ir.ui.view,arch_db:sale.sale_order_portal_template
msgid "Your order has been confirmed."
msgstr ""

#. module: sale
#: model_terms:ir.ui.view,arch_db:sale.sale_order_portal_template
msgid "Your order has been signed but still needs to be paid to be confirmed."
msgstr ""

#. module: sale
#: model_terms:ir.ui.view,arch_db:sale.sale_order_portal_template
msgid "Your order has been signed."
msgstr ""

#. module: sale
#: model_terms:ir.ui.view,arch_db:sale.sale_order_portal_template
msgid "Your order is not in a state to be rejected."
msgstr ""

#. module: sale
#: code:addons/sale/models/sale_order.py:0
#, python-format
msgid ""
"Your quotation contains products from company %(product_company)s whereas your quotation belongs to company %(quote_company)s. \n"
" Please change the company of your quotation or remove the products from other companies (%(bad_products)s)."
msgstr ""

#. module: sale
#: model:ir.actions.server,name:sale.send_invoice_cron_ir_actions_server
#: model:ir.cron,cron_name:sale.send_invoice_cron
#: model:ir.cron,name:sale.send_invoice_cron
msgid "automatic invoicing: send ready invoice"
msgstr ""

#. module: sale
#: model:ir.model.fields,field_description:sale.field_res_config_settings__module_delivery_bpost
msgid "bpost Connector"
msgstr ""

#. module: sale
#: model_terms:ir.ui.view,arch_db:sale.sale_order_portal_template
msgid "close"
msgstr ""

#. module: sale
#: model_terms:ir.ui.view,arch_db:sale.res_config_settings_view_form
#: model_terms:ir.ui.view,arch_db:sale.view_order_form
msgid "days"
msgstr ""

#. module: sale
#: code:addons/sale/models/sale_order.py:0
#, python-format
msgid "sale order"
<<<<<<< HEAD
=======
msgstr ""

#. module: sale
#: model:mail.template,report_name:sale.email_template_edi_sale
#: model:mail.template,report_name:sale.mail_template_sale_confirmation
msgid "{{ (object.name or '').replace('/','_') }}"
msgstr ""

#. module: sale
#: model:mail.template,subject:sale.mail_template_sale_confirmation
msgid ""
"{{ object.company_id.name }} {{ (object.get_portal_last_transaction().state "
"== 'pending') and 'Pending Order' or 'Order' }} (Ref {{ object.name or 'n/a'"
" }})"
msgstr ""

#. module: sale
#: model:mail.template,subject:sale.email_template_edi_sale
msgid ""
"{{ object.company_id.name }} {{ object.state in ('draft', 'sent') and "
"(ctx.get('proforma') and 'Proforma' or 'Quotation') or 'Order' }} (Ref {{ "
"object.name or 'n/a' }})"
>>>>>>> 4d11cb0e
msgstr ""<|MERGE_RESOLUTION|>--- conflicted
+++ resolved
@@ -4,17 +4,10 @@
 #
 msgid ""
 msgstr ""
-<<<<<<< HEAD
-"Project-Id-Version: Odoo Server saas~14.5\n"
-"Report-Msgid-Bugs-To: \n"
-"POT-Creation-Date: 2021-09-14 10:29+0000\n"
-"PO-Revision-Date: 2021-09-14 10:29+0000\n"
-=======
 "Project-Id-Version: Odoo Server 15.0\n"
 "Report-Msgid-Bugs-To: \n"
 "POT-Creation-Date: 2022-01-24 08:20+0000\n"
 "PO-Revision-Date: 2022-01-24 08:20+0000\n"
->>>>>>> 4d11cb0e
 "Last-Translator: \n"
 "Language-Team: \n"
 "MIME-Version: 1.0\n"
@@ -27,24 +20,6 @@
 #: code:addons/sale/static/src/js/sale.js:0
 #, python-format
 msgid " / Month"
-<<<<<<< HEAD
-msgstr ""
-
-#. module: sale
-#: model:ir.model.fields,field_description:sale.field_sale_payment_acquirer_onboarding_wizard___data_fetched
-msgid " Data Fetched"
-msgstr ""
-
-#. module: sale
-#: model:ir.model.fields,field_description:sale.field_crm_team__sale_order_count
-msgid "# Sale Orders"
-msgstr ""
-
-#. module: sale
-#: model:ir.model.fields,field_description:sale.field_sale_report__nbr
-msgid "# of Lines"
-=======
->>>>>>> 4d11cb0e
 msgstr ""
 
 #. module: sale
@@ -4391,8 +4366,6 @@
 #: code:addons/sale/models/sale_order.py:0
 #, python-format
 msgid "sale order"
-<<<<<<< HEAD
-=======
 msgstr ""
 
 #. module: sale
@@ -4415,5 +4388,4 @@
 "{{ object.company_id.name }} {{ object.state in ('draft', 'sent') and "
 "(ctx.get('proforma') and 'Proforma' or 'Quotation') or 'Order' }} (Ref {{ "
 "object.name or 'n/a' }})"
->>>>>>> 4d11cb0e
 msgstr ""