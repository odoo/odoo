# Translation of Odoo Server.
# This file contains the translation of the following modules:
# * sale
# 
# Translators:
# fanha99 <fanha99@hotmail.com>, 2017
# Thang Duong Bao <nothingctrl@gmail.com>, 2017
# Martin Trigaux, 2017
# Hoang Loc Le Huu <loclhh@gmail.com>, 2017
# thanh nguyen <thanhnguyen.icsc@gmail.com>, 2017
# W360S CORP <contact@w360s.com>, 2017
# file aio <fileaio@gmail.com>, 2017
# Phạm Lân <phamquanglan@gmail.com>, 2017
# PHAM QUOC MY <mypham2802@gmail.com>, 2017
# son dang <son.dang@doda100.com>, 2017
# Duong Nguyen <supermanikin@yahoo.com>, 2017
# Jean-Charles Drubay <jcdrubay@gmail.com>, 2017
# ThuND <thu.nd@komit-consulting.com>, 2017
# Duc Dao <blakice12@gmail.com>, 2017
msgid ""
msgstr ""
"Project-Id-Version: Odoo Server 11.0\n"
"Report-Msgid-Bugs-To: \n"
"POT-Creation-Date: 2018-04-27 14:48+0000\n"
"PO-Revision-Date: 2018-04-27 14:48+0000\n"
"Last-Translator: Duc Dao <blakice12@gmail.com>, 2017\n"
"Language-Team: Vietnamese (https://www.transifex.com/odoo/teams/41243/vi/)\n"
"MIME-Version: 1.0\n"
"Content-Type: text/plain; charset=UTF-8\n"
"Content-Transfer-Encoding: \n"
"Language: vi\n"
"Plural-Forms: nplurals=1; plural=0;\n"

#. module: sale
#: model:mail.template,body_html:sale.email_template_edi_sale
msgid ""
"\n"
"<p>Dear ${object.partner_id.name}\n"
"% set access_action = object.with_context(force_website=True).get_access_action()\n"
"% set is_online = access_action and access_action['type'] == 'ir.actions.act_url'\n"
"% set doc_name = 'quotation' if object.state in ('draft', 'sent') else 'order confirmation'\n"
"% set pay_sign_name =  object.get_portal_confirmation_action()\n"
"% set access_name = is_online and object.state in ('draft', 'sent') and pay_sign_name in ('pay', 'sign') and 'Accept and %s online' % pay_sign_name or 'View %s' % doc_name\n"
"% set access_url = is_online and object.get_mail_url() or ''\n"
"\n"
"% if object.partner_id.parent_id:\n"
"    (<i>${object.partner_id.parent_id.name}</i>)\n"
"% endif\n"
",</p>\n"
"<p>\n"
"Here is\n"
"% if ctx.get('proforma')\n"
"in attachment, your pro-forma invoice\n"
"% else\n"
"the ${doc_name} <strong>${object.name}</strong>\n"
"% endif\n"
"% if object.origin:\n"
"(with reference: ${object.origin} )\n"
"% endif\n"
"amounting in <strong>${format_amount(object.amount_total, object.currency_id)}</strong>\n"
"from ${object.company_id.name}.\n"
"</p>\n"
"\n"
"% if is_online and not ctx.get('proforma'):\n"
"    <br/><br/>\n"
"    <center>\n"
"        <a href=\"${access_url}\" style=\"background-color: #1abc9c; padding: 20px; text-decoration: none; color: #fff; border-radius: 5px; font-size: 16px;\" class=\"o_default_snippet_text\">${access_name}</a>\n"
"        <br/><br/><br/>\n"
"        <span style=\"color:#888888\">(or view attached PDF)</span>\n"
"    </center>\n"
"    <br/>\n"
"% endif\n"
"\n"
"<p>You can reply to this email if you have any questions.</p>\n"
"<p>Thank you,</p>\n"
"\n"
"<p style=\"color:#888888;\">\n"
"% if object.user_id and object.user_id.signature:\n"
"    ${object.user_id.signature | safe}\n"
"% endif\n"
"</p>\n"
msgstr ""
"\n"
"<p>Dear ${object.partner_id.name}\n"
"% set access_action = object.with_context(force_website=True).get_access_action()\n"
"% set is_online = access_action and access_action['type'] == 'ir.actions.act_url'\n"
"% set doc_name = 'báo giá' if object.state in ('draft', 'sent') else 'xác nhận đặt hàng'\n"
"% set pay_sign_name =  object.get_portal_confirmation_action()\n"
"% set access_name = is_online and object.state in ('draft', 'sent') and pay_sign_name in ('pay', 'sign') and 'Chấp thuận và %s trực tuyến' % pay_sign_name or 'Xem %s' % doc_name\n"
"% set access_url = is_online and object.get_mail_url() or ''\n"
"\n"
"% if object.partner_id.parent_id:\n"
"    (<i>${object.partner_id.parent_id.name}</i>)\n"
"% endif\n"
",</p>\n"
"<p>\n"
"Đây là\n"
"% if ctx.get('proforma')\n"
"hoá đơn pro-forma đính kèm\n"
"% else\n"
"${doc_name} <strong>${object.name}</strong>\n"
"% endif\n"
"% if object.origin:\n"
"(với tham chiếu: ${object.origin} )\n"
"% endif\n"
"có giá trị <strong>${object.amount_total} ${object.pricelist_id.currency_id.name}</strong>\n"
"từ ${object.company_id.name}.\n"
"</p>\n"
"\n"
"% if is_online and not ctx.get('proforma'):\n"
"    <br/><br/>\n"
"    <center>\n"
"        <a href=\"${access_url}\" style=\"background-color: #1abc9c; padding: 20px; text-decoration: none; color: #fff; border-radius: 5px; font-size: 16px;\" class=\"o_default_snippet_text\">${access_name}</a>\n"
"        <br/><br/><br/>\n"
"        <span style=\"color:#888888\">(hoặc xem PDF đính kèm)</span>\n"
"    </center>\n"
"    <br/>\n"
"% endif\n"
"\n"
"<p>Đừng ngần ngại trả lời email này nếu bạn có bất kỳ câu hỏi.</p>\n"
"<p>Trân trọng,</p>\n"
"\n"
"<p style=\"color:#888888;\">\n"
"% if object.user_id and object.user_id.signature:\n"
"    ${object.user_id.signature | safe}\n"
"% endif\n"
"</p>\n"

#. module: sale
#: model:ir.model.fields,field_description:sale.field_product_product_sales_count
#: model:ir.model.fields,field_description:sale.field_product_template_sales_count
msgid "# Sales"
msgstr "SL Bán"

#. module: sale
#: model:ir.model.fields,field_description:sale.field_sale_order_invoice_count
msgid "# of Invoices"
msgstr "SL hoá đơn"

#. module: sale
#: model:ir.model.fields,field_description:sale.field_sale_report_nbr
msgid "# of Lines"
msgstr "Số lượng dòng"

#. module: sale
#: model:ir.model.fields,field_description:sale.field_sale_advance_payment_inv_count
msgid "# of Orders"
msgstr "SL Đơn hàng"

#. module: sale
#: model:ir.model.fields,field_description:sale.field_res_partner_sale_order_count
#: model:ir.model.fields,field_description:sale.field_res_users_sale_order_count
msgid "# of Sales Order"
msgstr "# Đơn hàng"

#. module: sale
#: model:mail.template,report_name:sale.email_template_edi_sale
msgid ""
"${(object.name or '').replace('/','_')}${object.state == 'draft' and "
"'_draft' or ''}"
msgstr ""
"${(object.name or '').replace('/','_')}_${object.state == 'draft' and 'dự "
"thảo' or ''}"

#. module: sale
#: model:mail.template,subject:sale.email_template_edi_sale
msgid ""
"${object.company_id.name} ${object.state in ('draft', 'sent') and "
"'Quotation' or 'Order'} (Ref ${object.name or 'n/a' })"
msgstr ""
"${object.company_id.name} ${object.state in ('draft', 'sent') and 'Báo giá' "
"or 'Đơn hàng'} (Ref ${object.name or 'n/a' })"

#. module: sale
#: model:mail.template,subject:sale.mail_template_data_notification_email_sale_order
msgid "${object.subject}"
msgstr ""

#. module: sale
#: model:ir.ui.view,arch_db:sale.report_invoice_layouted
#: model:ir.ui.view,arch_db:sale.report_saleorder_document
msgid "&amp;bull;"
msgstr ""

#. module: sale
#: model:ir.ui.view,arch_db:sale.portal_my_orders
msgid "&amp;nbsp;"
msgstr ""

#. module: sale
#: model:ir.ui.view,arch_db:sale.portal_order_page
#: model:ir.ui.view,arch_db:sale.report_saleorder_document
msgid "&amp;nbsp;<span>on</span>&amp;nbsp;"
msgstr ""

#. module: sale
#: model:mail.template,body_html:sale.mail_template_data_notification_email_sale_order
msgid ""
"<html>\n"
"                <head></head>\n"
"                % set record = ctx.get('record')\n"
"                % set company = record and record.company_id or ctx.get('company')\n"
"                <body style=\"margin: 0; padding: 0;\">\n"
"                <table border=\"0\" width=\"100%\" cellpadding=\"0\" bgcolor=\"#ededed\" style=\"padding: 20px; background-color: #ededed; border-collapse:separate;\" summary=\"o_mail_notification\">\n"
"                    <tbody>\n"
"\n"
"                      <!-- HEADER -->\n"
"                      <tr>\n"
"                        <td align=\"center\" style=\"min-width: 590px;\">\n"
"                          <table width=\"590\" border=\"0\" cellpadding=\"0\" bgcolor=\"#875A7B\" style=\"min-width: 590px; background-color: rgb(135,90,123); padding: 20px; border-collapse:separate;\">\n"
"                            <tr>\n"
"                              <td valign=\"middle\">\n"
"                                  <span style=\"font-size:20px; color:white; font-weight: bold;\">\n"
"                                      ${object.record_name}\n"
"                                  </span>\n"
"                              </td>\n"
"                              <td valign=\"middle\" align=\"right\">\n"
"                                  <img src=\"/logo.png?company=${company.id}\" style=\"padding: 0px; margin: 0px; height: auto; width: 80px;\" alt=\"${company.name}\">\n"
"                              </td>\n"
"                            </tr>\n"
"                          </table>\n"
"                        </td>\n"
"                      </tr>\n"
"\n"
"                      <!-- CONTENT -->\n"
"                      <tr>\n"
"                        <td align=\"center\" style=\"min-width: 590px;\">\n"
"                          <table width=\"590\" border=\"0\" cellpadding=\"0\" bgcolor=\"#ffffff\" style=\"min-width: 590px; background-color: rgb(255, 255, 255); padding: 20px; border-collapse:separate;\">\n"
"                            <tbody>\n"
"                              <td valign=\"top\" style=\"font-family:Arial,Helvetica,sans-serif; color: #555; font-size: 14px;\">\n"
"                                ${object.body | safe}\n"
"                              </td>\n"
"                            </tbody>\n"
"                          </table>\n"
"                        </td>\n"
"                      </tr>\n"
"\n"
"                      <!-- FOOTER -->\n"
"                      <tr>\n"
"                        <td align=\"center\" style=\"min-width: 590px;\">\n"
"                          <table width=\"590\" border=\"0\" cellpadding=\"0\" bgcolor=\"#875A7B\" style=\"min-width: 590px; background-color: rgb(135,90,123); padding: 20px; border-collapse:separate;\">\n"
"                            <tr>\n"
"                              <td valign=\"middle\" align=\"left\" style=\"color: #fff; padding-top: 10px; padding-bottom: 10px; font-size: 12px;\">\n"
"                                ${company.name}<br/>\n"
"                                ${company.phone or ''}\n"
"                              </td>\n"
"                              <td valign=\"middle\" align=\"right\" style=\"color: #fff; padding-top: 10px; padding-bottom: 10px; font-size: 12px;\">\n"
"                                % if company.email:\n"
"                                <a href=\"mailto:${company.email}\" style=\"text-decoration:none; color: white;\">${company.email}</a><br/>\n"
"                                % endif\n"
"                                % if company.website:\n"
"                                    <a href=\"${company.website}\" style=\"text-decoration:none; color: white;\">\n"
"                                        ${company.website}\n"
"                                    </a>\n"
"                                % endif\n"
"                              </td>\n"
"                            </tr>\n"
"                          </table>\n"
"                        </td>\n"
"                      </tr>\n"
"                      <tr>\n"
"                        <td align=\"center\">\n"
"                            Powered by <a target=\"_blank\" href=\"https://www.odoo.com\">Odoo</a>.\n"
"                        </td>\n"
"                      </tr>\n"
"                    </tbody>\n"
"                </table>\n"
"                </body>\n"
"                </html>\n"
"            "
msgstr ""

#. module: sale
#: model:ir.ui.view,arch_db:sale.portal_order_page
msgid "<i class=\"fa fa-arrow-circle-right\"/> Accept &amp; Sign"
msgstr "<i class=\"fa fa-arrow-circle-right\"/> Chấp thuận &amp; Ký"

#. module: sale
#: model:ir.ui.view,arch_db:sale.portal_order_page
msgid "<i class=\"fa fa-check-circle\"/> Signed"
msgstr "<i class=\"fa fa-check-circle\"/> Đã ký"

#. module: sale
#: model:ir.actions.act_window,help:sale.action_orders_upselling
msgid ""
"<i>Example: pre-paid service offers for which the customer have\n"
"                to buy an extra pack of hours, because he used all his support\n"
"                hours.</i>"
msgstr ""
"<i>Ví dụ: các đơn hàng cung cấp các dịch vụ trả trước mà khách hàng phải mua thêm\n"
"                một gói giờ bổ sung bởi vì khách hàng đã dùng hết số giờ trong phạm vi của                gói dịch vụ"

#. module: sale
#: model:ir.ui.view,arch_db:sale.portal_my_orders
msgid ""
"<span class=\"hidden-xs\">Sales Order #</span>\n"
"                      <span class=\"visible-xs\">Ref.</span>"
msgstr ""
"<span class=\"hidden-xs\">Đơn hàng #</span>\n"
"                      <span class=\"visible-xs\">Ref.</span>"

#. module: sale
#: model:ir.ui.view,arch_db:sale.portal_my_orders
msgid ""
"<span class=\"label label-danger\"><i class=\"fa fa-fw fa-warning\"/><span "
"class=\"hidden-xs\"> Problem</span></span>"
msgstr ""
"<span class=\"label label-danger\"><i class=\"fa fa-fw fa-warning\"/><span "
"class=\"hidden-xs\"> Trục trặc</span></span>"

#. module: sale
<<<<<<< HEAD
#: model:ir.ui.view,arch_db:sale.portal_my_orders
msgid ""
"<span class=\"label label-default hidden-xs\"><i class=\"fa fa-fw fa-"
"check\"/><span class=\"hidden-xs\"> Done</span></span>"
msgstr ""
"<span class=\"label label-default hidden-xs\"><i class=\"fa fa-fw fa-"
"check\"/><span class=\"hidden-xs\"> Hoàn thành</span></span>"

#. module: sale
=======
>>>>>>> b8112869
#: model:ir.ui.view,arch_db:sale.portal_my_quotations
msgid ""
"<span class=\"label label-default\"><i class=\"fa fa-fw fa-clock-o\"/> "
"Expired</span>"
msgstr ""
"<span class=\"label label-default\"><i class=\"fa fa-fw fa-clock-o\"/> "
"Hết hạn</span>"

#. module: sale
#: model:ir.ui.view,arch_db:sale.portal_my_quotations
#: model:ir.ui.view,arch_db:sale.portal_order_page
msgid ""
"<span class=\"label label-default\"><i class=\"fa fa-fw fa-remove\"/> "
"Cancelled</span>"
msgstr ""
"<span class=\"label label-default\"><i class=\"fa fa-fw fa-remove\"/> "
"Bị Huỷ</span>"

#. module: sale
#: model:ir.ui.view,arch_db:sale.portal_order_page
msgid ""
<<<<<<< HEAD
"<span class=\"label label-default\"><i class=\"fa fa-fw fa-remove\"/> "
"Done</span>"
msgstr ""
"<span class=\"label label-default\"><i class=\"fa fa-fw fa-remove\"/> "
"Hoàn thành</span>"

#. module: sale
#: model:ir.ui.view,arch_db:sale.portal_order_page
msgid ""
=======
>>>>>>> b8112869
"<span class=\"label label-info orders_label_text_align\"><i class=\"fa fa-fw"
" fa-clock-o\"/> Waiting</span>"
msgstr ""
"<span class=\"label label-info orders_label_text_align\"><i class=\"fa fa-fw"
" fa-clock-o\"/> Đang chờ</span>"

#. module: sale
#: model:ir.ui.view,arch_db:sale.portal_my_orders
msgid ""
"<span class=\"label label-info\"><i class=\"fa fa-fw fa-clock-o\"/><span "
"class=\"hidden-xs\"> Invoiced</span></span>"
msgstr ""
"<span class=\"label label-info\"><i class=\"fa fa-fw fa-clock-o\"/><span "
"class=\"hidden-xs\"> Đã xuất hoá đơn</span></span>"

#. module: sale
#: model:ir.ui.view,arch_db:sale.portal_my_orders
msgid ""
"<span class=\"label label-success hidden-xs\"><i class=\"fa fa-fw fa-"
"check\"/><span class=\"hidden-xs\"> Done</span></span>"
msgstr ""

#. module: sale
#: model:ir.ui.view,arch_db:sale.portal_order_page
msgid ""
"<span class=\"label label-success orders_label_text_align\"><i class=\"fa "
"fa-fw fa-check\"/> Paid</span>"
msgstr ""
"<span class=\"label label-success orders_label_text_align\"><i class=\"fa "
"fa-fw fa-check\"/> Đã thanh toán</span>"

#. module: sale
#: model:ir.ui.view,arch_db:sale.portal_order_page
msgid ""
"<span class=\"label label-success\"><i class=\"fa fa-fw fa-check\"/> "
"Done</span>"
msgstr ""

#. module: sale
#: model:ir.ui.view,arch_db:sale.report_saleorder_document
msgid "<span>Pro-Forma Invoice # </span>"
msgstr "<span>Hoá đơn Pro-Forma # </span>""

#. module: sale
#: model:ir.ui.view,arch_db:sale.portal_order_page
msgid "<strong>Contact</strong>"
msgstr "<strong>Liên hệ</strong>"

#. module: sale
#: model:ir.ui.view,arch_db:sale.report_saleorder_document
msgid "<strong>Date Ordered:</strong>"
msgstr "<strong>Ngày đặt hàng:</strong>"

#. module: sale
#: model:ir.ui.view,arch_db:sale.portal_order_page
msgid "<strong>Date:</strong>"
msgstr "<strong>Ngày:</strong>"

#. module: sale
#: model:ir.ui.view,arch_db:sale.portal_order_page
#: model:ir.ui.view,arch_db:sale.report_saleorder_document
msgid "<strong>Expiration Date:</strong>"
msgstr "<strong>Ngày Hết hạn:</strong>"

#. module: sale
#: model:ir.ui.view,arch_db:sale.report_saleorder_document
msgid "<strong>Fiscal Position Remark:</strong>"
msgstr "<strong>Chú giải Vị thế Tài khoá:</strong>"

#. module: sale
#: model:ir.ui.view,arch_db:sale.portal_order_page
msgid "<strong>Invoices</strong>"
msgstr "<strong>Hoá đơn</strong>"

#. module: sale
#: model:ir.ui.view,arch_db:sale.portal_order_page
msgid "<strong>Invoicing Address</strong>"
msgstr "<strong>Địa chỉ Xuất Hoá đơn</strong>"

#. module: sale
#: model:ir.ui.view,arch_db:sale.report_saleorder_document
msgid "<strong>Payment Terms:</strong>"
msgstr "<strong>Điều khoản Thanh toán:</strong>"

#. module: sale
#: model:ir.ui.view,arch_db:sale.portal_order_page
msgid "<strong>Product</strong>"
msgstr "<strong>Sản phẩm</strong>"

#. module: sale
#: model:ir.ui.view,arch_db:sale.portal_order_page
msgid "<strong>Quantity</strong>"
msgstr "<strong>Số lượng</strong>"

#. module: sale
#: model:ir.ui.view,arch_db:sale.report_saleorder_document
msgid "<strong>Quotation Date:</strong>"
msgstr "<strong>Ngày Báo giá:</strong>"

#. module: sale
#: model:ir.ui.view,arch_db:sale.report_saleorder_document
msgid "<strong>Salesperson:</strong>"
msgstr "<strong>Nhân viên bán hàng</strong>"

#. module: sale
#: model:ir.ui.view,arch_db:sale.portal_order_page
msgid "<strong>Shipping Address</strong>"
msgstr "<strong>Địa chỉ Giao hàng</strong>"

#. module: sale
#: model:ir.ui.view,arch_db:sale.report_invoice_document_inherit_sale
#: model:ir.ui.view,arch_db:sale.report_saleorder_document
msgid "<strong>Shipping address:</strong>"
msgstr "<strong>Địa chỉ giao hàng</strong>"

#. module: sale
#: model:ir.ui.view,arch_db:sale.report_invoice_layouted
#: model:ir.ui.view,arch_db:sale.report_saleorder_document
msgid "<strong>Subtotal: </strong>"
msgstr "<strong>Tổng phụ: </strong>"

#. module: sale
#: model:ir.ui.view,arch_db:sale.portal_order_page
#: model:ir.ui.view,arch_db:sale.report_saleorder_document
msgid "<strong>Subtotal</strong>"
msgstr "<strong>Tổng phụ:</strong>"

#. module: sale
#: model:ir.ui.view,arch_db:sale.portal_order_page
#: model:ir.ui.view,arch_db:sale.report_saleorder_document
msgid "<strong>Total</strong>"
msgstr "<strong>Tổng</strong>"

#. module: sale
#: model:ir.ui.view,arch_db:sale.portal_order_page
msgid "<strong>Unit Price</strong>"
msgstr "<strong>Đơn Giá</strong>"

#. module: sale
#: model:ir.ui.view,arch_db:sale.report_saleorder_document
msgid "<strong>Your Reference:</strong>"
msgstr "<strong>Tham chiếu của bạn:</strong>"

#. module: sale
#: selection:res.config.settings,sale_pricelist_setting:0
msgid "A single sales price per product"
msgstr "Một giá cho một sản phẩm"

#. module: sale
#: model:res.groups,name:sale.group_warning_sale
msgid "A warning can be set on a product or a customer (Sale)"
msgstr "Có thể lập cảnh báo đối với Sản phẩm hoặc Khách hàng (Bán hàng)"

#. module: sale
#: model:ir.ui.view,arch_db:sale.res_config_settings_view_form
msgid ""
"Ability to select a package type in sales orders and to force a quantity "
"that is a multiple of the number of units per package."
msgstr ""

#. module: sale
#: model:ir.ui.view,arch_db:sale.portal_order_page
msgid "Accept &amp; Sign"
msgstr "Chấp thuận &amp; Ký"

#. module: sale
#: model:ir.model.fields,help:sale.field_sale_advance_payment_inv_deposit_account_id
msgid "Account used for deposits"
msgstr "Tài khoản được dùng để ghi nhận đặt cọc"

#. module: sale
#: model:ir.model.fields,field_description:sale.field_sale_layout_category_pagebreak
msgid "Add pagebreak"
msgstr "Thêm ngắt trang"

#. module: sale
#: model:ir.model.fields,field_description:sale.field_sale_layout_category_subtotal
msgid "Add subtotal"
msgstr "Thêm tổng phụ"

#. module: sale
#: model:res.groups,name:sale.group_delivery_invoice_address
msgid "Addresses in Sales Orders"
msgstr "Địa chỉ trên Đơn hàng bán"

#. module: sale
#: code:addons/sale/wizard/sale_make_invoice_advance.py:156
#, python-format
msgid "Advance: %s"
msgstr "Ứng trước: %s"

#. module: sale
#: model:ir.actions.act_window,name:sale.report_all_channels_sales_action
#: model:ir.ui.menu,name:sale.report_all_channels_sales
msgid "All Channels Sales Orders"
msgstr "Đơn hàng Tất cả các Kênh"

#. module: sale
#: model:ir.ui.view,arch_db:sale.report_all_channels_sales_view_pivot
#: model:ir.ui.view,arch_db:sale.report_all_channels_sales_view_search
msgid "All Channels Sales Orders Analysis"
msgstr "Phân tích Tất cả Đơn hàng của các Kênh"

#. module: sale
#: model:ir.model,name:sale.model_report_all_channels_sales
msgid "All sales orders grouped by sales channels"
msgstr "Tất cả các đơn hàng được nhóm theo kênh bán hàng"

#. module: sale
#: model:ir.ui.view,arch_db:sale.res_config_settings_view_form
msgid "Allow manual discounts on order lines"
msgstr "Cho phép chiết khấu thủ công trên dòng đơn hàng"

#. module: sale
#: model:ir.ui.view,arch_db:sale.res_config_settings_view_form
msgid "Allows you to send Pro-Forma Invoice to your customers"
msgstr "Cho phép gửi hoá đơn Pro-Forma đến khách hàng của bạn"

#. module: sale
#: model:ir.model.fields,help:sale.field_res_config_settings_group_proforma_sales
msgid "Allows you to send pro-forma invoice."
msgstr "Cho phép bạn gửi hoá đơn Pro-Forma"

#. module: sale
#: model:ir.ui.view,arch_db:sale.report_saleorder_document
msgid "Amount"
msgstr "Tổng tiền"

#. module: sale
#: model:ir.model.fields,field_description:sale.field_sale_order_line_amt_invoiced
#: model:ir.model.fields,field_description:sale.field_sale_report_amt_invoiced
msgid "Amount Invoiced"
msgstr "Giá trị Đã xuất hoá đơn"

#. module: sale
#: model:ir.model.fields,field_description:sale.field_sale_order_line_amt_to_invoice
#: model:ir.model.fields,field_description:sale.field_sale_report_amt_to_invoice
msgid "Amount To Invoice"
msgstr "Giá trị chờ Xuất Hoá đơn"

#. module: sale
#: model:ir.model.fields,field_description:sale.field_crm_team_quotations_amount
msgid "Amount of quotations to invoice"
msgstr "Giá trị các báo giá chờ xuất hoá đơn"

#. module: sale
#: model:ir.model.fields,field_description:sale.field_report_all_channels_sales_analytic_account_id
#: model:ir.model.fields,field_description:sale.field_sale_order_analytic_account_id
#: model:ir.model.fields,field_description:sale.field_sale_report_analytic_account_id
msgid "Analytic Account"
msgstr "Tài khoản quản trị"

#. module: sale
#: model:res.groups,name:sale.group_analytic_accounting
msgid "Analytic Accounting for Sales"
msgstr "Tài khoản KT Quản trị cho Bán hàng"

#. module: sale
#: model:ir.model,name:sale.model_account_analytic_line
msgid "Analytic Line"
msgstr "Phát sinh KT Quản trị"

#. module: sale
#: model:ir.model.fields,field_description:sale.field_sale_order_line_analytic_tag_ids
msgid "Analytic Tags"
msgstr "Thẻ Phân tích"

#. module: sale
#: selection:product.template,expense_policy:0
msgid "At cost"
msgstr "Theo Giá vốn"

#. module: sale
#: model:ir.ui.menu,name:sale.menu_variants_action
msgid "Attribute Values"
msgstr "Giá trị Thuộc tính"

#. module: sale
#: model:ir.ui.menu,name:sale.menu_attribute_action
#: model:ir.ui.view,arch_db:sale.res_config_settings_view_form
msgid "Attributes"
msgstr "Thuộc tính"

#. module: sale
#: selection:product.template,sale_line_warn:0
#: selection:res.partner,sale_warn:0
msgid "Blocking Message"
msgstr "Thông điệp Phong toả"

#. module: sale
#: model:ir.ui.view,arch_db:sale.res_config_settings_view_form
msgid ""
"Boost your sales with two kinds of discount programs: promotions and coupon "
"codes. Specific conditions can be set (products, customers, minimum purchase"
" amount, period). Rewards can be discounts (% or amount) or free products."
msgstr ""

#. module: sale
#: model:ir.ui.view,arch_db:sale.report_configuration_search_view
msgid "Breaks Page"
msgstr "Ngắt Trang"

#. module: sale
#: model:ir.filters,name:sale.filter_isale_report_product
msgid "By Product"
msgstr "Theo Sản phẩm"

#. module: sale
#: model:ir.filters,name:sale.filter_sale_report_salespersons
msgid "By Salespersons"
msgstr "Theo Người bán hàng"

#. module: sale
#: model:ir.filters,name:sale.filter_sale_report_salesteam
msgid "By Salesteam"
msgstr "Theo Đội bán hàng"

#. module: sale
#: model:ir.model.fields,field_description:sale.field_sale_order_line_qty_delivered_updateable
msgid "Can Edit Delivered"
msgstr "Có thể Sửa SL Đã giao"

#. module: sale
#: model:ir.model.fields,field_description:sale.field_sale_order_line_product_updatable
msgid "Can Edit Product"
msgstr "Có thể Sửa Sản phẩm"

#. module: sale
#: model:ir.ui.view,arch_db:sale.view_order_form
#: model:ir.ui.view,arch_db:sale.view_sale_advance_payment_inv
msgid "Cancel"
msgstr "Hủy"

#. module: sale
#: selection:sale.order,state:0 selection:sale.report,state:0
msgid "Cancelled"
msgstr "Đã hủy"

#. module: sale
#: model:ir.ui.menu,name:sale.product_menu_catalog
msgid "Catalog"
msgstr "Catalô"

#. module: sale
#: model:ir.model.fields,help:sale.field_crm_team_use_quotations
msgid ""
"Check this box if you send quotations to your customers rather than "
"confirming orders straight away. This will add specific action buttons to "
"your dashboard."
msgstr ""

#. module: sale
#: model:ir.model.fields,help:sale.field_crm_team_use_invoices
msgid "Check this box to set an invoicing target for this sales channel."
msgstr "Đánh dấu ô này để thiết lập mục tiêu xuất hoá đơn cho kênh bán hàng này."

#. module: sale
#: model:ir.ui.view,arch_db:sale.crm_team_salesteams_view_kanban
msgid "Click to define a target"
msgstr "Bấm để định nghĩa một mục tiêu"

#. module: sale
#: model:ir.model.fields,field_description:sale.field_sale_report_commercial_partner_id
msgid "Commercial Entity"
msgstr "Đối tượng thương mại"

#. module: sale
#: model:ir.model,name:sale.model_res_company
msgid "Companies"
msgstr "Công ty"

#. module: sale
#: model:ir.model.fields,field_description:sale.field_report_all_channels_sales_company_id
#: model:ir.model.fields,field_description:sale.field_sale_order_company_id
#: model:ir.model.fields,field_description:sale.field_sale_order_line_company_id
#: model:ir.model.fields,field_description:sale.field_sale_report_company_id
#: model:ir.ui.view,arch_db:sale.view_order_product_search
msgid "Company"
msgstr "Công ty"

#. module: sale
#: model:ir.ui.view,arch_db:sale.res_config_settings_view_form
msgid "Compute shipping costs and ship with DHL"
msgstr "Tính toán phí giao hàng và giao bằng DHL"

#. module: sale
#: model:ir.ui.view,arch_db:sale.res_config_settings_view_form
msgid "Compute shipping costs and ship with FedEx"
msgstr "Tính toán phí giao hàng và giao bằng FedEx"

#. module: sale
#: model:ir.ui.view,arch_db:sale.res_config_settings_view_form
msgid "Compute shipping costs and ship with UPS"
msgstr "Tính toán phí giao hàng và giao bằng UPS"

#. module: sale
#: model:ir.ui.view,arch_db:sale.res_config_settings_view_form
msgid "Compute shipping costs and ship with USPS"
msgstr "Tính toán phí giao hàng và giao bằng USPS"

#. module: sale
#: model:ir.ui.view,arch_db:sale.res_config_settings_view_form
msgid "Compute shipping costs and ship with bpost"
msgstr "Tính toán phí giao hàng và giao bằng bpost"

#. module: sale
#: model:ir.ui.view,arch_db:sale.res_config_settings_view_form
msgid "Compute shipping costs on orders"
msgstr "Tính toán phí giao hàng trên đơn hàng"

#. module: sale
#: model:ir.ui.menu,name:sale.menu_sale_config
msgid "Configuration"
msgstr "Cấu hình"

#. module: sale
#: model:ir.ui.view,arch_db:sale.view_order_form
msgid "Confirm Sale"
msgstr "Xác nhận bán"

#. module: sale
#: model:ir.model.fields,field_description:sale.field_sale_order_confirmation_date
#: model:ir.model.fields,field_description:sale.field_sale_report_confirmation_date
msgid "Confirmation Date"
msgstr "Ngày Xác nhận"

#. module: sale
#: model:ir.model,name:sale.model_res_partner
msgid "Contact"
msgstr "Liên hệ"

#. module: sale
#: model:ir.model.fields,field_description:sale.field_res_config_settings_module_sale_coupon
msgid "Coupons & Promotions"
msgstr "Coupons & Xúc tiến"

#. module: sale
#: model:ir.ui.view,arch_db:sale.view_sale_advance_payment_inv
msgid "Create Invoices"
msgstr "Tạo hoá đơn"

#. module: sale
#: model:ir.actions.act_window,help:sale.act_res_partner_2_sale_order
#: model:ir.actions.act_window,help:sale.action_orders
#: model:ir.actions.act_window,help:sale.action_orders_salesteams
#: model:ir.actions.act_window,help:sale.action_quotations
#: model:ir.actions.act_window,help:sale.action_quotations_salesteams
msgid "Create a Quotation, the first step of a new sale."
msgstr "Tạo một báo giá, bước đầu tiên của một đơn hàng."

#. module: sale
#: model:ir.ui.view,arch_db:sale.view_sale_advance_payment_inv
msgid "Create and View Invoices"
msgstr "Tạo và Xem Hoá đơn"

#. module: sale
#: model:ir.model.fields,field_description:sale.field_sale_advance_payment_inv_create_uid
#: model:ir.model.fields,field_description:sale.field_sale_layout_category_create_uid
#: model:ir.model.fields,field_description:sale.field_sale_order_create_uid
#: model:ir.model.fields,field_description:sale.field_sale_order_line_create_uid
msgid "Created by"
msgstr "Được tạo bởi"

#. module: sale
#: model:ir.model.fields,field_description:sale.field_sale_advance_payment_inv_create_date
#: model:ir.model.fields,field_description:sale.field_sale_layout_category_create_date
#: model:ir.model.fields,field_description:sale.field_sale_order_line_create_date
msgid "Created on"
msgstr "Được tạo vào"

#. module: sale
#: model:ir.model.fields,field_description:sale.field_sale_order_create_date
msgid "Creation Date"
msgstr "Ngày tạo"

#. module: sale
#: model:ir.model.fields,field_description:sale.field_sale_order_currency_id
#: model:ir.model.fields,field_description:sale.field_sale_order_line_currency_id
msgid "Currency"
msgstr "Tiền tệ"

#. module: sale
#: model:ir.ui.view,arch_db:sale.report_all_channels_sales_view_search
msgid "Current Year Sales"
msgstr "Doanh số Năm Nay"

#. module: sale
#: model:ir.model.fields,field_description:sale.field_sale_order_line_order_partner_id
#: model:ir.model.fields,field_description:sale.field_sale_order_partner_id
#: model:ir.ui.view,arch_db:sale.view_order_product_search
#: model:ir.ui.view,arch_db:sale.view_sales_order_filter
msgid "Customer"
msgstr "Khách hàng"

#. module: sale
#: model:ir.model.fields,field_description:sale.field_res_config_settings_group_sale_delivery_address
msgid "Customer Addresses"
msgstr "Nhiều Địa chỉ Khách hàng"

#. module: sale
#: model:ir.model.fields,field_description:sale.field_sale_order_client_order_ref
msgid "Customer Reference"
msgstr "Tham chiếu của Khách hàng"

#. module: sale
#: model:ir.model.fields,field_description:sale.field_sale_advance_payment_inv_deposit_taxes_id
msgid "Customer Taxes"
msgstr "Các Thuế Khách hàng"

#. module: sale
#: model:ir.ui.menu,name:sale.res_partner_menu
msgid "Customers"
msgstr "Khách hàng"

#. module: sale
#: model:ir.model.fields,field_description:sale.field_report_all_channels_sales_date_order
#: model:ir.model.fields,field_description:sale.field_sale_report_date
msgid "Date Order"
msgstr "Ngày đặt hàng"

#. module: sale
#: model:ir.model.fields,help:sale.field_sale_order_create_date
msgid "Date on which sales order is created."
msgstr "Ngày mà đơn hàng được tạo."

#. module: sale
#: model:ir.model.fields,help:sale.field_sale_order_confirmation_date
msgid "Date on which the sales order is confirmed."
msgstr "Ngày mà đơn hàng được xác nhận"

#. module: sale
#: model:ir.model.fields,field_description:sale.field_res_config_settings_use_sale_note
msgid "Default Terms & Conditions"
msgstr "Điều khoản & Điều kiện Mặc định"

#. module: sale
#: model:ir.model.fields,field_description:sale.field_res_company_sale_note
msgid "Default Terms and Conditions"
msgstr "Điều khoản và Điều kiện mặc định"

#. module: sale
#: model:ir.model.fields,help:sale.field_res_config_settings_default_deposit_product_id
msgid "Default product used for payment advances"
msgstr "Sản phẩm mặc định để ghi nhận các khoản ứng trước"

#. module: sale
#: model:ir.model.fields,field_description:sale.field_sale_order_line_qty_delivered
msgid "Delivered"
msgstr "Đã giao"

#. module: sale
#: code:addons/sale/models/sale.py:824
#: model:ir.ui.view,arch_db:sale.view_order_form
#, python-format
msgid "Delivered Quantity"
msgstr "Số lượng Đã giao"

#. module: sale
#: selection:product.template,invoice_policy:0
msgid "Delivered quantities"
msgstr "Theo số lượng bàn giao"

#. module: sale
#: model:ir.model.fields,field_description:sale.field_account_invoice_partner_shipping_id
#: model:ir.model.fields,field_description:sale.field_sale_order_partner_shipping_id
msgid "Delivery Address"
msgstr "Địa chỉ Giao hàng"

#. module: sale
#: model:ir.model.fields,field_description:sale.field_sale_order_line_customer_lead
msgid "Delivery Lead Time"
msgstr "Thời gian giao hàng"

#. module: sale
#: model:ir.model.fields,help:sale.field_account_invoice_partner_shipping_id
msgid "Delivery address for current invoice."
msgstr "Địa chỉ giao hàng cho hoá đơn hiện hành."

#. module: sale
#: model:ir.model.fields,help:sale.field_sale_order_partner_shipping_id
msgid "Delivery address for current sales order."
msgstr "Địa chỉ giao hàng cho đơn hàng hiện tại."

#. module: sale
#: model:product.product,name:sale.advance_product_0
#: model:product.template,name:sale.advance_product_0_product_template
msgid "Deposit"
msgstr "Đặt cọc"

#. module: sale
#: model:ir.model.fields,field_description:sale.field_res_config_settings_default_deposit_product_id
msgid "Deposit Product"
msgstr "Sản phầm đặt cọc"

#. module: sale
#: model:ir.model.fields,field_description:sale.field_sale_order_line_name
#: model:ir.ui.view,arch_db:sale.report_invoice_layouted
#: model:ir.ui.view,arch_db:sale.report_saleorder_document
msgid "Description"
msgstr "Mô tả"

#. module: sale
#: model:ir.ui.view,arch_db:sale.res_config_settings_view_form
msgid "Design standardized offers"
msgstr "Thiết kế các mấu chào giá tiêu chuẩn"

#. module: sale
#: model:ir.model.fields,field_description:sale.field_res_config_settings_module_website_sale_digital
msgid "Digital Content"
msgstr "Nội dung Số"

#. module: sale
#: model:ir.ui.view,arch_db:sale.report_invoice_layouted
#: model:ir.ui.view,arch_db:sale.report_saleorder_document
msgid "Disc.(%)"
msgstr "Chiết khấu (%)"

#. module: sale
#: model:ir.model.fields,field_description:sale.field_sale_order_line_discount
msgid "Discount (%)"
msgstr "Chiết khấu (%)"

#. module: sale
#: model:ir.model.fields,field_description:sale.field_product_pricelist_discount_policy
msgid "Discount Policy"
msgstr "Chính sách Chiết khấu"

#. module: sale
#: selection:product.pricelist,discount_policy:0
msgid "Discount included in the price"
msgstr "Chiết khấu được bao gồm trong giá"

#. module: sale
#: model:res.groups,name:sale.group_discount_per_so_line
msgid "Discount on lines"
msgstr "Chiết khầu trên hạng mục"

#. module: sale
#: model:ir.model.fields,field_description:sale.field_res_config_settings_group_discount_per_so_line
msgid "Discounts"
msgstr "Chiết khấu"

#. module: sale
#: model:ir.model.fields,field_description:sale.field_report_all_channels_sales_display_name
#: model:ir.model.fields,field_description:sale.field_report_sale_report_saleproforma_display_name
#: model:ir.model.fields,field_description:sale.field_sale_advance_payment_inv_display_name
#: model:ir.model.fields,field_description:sale.field_sale_layout_category_display_name
#: model:ir.model.fields,field_description:sale.field_sale_order_display_name
#: model:ir.model.fields,field_description:sale.field_sale_order_line_display_name
#: model:ir.model.fields,field_description:sale.field_sale_report_display_name
msgid "Display Name"
msgstr "Tên hiển thị"

#. module: sale
#: code:addons/sale/wizard/sale_make_invoice_advance.py:84
#, python-format
msgid "Down Payment"
msgstr "Tiền đặt cọc"

#. module: sale
#: model:ir.model.fields,field_description:sale.field_sale_advance_payment_inv_amount
msgid "Down Payment Amount"
msgstr "Tổng tiền đặt cọc"

#. module: sale
#: model:ir.model.fields,field_description:sale.field_sale_advance_payment_inv_product_id
msgid "Down Payment Product"
msgstr "Sản phẩm Tiền đặt cọc"

#. module: sale
#: model:ir.ui.view,arch_db:sale.res_config_settings_view_form
msgid "Down Payments"
msgstr "Đặt cọc"

#. module: sale
#: selection:sale.advance.payment.inv,advance_payment_method:0
msgid "Down payment (fixed amount)"
msgstr "Tiền đặt cọc (số tiền cố định)"

#. module: sale
#: selection:sale.advance.payment.inv,advance_payment_method:0
msgid "Down payment (percentage)"
msgstr "Tiền đặt cọc (theo phần trăm)"

#. module: sale
#: code:addons/sale/wizard/sale_make_invoice_advance.py:81
#, python-format
msgid "Down payment of %s%%"
msgstr "Tiền đặt cọc cho %s%%"

#. module: sale
#: model:ir.model.fields,help:sale.field_sale_order_line_is_downpayment
msgid ""
"Down payments are made when creating invoices from a sales order. They are "
"not copied when duplicating a sales order."
msgstr ""

#. module: sale
#: model:ir.ui.view,arch_db:sale.portal_order_page
msgid "Download"
msgstr "Tải xuống"

#. module: sale
#: selection:sale.report,state:0
msgid "Draft Quotation"
msgstr "Báo giá dự thảo"

#. module: sale
#: model:ir.model,name:sale.model_mail_compose_message
msgid "Email composition wizard"
msgstr "Đồ thuật soạn thảo email"

#. module: sale
#: model:ir.model.fields,field_description:sale.field_sale_order_validity_date
msgid "Expiration Date"
msgstr "Ngày hết hạn"

#. module: sale
#: model:ir.ui.view,arch_db:sale.view_order_product_search
msgid "Extended Filters"
msgstr "Bộ lọc mở rộng..."

#. module: sale
#: code:addons/sale/models/sale.py:807
#, python-format
msgid "Extra line with %s "
msgstr "Dòng bổ sung với %s"

#. module: sale
#: model:ir.model.fields,field_description:sale.field_sale_order_fiscal_position_id
msgid "Fiscal Position"
msgstr "Vị thế tài chính"

#. module: sale
#: model:ir.actions.act_window,help:sale.action_account_invoice_report_salesteam
msgid ""
"From this report, you can have an overview of the amount invoiced to your "
"customer. The search tool can also be used to personalise your Invoices "
"reports and so, match this analysis to your needs."
msgstr ""

#. module: sale
#: selection:sale.order,invoice_status:0
#: selection:sale.order.line,invoice_status:0
msgid "Fully Invoiced"
msgstr "Đã xuất hoá đơn đầy đủ"

#. module: sale
#: model:ir.ui.view,arch_db:sale.view_sales_order_filter
msgid "Future Activities"
msgstr "Các Hành động Tương lai"

#. module: sale
#: model:ir.ui.view,arch_db:sale.res_config_settings_view_form
msgid "Get warnings in orders for products or customers"
msgstr "Nhận cảnh báo ở đơn hàng bán đối với sản phẩm hoặc khách hàng"

#. module: sale
#: model:ir.model.fields,field_description:sale.field_sale_report_weight
msgid "Gross Weight"
msgstr "Tổng trọng (cả bì)"

#. module: sale
#: model:ir.ui.view,arch_db:sale.report_all_channels_sales_view_search
#: model:ir.ui.view,arch_db:sale.view_order_product_search
#: model:ir.ui.view,arch_db:sale.view_sales_order_filter
#: model:ir.ui.view,arch_db:sale.view_sales_order_line_filter
msgid "Group By"
msgstr "Nhóm theo"

#. module: sale
#: model:ir.ui.view,arch_db:sale.report_configuration_search_view
msgid "Group By Name"
msgstr "Nhóm theo Tên"

#. module: sale
#: model:ir.model.fields,field_description:sale.field_report_all_channels_sales_id
#: model:ir.model.fields,field_description:sale.field_report_sale_report_saleproforma_id
#: model:ir.model.fields,field_description:sale.field_sale_advance_payment_inv_id
#: model:ir.model.fields,field_description:sale.field_sale_layout_category_id
#: model:ir.model.fields,field_description:sale.field_sale_order_id
#: model:ir.model.fields,field_description:sale.field_sale_order_line_id
#: model:ir.model.fields,field_description:sale.field_sale_report_id
msgid "ID"
msgstr "ID"

#. module: sale
#: model:ir.ui.view,arch_db:sale.view_order_form
msgid ""
"If the sale is locked, you can not modify it anymore. However, you will "
"still be able to invoice or deliver."
msgstr ""

#. module: sale
#: model:ir.model.fields,help:sale.field_sale_order_line_product_image
msgid ""
"Image of the product variant (Big-sized image of product template if false)."
" It is automatically resized as a 1024x1024px image, with aspect ratio "
"preserved."
msgstr ""
"Hình ảnh của biến thể sản phẩm (Nếu không thiết lập, hệ thống sẽ sử dụng "
"hình ảnh với kích thước lớn của sản phẩm). Nó sẽ tự động thay đổi kích thước"
" thành 1024x10024 mà vẫn giữ nguyên tỷ lệ."

#. module: sale
#: model:ir.model.fields,field_description:sale.field_sale_advance_payment_inv_deposit_account_id
msgid "Income Account"
msgstr "Tài khoản Doanh thu"

#. module: sale
#: model:ir.ui.view,arch_db:sale.res_config_settings_view_form
msgid "Insert your terms & conditions here..."
msgstr "Nhập các điều khoản & điều kiện của bạn vào đây..."

#. module: sale
#: code:addons/sale/controllers/portal.py:216
#, python-format
msgid "Invalid order"
msgstr "Đơn hàng không hợp lệ"

#. module: sale
#: model:ir.model,name:sale.model_account_invoice
msgid "Invoice"
msgstr "Hoá đơn"

#. module: sale
#: code:addons/sale/models/account_invoice.py:52
#, python-format
msgid "Invoice %s paid"
msgstr "Hoá đơn %s đã thanh toán"

#. module: sale
#: model:ir.model.fields,field_description:sale.field_sale_order_partner_invoice_id
msgid "Invoice Address"
msgstr "Địa chỉ xuất Hoá đơn"

#. module: sale
#: model:mail.message.subtype,name:sale.mt_salesteam_invoice_confirmed
msgid "Invoice Confirmed"
msgstr "Hoá đơn đã Xác nhận"

#. module: sale
#: model:mail.message.subtype,name:sale.mt_salesteam_invoice_created
msgid "Invoice Created"
msgstr "Hoá đơn được tạo"

#. module: sale
#: model:ir.model,name:sale.model_account_invoice_line
msgid "Invoice Line"
msgstr "Chi tiết hoá đơn"

#. module: sale
#: model:ir.model.fields,field_description:sale.field_sale_order_line_invoice_lines
msgid "Invoice Lines"
msgstr "Chi tiết hoá đơn"

#. module: sale
#: model:ir.actions.act_window,name:sale.action_view_sale_advance_payment_inv
msgid "Invoice Order"
msgstr "Xuất Hoá đơn"

#. module: sale
#: model:ir.ui.view,arch_db:sale.view_sale_advance_payment_inv
msgid "Invoice Sales Order"
msgstr "Xuất hoá đơn Đơn hàng"

#. module: sale
#: model:ir.model.fields,field_description:sale.field_sale_order_invoice_status
#: model:ir.model.fields,field_description:sale.field_sale_order_line_invoice_status
msgid "Invoice Status"
msgstr "Tình trạng Hoá đơn"

#. module: sale
#: model:ir.model.fields,help:sale.field_sale_order_partner_invoice_id
msgid "Invoice address for current sales order."
msgstr "Địa chỉ xuất hoá đơn cho đơn hàng hiện tại."

#. module: sale
#: model:ir.model.fields,help:sale.field_crm_team_invoiced
msgid ""
"Invoice revenue for the current month. This is the amount the sales channel "
"has invoiced this month. It is used to compute the progression ratio of the "
"current and target revenue on the kanban view."
msgstr ""

#. module: sale
#: selection:res.config.settings,default_invoice_policy:0
msgid "Invoice what is delivered"
msgstr "Xuất hoá đơn theo hàng đã giao"

#. module: sale
#: selection:res.config.settings,default_invoice_policy:0
msgid "Invoice what is ordered"
msgstr "Xuất hoá đơn theo số lượng đặt hàng"

#. module: sale
#: selection:sale.advance.payment.inv,advance_payment_method:0
msgid "Invoiceable lines"
msgstr "Từng dòng có thể xuất Hoá đơn"

#. module: sale
#: selection:sale.advance.payment.inv,advance_payment_method:0
msgid "Invoiceable lines (deduct down payments)"
msgstr "Từng dòng có thể xuất hoá đơn (trừ các khoản ứng trước)"

#. module: sale
#: model:ir.model.fields,field_description:sale.field_sale_order_line_qty_invoiced
msgid "Invoiced"
msgstr "Đã xuất Hoá đơn"

#. module: sale
#: code:addons/sale/models/sale.py:825
#: model:ir.ui.view,arch_db:sale.view_order_form
#, python-format
msgid "Invoiced Quantity"
msgstr "SL đã xuất Hoá đơn"

#. module: sale
#: model:ir.model.fields,field_description:sale.field_crm_team_invoiced
msgid "Invoiced This Month"
msgstr "Đã xuất Hoá đơn Tháng này"

#. module: sale
#: model:ir.actions.act_window,name:sale.action_invoice_salesteams
#: model:ir.model.fields,field_description:sale.field_sale_order_invoice_ids
#: model:ir.ui.view,arch_db:sale.crm_team_salesteams_view_kanban
#: model:ir.ui.view,arch_db:sale.view_order_form
msgid "Invoices"
msgstr "Các hoá đơn"

#. module: sale
#: model:ir.actions.act_window,name:sale.action_account_invoice_report_salesteam
msgid "Invoices Analysis"
msgstr "Phân tích hoá đơn"

#. module: sale
#: model:ir.model,name:sale.model_account_invoice_report
msgid "Invoices Statistics"
msgstr "Thống kê hoá đơn"

#. module: sale
#: model:ir.ui.view,arch_db:sale.view_sale_advance_payment_inv
msgid ""
"Invoices will be created in draft so that you can review\n"
"                        them before validation."
msgstr ""
"Hoá đơn sẽ được tạo ở trạng thái dự thảo để bạn có thể xem xét lại trước khi"
" xác nhận."

#. module: sale
#: code:addons/sale/models/sales_team.py:96
#, python-format
msgid "Invoices: Untaxed Total"
msgstr ""

#. module: sale
#: model:ir.ui.menu,name:sale.menu_sale_invoicing
#: model:ir.ui.view,arch_db:sale.crm_team_salesteams_view_kanban
#: model:ir.ui.view,arch_db:sale.product_template_form_view_invoice_policy
#: model:ir.ui.view,arch_db:sale.res_config_settings_view_form
#: model:ir.ui.view,arch_db:sale.view_order_form
msgid "Invoicing"
msgstr "Hoá đơn"

#. module: sale
#: model:ir.model.fields,field_description:sale.field_product_product_invoice_policy
#: model:ir.model.fields,field_description:sale.field_product_template_invoice_policy
#: model:ir.model.fields,field_description:sale.field_res_config_settings_default_invoice_policy
msgid "Invoicing Policy"
msgstr "Chính sách Xuất Hoá đơn"

#. module: sale
#: model:ir.model.fields,field_description:sale.field_crm_team_invoiced_target
msgid "Invoicing Target"
msgstr ""

#. module: sale
#: model:ir.ui.view,arch_db:sale.report_saleorder_document
msgid "Invoicing address:"
msgstr "Địa chỉ Xuất Hoá đơn"

#. module: sale
#: model:ir.ui.view,arch_db:sale.report_saleorder_document
msgid "Invoicing and shipping address:"
msgstr "Địa chỉ giao hàng và xuất hoá đơn:"

#. module: sale
#: model:ir.model.fields,field_description:sale.field_sale_order_line_is_downpayment
msgid "Is a down payment"
msgstr ""

#. module: sale
#: model:ir.model.fields,field_description:sale.field_sale_order_is_expired
msgid "Is expired"
msgstr ""

#. module: sale
#: code:addons/sale/models/sale.py:861
#, python-format
msgid ""
"It is forbidden to modify the following fields in a locked order:\n"
"%s"
msgstr ""

#. module: sale
#: model:ir.model.fields,field_description:sale.field_report_all_channels_sales___last_update
#: model:ir.model.fields,field_description:sale.field_report_sale_report_saleproforma___last_update
#: model:ir.model.fields,field_description:sale.field_sale_advance_payment_inv___last_update
#: model:ir.model.fields,field_description:sale.field_sale_layout_category___last_update
#: model:ir.model.fields,field_description:sale.field_sale_order___last_update
#: model:ir.model.fields,field_description:sale.field_sale_order_line___last_update
#: model:ir.model.fields,field_description:sale.field_sale_report___last_update
msgid "Last Modified on"
msgstr "Sửa lần cuối"

#. module: sale
#: model:ir.model.fields,field_description:sale.field_sale_advance_payment_inv_write_uid
#: model:ir.model.fields,field_description:sale.field_sale_layout_category_write_uid
#: model:ir.model.fields,field_description:sale.field_sale_order_line_write_uid
#: model:ir.model.fields,field_description:sale.field_sale_order_write_uid
msgid "Last Updated by"
msgstr "Cập nhật lần cuối bởi"

#. module: sale
#: model:ir.model.fields,field_description:sale.field_sale_advance_payment_inv_write_date
#: model:ir.model.fields,field_description:sale.field_sale_layout_category_write_date
#: model:ir.model.fields,field_description:sale.field_sale_order_line_write_date
#: model:ir.model.fields,field_description:sale.field_sale_order_write_date
msgid "Last Updated on"
msgstr "Cập nhật lần cuối"

#. module: sale
#: model:ir.ui.view,arch_db:sale.view_sales_order_filter
msgid "Late Activities"
msgstr "Hoạt động bị muộn"

#. module: sale
#: model:ir.model.fields,field_description:sale.field_account_invoice_line_layout_category_sequence
#: model:ir.model.fields,field_description:sale.field_sale_order_line_layout_category_sequence
msgid "Layout Sequence"
msgstr "Trình tự cho Bố cục"

#. module: sale
#: model:ir.ui.view,arch_db:sale.res_config_settings_view_form
msgid "Let your customers log in to see their documents"
msgstr "Cho phép khách hàng đăng nhập để xem các tài liệu của họ"

#. module: sale
#: model:ir.ui.view,arch_db:sale.res_config_settings_view_form
msgid "Let your customers sign &amp; pay online"
msgstr "Cho phép khách hàng của bạn ký &amp; thanh toán trực tuyến"

#. module: sale
#: model:ir.ui.view,arch_db:sale.res_config_settings_view_form
msgid "Line subtotals in sales orders"
msgstr "Tổng phụ từng dòng trên đơn hàng bán"

#. module: sale
#: model:ir.ui.view,arch_db:sale.view_order_form
msgid "Lock"
msgstr "Khoá"

#. module: sale
#: model:ir.model.fields,field_description:sale.field_res_config_settings_auto_done_setting
msgid "Lock Confirmed Orders"
msgstr "Khoá đơn hàng Đã xác nhận"

#. module: sale
#: selection:sale.order,state:0
msgid "Locked"
msgstr "Đã Khoá"

#. module: sale
#: model:ir.ui.view,arch_db:sale.res_config_settings_view_form
msgid "Manage promotion &amp; coupon programs"
msgstr "Quản lý các chương trình xúc tiến &amp; coupon"

#. module: sale
#: selection:product.template,service_type:0
msgid "Manually set quantities on order"
msgstr "Thiết lập số lượng thủ công trên đơn hàng"

#. module: sale
#: model:ir.model.fields,help:sale.field_product_product_service_type
#: model:ir.model.fields,help:sale.field_product_template_service_type
msgid ""
"Manually set quantities on order: Invoice based on the manually entered quantity, without creating an analytic account.\n"
"Timesheets on contract: Invoice based on the tracked hours on the related timesheet.\n"
"Create a task and track hours: Create a task on the sales order validation and track the work hours."
msgstr ""

#. module: sale
#: model:ir.model.fields,help:sale.field_sale_order_validity_date
msgid ""
"Manually set the expiration date of your quotation (offer), or it will set "
"the date automatically based on the template if online quotation is "
"installed."
msgstr ""

#. module: sale
#: model:ir.model.fields,field_description:sale.field_res_config_settings_module_sale_margin
msgid "Margins"
msgstr "Biên Lợi nhuận"

#. module: sale
#: model:sale.layout_category,name:sale.sale_layout_cat_2
msgid "Material"
msgstr "Nguyên liệu"

#. module: sale
#: model:ir.model.fields,field_description:sale.field_res_partner_sale_warn_msg
#: model:ir.model.fields,field_description:sale.field_res_users_sale_warn_msg
msgid "Message for Sales Order"
msgstr "Thông điệp cho Đơn hàng bán"

#. module: sale
#: model:ir.model.fields,field_description:sale.field_product_product_sale_line_warn_msg
#: model:ir.model.fields,field_description:sale.field_product_template_sale_line_warn_msg
msgid "Message for Sales Order Line"
msgstr "Thông điệp cho Dòng Đơn hàng bán"

#. module: sale
#: model:ir.model.fields,field_description:sale.field_res_config_settings_multi_sales_price
msgid "Multiple Sales Prices per Product"
msgstr "Nhiều Giá Bán cho một Sản phẩm"

#. module: sale
#: selection:res.config.settings,multi_sales_price_method:0
#: selection:res.config.settings,sale_pricelist_setting:0
msgid "Multiple prices per product (e.g. customer segments, currencies)"
msgstr "Nhiều giá bán cho một sản phẩm (vd: các phân khúc khách hàng, các tiền tệ)"

#. module: sale
#: model:ir.ui.view,arch_db:sale.view_sales_order_filter
msgid "My Activities"
msgstr "Hoạt động của tôi"

#. module: sale
#: model:ir.ui.view,arch_db:sale.view_sales_order_filter
msgid "My Orders"
msgstr "Đơn hàng của tôi"

#. module: sale
#: model:ir.ui.view,arch_db:sale.view_sales_order_line_filter
msgid "My Sales Order Lines"
msgstr "Chi tiết đơn hàng của tôi"

#. module: sale
#: model:ir.model.fields,field_description:sale.field_sale_layout_category_name
#: model:ir.ui.view,arch_db:sale.report_configuration_search_view
msgid "Name"
msgstr "Tên"

#. module: sale
#: code:addons/sale/models/sale.py:115 code:addons/sale/models/sale.py:275
#: code:addons/sale/models/sale.py:277 code:addons/sale/models/sale.py:279
#, python-format
msgid "New"
msgstr "Mới"

#. module: sale
#: model:ir.actions.act_window,name:sale.action_quotation_form
msgid "New Quotation"
msgstr "Báo giá Mới"

#. module: sale
#: selection:product.template,expense_policy:0
msgid "No"
msgstr "Không"

#. module: sale
#: selection:product.template,sale_line_warn:0
#: selection:res.partner,sale_warn:0
msgid "No Message"
msgstr "Không có Thông điệp"

#. module: sale
#: model:ir.ui.view,arch_db:sale.res_config_settings_view_form
msgid "No longer edit orders once confirmed"
msgstr "Không thể sửa được đơn hàng sau khi đã xác nhận"

#. module: sale
#: model:ir.actions.act_window,help:sale.action_quotations
#: model:ir.actions.act_window,help:sale.action_quotations_salesteams
msgid ""
"Note that once a Quotation becomes a Sales Order, it will be moved\n"
"                from the Quotations list to the Sales Order list."
msgstr ""

#. module: sale
#: model:ir.actions.act_window,help:sale.act_res_partner_2_sale_order
#: model:ir.actions.act_window,help:sale.action_orders_salesteams
msgid ""
"Note that once a Quotation becomes a Sales Order, it will be moved from the "
"Quotations list to the Sales Order list."
msgstr ""

#. module: sale
#: selection:sale.order,invoice_status:0
#: selection:sale.order.line,invoice_status:0
msgid "Nothing to Invoice"
msgstr "Không còn gì để Xuất Hoá đơn"

#. module: sale
#: model:ir.model.fields,help:sale.field_sale_order_line_customer_lead
msgid ""
"Number of days between the order confirmation and the shipping of the "
"products to the customer"
msgstr ""
"Số ngày bạn hứa sẽ giao hàng cho khách hàng kể từ ngày xác nhận đơn hàng đến"
" ngày giao hàng"

#. module: sale
#: model:ir.model.fields,field_description:sale.field_crm_team_quotations_count
msgid "Number of quotations to invoice"
msgstr ""

#. module: sale
#: model:ir.model.fields,field_description:sale.field_crm_team_sales_to_invoice_count
msgid "Number of sales to invoice"
msgstr ""

#. module: sale
#: model:ir.actions.act_window,help:sale.action_orders
msgid ""
"Once the quotation is confirmed, it becomes a sales order.\n"
"                    You'll be able to invoice it and collect payments.\n"
"                    From the <i>Sales Orders</i> menu, you can track delivery\n"
"                    orders or services."
msgstr ""
"Một khi báo giá được xác nhận, nó trở thành một đơn hàng bán.\n"
"                    Bạn sẽ có thể xuất hoá đơn từ nó và thu các khoản\n"
"                    thanh toán từ khách hàng. For trình đơn <i>Đơn hàng</i>,\n"
"                    bạn có thể theo dõi và truy vết việc cung cấp, bàn giao\n"
"                    các sản phẩm/dịch vụ của bạn."

#. module: sale
#: model:ir.model.fields,field_description:sale.field_res_config_settings_module_sale_payment
#: model:ir.model.fields,field_description:sale.field_res_config_settings_portal_confirmation
msgid "Online Signature & Payment"
msgstr "Ký trực tuyến & Thanh toán"

#. module: sale
#: model:ir.model.fields,field_description:sale.field_res_config_settings_portal_confirmation_options
msgid "Online Signature & Payment options"
msgstr "Tuỳ chọn Ký trực tuyến & Thanh toán"

#. module: sale
#. openerp-web
#: code:addons/sale/static/src/js/sale.js:32
#, python-format
msgid "Only Integer Value should be valid."
msgstr "Bạn chỉ được nhập số nguyên."

#. module: sale
#: code:addons/sale/controllers/portal.py:209
#, python-format
msgid "Operation not allowed"
msgstr "Hoạt động không được phép"

#. module: sale
#: model:ir.ui.view,arch_db:sale.portal_my_home_menu_sale
#: model:ir.ui.view,arch_db:sale.portal_order_page
#: model:ir.ui.view,arch_db:sale.view_sales_order_line_filter
msgid "Order"
msgstr "Đơn hàng Bán"

#. module: sale
#: model:ir.ui.view,arch_db:sale.report_saleorder_document
msgid "Order #"
msgstr "Đơn hàng #"

#. module: sale
#: code:addons/sale/controllers/portal.py:86
#: code:addons/sale/controllers/portal.py:138
#: model:ir.model.fields,field_description:sale.field_sale_order_date_order
#: model:ir.ui.view,arch_db:sale.portal_my_orders
#: model:ir.ui.view,arch_db:sale.portal_my_quotations
#: model:ir.ui.view,arch_db:sale.view_order_tree
#, python-format
msgid "Order Date"
msgstr "Ngày đặt hàng"

#. module: sale
#: model:ir.ui.view,arch_db:sale.res_config_settings_view_form
msgid "Order Line Sections"
msgstr "Khu vực Dòng Đơn hàng"

#. module: sale
#: model:ir.model.fields,field_description:sale.field_sale_order_order_line
#: model:ir.ui.view,arch_db:sale.view_order_form
msgid "Order Lines"
msgstr "Chi tiết đơn hàng"

#. module: sale
#: model:ir.ui.view,arch_db:sale.view_order_product_search
#: model:ir.ui.view,arch_db:sale.view_sales_order_filter
msgid "Order Month"
msgstr "Tháng đặt hàng"

#. module: sale
#: model:ir.ui.view,arch_db:sale.view_order_tree
msgid "Order Number"
msgstr "Số đơn hàng"

#. module: sale
#: model:ir.model.fields,field_description:sale.field_report_all_channels_sales_name
#: model:ir.model.fields,field_description:sale.field_sale_order_line_order_id
#: model:ir.model.fields,field_description:sale.field_sale_order_name
#: model:ir.model.fields,field_description:sale.field_sale_report_name
msgid "Order Reference"
msgstr "Tham chiếu đơn hàng"

#. module: sale
#: model:ir.model.fields,field_description:sale.field_sale_order_line_state
msgid "Order Status"
msgstr "Trạng thái Đơn hàng"

#. module: sale
#: code:addons/sale/controllers/portal.py:218
#, python-format
msgid "Order is not in a state requiring customer validation."
msgstr ""

#. module: sale
#: code:addons/sale/controllers/portal.py:225
#, python-format
msgid "Order signed by %s"
msgstr ""

#. module: sale
#: model:ir.ui.view,arch_db:sale.crm_team_salesteams_view_kanban
msgid "Order to Invoice"
msgstr ""

#. module: sale
#: model:ir.ui.view,arch_db:sale.view_order_form
msgid "Ordered Qty"
msgstr "SL Đặt hàng"

#. module: sale
#: code:addons/sale/models/sale.py:821
#: model:ir.ui.view,arch_db:sale.view_order_form
#, python-format
msgid "Ordered Quantity"
msgstr "Số lượng Đặt hàng"

#. module: sale
#: model:ir.model.fields,help:sale.field_product_product_invoice_policy
#: model:ir.model.fields,help:sale.field_product_template_invoice_policy
msgid ""
"Ordered Quantity: Invoice based on the quantity the customer ordered.\n"
"Delivered Quantity: Invoiced based on the quantity the vendor delivered (time or deliveries)."
msgstr ""
"Số lượng Đặt: Hoá đơn được xuất dựa trên số lượng mà khách hàng đặt hàng (theo đơn hàng).\n"
"Số lượng Bàn giao: Hoá đơn được xuất dựa trên số lượng bàn giao (thời gian hoặc hàng giao)."

#. module: sale
#: model:ir.ui.view,arch_db:sale.view_order_product_search
msgid "Ordered date of the sales order"
msgstr "Ngày đặt hàng của đơn hàng"

#. module: sale
#: selection:product.template,invoice_policy:0
msgid "Ordered quantities"
msgstr "Theo số lượng đặt hàng"

#. module: sale
#: model:ir.ui.menu,name:sale.menu_sale_order
#: model:ir.ui.menu,name:sale.sale_order_menu
msgid "Orders"
msgstr "Đơn hàng"

#. module: sale
#: model:ir.actions.act_window,name:sale.action_orders_to_invoice
#: model:ir.ui.menu,name:sale.menu_sale_order_invoice
#: model:ir.ui.view,arch_db:sale.crm_team_salesteams_view_kanban
msgid "Orders to Invoice"
msgstr "Chờ xuất Hoá đơn"

#. module: sale
#: model:ir.actions.act_window,name:sale.action_orders_upselling
#: model:ir.ui.menu,name:sale.menu_sale_order_upselling
msgid "Orders to Upsell"
msgstr "Đơn hàng Bán gia tăng"

#. module: sale
#: model:ir.actions.act_window,help:sale.action_orders_upselling
msgid ""
"Orders to upsell are orders having products with an invoicing\n"
"                policy based on <i>ordered quantities</i> for which you have\n"
"                delivered more than what have been ordered."
msgstr ""
"Các đơn hàng bán gia tăng là các đơn hàng có các sản phẩm mà\n"
" chính sách xuất hoá đơn dựa trên <i>số lượng bàn giao</i>, trong đó số lượng\n"
" bạn đã bàn giao lớn hơn số lượng đã được đặt hàng."

#. module: sale
#: model:ir.ui.view,arch_db:sale.view_order_form
msgid "Other Information"
msgstr "Thông tin khác"

#. module: sale
#: model:ir.actions.report,name:sale.action_report_pro_forma_invoice
msgid "PRO-FORMA Invoice"
msgstr "Hoá đơn PRO-FORMA"

#. module: sale
#: model:ir.model.fields,field_description:sale.field_report_all_channels_sales_partner_id
#: model:ir.model.fields,field_description:sale.field_sale_report_partner_id
msgid "Partner"
msgstr "Đối tác"

#. module: sale
#: model:ir.model.fields,field_description:sale.field_report_all_channels_sales_country_id
#: model:ir.model.fields,field_description:sale.field_sale_report_country_id
msgid "Partner Country"
msgstr "Quốc gia Đối tác"

#. module: sale
#: model:ir.ui.view,arch_db:sale.view_order_product_search
msgid "Partner's Country"
msgstr "Quốc gia của Đối tác"

#. module: sale
#: selection:res.config.settings,portal_confirmation_options:0
msgid "Payment"
msgstr "Thanh toán"

#. module: sale
#: model:ir.model.fields,field_description:sale.field_sale_order_payment_term_id
msgid "Payment Terms"
msgstr "Điều khoản thanh toán"

#. module: sale
#: model:res.groups,name:sale.group_sale_layout
msgid "Personalize sales order and invoice report"
msgstr "Cá nhân hoá đơn hàng bán và hoá đơn"

#. module: sale
#: code:addons/sale/models/sale.py:353
#, python-format
msgid "Please define an accounting sales journal for this company."
msgstr "Vui lòng định nghĩa một sổ nhật ký (kế toán) bán hàng cho công ty này."

#. module: sale
#: code:addons/sale/models/sale.py:916
#, python-format
msgid ""
"Please define income account for this product: \"%s\" (id:%d) - or for its "
"category: \"%s\"."
msgstr ""
"Vui lòng xác định tài khoản doanh thu cho sản phẩm: \"%s\" (id:%d) - hoặc "
"cho nhóm sản phẩm: \"%s\"."

#. module: sale
#: model:ir.ui.view,arch_db:sale.report_invoice_layouted
msgid "Price"
msgstr "Giá"

#. module: sale
#: model:ir.model.fields,field_description:sale.field_sale_order_line_price_reduce
msgid "Price Reduce"
msgstr "Giảm Giá"

#. module: sale
#: model:ir.model.fields,field_description:sale.field_sale_order_line_price_reduce_taxexcl
msgid "Price Reduce Tax excl"
msgstr "Giảm Giá không gồm Thuế"

#. module: sale
#: model:ir.model.fields,field_description:sale.field_sale_order_line_price_reduce_taxinc
msgid "Price Reduce Tax inc"
msgstr "Giảm Giá gồm Thuế"

#. module: sale
#: model:ir.model.fields,field_description:sale.field_report_all_channels_sales_price_subtotal
msgid "Price Subtotal"
msgstr ""

#. module: sale
#: selection:res.config.settings,sale_pricelist_setting:0
msgid "Price computed from formulas (discounts, margins, roundings)"
msgstr "Giá được tính toán dựa trên công thức (chiết khấu, biên, làm tròn)"

#. module: sale
#: model:ir.model,name:sale.model_product_pricelist
#: model:ir.model.fields,field_description:sale.field_report_all_channels_sales_pricelist_id
#: model:ir.model.fields,field_description:sale.field_sale_order_pricelist_id
#: model:ir.model.fields,field_description:sale.field_sale_report_pricelist_id
msgid "Pricelist"
msgstr "Bảng giá"

#. module: sale
#: model:ir.model.fields,help:sale.field_sale_order_pricelist_id
msgid "Pricelist for current sales order."
msgstr "Bảng giá cho đơn hàng hiện tại"

#. module: sale
#: model:ir.model.fields,field_description:sale.field_res_config_settings_multi_sales_price_method
#: model:ir.model.fields,field_description:sale.field_res_config_settings_sale_pricelist_setting
#: model:ir.ui.menu,name:sale.menu_product_pricelist_main
#: model:ir.ui.view,arch_db:sale.res_config_settings_view_form
msgid "Pricelists"
msgstr "Bảng giá"

#. module: sale
#: selection:res.config.settings,multi_sales_price_method:0
msgid "Prices computed from formulas (discounts, margins, roundings)"
msgstr "Giá được tính toán dựa trên công thức (chiết khấu, biên, làm tròn)"

#. module: sale
#: model:ir.ui.view,arch_db:sale.res_config_settings_view_form
msgid "Pricing"
msgstr "Chính sách Giá bán"

#. module: sale
#: model:ir.ui.view,arch_db:sale.view_order_form
msgid "Print"
msgstr "In"

#. module: sale
#: model:ir.model.fields,field_description:sale.field_res_config_settings_group_proforma_sales
msgid "Pro-Forma Invoice"
msgstr "Hoá đơn Pro-Forma"

#. module: sale
#: model:res.groups,name:sale.group_proforma_sales
msgid "Pro-forma Invoices"
msgstr "Hóa đơn Pro-Forma"

#. module: sale
#: model:ir.model,name:sale.model_product_product
#: model:ir.model.fields,field_description:sale.field_report_all_channels_sales_product_id
#: model:ir.model.fields,field_description:sale.field_sale_order_line_product_id
#: model:ir.model.fields,field_description:sale.field_sale_order_product_id
#: model:ir.model.fields,field_description:sale.field_sale_report_product_id
#: model:ir.ui.view,arch_db:sale.view_sales_order_line_filter
msgid "Product"
msgstr "Sản phẩm"

#. module: sale
#: model:ir.ui.view,arch_db:sale.res_config_settings_view_form
msgid "Product Catalog"
msgstr "Danh mục Sản phẩm"

#. module: sale
#: model:ir.model.fields,field_description:sale.field_report_all_channels_sales_categ_id
#: model:ir.model.fields,field_description:sale.field_sale_report_categ_id
#: model:ir.ui.view,arch_db:sale.view_order_product_search
msgid "Product Category"
msgstr "Nhóm sản phẩm"

#. module: sale
#: model:ir.model.fields,field_description:sale.field_sale_order_line_product_image
msgid "Product Image"
msgstr "Hình Sản phẩm"

#. module: sale
#: model:ir.model.fields,field_description:sale.field_report_all_channels_sales_product_qty
msgid "Product Quantity"
msgstr "Số lượng sản phẩm"

#. module: sale
#: model:ir.model,name:sale.model_product_template
#: model:ir.model.fields,field_description:sale.field_report_all_channels_sales_product_tmpl_id
#: model:ir.model.fields,field_description:sale.field_sale_report_product_tmpl_id
msgid "Product Template"
msgstr "Mẫu sản phẩm"

#. module: sale
#: model:ir.ui.menu,name:sale.menu_product
#: model:ir.ui.menu,name:sale.menu_products
msgid "Product Variants"
msgstr "Biến thể sản phẩm"

#. module: sale
#: model:ir.ui.view,arch_db:sale.res_config_settings_view_form
msgid "Product used for down payments"
msgstr "Sản phẩm được sử dụng cho mục đích đặt cọc/ứng trước"

#. module: sale
#: model:ir.ui.menu,name:sale.menu_product_template_action
#: model:ir.ui.menu,name:sale.prod_config_main
msgid "Products"
msgstr "Sản phẩm"

#. module: sale
#: model:ir.ui.view,arch_db:sale.view_order_line_tree
msgid "Qty"
msgstr "Số lượng"

#. module: sale
#: model:ir.model.fields,field_description:sale.field_sale_report_qty_delivered
msgid "Qty Delivered"
msgstr "SL đã Giao"

#. module: sale
#: model:ir.model.fields,field_description:sale.field_sale_report_qty_invoiced
msgid "Qty Invoiced"
msgstr "SL đã Xuất Hoá đơn"

#. module: sale
#: model:ir.model.fields,field_description:sale.field_sale_report_product_uom_qty
msgid "Qty Ordered"
msgstr "SL Đặt hàng"

#. module: sale
#: model:ir.model.fields,field_description:sale.field_sale_report_qty_to_invoice
msgid "Qty To Invoice"
msgstr "SL chờ Xuất Hoá đơn"

#. module: sale
#: model:ir.ui.view,arch_db:sale.res_config_settings_view_form
msgid "Quantities to invoice from sales orders"
msgstr "Số lượng để xuất hoá đơn từ đơn hàng bán"

#. module: sale
#: model:ir.model.fields,field_description:sale.field_sale_order_line_product_uom_qty
#: model:ir.ui.view,arch_db:sale.report_invoice_layouted
#: model:ir.ui.view,arch_db:sale.report_saleorder_document
msgid "Quantity"
msgstr "Số lượng"

#. module: sale
#: model:ir.ui.view,arch_db:sale.view_order_form
msgid "Quantity:"
msgstr "Số lượng:"

#. module: sale
#: model:ir.model,name:sale.model_sale_order
#: model:ir.ui.view,arch_db:sale.crm_team_salesteams_view_kanban
#: model:ir.ui.view,arch_db:sale.portal_my_home_menu_sale
#: model:ir.ui.view,arch_db:sale.portal_order_page
#: model:ir.ui.view,arch_db:sale.view_quotation_tree
#: selection:sale.order,state:0
msgid "Quotation"
msgstr "Báo giá"

#. module: sale
#: model:ir.ui.view,arch_db:sale.portal_my_quotations
#: model:ir.ui.view,arch_db:sale.report_saleorder_document
msgid "Quotation #"
msgstr "Báo giá #"

#. module: sale
#: model:ir.actions.report,name:sale.action_report_saleorder
msgid "Quotation / Order"
msgstr "Báo giá / Đơn hàng"

#. module: sale
#: model:ir.ui.view,arch_db:sale.view_quotation_tree
msgid "Quotation Date"
msgstr "Ngày Báo giá"

#. module: sale
#: model:ir.ui.view,arch_db:sale.view_quotation_tree
msgid "Quotation Number"
msgstr "Số báo giá"

#. module: sale
#: selection:sale.order,state:0 selection:sale.report,state:0
msgid "Quotation Sent"
msgstr "Báo giá đã Gửi"

#. module: sale
#: model:mail.message.subtype,description:sale.mt_order_confirmed
msgid "Quotation confirmed"
msgstr "Báo giá đã xác nhận"

#. module: sale
#: model:mail.message.subtype,description:sale.mt_order_sent
#: model:mail.message.subtype,name:sale.mt_order_sent
#: model:mail.message.subtype,name:sale.mt_salesteam_order_sent
msgid "Quotation sent"
msgstr "Báo giá đã gửi"

#. module: sale
#: code:addons/sale/models/sales_team.py:101
#: model:ir.actions.act_window,name:sale.action_quotations
#: model:ir.actions.act_window,name:sale.action_quotations_salesteams
#: model:ir.model.fields,field_description:sale.field_crm_team_use_quotations
#: model:ir.ui.menu,name:sale.menu_sale_quotations
#: model:ir.ui.view,arch_db:sale.crm_team_salesteams_view_kanban
#: model:ir.ui.view,arch_db:sale.portal_my_home_menu_sale
#: model:ir.ui.view,arch_db:sale.portal_my_home_sale
#: model:ir.ui.view,arch_db:sale.portal_my_quotations
#: model:ir.ui.view,arch_db:sale.sale_order_view_search_inherit_quotation
#: model:ir.ui.view,arch_db:sale.view_order_product_search
#, python-format
msgid "Quotations"
msgstr "Báo giá"

#. module: sale
#: model:ir.ui.view,arch_db:sale.res_config_settings_view_form
msgid "Quotations &amp; Orders"
msgstr "Báo giá &amp; Đơn hàng"

#. module: sale
#: model:ir.actions.act_window,name:sale.action_order_report_quotation_salesteam
msgid "Quotations Analysis"
msgstr "Phân tích báo giá"

#. module: sale
#: model:ir.ui.view,arch_db:sale.sale_order_view_search_inherit_quotation
msgid "Quotations Sent"
msgstr "Báo giá đã Gửi"

#. module: sale
#: model:ir.model.fields,field_description:sale.field_res_config_settings_module_website_quote
msgid "Quotations Templates"
msgstr "Mẫu Báo giá"

#. module: sale
#: model:ir.actions.act_window,name:sale.act_res_partner_2_sale_order
msgid "Quotations and Sales"
msgstr "Báo giá và Bán hàng"

#. module: sale
#: model:ir.model.fields,field_description:sale.field_product_product_expense_policy
#: model:ir.model.fields,field_description:sale.field_product_template_expense_policy
msgid "Re-Invoice Expenses"
msgstr "Chi phí Tái xuất hoá đơn"

#. module: sale
#: code:addons/sale/controllers/portal.py:87
#: code:addons/sale/controllers/portal.py:139
#, python-format
msgid "Reference"
msgstr "Tham chiếu"

#. module: sale
#: model:ir.model.fields,help:sale.field_sale_order_origin
msgid "Reference of the document that generated this sales order request."
msgstr "Tham chiếu của tài liệu mà dẫn đến đơn hàng này."

#. module: sale
#: model:ir.actions.act_window,name:sale.report_configuration_action
#: model:ir.ui.view,arch_db:sale.report_configuration_form_view
#: model:ir.ui.view,arch_db:sale.report_configuration_tree_view
msgid "Report Configuration"
msgstr "Cấu hình báo cáo"

#. module: sale
#: model:ir.ui.menu,name:sale.Report_configuration
msgid "Report Layout Categories"
msgstr "Nhóm Bố cục Báo cáo"

#. module: sale
#: model:ir.ui.menu,name:sale.menu_sale_report
#: model:ir.ui.view,arch_db:sale.view_order_form
msgid "Reporting"
msgstr "Báo cáo"

#. module: sale
#: model:ir.ui.menu,name:sale.menu_report_product_all
#: model:ir.ui.menu,name:sale.sale_menu_root
#: model:ir.ui.view,arch_db:sale.crm_team_salesteams_view_kanban
#: model:ir.ui.view,arch_db:sale.product_form_view_sale_order_button
#: model:ir.ui.view,arch_db:sale.product_template_form_view_sale_order_button
#: model:ir.ui.view,arch_db:sale.res_config_settings_view_form
#: model:ir.ui.view,arch_db:sale.res_partner_view_buttons
#: model:ir.ui.view,arch_db:sale.sale_order_view_search_inherit_quotation
#: model:ir.ui.view,arch_db:sale.sale_order_view_search_inherit_sale
#: model:ir.ui.view,arch_db:sale.view_order_product_search
msgid "Sales"
msgstr "Bán hàng"

#. module: sale
#: model:ir.model,name:sale.model_sale_advance_payment_inv
msgid "Sales Advance Payment Invoice"
msgstr "Hoá đơn thanh toán tạm ứng"

#. module: sale
#: model:ir.actions.act_window,name:sale.action_order_report_all
#: model:ir.actions.act_window,name:sale.action_order_report_so_salesteam
#: model:ir.ui.view,arch_db:sale.view_order_product_graph
#: model:ir.ui.view,arch_db:sale.view_order_product_pivot
#: model:ir.ui.view,arch_db:sale.view_order_product_search
msgid "Sales Analysis"
msgstr "Phân tích Bán hàng"

#. module: sale
#: model:ir.model,name:sale.model_crm_team
#: model:ir.model.fields,field_description:sale.field_account_invoice_report_team_id
#: model:ir.model.fields,field_description:sale.field_account_invoice_team_id
#: model:ir.model.fields,field_description:sale.field_report_all_channels_sales_team_id
#: model:ir.model.fields,field_description:sale.field_sale_order_team_id
#: model:ir.model.fields,field_description:sale.field_sale_report_team_id
#: model:ir.ui.view,arch_db:sale.account_invoice_groupby_inherit
#: model:ir.ui.view,arch_db:sale.report_all_channels_sales_view_search
#: model:ir.ui.view,arch_db:sale.view_account_invoice_report_search_inherit
#: model:ir.ui.view,arch_db:sale.view_order_product_search
#: model:ir.ui.view,arch_db:sale.view_sales_order_filter
msgid "Sales Channel"
msgstr "Kênh Bán hàng"

#. module: sale
#: model:ir.ui.menu,name:sale.report_sales_team
#: model:ir.ui.menu,name:sale.sales_team_config
msgid "Sales Channels"
msgstr "Kênh Bán hàng"

#. module: sale
#: selection:sale.report,state:0
msgid "Sales Done"
msgstr "Đơn hàng đã hoàn thành"

#. module: sale
#: model:ir.filters,name:sale.filter_sale_report_sales_funnel
msgid "Sales Funnel"
msgstr "Phễu Bán hàng"

#. module: sale
#: model:ir.ui.view,arch_db:sale.view_order_form
msgid "Sales Information"
msgstr "Các thông tin Bán hàng"

#. module: sale
#: model:ir.model.fields,field_description:sale.field_res_partner_sale_order_ids
#: model:ir.model.fields,field_description:sale.field_res_partner_sale_warn
#: model:ir.model.fields,field_description:sale.field_res_users_sale_order_ids
#: model:ir.model.fields,field_description:sale.field_res_users_sale_warn
#: model:ir.ui.view,arch_db:sale.view_order_form
#: model:ir.ui.view,arch_db:sale.view_sales_order_filter
#: model:res.request.link,name:sale.req_link_sale_order
#: selection:sale.order,state:0 selection:sale.report,state:0
msgid "Sales Order"
msgstr "Đơn hàng Bán"

#. module: sale
#: model:mail.message.subtype,name:sale.mt_order_confirmed
#: model:mail.message.subtype,name:sale.mt_salesteam_order_confirmed
msgid "Sales Order Confirmed"
msgstr "Đơn hàng được Xác nhận"

#. module: sale
#: model:ir.model,name:sale.model_sale_order_line
#: model:ir.model.fields,field_description:sale.field_account_analytic_line_so_line
#: model:ir.model.fields,field_description:sale.field_product_product_sale_line_warn
#: model:ir.model.fields,field_description:sale.field_product_template_sale_line_warn
msgid "Sales Order Line"
msgstr "Chi tiết Đơn hàng Bán"

#. module: sale
#: model:ir.actions.act_window,name:sale.action_product_sale_list
#: model:ir.model.fields,field_description:sale.field_account_invoice_line_sale_line_ids
#: model:ir.ui.view,arch_db:sale.view_order_form
#: model:ir.ui.view,arch_db:sale.view_order_line_tree
msgid "Sales Order Lines"
msgstr "Chi tiết đơn hàng"

#. module: sale
#: model:ir.ui.view,arch_db:sale.view_sales_order_line_filter
msgid "Sales Order Lines ready to be invoiced"
msgstr "Hạng mục sẵn sàng xuất hoá đơn"

#. module: sale
#: model:ir.ui.view,arch_db:sale.view_sales_order_line_filter
msgid "Sales Order Lines related to a Sales Order of mine"
msgstr "Các Dòng Đơn hàng Bán liên quan đến một Đơn hàng Bán của tôi"

#. module: sale
#: code:addons/sale/models/sales_team.py:102
#: model:ir.actions.act_window,name:sale.action_orders
#: model:ir.actions.act_window,name:sale.action_orders_salesteams
#: model:ir.actions.act_window,name:sale.action_orders_to_invoice_salesteams
#: model:ir.ui.menu,name:sale.menu_sales_config
#: model:ir.ui.view,arch_db:sale.crm_team_salesteams_view_kanban
#: model:ir.ui.view,arch_db:sale.portal_my_home_menu_sale
#: model:ir.ui.view,arch_db:sale.portal_my_home_sale
#: model:ir.ui.view,arch_db:sale.portal_my_orders
#: model:ir.ui.view,arch_db:sale.view_order_tree
#: model:ir.ui.view,arch_db:sale.view_sale_order_calendar
#: model:ir.ui.view,arch_db:sale.view_sale_order_graph
#: model:ir.ui.view,arch_db:sale.view_sale_order_pivot
#, python-format
msgid "Sales Orders"
msgstr "Đơn hàng Bán"

#. module: sale
#: model:ir.model,name:sale.model_sale_report
msgid "Sales Orders Statistics"
msgstr "Thống kê Đơn hàng Bán"

#. module: sale
#: selection:product.template,expense_policy:0
msgid "Sales price"
msgstr "Giá Bán"

#. module: sale
#: code:addons/sale/models/sales_team.py:94
#, python-format
msgid "Sales: Untaxed Total"
msgstr "Bán: Tổng trước thuế"

#. module: sale
#: model:ir.model.fields,field_description:sale.field_report_all_channels_sales_user_id
#: model:ir.model.fields,field_description:sale.field_sale_order_line_salesman_id
#: model:ir.model.fields,field_description:sale.field_sale_order_user_id
#: model:ir.model.fields,field_description:sale.field_sale_report_user_id
#: model:ir.ui.view,arch_db:sale.view_order_product_search
#: model:ir.ui.view,arch_db:sale.view_sales_order_filter
#: model:ir.ui.view,arch_db:sale.view_sales_order_line_filter
msgid "Salesperson"
msgstr "Nhân viên bán hàng"

#. module: sale
#: model:ir.ui.view,arch_db:sale.report_configuration_search_view
msgid "Search Name"
msgstr "Tìm Tên"

#. module: sale
#: model:ir.ui.view,arch_db:sale.view_sales_order_filter
#: model:ir.ui.view,arch_db:sale.view_sales_order_line_filter
msgid "Search Sales Order"
msgstr "Tìm kiếm Đơn hàng"

#. module: sale
#: model:ir.model.fields,field_description:sale.field_account_invoice_line_layout_category_id
#: model:ir.model.fields,field_description:sale.field_sale_order_line_layout_category_id
msgid "Section"
msgstr "Khu vực"

#. module: sale
#: model:ir.model.fields,field_description:sale.field_res_config_settings_group_sale_layout
msgid "Sections on Sales Orders"
msgstr "Phân Khu vực trên Đơn hàng"

#. module: sale
#: model:ir.model.fields,field_description:sale.field_sale_order_access_token
msgid "Security Token"
msgstr "Token An ninh"

#. module: sale
#: model:ir.model.fields,help:sale.field_product_product_sale_line_warn
#: model:ir.model.fields,help:sale.field_product_template_sale_line_warn
#: model:ir.model.fields,help:sale.field_res_partner_sale_warn
#: model:ir.model.fields,help:sale.field_res_users_sale_warn
msgid ""
"Selecting the \"Warning\" option will notify user with the message, "
"Selecting \"Blocking Message\" will throw an exception with the message and "
"block the flow. The Message has to be written in the next field."
msgstr ""

#. module: sale
#: model:ir.ui.view,arch_db:sale.res_config_settings_view_form
msgid "Sell and purchase products in different units of measure"
msgstr "Bán và mua sản phẩm theo các đơn vị đo lường khác nhau"

#. module: sale
#: model:ir.model.fields,field_description:sale.field_res_config_settings_module_website_sale_digital
msgid ""
"Sell digital products - provide downloadable content on your customer portal"
msgstr ""
"Bán sản phẩm nội dung - cung cấp nội dung cho phép khách hàng của bạn tải về"

#. module: sale
#: model:ir.ui.view,arch_db:sale.res_config_settings_view_form
msgid "Sell products by multiple of unit # per package"
msgstr "Bán sản phẩm theo bội số số lượng theo mỗi đóng gói"

#. module: sale
#: model:ir.ui.view,arch_db:sale.view_order_form
msgid "Send PRO-FORMA Invoice"
msgstr "Gửi hoá đơn PRO-FORMA"

#. module: sale
#: model:ir.ui.view,arch_db:sale.res_config_settings_view_form
msgid "Send a product-specific email once the invoice is paid"
msgstr "Gửi một email đặc trưng cho sản phẩm khi hoá đơn được thanh toán"

#. module: sale
#: model:ir.ui.view,arch_db:sale.view_order_form
msgid "Send by Email"
msgstr "Gửi qua Email"

#. module: sale
#: model:ir.ui.view,arch_db:sale.res_config_settings_view_form
msgid ""
"Sending an email is useful if you need to share specific information or "
"content about a product (instructions, rules, links, media, etc.). Create "
"and set the email template from the product detail form (in Sales tab)."
msgstr ""

#. module: sale
#: model:ir.model.fields,field_description:sale.field_sale_layout_category_sequence
#: model:ir.model.fields,field_description:sale.field_sale_order_line_sequence
msgid "Sequence"
msgstr "Trình tự"

#. module: sale
#: model:sale.layout_category,name:sale.sale_layout_cat_1
msgid "Services"
msgstr "Dịch vụ"

#. module: sale
#: model:ir.model.fields,field_description:sale.field_crm_team_use_invoices
msgid "Set Invoicing Target"
msgstr ""

#. module: sale
#. openerp-web
#: code:addons/sale/static/src/js/sale.js:25
#, python-format
msgid "Set an invoicing target: "
msgstr "Thiết lập mục tiêu xuất hoá đơn"

#. module: sale
#: model:ir.ui.view,arch_db:sale.res_config_settings_view_form
msgid "Set multiple prices per product, automated discounts, etc."
msgstr "Thiết lập nhiều giá bán cho một sản phẩm, tự động chiết khấu, v.v."

#. module: sale
#: model:ir.ui.view,arch_db:sale.res_config_settings_view_form
msgid "Set product attributes (e.g. color, size) to sell variants"
msgstr "Thiết lập các thuộc tính (vd: màu sắc, kích cỡ) để bán các biến thể"

#. module: sale
#: model:ir.ui.view,arch_db:sale.res_config_settings_view_form
msgid "Set specific billing and shipping addresses"
msgstr "Thiết lập các địa chỉ giao hàng và xuất hoá đơn riêng biệt"

#. module: sale
#: model:ir.ui.view,arch_db:sale.view_order_form
msgid "Set to Quotation"
msgstr "Chuyển thành Báo giá"

#. module: sale
#: model:ir.actions.act_window,name:sale.action_sale_config_settings
#: model:ir.ui.menu,name:sale.menu_sale_general_settings
msgid "Settings"
msgstr "Thiết lập"

#. module: sale
#: model:ir.ui.view,arch_db:sale.view_order_form
msgid "Setup default terms and conditions in your sales settings ..."
msgstr "Thiết lập các điều khoản và điều kiện mặc định ở phần Thiết lập ở phân hệ Bán..."

#. module: sale
#: model:ir.ui.view,arch_db:sale.res_config_settings_view_form
msgid "Shipping"
msgstr "Vận chuyển"

#. module: sale
#: model:ir.model.fields,field_description:sale.field_res_config_settings_module_delivery
msgid "Shipping Costs"
msgstr "Phí Giao hàng"

#. module: sale
#: model:ir.ui.view,arch_db:sale.view_sales_order_filter
msgid "Show all records which has next action date is before today"
msgstr "Hiện thị tất cả các bản ghi mà có ngày hành động tiếp theo trước ngày hôm nay"

#. module: sale
#: model:res.groups,comment:sale.group_show_price_total
msgid "Show line subtotals with taxes included (B2C)"
msgstr "Hiển thị tổng phụ từng dòng với thuế bao gồm (B2C)"

#. module: sale
#: model:res.groups,comment:sale.group_show_price_subtotal
msgid "Show line subtotals without taxes (B2B)"
msgstr "Hiển thị tổng phụ từng dòng với thuế không bao gồm (B2B)"

#. module: sale
#: model:ir.ui.view,arch_db:sale.res_config_settings_view_form
msgid "Show margins on orders"
msgstr "Hiện thị biên lợi nhuận trên đơn hàng bán"

#. module: sale
#: selection:product.pricelist,discount_policy:0
msgid "Show public price & discount to the customer"
msgstr "Hiển thị giá niêm yết & chiết khấu cho khách hàng"

#. module: sale
#: model:ir.ui.view,arch_db:sale.res_config_settings_view_form
msgid "Show standard terms &amp; conditions on orders"
msgstr "Hiển thị điều khoản &amp; và điều kiện tiêu chuẩn trên đơn hàng"

#. module: sale
#: model:ir.model.fields,field_description:sale.field_res_config_settings_group_show_price_subtotal
msgid "Show subtotal"
msgstr "Hiển thị tổng phụ"

#. module: sale
#: model:ir.model.fields,field_description:sale.field_res_config_settings_group_show_price_total
msgid "Show total"
msgstr "Hiển thị tổng"

#. module: sale
#: selection:res.config.settings,portal_confirmation_options:0
msgid "Signature"
msgstr "Chữ ký"

#. module: sale
#: code:addons/sale/controllers/portal.py:211
#, python-format
msgid "Signature is missing."
msgstr "Chưa có chữ ký"

#. module: sale
#: model:ir.ui.view,arch_db:sale.res_config_settings_view_form
msgid "Sort products in sections with subtotals and page-breaks"
msgstr "Sắp xếp sản phẩm theo các khu vực với tổng phụ và ngắt trang"

#. module: sale
#: model:ir.model.fields,field_description:sale.field_sale_order_origin
msgid "Source Document"
msgstr "Tài liệu nguồn"

#. module: sale
#: model:ir.model.fields,field_description:sale.field_res_config_settings_module_product_email_template
msgid "Specific Email"
msgstr "Email Đặc trưng"

#. module: sale
#: code:addons/sale/controllers/portal.py:88
#: code:addons/sale/controllers/portal.py:140
#, python-format
msgid "Stage"
msgstr "Giai đoạn"

#. module: sale
#: model:ir.model.fields,field_description:sale.field_sale_order_state
#: model:ir.model.fields,field_description:sale.field_sale_report_state
#: model:ir.ui.view,arch_db:sale.view_order_product_search
msgid "Status"
msgstr "Tình trạng"

#. module: sale
#: model:ir.model.fields,field_description:sale.field_sale_order_line_price_subtotal
#: model:ir.ui.view,arch_db:sale.invoice_form_inherit_sale
msgid "Subtotal"
msgstr "Tổng phụ"

#. module: sale
#: model:ir.model.fields,help:sale.field_crm_team_invoiced_target
msgid ""
"Target of invoice revenue for the current month. This is the amount the "
"sales channel estimates to be able to invoice this month."
msgstr ""

#. module: sale
#: model:ir.model.fields,field_description:sale.field_res_config_settings_sale_show_tax
msgid "Tax Display"
msgstr "Hiển thị Thuế"

#. module: sale
#: model:res.groups,name:sale.group_show_price_subtotal
msgid "Tax display B2B"
msgstr "Hiển thị Thuế B2B"

#. module: sale
#: model:res.groups,name:sale.group_show_price_total
msgid "Tax display B2C"
msgstr "Hiển thị Thuế B2C"

#. module: sale
#: selection:res.config.settings,sale_show_tax:0
msgid "Tax-Excluded Prices"
msgstr "Giá Không Bao gồm Thuế"

#. module: sale
#: selection:res.config.settings,sale_show_tax:0
msgid "Tax-Included Prices"
msgstr "Giá Bao gồm Thuế"

#. module: sale
#: model:ir.model.fields,field_description:sale.field_sale_order_amount_tax
#: model:ir.model.fields,field_description:sale.field_sale_order_line_price_tax
#: model:ir.model.fields,field_description:sale.field_sale_order_line_tax_id
#: model:ir.ui.view,arch_db:sale.report_invoice_layouted
#: model:ir.ui.view,arch_db:sale.report_saleorder_document
msgid "Taxes"
msgstr "Thuế"

#. module: sale
#: model:ir.model.fields,help:sale.field_sale_advance_payment_inv_deposit_taxes_id
msgid "Taxes used for deposits"
msgstr "Các thuế được dùng cho các khoản đặt cọc"

#. module: sale
#: model:ir.model.fields,help:sale.field_res_config_settings_module_sale_payment
msgid "Technical field implied by user choice of online_confirmation"
msgstr ""

#. module: sale
#: model:ir.model.fields,field_description:sale.field_res_config_settings_sale_note
msgid "Terms & Conditions"
msgstr "Điều khoản & Điều kiện"

#. module: sale
#: model:ir.model.fields,field_description:sale.field_sale_order_note
msgid "Terms and conditions"
msgstr "Điều khoản và điều kiện"

#. module: sale
#: code:addons/sale/models/analytic.py:128
#: code:addons/sale/models/analytic.py:140
#, python-format
msgid ""
"The Sales Order %s linked to the Analytic Account must be validated before "
"registering expenses."
msgstr ""

#. module: sale
#: model:ir.model.fields,help:sale.field_sale_advance_payment_inv_amount
msgid "The amount to be invoiced in advance, taxes excluded."
msgstr "Giá trị để xuất hoá đơn trước, thuế bao gồm."

#. module: sale
#: model:ir.model.fields,help:sale.field_sale_order_analytic_account_id
msgid "The analytic account related to a sales order."
msgstr "Tài khoản quản trị liên quan tới một đơn hàng"

#. module: sale
#: model:ir.ui.view,arch_db:sale.res_config_settings_view_form
msgid ""
"The margin is computed as the sum of product sales prices minus the cost set"
" in their detail form."
msgstr ""
"Biên lợi nhuận được tính bằng tổng giá bán trừ giá vốn được thiết lập trên form sản phẩm."

#. module: sale
#: code:addons/sale/wizard/sale_make_invoice_advance.py:149
#, python-format
msgid ""
"The product used to invoice a down payment should be of type 'Service'. "
"Please use another product or update this product."
msgstr ""
"Sản phẩm được sử dụng để xuất hoá đơn cho một khoản tiền đặt cọc/ứng trước phải có kiểu là kiểu 'Dịch vụ'. "
"Vui lòng chọn một sản phẩm khác hoặc cập nhật lại sản phẩm này."

#. module: sale
#: code:addons/sale/wizard/sale_make_invoice_advance.py:147
#, python-format
msgid ""
"The product used to invoice a down payment should have an invoice policy set"
" to \"Ordered quantities\". Please update your deposit product to be able to"
" create a deposit invoice."
msgstr ""
"Sản phẩm được sử dụng để xuất hoá đơn cho một khoản tiền đặt cọc/ứng trước phải"
" có chính sách xuất hoá đơn \"Theo số lượng đặt hàng\". Vui lòng cập nhật lại"
" sản phẩm để có thể xuất hoá đơn đặt cọc."

#. module: sale
#: code:addons/sale/wizard/sale_make_invoice_advance.py:78
#, python-format
msgid "The value of the down payment amount must be positive."
msgstr "Giá trị của khoản đặt cọc phải dương."

#. module: sale
#: model:ir.ui.view,arch_db:sale.portal_my_orders
msgid "There are currently no orders for your account."
msgstr "Hiện không có đơn hàng nào cho tài khoản của bạn."

#. module: sale
#: model:ir.ui.view,arch_db:sale.portal_my_quotations
msgid "There are currently no quotations for your account."
msgstr "Hiện không có báo giá nào cho tài khoản của bạn."

#. module: sale
#: model:ir.ui.view,arch_db:sale.res_config_settings_view_form
msgid ""
"There are two ways to manage pricelists: 1) Multiple prices per product: "
"must be set in the Sales tab of the product detail form. 2) Price computed "
"from formulas: must be set in the pricelist form."
msgstr ""

#. module: sale
#: code:addons/sale/wizard/sale_make_invoice_advance.py:74
#, python-format
msgid ""
"There is no income account defined for this product: \"%s\". You may have to"
" install a chart of account from Accounting app, settings menu."
msgstr ""
"Không có tài khoản thu nhập được xác định cho sản phẩm này: \"%s\". Bạn có "
"thểcần phải cài đặt một hoạch đồ kế toán từ ứng dụng Kế toán, trình đơn "
"Thiết lập."

#. module: sale
#: code:addons/sale/models/sale.py:430 code:addons/sale/models/sale.py:434
#, python-format
msgid "There is no invoiceable line."
msgstr ""

#. module: sale
#: model:ir.ui.view,arch_db:sale.portal_order_error
msgid "There was an error processing this page."
msgstr ""

#. module: sale
#: model:ir.ui.view,arch_db:sale.view_order_product_search
msgid "This Year"
msgstr "Năm nay"

#. module: sale
#: model:ir.ui.view,arch_db:sale.res_config_settings_view_form
msgid ""
"This default value is applied to any new product created. This can be "
"changed in the product detail form."
msgstr ""

#. module: sale
#: model:ir.actions.act_window,help:sale.action_order_report_all
msgid ""
"This report performs analysis on your quotations and sales orders. Analysis "
"check your sales revenues and sort it by different group criteria (salesman,"
" partner, product, etc.) Use this report to perform analysis on sales not "
"having invoiced yet. If you want to analyse your turnover, you should use "
"the Invoice Analysis report in the Accounting application."
msgstr ""
"Báo cáo này thực hiện việc phân tích trên báo giá và đơn hàng của bạn. Kiểm "
"tra doanh thu bán hàng và sắp xếp nó theo tiêu chí nhóm khác nhau (nhân viên"
" bán hàng, đối tác, sản phẩm,...). Sử dụng báo cáo này để thực hiện phân "
"tích trên đơn hàng mà chưa xuất hoá đơn. Nếu bạn muốn phân tích đơn hàng đã "
"xuất hoá đơn, bạn nên sử dụng báo cáo Phân tích hoá đơn trong ứng dụng Kế "
"toán."

#. module: sale
#: model:ir.actions.act_window,help:sale.action_order_report_quotation_salesteam
msgid ""
"This report performs analysis on your quotations. Analysis check your sales "
"revenues and sort it by different group criteria (salesman, partner, "
"product, etc.) Use this report to perform analysis on sales not having "
"invoiced yet. If you want to analyse your turnover, you should use the "
"Invoice Analysis report in the Accounting application."
msgstr ""
"Báo cáo này thực hiện việc phân tích trên báo giá và đơn hàng của bạn. Kiểm "
"tra doanh thu bán hàng và sắp xếp nó theo tiêu chí nhóm khác nhau (nhân viên"
" bán hàng, đối tác, sản phẩm,...). Sử dụng báo cáo này để thực hiện phân "
"tích trên đơn hàng mà chưa xuất hoá đơn. Nếu bạn muốn phân tích đơn hàng đã "
"xuất hoá đơn, bạn nên sử dụng báo cáo Phân tích hoá đơn trong ứng dụng Kế "
"toán."

#. module: sale
#: model:ir.actions.act_window,help:sale.action_order_report_so_salesteam
msgid ""
"This report performs analysis on your sales orders. Analysis check your "
"sales revenues and sort it by different group criteria (salesman, partner, "
"product, etc.) Use this report to perform analysis on sales not having "
"invoiced yet. If you want to analyse your turnover, you should use the "
"Invoice Analysis report in the Accounting application."
msgstr ""
"Báo cáo này thực hiện việc phân tích trên báo giá và đơn hàng của bạn. Kiểm "
"tra doanh thu bán hàng và sắp xếp nó theo tiêu chí nhóm khác nhau (nhân viên"
" bán hàng, đối tác, sản phẩm,...). Sử dụng báo cáo này để thực hiện phân "
"tích trên đơn hàng mà chưa xuất hoá đơn. Nếu bạn muốn phân tích đơn hàng đã "
"xuất hoá đơn, bạn nên sử dụng báo cáo Phân tích hoá đơn trong ứng dụng Kế "
"toán."

#. module: sale
#: selection:product.template,service_type:0
msgid "Timesheets on project (one fare per SO/Project)"
msgstr ""

#. module: sale
#: model:ir.model.fields,field_description:sale.field_sale_order_line_qty_to_invoice
#: model:ir.ui.view,arch_db:sale.sale_order_view_search_inherit_sale
#: model:ir.ui.view,arch_db:sale.view_sales_order_line_filter
#: selection:sale.order,invoice_status:0
#: selection:sale.order.line,invoice_status:0
msgid "To Invoice"
msgstr "Chờ hoá đơn"

#. module: sale
#: model:ir.ui.view,arch_db:sale.view_sales_order_filter
msgid "Today Activities"
msgstr ""

#. module: sale
#: model:ir.model.fields,field_description:sale.field_report_all_channels_sales_price_total
#: model:ir.model.fields,field_description:sale.field_sale_order_amount_total
#: model:ir.model.fields,field_description:sale.field_sale_order_line_price_total
#: model:ir.model.fields,field_description:sale.field_sale_report_price_total
#: model:ir.ui.view,arch_db:sale.invoice_form_inherit_sale
#: model:ir.ui.view,arch_db:sale.portal_my_orders
#: model:ir.ui.view,arch_db:sale.portal_my_quotations
#: model:ir.ui.view,arch_db:sale.report_configuration_search_view
#: model:ir.ui.view,arch_db:sale.view_order_line_tree
msgid "Total"
msgstr "Tổng"

#. module: sale
#: model:ir.ui.view,arch_db:sale.report_all_channels_sales_view_pivot
#: model:ir.ui.view,arch_db:sale.report_saleorder_document
msgid "Total Price"
msgstr "Giá tổng"

#. module: sale
#: model:ir.ui.view,arch_db:sale.view_order_tree
#: model:ir.ui.view,arch_db:sale.view_quotation_tree
msgid "Total Tax Included"
msgstr "Tổng tiền sau thuế"

#. module: sale
#: model:ir.model.fields,field_description:sale.field_product_product_service_type
#: model:ir.model.fields,field_description:sale.field_product_template_service_type
msgid "Track Service"
msgstr "Truy vết dịch vụ"

#. module: sale
#: model:ir.model.fields,field_description:sale.field_res_config_settings_module_delivery_ups
msgid "UPS"
msgstr ""

#. module: sale
#: model:ir.model.fields,field_description:sale.field_res_config_settings_module_delivery_usps
msgid "USPS"
msgstr ""

#. module: sale
#: code:addons/sale/models/sale.py:570
#, python-format
msgid "Uncategorized"
msgstr "Chưa được phân loại"

#. module: sale
#: model:ir.model.fields,field_description:sale.field_sale_order_line_price_unit
#: model:ir.ui.view,arch_db:sale.report_invoice_layouted
#: model:ir.ui.view,arch_db:sale.report_saleorder_document
msgid "Unit Price"
msgstr "Đơn giá"

#. module: sale
#: model:ir.ui.view,arch_db:sale.view_order_form
msgid "Unit Price:"
msgstr ""

#. module: sale
#: model:ir.model.fields,field_description:sale.field_sale_order_line_product_uom
#: model:ir.model.fields,field_description:sale.field_sale_report_product_uom
#: model:ir.ui.view,arch_db:sale.view_order_line_tree
msgid "Unit of Measure"
msgstr "Đơn vị Đo lường"

#. module: sale
#: model:ir.ui.menu,name:sale.menu_product_uom_categ_form_action
msgid "Unit of Measure Categories"
msgstr "Nhóm đơn vị đo lường"

#. module: sale
#: model:ir.ui.menu,name:sale.menu_product_uom_form_action
#: model:ir.ui.menu,name:sale.next_id_16
#: model:ir.ui.view,arch_db:sale.res_config_settings_view_form
msgid "Units of Measure"
msgstr "Đơn vị Đo lường"

#. module: sale
#: model:ir.ui.view,arch_db:sale.view_order_form
msgid "Unlock"
msgstr ""

#. module: sale
#: model:ir.ui.view,arch_db:sale.view_sales_order_filter
msgid "Unread Messages"
msgstr "Thông điệp chưa đọc"

#. module: sale
#: model:ir.model.fields,field_description:sale.field_sale_order_amount_untaxed
msgid "Untaxed Amount"
msgstr "Giá trị trước thuế"

#. module: sale
#: model:ir.model.fields,field_description:sale.field_sale_report_price_subtotal
msgid "Untaxed Total"
msgstr "Giá trị Trước Thuế"

#. module: sale
#: model:ir.ui.view,arch_db:sale.sale_order_view_search_inherit_sale
msgid "Upselling"
msgstr ""

#. module: sale
#: selection:sale.order,invoice_status:0
#: selection:sale.order.line,invoice_status:0
msgid "Upselling Opportunity"
msgstr ""

#. module: sale
#: model:ir.ui.view,arch_db:sale.portal_my_quotations
msgid "Valid Until"
msgstr "Hợp lệ đến"

#. module: sale
#: model:ir.model.fields,field_description:sale.field_sale_report_volume
msgid "Volume"
msgstr "Thể tích"

#. module: sale
#: selection:product.template,sale_line_warn:0
#: selection:res.partner,sale_warn:0
msgid "Warning"
msgstr "Cảnh báo"

#. module: sale
#: code:addons/sale/models/sale.py:1006
#, python-format
msgid "Warning for %s"
msgstr "Cảnh báo cho %s"

#. module: sale
#: model:ir.ui.view,arch_db:sale.res_partner_view_buttons
msgid "Warning on the Sales Order"
msgstr "Cảnh báo trên Đơn hàng bán"

#. module: sale
#: model:ir.ui.view,arch_db:sale.product_form_view_sale_order_button
#: model:ir.ui.view,arch_db:sale.product_template_form_view_sale_order_button
msgid "Warning when Selling this Product"
msgstr "Cảnh báo khi Bán Sản phẩm này"

#. module: sale
#: model:ir.model.fields,field_description:sale.field_res_config_settings_group_warning_sale
msgid "Warnings"
msgstr "Các cảnh báo"

#. module: sale
#: model:ir.model.fields,field_description:sale.field_sale_advance_payment_inv_advance_payment_method
msgid "What do you want to invoice?"
msgstr "Bạn muốn xuất hoá đơn cho cái gì?"

#. module: sale
#. openerp-web
#: code:addons/sale/static/src/js/sale.js:32
#, python-format
msgid "Wrong value entered!"
msgstr "Giá trị nhập không đúng!"

#. module: sale
#: code:addons/sale/models/sale.py:188
#, python-format
msgid ""
"You can not delete a sent quotation or a sales order! Try to cancel it "
"before."
msgstr ""
"Bạn không thể xoá một báo giá đã gửi hoặc một đơn hàng đã xác nhận! Hãy huỷ "
"nó trước."

#. module: sale
#: code:addons/sale/models/sale.py:1069
#, python-format
msgid ""
"You can not remove a sales order line.\n"
"Discard changes and try setting the quantity to 0."
msgstr ""

#. module: sale
#: model:ir.actions.act_window,help:sale.action_orders_to_invoice
msgid ""
"You can select all orders and invoice them in batch, or check\n"
"                every order and invoice them one by one."
msgstr ""
"Bạn có thể chọn toàn bộ đơn hàng và xuất hoá đơn cho cả lố, hoặc\n"
"                kiểm tra từng đơn hàng và xuất hoá đơn cho từng đơn hàng."

#. module: sale
#: model:ir.actions.act_window,help:sale.action_orders_to_invoice
msgid "You will find here all orders that are ready to be invoiced."
msgstr "Bạn sẽ tìm thấy tất cả các đơn hàng mà sẵn sàng xuất hoá đơn."

#. module: sale
#: code:addons/sale/controllers/portal.py:229
#, python-format
msgid "Your Order has been confirmed."
msgstr "Đơn hàng của bạn đã được xác nhận."

#. module: sale
#: model:ir.actions.act_window,help:sale.action_quotations
#: model:ir.actions.act_window,help:sale.action_quotations_salesteams
msgid ""
"Your next actions should flow efficiently: confirm the Quotation\n"
"                to a Sales Order, then create the Invoice and collect the Payment."
msgstr ""

#. module: sale
#: model:ir.actions.act_window,help:sale.act_res_partner_2_sale_order
#: model:ir.actions.act_window,help:sale.action_orders_salesteams
msgid ""
"Your next actions should flow efficiently: confirm the Quotation to a Sales "
"Order, then create the Invoice and collect the Payment."
msgstr ""

#. module: sale
#: model:ir.model.fields,field_description:sale.field_res_config_settings_module_delivery_bpost
msgid "bpost"
msgstr ""

#. module: sale
#: model:ir.ui.view,arch_db:sale.portal_order_error
#: model:ir.ui.view,arch_db:sale.portal_order_success
msgid "close"
msgstr "đóng"

#. module: sale
#: model:ir.ui.view,arch_db:sale.view_order_form
msgid "days"
msgstr "ngày"

#. module: sale
#: model:ir.model,name:sale.model_report_sale_report_saleproforma
msgid "report.sale.report_saleproforma"
msgstr ""

#. module: sale
#: model:ir.model,name:sale.model_res_config_settings
msgid "res.config.settings"
msgstr ""

#. module: sale
#: model:ir.model,name:sale.model_sale_layout_category
msgid "sale.layout_category"
msgstr ""<|MERGE_RESOLUTION|>--- conflicted
+++ resolved
@@ -57,7 +57,7 @@
 "% if object.origin:\n"
 "(with reference: ${object.origin} )\n"
 "% endif\n"
-"amounting in <strong>${format_amount(object.amount_total, object.currency_id)}</strong>\n"
+"amounting in <strong>${object.amount_total} ${object.pricelist_id.currency_id.name}</strong>\n"
 "from ${object.company_id.name}.\n"
 "</p>\n"
 "\n"
@@ -309,7 +309,6 @@
 "class=\"hidden-xs\"> Trục trặc</span></span>"
 
 #. module: sale
-<<<<<<< HEAD
 #: model:ir.ui.view,arch_db:sale.portal_my_orders
 msgid ""
 "<span class=\"label label-default hidden-xs\"><i class=\"fa fa-fw fa-"
@@ -319,8 +318,6 @@
 "check\"/><span class=\"hidden-xs\"> Hoàn thành</span></span>"
 
 #. module: sale
-=======
->>>>>>> b8112869
 #: model:ir.ui.view,arch_db:sale.portal_my_quotations
 msgid ""
 "<span class=\"label label-default\"><i class=\"fa fa-fw fa-clock-o\"/> "
@@ -342,18 +339,6 @@
 #. module: sale
 #: model:ir.ui.view,arch_db:sale.portal_order_page
 msgid ""
-<<<<<<< HEAD
-"<span class=\"label label-default\"><i class=\"fa fa-fw fa-remove\"/> "
-"Done</span>"
-msgstr ""
-"<span class=\"label label-default\"><i class=\"fa fa-fw fa-remove\"/> "
-"Hoàn thành</span>"
-
-#. module: sale
-#: model:ir.ui.view,arch_db:sale.portal_order_page
-msgid ""
-=======
->>>>>>> b8112869
 "<span class=\"label label-info orders_label_text_align\"><i class=\"fa fa-fw"
 " fa-clock-o\"/> Waiting</span>"
 msgstr ""
@@ -375,6 +360,8 @@
 "<span class=\"label label-success hidden-xs\"><i class=\"fa fa-fw fa-"
 "check\"/><span class=\"hidden-xs\"> Done</span></span>"
 msgstr ""
+"<span class=\"label label-success hidden-xs\"><i class=\"fa fa-fw fa-"
+"check\"/><span class=\"hidden-xs\"> Hoàn thành</span></span>"
 
 #. module: sale
 #: model:ir.ui.view,arch_db:sale.portal_order_page
@@ -391,6 +378,8 @@
 "<span class=\"label label-success\"><i class=\"fa fa-fw fa-check\"/> "
 "Done</span>"
 msgstr ""
+"<span class=\"label label-success\"><i class=\"fa fa-fw fa-check\"/> "
+"Hoàn thành</span>"
 
 #. module: sale
 #: model:ir.ui.view,arch_db:sale.report_saleorder_document
@@ -421,7 +410,7 @@
 #. module: sale
 #: model:ir.ui.view,arch_db:sale.report_saleorder_document
 msgid "<strong>Fiscal Position Remark:</strong>"
-msgstr "<strong>Chú giải Vị thế Tài khoá:</strong>"
+msgstr "<strong>Ghi chú Vị thế Tài khoá:</strong>"
 
 #. module: sale
 #: model:ir.ui.view,arch_db:sale.portal_order_page
@@ -1550,6 +1539,8 @@
 "Note that once a Quotation becomes a Sales Order, it will be moved from the "
 "Quotations list to the Sales Order list."
 msgstr ""
+"Chú ý rằng một khi Báo giá trở thành Đơn Bán, nó sẽ được chuyển từ "
+"danh sách Báo giá sang danh sách Đơn Bán"
 
 #. module: sale
 #: selection:sale.order,invoice_status:0
@@ -1586,7 +1577,7 @@
 msgstr ""
 "Một khi báo giá được xác nhận, nó trở thành một đơn hàng bán.\n"
 "                    Bạn sẽ có thể xuất hoá đơn từ nó và thu các khoản\n"
-"                    thanh toán từ khách hàng. For trình đơn <i>Đơn hàng</i>,\n"
+"                    thanh toán từ khách hàng. For trình đơn <i>Đơn Bán</i>,\n"
 "                    bạn có thể theo dõi và truy vết việc cung cấp, bàn giao\n"
 "                    các sản phẩm/dịch vụ của bạn."
 
@@ -2309,7 +2300,7 @@
 msgid ""
 "Sell digital products - provide downloadable content on your customer portal"
 msgstr ""
-"Bán sản phẩm nội dung - cung cấp nội dung cho phép khách hàng của bạn tải về"
+"Bán sản phẩm nội dung số - cung cấp nội dung số cho phép khách hàng tải về từ cổng thông tin khác hàng"
 
 #. module: sale
 #: model:ir.ui.view,arch_db:sale.res_config_settings_view_form
@@ -2781,7 +2772,7 @@
 #. module: sale
 #: model:ir.ui.view,arch_db:sale.view_order_form
 msgid "Unit Price:"
-msgstr ""
+msgstr "Đơn Giá:"
 
 #. module: sale
 #: model:ir.model.fields,field_description:sale.field_sale_order_line_product_uom
@@ -2805,7 +2796,7 @@
 #. module: sale
 #: model:ir.ui.view,arch_db:sale.view_order_form
 msgid "Unlock"
-msgstr ""
+msgstr "Thôi Khoá"
 
 #. module: sale
 #: model:ir.ui.view,arch_db:sale.view_sales_order_filter
@@ -2815,7 +2806,7 @@
 #. module: sale
 #: model:ir.model.fields,field_description:sale.field_sale_order_amount_untaxed
 msgid "Untaxed Amount"
-msgstr "Giá trị trước thuế"
+msgstr "Giá trị trước Thuế"
 
 #. module: sale
 #: model:ir.model.fields,field_description:sale.field_sale_report_price_subtotal
@@ -2922,7 +2913,6 @@
 msgstr "Đơn hàng của bạn đã được xác nhận."
 
 #. module: sale
-#: model:ir.actions.act_window,help:sale.action_quotations
 #: model:ir.actions.act_window,help:sale.action_quotations_salesteams
 msgid ""
 "Your next actions should flow efficiently: confirm the Quotation\n"
