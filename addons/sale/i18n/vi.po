# Translation of Odoo Server.
# This file contains the translation of the following modules:
# 	* sale
# 
# Translators:
# Jean-Charles Drubay <jcdrubay@gmail.com>, 2019
# Nguyen Quang Toan <nqtoan@dqn.vn>, 2019
# son dang <son.dang@doda100.com>, 2019
# Minh Nguyen <ndminh210994@gmail.com>, 2019
# Martin Trigaux, 2019
# fanha99 <fanha99@hotmail.com>, 2019
# Dung Nguyen Thi <dungnt@trobz.com>, 2019
# Dao Nguyen <trucdao.uel@gmail.com>, 2019
# Trinh Tran Thi Phuong <trinhttp@trobz.com>, 2019
# Phuc Tran Thanh <phuctran.odoo@gmail.com>, 2019
# Duy BQ <duybq86@gmail.com>, 2020
# Manh Vu <vuducmanh96vp@gmail.com>, 2020
# thanhnguyen.icsc <thanhnguyen.icsc@gmail.com>, 2021
# Trần Hà <tranthuha13590@gmail.com>, 2021
# Roy Le <roy.le@viindoo.com>, 2021
# Vo Thanh Thuy, 2021
# 
msgid ""
msgstr ""
"Project-Id-Version: Odoo Server 13.0\n"
"Report-Msgid-Bugs-To: \n"
"POT-Creation-Date: 2020-04-27 09:22+0000\n"
"PO-Revision-Date: 2019-08-26 09:13+0000\n"
"Last-Translator: Vo Thanh Thuy, 2021\n"
"Language-Team: Vietnamese (https://www.transifex.com/odoo/teams/41243/vi/)\n"
"MIME-Version: 1.0\n"
"Content-Type: text/plain; charset=UTF-8\n"
"Content-Transfer-Encoding: \n"
"Language: vi\n"
"Plural-Forms: nplurals=1; plural=0;\n"

#. module: sale
#: model:ir.model.fields,field_description:sale.field_sale_report__nbr
msgid "# of Lines"
msgstr "Số lượng dòng"

#. module: sale
#: model:ir.model.fields,field_description:sale.field_payment_transaction__sale_order_ids_nbr
msgid "# of Sales Orders"
msgstr "SL Đơn Bán"

#. module: sale
#: model:mail.template,report_name:sale.email_template_edi_sale
#: model:mail.template,report_name:sale.mail_template_sale_confirmation
msgid "${(object.name or '').replace('/','_')}"
msgstr "${(object.name or '').replace('/','_')}"

#. module: sale
#: model:mail.template,subject:sale.mail_template_sale_confirmation
msgid ""
"${object.company_id.name} ${(object.get_portal_last_transaction().state == "
"'pending') and 'Pending Order' or 'Order'} (Ref ${object.name or 'n/a' })"
msgstr ""
"${object.company_id.name} ${(object.get_portal_last_transaction().state == "
"'pending') and 'Đơn đang treo' or 'Đơn'} (Số ${object.name or 'n/a' })"

#. module: sale
#: model:mail.template,subject:sale.email_template_edi_sale
msgid ""
"${object.company_id.name} ${object.state in ('draft', 'sent') and "
"'Quotation' or 'Order'} (Ref ${object.name or 'n/a' })"
msgstr ""
"${object.company_id.name} ${object.state in ('draft', 'sent') and 'Báo giá' "
"or 'Đơn bán'} (Số ${object.name or 'n/a' })"

#. module: sale
#: model_terms:ir.ui.view,arch_db:sale.portal_my_orders
msgid "&amp;nbsp;"
msgstr "&amp;nbsp;"

#. module: sale
#: model_terms:ir.ui.view,arch_db:sale.report_saleorder_document
#: model_terms:ir.ui.view,arch_db:sale.sale_order_portal_content
#: model_terms:ir.ui.view,arch_db:sale.sale_order_portal_content_totals_table
msgid "&amp;nbsp;<span>on</span>&amp;nbsp;"
msgstr "&amp;nbsp;<span>cho</span>&amp;nbsp;"

#. module: sale
#: model_terms:ir.ui.view,arch_db:sale.sale_order_portal_template
msgid "&amp;times;"
msgstr "&amp;times;"

#. module: sale
#: model:ir.actions.report,print_report_name:sale.action_report_pro_forma_invoice
msgid "'PRO-FORMA - %s' % (object.name)"
msgstr ""

#. module: sale
#: model:ir.actions.report,print_report_name:sale.action_report_saleorder
msgid ""
"(object.state in ('draft', 'sent') and 'Quotation - %s' % (object.name)) or "
"'Order - %s' % (object.name)"
msgstr ""
"(object.state in ('draft', 'sent') and 'Báo giá - %s' % (object.name)) or "
"'Đơn bán - %s' % (object.name)"

#. module: sale
#: model:product.product,description_sale:sale.product_product_4e
#: model:product.product,description_sale:sale.product_product_4f
#: model:product.template,description_sale:sale.product_product_4e_product_template
msgid "160x80cm, with large legs."
msgstr "160x80cm, với chân lớn."

#. module: sale
#: model:mail.template,body_html:sale.mail_template_sale_confirmation
msgid ""
"<div style=\"margin: 0px; padding: 0px;\">\n"
"    <p style=\"margin: 0px; padding: 0px; font-size: 12px;\">\n"
"        Hello,\n"
"        <br/><br/>\n"
"        % set transaction = object.get_portal_last_transaction()\n"
"        Your order <strong>${object.name}</strong> amounting in <strong>${format_amount(object.amount_total, object.currency_id)}</strong>\n"
"        % if object.state == 'sale' or (transaction and transaction.state in ('done', 'authorized')) :\n"
"            has been confirmed.<br/>\n"
"            Thank you for your trust!\n"
"        % elif transaction and transaction.state == 'pending' :\n"
"            is pending. It will be confirmed when the payment is received.\n"
"            % if object.reference:\n"
"                Your payment reference is <strong>${object.reference}</strong>.\n"
"            % endif\n"
"        % endif\n"
"        <br/><br/>\n"
"        Do not hesitate to contact us if you have any questions.\n"
"        <br/><br/>\n"
"    </p>\n"
"% if object.website_id:\n"
"    <div style=\"margin: 0px; padding: 0px;\">\n"
"        <table width=\"100%\" style=\"color: #454748; font-size: 12px; border-collapse: collapse;\">\n"
"            <tr style=\"border-bottom: 2px solid #dee2e6;\">\n"
"                <td width=\"18%\"><strong>Products</strong></td>\n"
"                <td/>\n"
"                <td><strong>Quantity</strong></td>\n"
"                <td width=\"10%\" align=\"center\"><strong>Price</strong></td>\n"
"            </tr>\n"
"        </table>\n"
"        % for line in object.order_line:\n"
"            % if not line.is_delivery and line.display_type in ['line_section', 'line_note']:\n"
"                <table width=\"100%\" style=\"color: #454748; font-size: 12px; border-collapse: collapse;\">\n"
"                    <tr style=\"${loop.cycle('background-color: #f2f2f2', 'background-color: #ffffff')}\">\n"
"                        <td colspan=\"4\">\n"
"                            % if line.display_type == 'line_section':\n"
"                                <strong>${line.name}</strong>\n"
"                            % elif line.display_type == 'line_note':\n"
"                                <i>${line.name}</i>\n"
"                            % endif\n"
"                        </td>\n"
"                    </tr>\n"
"                </table>\n"
"            % elif not line.is_delivery\n"
"                <table width=\"100%\" style=\"color: #454748; font-size: 12px; border-collapse: collapse;\">\n"
"                    <tr style=\"${loop.cycle('background-color: #f2f2f2', 'background-color: #ffffff')}\">\n"
"                        <td style=\"width: 150px;\">\n"
"                            <img src=\"/web/image/product.product/${line.product_id.id}/image_128\" style=\"width: 64px; height: 64px; object-fit: contain;\" alt=\"Product image\"/>\n"
"                        </td>\n"
"                        <td align=\"left\">${line.product_id.name}</td>\n"
"                        <td>${line.product_uom_qty}</td>\n"
"                        % if object.user_id.has_group('account.group_show_line_subtotals_tax_excluded'):\n"
"                            <td align=\"right\">${format_amount(line.price_reduce_taxexcl, object.currency_id)}</td>\n"
"                        % endif\n"
"                        % if object.user_id.has_group('account.group_show_line_subtotals_tax_included'):\n"
"                            <td align=\"right\">${format_amount(line.price_reduce_taxinc, object.currency_id)}</td>\n"
"                        % endif\n"
"                    </tr>\n"
"                </table>\n"
"            % endif\n"
"        % endfor\n"
"    </div>\n"
"    % if object.carrier_id:\n"
"    <div style=\"margin: 0px; padding: 0px;\">\n"
"        <table width=\"100%\" style=\"color: #454748; font-size: 12px; border-spacing: 0px 4px;\" align=\"right\">\n"
"            <tr>\n"
"                <td style=\"width: 60%\"/>\n"
"                <td style=\"width: 30%; border-top: 1px solid #dee2e6;\" align=\"right\"><strong>Delivery:</strong></td>\n"
"                <td style=\"width: 10%; border-top: 1px solid #dee2e6;\" align=\"right\">${format_amount(object.amount_delivery, object.currency_id)}</td>\n"
"            </tr>\n"
"            <tr>\n"
"                <td style=\"width: 60%\"/>\n"
"                <td style=\"width: 30%;\" align=\"right\"><strong>SubTotal:</strong></td>\n"
"                <td style=\"width: 10%;\" align=\"right\">${format_amount(object.amount_untaxed, object.currency_id)}</td>\n"
"            </tr>\n"
"        </table>\n"
"    </div>\n"
"    % else:\n"
"    <div style=\"margin: 0px; padding: 0px;\">\n"
"        <table width=\"100%\" style=\"color: #454748; font-size: 12px; border-spacing: 0px 4px;\" align=\"right\">\n"
"            <tr>\n"
"                <td style=\"width: 60%\"/>\n"
"                <td style=\"width: 30%; border-top: 1px solid #dee2e6;\" align=\"right\"><strong>SubTotal:</strong></td>\n"
"                <td style=\"width: 10%; border-top: 1px solid #dee2e6;\" align=\"right\">${format_amount(object.amount_untaxed, object.currency_id)}</td>\n"
"            </tr>\n"
"        </table>\n"
"    </div>\n"
"    % endif\n"
"    <div style=\"margin: 0px; padding: 0px;\">\n"
"        <table width=\"100%\" style=\"color: #454748; font-size: 12px; border-spacing: 0px 4px;\" align=\"right\">\n"
"            <tr>\n"
"                <td style=\"width: 60%\"/>\n"
"                <td style=\"width: 30%;\" align=\"right\"><strong>Taxes:</strong></td>\n"
"                <td style=\"width: 10%;\" align=\"right\">${format_amount(object.amount_tax, object.currency_id)}</td>\n"
"            </tr>\n"
"            <tr>\n"
"                <td style=\"width: 60%\"/>\n"
"                <td style=\"width: 30%; border-top: 1px solid #dee2e6;\" align=\"right\"><strong>Total:</strong></td>\n"
"                <td style=\"width: 10%; border-top: 1px solid #dee2e6;\" align=\"right\">${format_amount(object.amount_total, object.currency_id)}</td>\n"
"            </tr>\n"
"        </table>\n"
"    </div>\n"
"    % if object.partner_invoice_id:\n"
"    <div style=\"margin: 0px; padding: 0px;\">\n"
"        <table width=\"100%\" style=\"color: #454748; font-size: 12px;\">\n"
"            <tr>\n"
"                <td style=\"padding-top: 10px;\">\n"
"                    <strong>Bill to:</strong>\n"
"                    ${object.partner_invoice_id.street or ''}\n"
"                    ${object.partner_invoice_id.city or ''}\n"
"                    ${object.partner_invoice_id.state_id.name or ''}\n"
"                    ${object.partner_invoice_id.zip or ''}\n"
"                    ${object.partner_invoice_id.country_id.name or ''}\n"
"                </td>\n"
"            </tr>\n"
"            <tr>\n"
"                <td>\n"
"                    <strong>Payment Method:</strong>\n"
"                    % if transaction.payment_token_id:\n"
"                        ${transaction.payment_token_id.name}\n"
"                    % else:\n"
"                        ${transaction.acquirer_id.name}\n"
"                    % endif\n"
"                     (${format_amount(transaction.amount, object.currency_id)})\n"
"                </td>\n"
"            </tr>\n"
"        </table>\n"
"    </div>\n"
"    % endif\n"
"    % if object.partner_shipping_id and not object.only_services:\n"
"    <div style=\"margin: 0px; padding: 0px;\">\n"
"        <table width=\"100%\" style=\"color: #454748; font-size: 12px;\">\n"
"            <tr>\n"
"                <td>\n"
"                    <br/>\n"
"                    <strong>Ship to:</strong>\n"
"                    ${object.partner_shipping_id.street or ''}\n"
"                    ${object.partner_shipping_id.city or ''}\n"
"                    ${object.partner_shipping_id.state_id.name or ''}\n"
"                    ${object.partner_shipping_id.zip or ''}\n"
"                    ${object.partner_shipping_id.country_id.name or ''}\n"
"                </td>\n"
"            </tr>\n"
"        </table>\n"
"        % if object.carrier_id:\n"
"        <table width=\"100%\" style=\"color: #454748; font-size: 12px;\">\n"
"            <tr>\n"
"                <td>\n"
"                    <strong>Shipping Method:</strong>\n"
"                    ${object.carrier_id.name}\n"
"                    % if object.carrier_id.fixed_price == 0.0:\n"
"                        (Free)\n"
"                    % else:\n"
"                        (${format_amount(object.carrier_id.fixed_price, object.currency_id)})\n"
"                    % endif\n"
"                </td>\n"
"            </tr>\n"
"        </table>\n"
"        % endif\n"
"    </div>\n"
"    % endif\n"
"% endif\n"
"</div>"
msgstr ""
"<div style=\"margin: 0px; padding: 0px;\">\n"
"    <p style=\"margin: 0px; padding: 0px; font-size: 12px;\">\n"
"        Hello,\n"
"        <br/><br/>\n"
"        % set transaction = object.get_portal_last_transaction()\n"
"        Đơn số <strong>${object.name}</strong> có giá trị <strong>${format_amount(object.amount_total, object.currency_id)}</strong> của bạn\n"
"        % if object.state == 'sale' or (transaction and transaction.state in ('done', 'authorized')) :\n"
"            đã được xác nhận.<br/>\n"
"            Cám ơn bạn đã tin tin tưởng!\n"
"        % elif transaction and transaction.state == 'pending' :\n"
"            đang bị treo. Nó sẽ được xác nhận ngay khi chúng tôi nhận được thanh toán.\n"
"            % if object.reference:\n"
"                Tham chiếu thanh toán cho bạn là <strong>${object.reference}</strong>.\n"
"            % endif\n"
"        % endif\n"
"        <br/><br/>\n"
"        Đừng ngần ngại liên hệ với chúng tôi nếu bạn có bất kỳ câu hỏi nào.\n"
"        <br/><br/>\n"
"        % if object.website_id:\n"
"            <table width=\"100%\" style=\"color: #454748; font-size: 12px; border-collapse: collapse;\">\n"
"                <tr style=\"border-bottom: 2px solid #dee2e6;\">\n"
"                    <td width=\"18%\"><strong>Sản phẩm</strong></td>\n"
"                    <td/>\n"
"                    <td><strong>Số lượng</strong></td>\n"
"                    <td width=\"10%\" align=\"center\"><strong>Giá</strong></td>\n"
"                </tr>\n"
"                % for line in object.order_line:\n"
"                    % if not line.is_delivery:\n"
"                        <tr style=\"${loop.cycle('background-color: #f2f2f2', 'background-color: #ffffff')}\">\n"
"                            % if line.display_type == 'line_section':\n"
"                                <td colspan=\"4\"><strong>${line.name}</strong></td>\n"
"                            % elif line.display_type == 'line_note':\n"
"                                <td colspan=\"4\"><i>${line.name}</i></td>\n"
"                            % else:\n"
"                                <td style=\"width: 150px;\">\n"
"                                    <img src=\"/web/image/product.product/${line.product_id.id}/image_128\" style=\"width: 64px; height: 64px; object-fit: contain;\" alt=\"Product image\"/>\n"
"                                </td>\n"
"                                <td align=\"left\">${line.product_id.name}</td>\n"
"                                <td>${line.product_uom_qty}</td>\n"
"                                % if object.user_id.has_group('account.group_show_line_subtotals_tax_excluded'):\n"
"                                    <td align=\"right\">${format_amount(line.price_reduce_taxexcl, object.currency_id)}</td>\n"
"                                % endif\n"
"                                % if object.user_id.has_group('account.group_show_line_subtotals_tax_included'):\n"
"                                    <td align=\"right\">${format_amount(line.price_reduce_taxinc, object.currency_id)}</td>\n"
"                                % endif\n"
"                            % endif\n"
"                        </tr>\n"
"                    % endif\n"
"                % endfor\n"
"            </table>\n"
"            <table width=\"40%\" style=\"color: #454748; font-size: 12px; border-spacing: 0px 4px;\" align=\"right\">\n"
"                % if object.carrier_id:\n"
"                    <tr>\n"
"                        <td style=\"border-top: 1px solid #dee2e6;\" align=\"right\"><strong>Bàn giao:</strong></td>\n"
"                        <td style=\"border-top: 1px solid #dee2e6;\" align=\"right\">${format_amount(object.amount_delivery, object.currency_id)}</td>\n"
"                    </tr>\n"
"                    <tr>\n"
"                        <td width=\"30%\" align=\"right\"><strong>Tổng phụ:</strong></td>\n"
"                        <td align=\"right\">${format_amount(object.amount_untaxed, object.currency_id)}</td>\n"
"                    </tr>\n"
"                % else:\n"
"                    <tr>\n"
"                        <td style=\"border-top: 1px solid #dee2e6;\" width=\"30%\" align=\"right\"><strong>Tổng phụ:</strong></td>\n"
"                        <td style=\"border-top: 1px solid #dee2e6;\" align=\"right\">${format_amount(object.amount_untaxed, object.currency_id)}</td>\n"
"                    </tr>\n"
"                % endif\n"
"                <tr>\n"
"                    <td align=\"right\"><strong>Thuế:</strong></td>\n"
"                    <td align=\"right\">${format_amount(object.amount_tax, object.currency_id)}</td>\n"
"                </tr>\n"
"                <tr>\n"
"                    <td style=\"border-top: 1px solid #dee2e6;\" align=\"right\"><strong>Thành tiền:</strong></td>\n"
"                    <td style=\"border-top: 1px solid #dee2e6;\" align=\"right\">${format_amount(object.amount_total, object.currency_id)}</td>\n"
"                </tr>\n"
"            </table>\n"
"            <br/>\n"
"            <table width=\"100%\" style=\"color: #454748; font-size: 12px;\">\n"
"                % if object.partner_invoice_id:\n"
"                    <tr>\n"
"                        <td style=\"padding-top: 10px;\">\n"
"                            <strong>Xuất hoá đơn cho:</strong>\n"
"                            ${object.partner_invoice_id.street or ''}\n"
"                            ${object.partner_invoice_id.city or ''}\n"
"                            ${object.partner_invoice_id.state_id.name or ''}\n"
"                            ${object.partner_invoice_id.zip or ''}\n"
"                            ${object.partner_invoice_id.country_id.name or ''}\n"
"                        </td>\n"
"                    </tr>\n"
"                    <tr>\n"
"                        <td>\n"
"                            <strong>Phương thức Thanh toán:</strong>\n"
"                            % if transaction.payment_token_id:\n"
"                                ${transaction.payment_token_id.name}\n"
"                            % else:\n"
"                                ${transaction.acquirer_id.name}\n"
"                            % endif\n"
"                             (${format_amount(transaction.amount, object.currency_id)})\n"
"                        </td>\n"
"                    </tr>\n"
"                % endif\n"
"                % if object.partner_shipping_id and not object.only_services:\n"
"                    <tr>\n"
"                        <td>\n"
"                            <br/>\n"
"                            <strong>Giao đến:</strong>\n"
"                            ${object.partner_shipping_id.street or ''}\n"
"                            ${object.partner_shipping_id.city or ''}\n"
"                            ${object.partner_shipping_id.state_id.name or ''}\n"
"                            ${object.partner_shipping_id.zip or ''}\n"
"                            ${object.partner_shipping_id.country_id.name or ''}\n"
"                        </td>\n"
"                    </tr>\n"
"                    % if object.carrier_id:\n"
"                        <tr>\n"
"                            <td>\n"
"                                <strong>Phương thức Giao hàng:</strong>\n"
"                                ${object.carrier_id.name}\n"
"                                % if object.carrier_id.fixed_price == 0.0:\n"
"                                    (Free)\n"
"                                % else:\n"
"                                    (${format_amount(object.carrier_id.fixed_price, object.currency_id)})\n"
"                                % endif\n"
"                            </td>\n"
"                        </tr>\n"
"                    % endif\n"
"                % endif\n"
"            </table>\n"
"        % endif\n"
"    </p>\n"
"</div>\n"
"            "

#. module: sale
#: model:mail.template,body_html:sale.email_template_edi_sale
msgid ""
"<div style=\"margin: 0px; padding: 0px;\">\n"
"    <p style=\"margin: 0px; padding: 0px; font-size: 13px;\">\n"
"        % set doc_name = 'quotation' if object.state in ('draft', 'sent') else 'order'\n"
"        Hello,\n"
"        <br/><br/>\n"
"        Your\n"
"        % if ctx.get('proforma'):\n"
"            Pro forma invoice for ${doc_name} <strong>${object.name}</strong>\n"
"            % if object.origin:\n"
"                (with reference: ${object.origin} )\n"
"            % endif\n"
"            amounting in <strong>${format_amount(object.amount_total, object.pricelist_id.currency_id)}</strong> is available.\n"
"        % else:\n"
"            ${doc_name} <strong>${object.name}</strong>\n"
"            % if object.origin:\n"
"                (with reference: ${object.origin} )\n"
"            % endif\n"
"            amounting in <strong>${format_amount(object.amount_total, object.pricelist_id.currency_id)}</strong> is ready for review.\n"
"        % endif\n"
"        <br/><br/>\n"
"        Do not hesitate to contact us if you have any questions.\n"
"        <br/>\n"
"    </p>\n"
"</div>\n"
"            "
msgstr ""
"<div style=\"margin: 0px; padding: 0px;\">\n"
"    <p style=\"margin: 0px; padding: 0px; font-size: 13px;\">\n"
"        % set doc_name = 'Báo giá' if object.state in ('draft', 'sent') else 'Đơn bán'\n"
"        Xin chào,\n"
"        <br/><br/>\n"
"        % if ctx.get('proforma'):\n"
"            Hoá đơn Pro forma cho ${doc_name} <strong>${object.name}</strong>\n"
"            % if object.origin:\n"
"                (với tham chiếu: ${object.origin} )\n"
"            % endif\n"
"            có giá trị <strong>${format_amount(object.amount_total, object.pricelist_id.currency_id)}</strong> hiện đã khả dụng.\n"
"        % else:\n"
"            ${doc_name} <strong>${object.name}</strong>\n"
"            % if object.origin:\n"
"                (với tham chiếu: ${object.origin} )\n"
"            % endif\n"
"            có giá trị <strong>${format_amount(object.amount_total, object.pricelist_id.currency_id)}</strong> đã sẵn sàng để bạn xem xét.\n"
"        % endif\n"
"        <br/><br/>\n"
"        Đừng ngần ngại liên hệ với chúng tôi nếu có bất kỳ câu hỏi nào.\n"
"        <br/>\n"
"    </p>\n"
"</div>\n"
"            "

#. module: sale
#: model_terms:ir.ui.view,arch_db:sale.sale_order_portal_template
msgid "<i class=\"fa fa-clock-o\" aria-label=\"Dates\" title=\"Dates\"/>"
msgstr "<i class=\"fa fa-clock-o\" aria-label=\"Ngày\" title=\"Ngày\"/>"

#. module: sale
#: model_terms:ir.ui.view,arch_db:sale.sale_order_portal_template
msgid "<i class=\"fa fa-comment\"/> Contact us to get a new quotation."
msgstr "<i class=\"fa fa-comment\"/> Liên hệ với chúng tôi để nhận báo giá mới."

#. module: sale
#: model_terms:ir.ui.view,arch_db:sale.sale_order_portal_template
msgid "<i class=\"fa fa-comment\"/> Feedback"
msgstr "<i class=\"fa fa-comment\"/> Phản hồi"

#. module: sale
#: model_terms:ir.ui.view,arch_db:sale.sale_order_portal_template
msgid "<i class=\"fa fa-comment\"/> Send message"
msgstr "<i class=\"fa fa-comment\"/> Gửi tin"

#. module: sale
#: model_terms:ir.ui.view,arch_db:sale.sale_order_portal_template
msgid "<i class=\"fa fa-download\"/> Download"
msgstr "<i class=\"fa fa-download\"/> Tải xuống"

#. module: sale
#: model_terms:ir.ui.view,arch_db:sale.portal_my_orders
msgid "<i class=\"fa fa-fw fa-check\" role=\"img\" aria-label=\"Done\" title=\"Done\"/>Done"
msgstr ""
"<i class=\"fa fa-fw fa-check\" role=\"img\" aria-label=\"Hoàn thành\" "
"title=\"Hoàn thành\"/>Hoàn thành"

#. module: sale
#: model_terms:ir.ui.view,arch_db:sale.sale_order_portal_content
msgid "<i class=\"fa fa-fw fa-check\"/> <b>Paid</b>"
msgstr "<i class=\"fa fa-fw fa-check\"/> <b>Đã Thanh toán</b>"

#. module: sale
#: model_terms:ir.ui.view,arch_db:sale.sale_order_portal_content
msgid "<i class=\"fa fa-fw fa-clock-o\"/> <b>Waiting Payment</b>"
msgstr "<i class=\"fa fa-fw fa-clock-o\"/> <b>Chờ Thanh toán</b>"

#. module: sale
#: model_terms:ir.ui.view,arch_db:sale.portal_my_quotations
msgid "<i class=\"fa fa-fw fa-clock-o\"/> Expired"
msgstr "<i class=\"fa fa-fw fa-clock-o\"/> Hết hạn"

#. module: sale
#: model_terms:ir.ui.view,arch_db:sale.portal_my_quotations
msgid "<i class=\"fa fa-fw fa-remove\"/> Cancelled"
msgstr "<i class=\"fa fa-fw fa-remove\"/> Bị Huỷ"

#. module: sale
#: model_terms:ir.ui.view,arch_db:sale.crm_lead_partner_kanban_view
msgid ""
"<i class=\"fa fa-fw fa-usd\" role=\"img\" aria-label=\"Sale orders\" "
"title=\"Sales orders\"/>"
msgstr "<i class=\"fa fa-fw fa-usd\" role=\"img\" aria-label=\"Đơn bán\" title=\"Đơn bán\"/>"

#. module: sale
#: model_terms:ir.ui.view,arch_db:sale.sale_order_portal_template
msgid "<i class=\"fa fa-print\"/> Print"
msgstr "<i class=\"fa fa-print\"/> In"

#. module: sale
#: model_terms:ir.ui.view,arch_db:sale.sale_order_portal_template
msgid "<i class=\"fa fa-times\"/> Reject"
msgstr "<i class=\"fa fa-times\"/> Từ chối"

#. module: sale
#: model_terms:ir.ui.view,arch_db:sale.sale_order_portal_template
msgid "<small><b class=\"text-muted\">This offer expires in</b></small>"
msgstr "<small><b class=\"text-muted\">Báo giá này sẽ hết hạn trong</b></small>"

#. module: sale
#: model_terms:ir.ui.view,arch_db:sale.sale_order_portal_template
msgid "<small><b class=\"text-muted\">Your advantage</b></small>"
msgstr "<small><b class=\"text-muted\">Ưu đãi cho bạn</b></small>"

#. module: sale
#: model_terms:ir.ui.view,arch_db:sale.portal_my_orders
msgid ""
"<span class=\"d-none d-md-inline\">Sales Order #</span>\n"
"                            <span class=\"d-block d-md-none\">Ref.</span>"
msgstr ""
"<span class=\"d-none d-md-inline\">Đơn bán</span>\n"
"                            <span class=\"d-block d-md-none\">Mã</span>"

#. module: sale
#: model_terms:ir.ui.view,arch_db:sale.res_config_settings_view_form
msgid ""
"<span class=\"fa fa-lg fa-building-o\" title=\"Values set here are company-"
"specific.\" aria-label=\"Values set here are company-specific.\" "
"groups=\"base.group_multi_company\" role=\"img\"/>"
msgstr ""
"<span class=\"fa fa-lg fa-building-o\" title=\"Values set here are company-"
"specific.\" aria-label=\"Values set here are company-specific.\" "
"groups=\"base.group_multi_company\" role=\"img\"/>"

#. module: sale
#: model_terms:ir.ui.view,arch_db:sale.res_config_settings_view_form
msgid ""
"<span class=\"fa fa-lg fa-building-o\" title=\"Values set here are company-"
"specific.\" groups=\"base.group_multi_company\"/>"
msgstr ""
"<span class=\"fa fa-lg fa-building-o\" title=\"Values set here are company-"
"specific.\" groups=\"base.group_multi_company\"/>"

#. module: sale
#: model_terms:ir.ui.view,arch_db:sale.res_config_settings_view_form
msgid "<span class=\"o_form_label\">Confirmation Email</span>"
msgstr "<span class=\"o_form_label\">Email xác nhận</span>"

#. module: sale
#: model_terms:ir.ui.view,arch_db:sale.res_config_settings_view_form
msgid "<span class=\"o_form_label\">Down Payments</span>"
msgstr "<span class=\"o_form_label\">Thanh toán Ứng trước</span>"

#. module: sale
#: model_terms:ir.ui.view,arch_db:sale.view_order_form
msgid ""
"<span class=\"o_stat_text\">Customer</span>\n"
"                                <span class=\"o_stat_text\">Preview</span>"
msgstr ""
"<span class=\"o_stat_text\">Xem trước</span>\n"
"                                <span class=\"o_stat_text\">cho Khách hàng</span>"

#. module: sale
#: model_terms:ir.ui.view,arch_db:sale.product_form_view_sale_order_button
#: model_terms:ir.ui.view,arch_db:sale.product_template_form_view_sale_order_button
msgid "<span class=\"o_stat_text\">Sold</span>"
msgstr "<span class=\"o_stat_text\">Đã bán</span>"

#. module: sale
#: model_terms:ir.ui.view,arch_db:sale.sale_order_portal_content
msgid ""
"<span groups=\"account.group_show_line_subtotals_tax_excluded\">Amount</span>\n"
"                                <span groups=\"account.group_show_line_subtotals_tax_included\">Total Price</span>"
msgstr ""
"<span groups=\"account.group_show_line_subtotals_tax_excluded\">Thành tiền</span>\n"
"                                <span groups=\"account.group_show_line_subtotals_tax_included\">Giá Tổng</span>"

#. module: sale
#: model_terms:ir.ui.view,arch_db:sale.sale_order_portal_template
msgid "<span>Accepted on the behalf of:</span>"
msgstr "<span>Đã chấp thuận thay mặt cho:</span>"

#. module: sale
#: model_terms:ir.ui.view,arch_db:sale.sale_order_portal_template
msgid "<span>By paying this proposal, I agree to the following terms:</span>"
msgstr ""
"<span>Bằng việc thanh toán báo giá này, Tôi đồng ý với các điều khoản "
"sau:</span>"

#. module: sale
#: model_terms:ir.ui.view,arch_db:sale.sale_order_portal_template
msgid "<span>By signing this proposal, I agree to the following terms:</span>"
msgstr ""
"<span>Bằng việc ký báo giá này, Tôi đồng ý với các điều khoản sau:</span>"

#. module: sale
#: model_terms:ir.ui.view,arch_db:sale.report_saleorder_document
#: model_terms:ir.ui.view,arch_db:sale.sale_order_portal_content
msgid "<span>Disc.%</span>"
msgstr ""

#. module: sale
#: model_terms:ir.ui.view,arch_db:sale.sale_order_portal_template
msgid "<span>For an amount of:</span>"
msgstr "<span>Cho giá trị:</span>"

#. module: sale
#: model_terms:ir.ui.view,arch_db:sale.report_saleorder_document
msgid "<span>Pro-Forma Invoice # </span>"
msgstr "<span>Hoá đơn Chiếu lệ # </span>"

#. module: sale
#: model_terms:ir.ui.view,arch_db:sale.sale_order_portal_content
msgid "<span>Taxes</span>"
msgstr "<span>Thuế</span>"

#. module: sale
#: model_terms:ir.ui.view,arch_db:sale.sale_order_portal_template
msgid "<span>With payment terms:</span>"
msgstr "<span>Với điều khoản thanh toán:</span>"

#. module: sale
#: model_terms:ir.ui.view,arch_db:sale.sale_order_portal_content
msgid "<strong class=\"d-block mb-1\">Invoices</strong>"
msgstr "<strong class=\"d-block mb-1\">Hoá đơn</strong>"

#. module: sale
#: model_terms:ir.ui.view,arch_db:sale.sale_order_portal_content
msgid "<strong class=\"d-block mb-1\">Shipping Address:</strong>"
msgstr "<strong class=\"d-block mb-1\">Địa chỉ giao hàng:</strong>"

#. module: sale
#: model_terms:ir.ui.view,arch_db:sale.report_saleorder_document
#: model_terms:ir.ui.view,arch_db:sale.sale_order_portal_content
msgid "<strong class=\"mr16\">Subtotal</strong>"
msgstr "<strong class=\"mr16\">Thành tiền</strong>"

#. module: sale
#: model_terms:ir.ui.view,arch_db:sale.sale_order_portal_template
msgid "<strong class=\"text-muted\">Salesperson</strong>"
msgstr "<strong class=\"text-muted\">Nhân viên bán hàng</strong>"

#. module: sale
#: model_terms:ir.ui.view,arch_db:sale.sale_order_portal_content
msgid "<strong>Expiration Date:</strong>"
msgstr "<strong>Ngày Hết hạn:</strong>"

#. module: sale
#: model_terms:ir.ui.view,arch_db:sale.report_saleorder_document
msgid "<strong>Expiration:</strong>"
msgstr "<strong>Hết hạn:</strong>"

#. module: sale
#: model_terms:ir.ui.view,arch_db:sale.report_saleorder_document
msgid "<strong>Fiscal Position Remark:</strong>"
msgstr "<strong>Chú giải Vị thế Tài khoá:</strong>"

#. module: sale
#: model_terms:ir.ui.view,arch_db:sale.report_saleorder_document
#: model_terms:ir.ui.view,arch_db:sale.sale_order_portal_content
msgid "<strong>Order Date:</strong>"
msgstr "<strong>Ngày đặt hàng:</strong>"

#. module: sale
#: model_terms:ir.ui.view,arch_db:sale.report_saleorder_document
#: model_terms:ir.ui.view,arch_db:sale.sale_order_portal_content
msgid "<strong>Quotation Date:</strong>"
msgstr "<strong>Ngày Báo giá:</strong>"

#. module: sale
#: model_terms:ir.ui.view,arch_db:sale.report_saleorder_document
msgid "<strong>Salesperson:</strong>"
msgstr "<strong>Nhân viên bán hàng</strong>"

#. module: sale
#: model_terms:ir.ui.view,arch_db:sale.report_invoice_document_inherit_sale
#: model_terms:ir.ui.view,arch_db:sale.report_saleorder_document
msgid "<strong>Shipping Address:</strong>"
msgstr "<strong>Địa chỉ giao:</strong>"

#. module: sale
#: model_terms:ir.ui.view,arch_db:sale.report_saleorder_document
msgid "<strong>Signature</strong>"
msgstr "<strong>Chữ ký</strong>"

#. module: sale
#: model_terms:ir.ui.view,arch_db:sale.report_saleorder_document
#: model_terms:ir.ui.view,arch_db:sale.sale_order_portal_content
#: model_terms:ir.ui.view,arch_db:sale.sale_order_portal_content_totals_table
msgid "<strong>Subtotal</strong>"
msgstr "<strong>Tổng phụ</strong>"

#. module: sale
#: model_terms:ir.ui.view,arch_db:sale.sale_order_portal_template
msgid "<strong>Thank You!</strong><br/>"
msgstr "<strong>Cám ơn Bạn!</strong><br/>"

#. module: sale
#: model_terms:ir.ui.view,arch_db:sale.sale_order_portal_template
msgid "<strong>This offer expired!</strong>"
msgstr "<strong>Báo giá này đã Hết hạn!</strong>"

#. module: sale
#: model_terms:ir.ui.view,arch_db:sale.sale_order_portal_template
msgid "<strong>This quotation has been canceled.</strong>"
msgstr "<strong>Báo giá này đã bị huỷ.</strong>"

#. module: sale
#: model_terms:ir.ui.view,arch_db:sale.report_saleorder_document
#: model_terms:ir.ui.view,arch_db:sale.sale_order_portal_content
#: model_terms:ir.ui.view,arch_db:sale.sale_order_portal_content_totals_table
msgid "<strong>Total</strong>"
msgstr "<strong>Tổng</strong>"

#. module: sale
#: model_terms:ir.ui.view,arch_db:sale.report_saleorder_document
msgid "<strong>Your Reference:</strong>"
msgstr "<strong>Tham chiếu của bạn:</strong>"

#. module: sale
#: model:ir.model.constraint,message:sale.constraint_sale_order_date_order_conditional_required
msgid "A confirmed sales order requires a confirmation date."
msgstr "Một đơn bán được xác nhận cần phải có ngày xác nhận."

#. module: sale
#: code:addons/sale/models/sale.py:0
#, python-format
msgid "A journal must be specified of the acquirer %s."
msgstr "Cần cấu hình sổ nhật kí cho dịch vụ thanh toán %s."

#. module: sale
#: code:addons/sale/models/sale.py:0
#, python-format
msgid "A payment acquirer is required to create a transaction."
msgstr "Dịch vụ thanh toán cần tạo một giao dịch."

#. module: sale
#: model:ir.model.fields,help:sale.field_sale_advance_payment_inv__advance_payment_method
msgid ""
"A standard invoice is issued with all the order lines ready for invoicing,"
"         according to their invoicing policy (based on ordered or delivered "
"quantity)."
msgstr ""

#. module: sale
#: code:addons/sale/models/sale.py:0
#, python-format
msgid ""
"A transaction can't be linked to sales orders having different currencies."
msgstr ""
"Một giao dịch không thể được liên kết với các đơn đặt hàng có các loại tiền "
"tệ khác nhau."

#. module: sale
#: code:addons/sale/models/sale.py:0
#, python-format
msgid ""
"A transaction can't be linked to sales orders having different partners."
msgstr ""
"Một giao dịch không thể được liên kết với các đơn đặt hàng có các đối tác "
"khác nhau."

#. module: sale
#: model_terms:ir.actions.act_window,help:sale.action_orders_upselling
msgid ""
"A typical example is the pre-paid hours of service,\n"
"                when you want to sell extra hours because the initial\n"
"                hours have already been used."
msgstr ""

#. module: sale
#: model:res.groups,name:sale.group_warning_sale
msgid "A warning can be set on a product or a customer (Sale)"
msgstr "Có thể lập cảnh báo đối với Sản phẩm hoặc Khách hàng (Bán hàng)"

#. module: sale
#: model_terms:ir.ui.view,arch_db:sale.res_config_settings_view_form
msgid ""
"Ability to select a package type in sales orders and to force a quantity "
"that is a multiple of the number of units per package."
msgstr ""
"Lựa chọn cách đóng gói các đơn đặt hàng và bán với số lượng là bội số của số"
" đơn vị cho mỗi gói."

#. module: sale
#: model_terms:ir.ui.view,arch_db:sale.sale_order_portal_template
msgid "Accept &amp; Pay"
msgstr "Chấp thuận &amp; Thanh toán"

#. module: sale
#: model_terms:ir.ui.view,arch_db:sale.mail_notification_paynow_online
msgid "Accept &amp; Pay Quotation"
msgstr "Xác nhận &amp; Thanh toán báo giá"

#. module: sale
#: model_terms:ir.ui.view,arch_db:sale.sale_order_portal_template
msgid "Accept &amp; Sign"
msgstr "Chấp thuận &amp; Ký"

#. module: sale
#: model_terms:ir.ui.view,arch_db:sale.mail_notification_paynow_online
msgid "Accept &amp; Sign Quotation"
msgstr "Chấp nhận &amp; Ký báo giá"

#. module: sale
#: model:ir.model.fields,field_description:sale.field_sale_order__access_warning
msgid "Access warning"
msgstr "Cảnh báo truy cập"

#. module: sale
#: model:ir.model.fields,help:sale.field_sale_order_line__qty_delivered_method
msgid ""
"According to product configuration, the delivered quantity can be automatically computed by mechanism :\n"
"  - Manual: the quantity is set manually on the line\n"
"  - Analytic From expenses: the quantity is the quantity sum from posted expenses\n"
"  - Timesheet: the quantity is the sum of hours recorded on tasks linked to this sale line\n"
"  - Stock Moves: the quantity comes from confirmed pickings\n"
msgstr ""
"Dựa trên cài đặt của sản phẩm, lượng công việc đã thực hiện có thể được tính toán theo các cơ chế sau:\n"
"  - Thủ công: số lượng được ghi nhận thủ công ở mỗi dòng\n"
"  - Phân tích chi phí: số lượng dựa trên tổng các khoản chi phí đã ghi nhận\n"
"  - Thời gian biểu: theo số lượng tổng giờ đã được ghi nhận của các công việc liên kết với nội dung trên Đơn bán\n"
"  - Chuyển kho: số lượng dựa trên số lượng mã phiếu kho đã xác nhận\n"

#. module: sale
#: model:ir.model.fields,field_description:sale.field_sale_payment_acquirer_onboarding_wizard__acc_number
msgid "Account Number"
msgstr "Số tài khoản"

#. module: sale
#: model:ir.model,name:sale.model_account_reconciliation_widget
msgid "Account Reconciliation widget"
msgstr "Tính năng đối soát tài khoản"

#. module: sale
#: model:ir.model.fields,help:sale.field_sale_advance_payment_inv__deposit_account_id
msgid "Account used for deposits"
msgstr "Tài khoản được dùng để ghi nhận đặt cọc"

#. module: sale
#: model:ir.model.fields,field_description:sale.field_sale_order__message_needaction
msgid "Action Needed"
msgstr "Cần có Hành động"

#. module: sale
#: model:ir.model.fields,field_description:sale.field_sale_order__activity_ids
msgid "Activities"
msgstr "Hoạt động"

#. module: sale
#: model:ir.model.fields,field_description:sale.field_sale_order__activity_exception_decoration
msgid "Activity Exception Decoration"
msgstr ""

#. module: sale
#: model:ir.model.fields,field_description:sale.field_sale_order__activity_state
msgid "Activity State"
msgstr "Trạng thái Hoạt động"

#. module: sale
#: model:ir.actions.act_window,name:sale.mail_activity_type_action_config_sale
#: model:ir.ui.menu,name:sale.sale_menu_config_activity_type
msgid "Activity Types"
msgstr "Kiểu hoạt động"

#. module: sale
#: model_terms:ir.ui.view,arch_db:sale.view_order_form
msgid "Add a note"
msgstr "Thêm một ghi chú"

#. module: sale
#: model_terms:ir.ui.view,arch_db:sale.view_order_form
msgid "Add a product"
msgstr "Thêm Sản phẩm"

#. module: sale
#: model_terms:ir.ui.view,arch_db:sale.view_order_form
msgid "Add a section"
msgstr "Thêm khu vực"

#. module: sale
#: model_terms:ir.ui.view,arch_db:sale.res_config_settings_view_form
msgid "Add several variants to an order from a grid"
msgstr "Thêm các biến thể vào một đơn bán từ một ma trận lưới"

#. module: sale
#: model:res.groups,name:sale.group_delivery_invoice_address
msgid "Addresses in Sales Orders"
msgstr "Địa chỉ trên Đơn Bán"

#. module: sale
#: model:ir.model.fields,help:sale.field_product_attribute_value__is_custom
#: model:ir.model.fields,help:sale.field_product_template_attribute_value__is_custom
msgid "Allow users to input custom values for this attribute value"
msgstr "Cho phép người dùng thêm các giá trị tuỳ ý cho giá trị thuộc tính này"

#. module: sale
#: model_terms:ir.ui.view,arch_db:sale.res_config_settings_view_form
msgid "Allows you to send Pro-Forma Invoice to your customers"
msgstr "Cho phép gửi hoá đơn Chiếu lệ đến khách hàng của bạn"

#. module: sale
#: model:ir.model.fields,help:sale.field_res_config_settings__group_proforma_sales
msgid "Allows you to send pro-forma invoice."
msgstr "Cho phép bạn gửi hoá đơn Chiếu lệ"

#. module: sale
#: model:ir.model.fields,field_description:sale.field_res_config_settings__module_sale_amazon
msgid "Amazon Sync"
msgstr "Đồng bộ Amazon"

#. module: sale
#: model_terms:ir.ui.view,arch_db:sale.report_saleorder_document
msgid "Amount"
msgstr "Tổng tiền"

#. module: sale
#: model:ir.model.fields,field_description:sale.field_sale_order__amount_undiscounted
msgid "Amount Before Discount"
msgstr "Tổng Trước Chiết khấu"

#. module: sale
#: code:addons/sale/models/payment.py:0
#, python-format
msgid "Amount Mismatch (%s)"
msgstr "Số tiền không khớp (%s)"

#. module: sale
#: model:ir.model.fields,field_description:sale.field_crm_team__quotations_amount
msgid "Amount of quotations to invoice"
msgstr "Giá trị các báo giá chờ xuất hoá đơn"

#. module: sale
#: model:ir.model.fields,field_description:sale.field_report_all_channels_sales__analytic_account_id
#: model:ir.model.fields,field_description:sale.field_sale_order__analytic_account_id
#: model:ir.model.fields,field_description:sale.field_sale_report__analytic_account_id
msgid "Analytic Account"
msgstr "Tài khoản quản trị"

#. module: sale
#: model:ir.model.fields.selection,name:sale.selection__sale_order_line__qty_delivered_method__analytic
msgid "Analytic From Expenses"
msgstr "Phân tích từ Chi phí"

#. module: sale
#: model:ir.model,name:sale.model_account_analytic_line
msgid "Analytic Line"
msgstr "Phát sinh KT Quản trị"

#. module: sale
#: model:ir.model.fields,field_description:sale.field_sale_order_line__analytic_tag_ids
msgid "Analytic Tags"
msgstr "Thẻ TK Quản trị"

#. module: sale
#: model:ir.model.fields,field_description:sale.field_sale_order_line__analytic_line_ids
msgid "Analytic lines"
msgstr "Dòng Kế toán Quản trị"

#. module: sale
#: model_terms:ir.ui.view,arch_db:sale.res_config_settings_view_form
msgid ""
"Apply manual discounts on sales order lines or display discounts computed "
"from pricelists (option to activate in the pricelist configuration)."
msgstr ""
"Áp dụng giảm giá thủ công cho các dòng đơn bán hoặc hiển thị giảm giá được "
"tính toán từ bảng giá (tuỳ chọn để kích hoạt ở cấu hình bảng giá)."

#. module: sale
#: model_terms:ir.ui.view,arch_db:sale.view_order_form
msgid ""
"Are you sure you want to void the authorized transaction? This action can't "
"be undone."
msgstr ""
"Bạn có chắc muốn làm rỗng giao dịch đã được xác thực? Hàng động này không "
"thể quay lại được."

#. module: sale
#: model:ir.model.fields.selection,name:sale.selection__product_template__expense_policy__cost
msgid "At cost"
msgstr "Theo Giá vốn"

#. module: sale
#: model:ir.model.fields,field_description:sale.field_sale_order__message_attachment_count
msgid "Attachment Count"
msgstr "Số lượng đính kèm"

#. module: sale
#: model:ir.model,name:sale.model_product_attribute_value
#: model:ir.model.fields,field_description:sale.field_product_attribute_custom_value__custom_product_template_attribute_value_id
msgid "Attribute Value"
msgstr "Giá trị Thuộc tính"

#. module: sale
#: model_terms:ir.ui.view,arch_db:sale.res_config_settings_view_form
msgid "Attributes"
msgstr "Thuộc tính"

#. module: sale
#: model:ir.model.fields,field_description:sale.field_sale_order__authorized_transaction_ids
msgid "Authorized Transactions"
msgstr "Giao dịch được ủy quyền"

#. module: sale
#: model:ir.model.fields,field_description:sale.field_res_config_settings__automatic_invoice
msgid "Automatic Invoice"
msgstr "Hoá đơn Tự động"

#. module: sale
#: model_terms:ir.ui.view,arch_db:sale.res_config_settings_view_form
msgid "Automatic email sent after the customer has signed or paid online"
msgstr "Tự động gửi email sau khi khách hàng ký hoặc thanh toán trực tuyến"

#. module: sale
#: model:ir.model.fields,field_description:sale.field_sale_payment_acquirer_onboarding_wizard__journal_name
msgid "Bank Name"
msgstr "Tên Ngân hàng"

#. module: sale
#: model:ir.model.fields.selection,name:sale.selection__payment_acquirer__so_reference_type__partner
msgid "Based on Customer ID"
msgstr "Dựa trên ID Khách hàng"

#. module: sale
#: model:ir.model.fields.selection,name:sale.selection__payment_acquirer__so_reference_type__so_name
msgid "Based on Document Reference"
msgstr "Dựa trên Tham chiếu Tài liệu"

#. module: sale
#: model:ir.model.fields.selection,name:sale.selection__product_template__sale_line_warn__block
#: model:ir.model.fields.selection,name:sale.selection__res_partner__sale_warn__block
msgid "Blocking Message"
msgstr "Thông điệp Chặn"

#. module: sale
#: model_terms:ir.ui.view,arch_db:sale.res_config_settings_view_form
msgid ""
"Boost your sales with two kinds of discount programs: promotions and coupon "
"codes. Specific conditions can be set (products, customers, minimum purchase"
" amount, period). Rewards can be discounts (% or amount) or free products."
msgstr ""
"Tăng doanh số bán hàng của bạn với hai loại chương trình giảm giá: khuyến "
"mãi và mã giảm giá. Điều kiện cụ thể có thể được thiết lập (sản phẩm, khách "
"hàng, số tiền mua tối thiểu, thời gian). Phần thưởng có thể là giảm giá (% "
"số tiền) hoặc các sản phẩm miễn phí."

#. module: sale
#: model:ir.model.fields,field_description:sale.field_sale_order__campaign_id
#: model:ir.model.fields,field_description:sale.field_sale_report__campaign_id
msgid "Campaign"
msgstr "Chiến dịch"

#. module: sale
#: model:ir.model.fields,field_description:sale.field_sale_order_line__product_updatable
msgid "Can Edit Product"
msgstr "Có thể Sửa Sản phẩm"

#. module: sale
#: model_terms:ir.ui.view,arch_db:sale.sale_order_portal_template
#: model_terms:ir.ui.view,arch_db:sale.view_order_form
#: model_terms:ir.ui.view,arch_db:sale.view_sale_advance_payment_inv
msgid "Cancel"
msgstr "Hủy"

#. module: sale
#: model:ir.model.fields.selection,name:sale.selection__sale_order__state__cancel
#: model:ir.model.fields.selection,name:sale.selection__sale_report__state__cancel
msgid "Cancelled"
msgstr "Đã hủy"

#. module: sale
#: model_terms:ir.ui.view,arch_db:sale.view_order_form
msgid "Capture Transaction"
msgstr "Ghi giao dịch"

#. module: sale
#: model:ir.model.fields,field_description:sale.field_sale_order_line__product_uom_category_id
msgid "Category"
msgstr "Chuyên mục"

#. module: sale
#: model:ir.model.fields,help:sale.field_crm_team__use_quotations
msgid ""
"Check this box if you send quotations to your customers rather than "
"confirming orders straight away."
msgstr ""

#. module: sale
#: model:ir.actions.act_window,name:sale.action_open_sale_onboarding_payment_acquirer_wizard
msgid "Choose how to confirm quotations"
msgstr "Chọn cách xác nhận các báo giá"

#. module: sale
#: model_terms:ir.ui.view,arch_db:sale.sale_onboarding_order_confirmation_step
msgid "Choose your default customer payment method."
msgstr "Chọn phương thức thanh toán mặc định cho khách hàng."

#. module: sale
#. openerp-web
#: code:addons/sale/static/src/js/tours/sale.js:0
#, python-format
msgid "Click here to add some products or services to your quotation."
msgstr "Bấm để thêm một vài sản phẩm hoặc/và dịch vụ vào báo giá của bạn."

#. module: sale
#: model_terms:ir.ui.view,arch_db:sale.crm_team_salesteams_view_kanban
msgid "Click to define an invoicing target"
msgstr "Bấm để xác lập mục tiêu xuất hoá đơn"

#. module: sale
#: model_terms:ir.ui.view,arch_db:sale.sale_order_portal_template
msgid "Close"
msgstr "Đóng"

#. module: sale
#: model:ir.model.fields.selection,name:sale.selection__res_company__sale_quotation_onboarding_state__closed
msgid "Closed"
msgstr "Đã đóng"

#. module: sale
#: model:ir.model.fields,field_description:sale.field_product_attribute_value__html_color
#: model:ir.model.fields.selection,name:sale.selection__product_attribute__display_type__color
msgid "Color"
msgstr "Màu sắc"

#. module: sale
#: model:ir.model.fields,field_description:sale.field_payment_acquirer__so_reference_type
msgid "Communication"
msgstr "Thông tin liên lạc"

#. module: sale
#: model:ir.model,name:sale.model_res_company
msgid "Companies"
msgstr "Công ty"

#. module: sale
#: model:ir.model.fields,field_description:sale.field_report_all_channels_sales__company_id
#: model:ir.model.fields,field_description:sale.field_sale_order__company_id
#: model:ir.model.fields,field_description:sale.field_sale_order_line__company_id
#: model:ir.model.fields,field_description:sale.field_sale_report__company_id
#: model:ir.model.fields,field_description:sale.field_utm_campaign__company_id
#: model_terms:ir.ui.view,arch_db:sale.view_order_product_search
msgid "Company"
msgstr "Công ty"

#. module: sale
#: model_terms:ir.ui.view,arch_db:sale.res_config_settings_view_form
msgid "Compute shipping costs and ship with DHL"
msgstr "Tính toán phí giao hàng và giao bằng DHL"

#. module: sale
#: model_terms:ir.ui.view,arch_db:sale.res_config_settings_view_form
msgid "Compute shipping costs and ship with Easypost"
msgstr "Tính phí giao hàng và phí vận chuyển với Easypost"

#. module: sale
#: model_terms:ir.ui.view,arch_db:sale.res_config_settings_view_form
msgid "Compute shipping costs and ship with FedEx"
msgstr "Tính toán phí giao hàng và giao bằng FedEx"

#. module: sale
#: model_terms:ir.ui.view,arch_db:sale.res_config_settings_view_form
msgid "Compute shipping costs and ship with UPS"
msgstr "Tính toán phí giao hàng và giao bằng UPS"

#. module: sale
#: model_terms:ir.ui.view,arch_db:sale.res_config_settings_view_form
msgid "Compute shipping costs and ship with USPS"
msgstr "Tính toán phí giao hàng và giao bằng USPS"

#. module: sale
#: model_terms:ir.ui.view,arch_db:sale.res_config_settings_view_form
msgid "Compute shipping costs and ship with bpost"
msgstr "Tính toán phí giao hàng và giao bằng bpost"

#. module: sale
#: model_terms:ir.ui.view,arch_db:sale.res_config_settings_view_form
msgid "Compute shipping costs on orders"
msgstr "Tính toán phí giao hàng trên Đơn bán"

#. module: sale
#: model:ir.model,name:sale.model_res_config_settings
msgid "Config Settings"
msgstr "Thiết lập Cấu hình"

#. module: sale
#: model:ir.ui.menu,name:sale.menu_sale_config
msgid "Configuration"
msgstr "Cấu hình"

#. module: sale
#: model_terms:ir.ui.view,arch_db:sale.view_order_form
msgid "Confirm"
msgstr "Xác nhận"

#. module: sale
#: model:ir.model.fields,field_description:sale.field_res_config_settings__confirmation_template_id
msgid "Confirmation Email"
msgstr "Email xác nhận"

#. module: sale
#: model_terms:ir.ui.view,arch_db:sale.res_config_settings_view_form
msgid "Connectors"
msgstr "Kết nối"

#. module: sale
#: model:ir.model,name:sale.model_res_partner
#: model_terms:ir.ui.view,arch_db:sale.sale_order_portal_template
msgid "Contact"
msgstr "Liên hệ"

#. module: sale
#: model:ir.model.fields,help:sale.field_sale_order_line__product_uom_category_id
msgid ""
"Conversion between Units of Measure can only occur if they belong to the "
"same category. The conversion will be made based on the ratios."
msgstr ""
"Việc chuyển đổi qua lại giữa các Đơn vị tính chỉ có thể xảy ra nếu chúng"
" thuộc cùng một nhóm. Việc chuyển đổi sẽ dựa trên tỉ lệ."

#. module: sale
#: model:ir.model.fields,field_description:sale.field_res_config_settings__module_sale_coupon
msgid "Coupons & Promotions"
msgstr "Mã giảm giá & Khuyến mãi"

#. module: sale
#: model_terms:ir.ui.view,arch_db:sale.sale_order_view_search_inherit_quotation
#: model_terms:ir.ui.view,arch_db:sale.view_quotation_tree
msgid "Create Date"
msgstr "Ngày tạo"

#. module: sale
#: model:ir.model.fields,field_description:sale.field_sale_advance_payment_inv__advance_payment_method
#: model_terms:ir.ui.view,arch_db:sale.view_order_form
#: model_terms:ir.ui.view,arch_db:sale.view_sale_advance_payment_inv
msgid "Create Invoice"
msgstr "Tạo hoá đơn"

#. module: sale
#: model_terms:ir.actions.act_window,help:sale.product_template_action
msgid "Create a new product"
msgstr "Tạo một sản phẩm mới"

#. module: sale
#: model_terms:ir.actions.act_window,help:sale.act_res_partner_2_sale_order
#: model_terms:ir.actions.act_window,help:sale.action_orders
#: model_terms:ir.actions.act_window,help:sale.action_orders_salesteams
#: model_terms:ir.actions.act_window,help:sale.action_quotations
#: model_terms:ir.actions.act_window,help:sale.action_quotations_salesteams
#: model_terms:ir.actions.act_window,help:sale.action_quotations_with_onboarding
msgid "Create a new quotation, the first step of a new sale!"
msgstr "Tạo một báo giá mới là bước đầu tiên trong hoạt động bán hàng!"

#. module: sale
#: model_terms:ir.ui.view,arch_db:sale.view_sale_advance_payment_inv
msgid "Create and View Invoice"
msgstr "Tạo & Xem hoá đơn"

#. module: sale
#: model:ir.actions.act_window,name:sale.action_view_sale_advance_payment_inv
msgid "Create invoices"
msgstr "Tạo hoá đơn"

#. module: sale
#: model:ir.model.fields,field_description:sale.field_product_attribute_custom_value__create_uid
#: model:ir.model.fields,field_description:sale.field_sale_advance_payment_inv__create_uid
#: model:ir.model.fields,field_description:sale.field_sale_order__create_uid
#: model:ir.model.fields,field_description:sale.field_sale_order_line__create_uid
#: model:ir.model.fields,field_description:sale.field_sale_payment_acquirer_onboarding_wizard__create_uid
msgid "Created by"
msgstr "Được tạo bởi"

#. module: sale
#: model:ir.model.fields,field_description:sale.field_product_attribute_custom_value__create_date
#: model:ir.model.fields,field_description:sale.field_sale_advance_payment_inv__create_date
#: model:ir.model.fields,field_description:sale.field_sale_order_line__create_date
#: model:ir.model.fields,field_description:sale.field_sale_payment_acquirer_onboarding_wizard__create_date
msgid "Created on"
msgstr "Thời điểm tạo"

#. module: sale
#: model:ir.model.fields,field_description:sale.field_sale_order__create_date
msgid "Creation Date"
msgstr "Ngày tạo"

#. module: sale
#: model:ir.model.fields,help:sale.field_sale_order__date_order
msgid ""
"Creation date of draft/sent orders,\n"
"Confirmation date of confirmed orders."
msgstr ""

#. module: sale
#: model:ir.model.fields.selection,name:sale.selection__sale_payment_acquirer_onboarding_wizard__payment_method__stripe
msgid "Credit card (via Stripe)"
msgstr "Thẻ tín dụng (thông qua Stripe)"

#. module: sale
#: model:ir.model.fields,field_description:sale.field_sale_advance_payment_inv__currency_id
#: model:ir.model.fields,field_description:sale.field_sale_order__currency_id
#: model:ir.model.fields,field_description:sale.field_sale_order_line__currency_id
#: model:ir.model.fields,field_description:sale.field_utm_campaign__currency_id
msgid "Currency"
msgstr "Tiền tệ"

#. module: sale
#: model:ir.model.fields,field_description:sale.field_sale_order__currency_rate
msgid "Currency Rate"
msgstr "Tỷ giá"

#. module: sale
#: model:product.attribute.value,name:sale.product_attribute_value_7
#: model:product.template.attribute.value,name:sale.product_4_attribute_1_value_3
msgid "Custom"
msgstr "Tùy chỉnh"

#. module: sale
#: model:ir.model.fields,field_description:sale.field_product_attribute_custom_value__custom_value
msgid "Custom Value"
msgstr "Giá trị tùy chỉnh"

#. module: sale
#: model:ir.model.fields,field_description:sale.field_sale_order_line__product_custom_attribute_value_ids
msgid "Custom Values"
msgstr ""

#. module: sale
#: model:ir.model.fields.selection,name:sale.selection__sale_payment_acquirer_onboarding_wizard__payment_method__manual
msgid "Custom payment instructions"
msgstr "Hướng dẫn thanh toán tuỳ ý"

#. module: sale
#: model:ir.model.fields,field_description:sale.field_sale_order__partner_id
#: model:ir.model.fields,field_description:sale.field_sale_order_line__order_partner_id
#: model:ir.model.fields,field_description:sale.field_sale_report__partner_id
#: model_terms:ir.ui.view,arch_db:sale.view_order_product_search
#: model_terms:ir.ui.view,arch_db:sale.view_sales_order_filter
msgid "Customer"
msgstr "Khách hàng"

#. module: sale
#: model:ir.model.fields,field_description:sale.field_res_config_settings__auth_signup_uninvited
msgid "Customer Account"
msgstr "Tài khoản Khách hàng"

#. module: sale
#: model:ir.model.fields,field_description:sale.field_res_config_settings__group_sale_delivery_address
msgid "Customer Addresses"
msgstr "Nhiều Địa chỉ Khách hàng"

#. module: sale
#: model:ir.model.fields,field_description:sale.field_sale_report__country_id
#: model_terms:ir.ui.view,arch_db:sale.view_order_product_search
msgid "Customer Country"
msgstr "Quốc gia của khách hàng"

#. module: sale
#: model:ir.model.fields,field_description:sale.field_sale_report__commercial_partner_id
msgid "Customer Entity"
msgstr "Thực thể Khách hàng"

#. module: sale
#: model:ir.model.fields,field_description:sale.field_sale_report__industry_id
#: model_terms:ir.ui.view,arch_db:sale.view_order_product_search
msgid "Customer Industry"
msgstr ""

#. module: sale
#: model:ir.model.fields,help:sale.field_sale_order__access_url
msgid "Customer Portal URL"
msgstr "URL Cổng thông tin Khách hàng"

#. module: sale
#: model:ir.model.fields,field_description:sale.field_sale_order__client_order_ref
msgid "Customer Reference"
msgstr "Tham chiếu của Khách hàng"

#. module: sale
#: model_terms:ir.ui.view,arch_db:sale.view_order_form
msgid "Customer Signature"
msgstr "Chữ ký Khách hàng"

#. module: sale
#: model:ir.model.fields,field_description:sale.field_sale_advance_payment_inv__deposit_taxes_id
msgid "Customer Taxes"
msgstr "Thuế Khách hàng"

#. module: sale
#: model:ir.ui.menu,name:sale.res_partner_menu
msgid "Customers"
msgstr "Khách hàng"

#. module: sale
#: model:product.product,name:sale.product_product_4e
#: model:product.product,name:sale.product_product_4f
#: model:product.template,name:sale.product_product_4e_product_template
msgid "Customizable Desk (CONFIG)"
msgstr "Bàn theo yêu cầu (CẤU HÌNH)"

#. module: sale
#: model_terms:ir.ui.view,arch_db:sale.onboarding_quotation_layout_step
msgid "Customize"
msgstr "Tuỳ chỉnh"

#. module: sale
#: model_terms:ir.ui.view,arch_db:sale.onboarding_quotation_layout_step
msgid "Customize the look of your quotations."
msgstr "Tuỳ chỉnh bố cục và cách thức hiển thị báo giá của bạn."

#. module: sale
#: model:ir.model.fields,field_description:sale.field_res_config_settings__module_delivery_dhl
msgid "DHL Express Connector"
msgstr "Kết nối DHL Express"

#. module: sale
#: model_terms:ir.ui.view,arch_db:sale.view_order_product_search
msgid "Date"
msgstr "Ngày"

#. module: sale
#: model:ir.model.fields,field_description:sale.field_report_all_channels_sales__date_order
msgid "Date Order"
msgstr "Ngày đặt hàng"

#. module: sale
#: model:ir.model.fields,help:sale.field_sale_order__signed_on
msgid "Date of the signature."
msgstr "Ngày ký."

#. module: sale
#: model:ir.model.fields,help:sale.field_sale_order__create_date
msgid "Date on which sales order is created."
msgstr "Ngày mà Đơn bán được tạo."

#. module: sale
#: model_terms:ir.ui.view,arch_db:sale.sale_order_portal_content
msgid "Date:"
msgstr "Ngày:"

#. module: sale
#: model:ir.model.fields,field_description:sale.field_sale_advance_payment_inv__deduct_down_payments
msgid "Deduct down payments"
msgstr "Giảm trừ các khoản ứng trước"

#. module: sale
#: model_terms:ir.ui.view,arch_db:sale.res_config_settings_view_form
msgid "Default Limit:"
msgstr "Giới hạn Mặc định:"

#. module: sale
#: model:ir.model.fields,field_description:sale.field_res_config_settings__use_quotation_validity_days
msgid "Default Quotation Validity"
msgstr "Thời hạn Báo giá Mặc định"

#. module: sale
#: model:ir.model.fields,field_description:sale.field_res_company__quotation_validity_days
#: model:ir.model.fields,field_description:sale.field_res_config_settings__quotation_validity_days
msgid "Default Quotation Validity (Days)"
msgstr "Thời hạn Báo giá Mặc định (Ngày)"

#. module: sale
#: model:ir.model.fields,help:sale.field_res_config_settings__deposit_default_product_id
msgid "Default product used for payment advances"
msgstr "Sản phẩm mặc định để ghi nhận các khoản ứng trước"

#. module: sale
#: model_terms:ir.ui.view,arch_db:sale.res_config_settings_view_form
msgid "Deliver Content by Email"
msgstr "Chuyển phát Nội dung bằng Email"

#. module: sale
#: model_terms:ir.ui.view,arch_db:sale.view_order_form
msgid "Delivered"
msgstr "Đã giao"

#. module: sale
#: model:ir.model.fields,field_description:sale.field_sale_order_line__qty_delivered_manual
msgid "Delivered Manually"
msgstr "SL Bàn giao Thủ công"

#. module: sale
#: code:addons/sale/models/sale.py:0
#: model:ir.model.fields,field_description:sale.field_sale_order_line__qty_delivered
#, python-format
msgid "Delivered Quantity"
msgstr "Số lượng Đã giao"

#. module: sale
#: model:ir.model.fields.selection,name:sale.selection__product_template__invoice_policy__delivery
msgid "Delivered quantities"
msgstr "Theo số lượng bàn giao"

#. module: sale
#: model:ir.model.fields,field_description:sale.field_account_move__partner_shipping_id
#: model:ir.model.fields,field_description:sale.field_sale_order__partner_shipping_id
msgid "Delivery Address"
msgstr "Địa chỉ Giao hàng"

#. module: sale
#: model:ir.model.fields,field_description:sale.field_sale_order__commitment_date
#: model_terms:ir.ui.view,arch_db:sale.view_order_form
msgid "Delivery Date"
msgstr "Ngày Giao"

#. module: sale
#: model:ir.model.fields,help:sale.field_account_move__partner_shipping_id
msgid "Delivery address for current invoice."
msgstr "Địa chỉ giao hàng cho hoá đơn hiện hành."

#. module: sale
#: model:ir.model.fields,help:sale.field_sale_order__expected_date
msgid ""
"Delivery date you can promise to the customer, computed from the minimum "
"lead time of the order lines in case of Service products. In case of "
"shipping, the shipping policy of the order will be taken into account to "
"either use the minimum or maximum lead time of the order lines."
msgstr ""

#. module: sale
#: model:product.product,name:sale.advance_product_0
#: model:product.template,name:sale.advance_product_0_product_template
msgid "Deposit"
msgstr "Đặt cọc"

#. module: sale
#: model:ir.model.fields,field_description:sale.field_res_config_settings__deposit_default_product_id
msgid "Deposit Product"
msgstr "Sản phầm đặt cọc"

#. module: sale
#: model:ir.model.fields,field_description:sale.field_sale_order_line__name
#: model_terms:ir.ui.view,arch_db:sale.report_saleorder_document
#: model_terms:ir.ui.view,arch_db:sale.view_order_form
msgid "Description"
msgstr "Miêu tả"

#. module: sale
#: model:ir.model.fields,field_description:sale.field_res_config_settings__module_website_sale_digital
msgid "Digital Content"
msgstr "Nội dung số"

#. module: sale
#: model_terms:ir.ui.view,arch_db:sale.view_order_form
msgid "Disc.%"
msgstr "CK. (%)"

#. module: sale
#: model:ir.model.fields,field_description:sale.field_sale_report__discount
msgid "Discount %"
msgstr "% Chiết khấu"

#. module: sale
#: model:ir.model.fields,field_description:sale.field_sale_order_line__discount
msgid "Discount (%)"
msgstr "Chiết khấu (%)"

#. module: sale
#: model:ir.model.fields,field_description:sale.field_sale_report__discount_amount
msgid "Discount Amount"
msgstr "Số tiền giảm giá"

#. module: sale
#: model:ir.model.fields,field_description:sale.field_product_attribute_custom_value__display_name
#: model:ir.model.fields,field_description:sale.field_report_all_channels_sales__display_name
#: model:ir.model.fields,field_description:sale.field_report_sale_report_saleproforma__display_name
#: model:ir.model.fields,field_description:sale.field_sale_advance_payment_inv__display_name
#: model:ir.model.fields,field_description:sale.field_sale_order__display_name
#: model:ir.model.fields,field_description:sale.field_sale_order_line__display_name
#: model:ir.model.fields,field_description:sale.field_sale_payment_acquirer_onboarding_wizard__display_name
#: model:ir.model.fields,field_description:sale.field_sale_report__display_name
msgid "Display Name"
msgstr "Tên hiển thị"

#. module: sale
#: model:ir.model.fields,field_description:sale.field_product_attribute__display_type
#: model:ir.model.fields,field_description:sale.field_product_attribute_value__display_type
#: model:ir.model.fields,field_description:sale.field_product_template_attribute_value__display_type
#: model:ir.model.fields,field_description:sale.field_sale_order_line__display_type
msgid "Display Type"
msgstr "Kiểu Hiển thị"

#. module: sale
#: model:ir.model.fields.selection,name:sale.selection__res_company__sale_onboarding_order_confirmation_state__done
#: model:ir.model.fields.selection,name:sale.selection__res_company__sale_onboarding_sample_quotation_state__done
#: model:ir.model.fields.selection,name:sale.selection__res_company__sale_quotation_onboarding_state__done
msgid "Done"
msgstr "Hoàn thành"

#. module: sale
#: code:addons/sale/wizard/sale_make_invoice_advance.py:0
#, python-format
msgid "Down Payment"
msgstr "Tiền đặt cọc"

#. module: sale
#: model:ir.model.fields,field_description:sale.field_sale_advance_payment_inv__amount
msgid "Down Payment Amount"
msgstr "Tổng tiền đặt cọc"

#. module: sale
#: model:ir.model.fields,field_description:sale.field_sale_advance_payment_inv__fixed_amount
msgid "Down Payment Amount(Fixed)"
msgstr "Tiền dặt cọc (cố định)"

#. module: sale
#: model:ir.model.fields,field_description:sale.field_sale_advance_payment_inv__product_id
msgid "Down Payment Product"
msgstr "Sản phẩm Tiền đặt cọc"

#. module: sale
#: code:addons/sale/wizard/sale_make_invoice_advance.py:0
#, python-format
msgid "Down Payment: %s"
msgstr "Đặt cọc: %s"

#. module: sale
#: model:ir.model.fields.selection,name:sale.selection__sale_advance_payment_inv__advance_payment_method__fixed
msgid "Down payment (fixed amount)"
msgstr "Tiền đặt cọc (số tiền cố định)"

#. module: sale
#: model:ir.model.fields.selection,name:sale.selection__sale_advance_payment_inv__advance_payment_method__percentage
msgid "Down payment (percentage)"
msgstr "Tiền đặt cọc (theo phần trăm)"

#. module: sale
#: code:addons/sale/wizard/sale_make_invoice_advance.py:0
#, python-format
msgid "Down payment of %s%%"
msgstr "Tiền đặt cọc cho %s%%"

#. module: sale
#: model:ir.model.fields,help:sale.field_sale_order_line__is_downpayment
msgid ""
"Down payments are made when creating invoices from a sales order. They are "
"not copied when duplicating a sales order."
msgstr ""
"Ứng trước được thực hiện khi tạo hoá đơn từ đơn bán. Chúng không được sao "
"chép khi sao chép một đơn bán."

#. module: sale
#: model_terms:ir.ui.view,arch_db:sale.sale_order_portal_template
msgid "Download"
msgstr "Tải xuống"

#. module: sale
#: model:ir.model.fields.selection,name:sale.selection__sale_report__state__draft
msgid "Draft Quotation"
msgstr "Báo giá dự thảo"

#. module: sale
#: model:ir.model.fields,field_description:sale.field_res_config_settings__module_delivery_easypost
msgid "Easypost Connector"
msgstr "Easypost Connector"

#. module: sale
#. openerp-web
#: code:addons/sale/static/src/js/product_configurator_widget.js:0
#: code:addons/sale/static/src/js/product_configurator_widget.js:0
#, python-format
msgid "Edit Configuration"
msgstr "Chỉnh sửa cấu hình"

#. module: sale
#: model:ir.model.fields,field_description:sale.field_sale_payment_acquirer_onboarding_wizard__paypal_email_account
msgid "Email"
msgstr "Email"

#. module: sale
#: model:ir.model.fields,field_description:sale.field_res_config_settings__template_id
#: model_terms:ir.ui.view,arch_db:sale.res_config_settings_view_form
msgid "Email Template"
msgstr "Mẫu Email"

#. module: sale
#: model:ir.model.fields,help:sale.field_res_config_settings__confirmation_template_id
msgid "Email sent to the customer once the order is paid."
msgstr "Email được gửi cho khách hàng sau khi đơn hàng được thanh toán"

#. module: sale
#: model:ir.model.fields,field_description:sale.field_sale_order__expected_date
msgid "Expected Date"
msgstr "Ngày dự kiến"

#. module: sale
#: model_terms:ir.ui.view,arch_db:sale.view_order_form
msgid "Expected:"
msgstr "Được mong đợi:"

#. module: sale
#: model:ir.model.fields,help:sale.field_product_product__expense_policy
#: model:ir.model.fields,help:sale.field_product_template__expense_policy
msgid ""
"Expenses and vendor bills can be re-invoiced to a customer.With this option,"
" a validated expense can be re-invoice to a customer at its cost or sales "
"price."
msgstr ""
"Chi phí và hoá đơn nhà cung cấp có thể được lập lại hoá đơn cho khách hàng. "
"Với tùy chọn này, chi phí được xác thực có thể được gửi lại cho khách hàng "
"với chi phí hoặc giá bán."

#. module: sale
#: model:ir.model.fields,field_description:sale.field_sale_order__validity_date
msgid "Expiration"
msgstr "Hết hạn"

#. module: sale
#: model_terms:ir.ui.view,arch_db:sale.view_order_product_search
msgid "Extended Filters"
msgstr "Bộ lọc mở rộng"

#. module: sale
#. openerp-web
#: code:addons/sale/static/src/js/product_configurator_widget.js:0
#: code:addons/sale/static/src/js/product_configurator_widget.js:0
#, python-format
msgid "External Link"
msgstr "Liên kết bên ngoài"

#. module: sale
#: model:ir.model.fields,field_description:sale.field_sale_order_line__product_no_variant_attribute_value_ids
msgid "Extra Values"
msgstr ""

#. module: sale
#: code:addons/sale/models/sale.py:0
#, python-format
msgid "Extra line with %s "
msgstr "Dòng bổ sung với %s"

#. module: sale
#: model:ir.model.fields,field_description:sale.field_res_config_settings__module_delivery_fedex
msgid "FedEx Connector"
msgstr "FedEx Connector"

#. module: sale
#: model:ir.model.fields,field_description:sale.field_sale_order__fiscal_position_id
msgid "Fiscal Position"
msgstr "Vị thế Tài khoá"

#. module: sale
#: model:ir.model.fields,help:sale.field_sale_order__fiscal_position_id
msgid ""
"Fiscal positions are used to adapt taxes and accounts for particular "
"customers or sales orders/invoices.The default value comes from the "
"customer."
msgstr ""

#. module: sale
#: model:ir.model.fields,field_description:sale.field_sale_order__message_follower_ids
msgid "Followers"
msgstr "Theo dõi"

#. module: sale
#: model:ir.model.fields,field_description:sale.field_sale_order__message_channel_ids
msgid "Followers (Channels)"
msgstr "Người theo dõi (Các kênh)"

#. module: sale
#: model:ir.model.fields,field_description:sale.field_sale_order__message_partner_ids
msgid "Followers (Partners)"
msgstr "Người theo dõi (Các đối tác)"

#. module: sale
#: model:ir.model.constraint,message:sale.constraint_sale_order_line_non_accountable_null_fields
msgid "Forbidden values on non-accountable sale order line"
msgstr "Giá trị bị cấm trên dòng đặt hàng không được ghi sổ"

#. module: sale
#: model:ir.model.fields.selection,name:sale.selection__res_config_settings__auth_signup_uninvited__b2c
msgid "Free sign up"
msgstr "Đăng ký Tự do"

#. module: sale
#: model_terms:ir.actions.act_window,help:sale.action_account_invoice_report_salesteam
msgid ""
"From this report, you can have an overview of the amount invoiced to your "
"customer. The search tool can also be used to personalise your Invoices "
"reports and so, match this analysis to your needs."
msgstr ""
"Từ báo cáo này, bạn có thể có cái nhìn tổng quan về tổng tiền đã lập hoá đơn"
" cho khách hàng của bạn. Công cụ tìm kiếm có thể được dùng để cá nhân hóa "
"báo cáo Hoá đơn và hơn nữa là để, đáp ứng việc phân tích theo nhu cầu của "
"bạn."

#. module: sale
#: model:ir.model.fields.selection,name:sale.selection__sale_order__invoice_status__invoiced
#: model:ir.model.fields.selection,name:sale.selection__sale_order_line__invoice_status__invoiced
msgid "Fully Invoiced"
msgstr "Đã xuất hoá đơn đầy đủ"

#. module: sale
#: model_terms:ir.ui.view,arch_db:sale.view_sales_order_filter
msgid "Future Activities"
msgstr "Hoạt động tương lai"

#. module: sale
#: model:ir.model,name:sale.model_payment_link_wizard
msgid "Generate Sales Payment Link"
msgstr ""

#. module: sale
#: model:ir.actions.act_window,name:sale.action_sale_order_generate_link
msgid "Generate a Payment Link"
msgstr ""

#. module: sale
#: model_terms:ir.ui.view,arch_db:sale.res_config_settings_view_form
msgid ""
"Generate the invoice automatically when the online payment is confirmed"
msgstr "Tự động tạo hoá đơn khi thanh toán online được xác nhận"

#. module: sale
#: model_terms:ir.ui.view,arch_db:sale.res_config_settings_view_form
msgid "Get warnings in orders for products or customers"
msgstr "Nhận cảnh báo ở đơn bán đối với sản phẩm hoặc khách hàng"

#. module: sale
#: model_terms:ir.ui.view,arch_db:sale.res_config_settings_view_form
msgid "Grant discounts on sales order lines"
msgstr "Ghi nhận giảm giá theo từng dòng của đơn bán"

#. module: sale
#: model:ir.model.fields,field_description:sale.field_sale_report__weight
msgid "Gross Weight"
msgstr "Tổng trọng (cả bì)"

#. module: sale
#: model_terms:ir.ui.view,arch_db:sale.view_order_product_search
#: model_terms:ir.ui.view,arch_db:sale.view_sales_order_filter
#: model_terms:ir.ui.view,arch_db:sale.view_sales_order_line_filter
msgid "Group By"
msgstr "Nhóm theo"

#. module: sale
#: model:ir.model.fields,field_description:sale.field_product_template_attribute_value__html_color
msgid "HTML Color Index"
msgstr "Chỉ số màu sắc theo HTML"

#. module: sale
#: model:ir.model.fields,field_description:sale.field_sale_advance_payment_inv__has_down_payments
msgid "Has down payments"
msgstr ""

#. module: sale
#: model:ir.model.fields,help:sale.field_product_attribute_value__html_color
#: model:ir.model.fields,help:sale.field_product_template_attribute_value__html_color
msgid ""
"Here you can set a specific HTML color index (e.g. #ff0000) to display the "
"color if the attribute type is 'Color'."
msgstr ""
"Ở đây bạn có thể quy định\n"
"        mã màu HTML (ví dụ. #ff0000) để hiển thị màu sắc nếu thuộc tính\n"
"        thuộc loại là 'Màu'."

#. module: sale
#: model_terms:ir.ui.view,arch_db:sale.sale_order_portal_template
msgid "History"
msgstr "Lịch sử"

#. module: sale
#: model:ir.model.fields,field_description:sale.field_product_attribute_custom_value__id
#: model:ir.model.fields,field_description:sale.field_report_all_channels_sales__id
#: model:ir.model.fields,field_description:sale.field_report_sale_report_saleproforma__id
#: model:ir.model.fields,field_description:sale.field_sale_advance_payment_inv__id
#: model:ir.model.fields,field_description:sale.field_sale_order__id
#: model:ir.model.fields,field_description:sale.field_sale_order_line__id
#: model:ir.model.fields,field_description:sale.field_sale_payment_acquirer_onboarding_wizard__id
#: model:ir.model.fields,field_description:sale.field_sale_report__id
msgid "ID"
msgstr "ID"

#. module: sale
#: model:ir.model.fields,field_description:sale.field_sale_order__activity_exception_icon
msgid "Icon"
msgstr "Biểu tượng"

#. module: sale
#: model:ir.model.fields,help:sale.field_sale_order__activity_exception_icon
msgid "Icon to indicate an exception activity."
msgstr ""

#. module: sale
#: model:ir.model.fields,help:sale.field_sale_order__message_needaction
#: model:ir.model.fields,help:sale.field_sale_order__message_unread
msgid "If checked, new messages require your attention."
msgstr "Nếu đánh dấu chọn, các thông điệp mới yêu cầu sự có mặt của bạn."

#. module: sale
#: model:ir.model.fields,help:sale.field_sale_order__message_has_error
#: model:ir.model.fields,help:sale.field_sale_order__message_has_sms_error
msgid "If checked, some messages have a delivery error."
msgstr "Nếu được đánh dấu, thông điệp có lỗi về gửi tin."

#. module: sale
#: model_terms:ir.ui.view,arch_db:sale.view_sales_order_auto_done_setting
msgid ""
"If the sale is locked, you can not modify it anymore. However, you will "
"still be able to invoice or deliver."
msgstr ""
"Nếu Đơn bán bị khóa, bạn không thể sửa nó nữa. Tuy nhiên, bạn vẫn có thể "
"xuất hoá đơn hoặc giao hàng được."

#. module: sale
#: code:addons/sale/controllers/portal.py:0
#, python-format
msgid ""
"If we store your payment information on our server, subscription payments "
"will be made automatically."
msgstr ""
"Nếu chúng tôi lưu thông tin thanh toán của bạn trên hệ thống của chúng tôi, "
"các thanh toán thuê bao sẽ được tự động thực hiện."

#. module: sale
#: model:ir.model.fields,help:sale.field_sale_order__pricelist_id
msgid "If you change the pricelist, only newly added lines will be affected."
msgstr ""

#. module: sale
#: model_terms:ir.ui.view,arch_db:sale.res_config_settings_view_form
msgid "Import Amazon orders and sync deliveries"
msgstr "Nhập đơn hàng từ Amazon và đồng bộ giao hàng"

#. module: sale
#: code:addons/sale/models/product_template.py:0
#, python-format
msgid "Import Template for Products"
msgstr "Nhập sản phẩm gốc"

#. module: sale
#: model_terms:ir.ui.view,arch_db:sale.sale_order_portal_template
msgid "Incl. tax)"
msgstr "Bao gồm thuế)"

#. module: sale
#: model:ir.model.fields,field_description:sale.field_sale_advance_payment_inv__deposit_account_id
msgid "Income Account"
msgstr "Tài khoản Doanh thu"

#. module: sale
#: code:addons/sale/controllers/portal.py:0
#, python-format
msgid "Invalid order."
msgstr "Đơn không hợp lệ."

#. module: sale
#: code:addons/sale/controllers/portal.py:0
#, python-format
msgid "Invalid signature data."
msgstr "Dữ liệu chữ ký không hợp lệ."

#. module: sale
#: code:addons/sale/models/sale.py:0
#, python-format
msgid "Invalid token found! Token acquirer %s != %s"
msgstr ""
"Mã bảo mật không hợp lệ! Tổ chức thanh toán cung cấp mã bảo mật %s != %s"

#. module: sale
#: code:addons/sale/models/sale.py:0
#, python-format
msgid "Invalid token found! Token partner %s != %s"
msgstr "Mã bảo mật không hợp lệ! Mã bảo mật của đối tác %s != %s"

#. module: sale
#: code:addons/sale/models/account_invoice.py:0
#, python-format
msgid "Invoice %s paid"
msgstr "Hoá đơn %s đã thanh toán"

#. module: sale
#: model:ir.model.fields,field_description:sale.field_sale_order__partner_invoice_id
msgid "Invoice Address"
msgstr "Địa chỉ xuất Hoá đơn"

#. module: sale
#: model:mail.message.subtype,name:sale.mt_salesteam_invoice_confirmed
msgid "Invoice Confirmed"
msgstr "Hoá đơn đã Xác nhận"

#. module: sale
#: model:ir.model.fields,field_description:sale.field_sale_order__invoice_count
msgid "Invoice Count"
msgstr "Số lượng hoá đơn"

#. module: sale
#: model:mail.message.subtype,name:sale.mt_salesteam_invoice_created
msgid "Invoice Created"
msgstr "Hoá đơn được tạo"

#. module: sale
#: model:ir.model.fields,field_description:sale.field_sale_order_line__invoice_lines
msgid "Invoice Lines"
msgstr "Chi tiết hoá đơn"

#. module: sale
#: model_terms:ir.ui.view,arch_db:sale.view_sale_advance_payment_inv
msgid "Invoice Sales Order"
msgstr "Xuất hoá đơn Đơn bán"

#. module: sale
#: model:ir.model.fields,field_description:sale.field_sale_order__invoice_status
#: model:ir.model.fields,field_description:sale.field_sale_order_line__invoice_status
msgid "Invoice Status"
msgstr "Tình trạng hoá đơn"

#. module: sale
#: model:ir.model.fields,help:sale.field_crm_team__invoiced
msgid ""
"Invoice revenue for the current month. This is the amount the sales channel "
"has invoiced this month. It is used to compute the progression ratio of the "
"current and target revenue on the kanban view."
msgstr ""
"Doanh thu hoá đơn cho tháng hiện tại. Đây là số tiền mà kênh bán hàng đã lập"
" hoá đơn trong tháng này. Nó được sử dụng để tính toán tỷ lệ tiến triển của "
"doanh thu hiện tại và mục tiêu trên chế độ xem kanban."

#. module: sale
#: model:ir.model.fields.selection,name:sale.selection__res_config_settings__default_invoice_policy__delivery
msgid "Invoice what is delivered"
msgstr "Xuất hoá đơn theo hàng đã giao"

#. module: sale
#: model:ir.model.fields.selection,name:sale.selection__res_config_settings__default_invoice_policy__order
msgid "Invoice what is ordered"
msgstr "Xuất hoá đơn theo số lượng đặt hàng"

#. module: sale
#: model_terms:ir.ui.view,arch_db:sale.view_order_form
msgid "Invoiced"
msgstr "Đã xuất Hoá đơn"

#. module: sale
#: code:addons/sale/models/sale.py:0
#: model:ir.model.fields,field_description:sale.field_sale_order_line__qty_invoiced
#, python-format
msgid "Invoiced Quantity"
msgstr "SL đã xuất Hoá đơn"

#. module: sale
#: model:ir.model.fields,field_description:sale.field_crm_team__invoiced
msgid "Invoiced This Month"
msgstr "Đã xuất Hoá đơn Tháng này"

#. module: sale
#: model:ir.actions.act_window,name:sale.action_invoice_salesteams
#: model:ir.model.fields,field_description:sale.field_sale_order__invoice_ids
#: model_terms:ir.ui.view,arch_db:sale.crm_team_salesteams_view_kanban
#: model_terms:ir.ui.view,arch_db:sale.view_order_form
msgid "Invoices"
msgstr "Hoá đơn"

#. module: sale
#: model:ir.actions.act_window,name:sale.action_account_invoice_report_salesteam
msgid "Invoices Analysis"
msgstr "Phân tích hoá đơn"

#. module: sale
#: model:ir.model,name:sale.model_account_invoice_report
msgid "Invoices Statistics"
msgstr "Thống kê hoá đơn"

#. module: sale
#: model_terms:ir.ui.view,arch_db:sale.view_sale_advance_payment_inv
msgid ""
"Invoices will be created in draft so that you can review\n"
"                        them before validation."
msgstr ""
"Hoá đơn sẽ được tạo ở trạng thái dự thảo để bạn có thể xem xét lại trước khi"
" xác nhận."

#. module: sale
#: model_terms:ir.ui.view,arch_db:sale.crm_team_salesteams_view_kanban
#: model_terms:ir.ui.view,arch_db:sale.product_template_form_view_invoice_policy
#: model_terms:ir.ui.view,arch_db:sale.res_config_settings_view_form
#: model_terms:ir.ui.view,arch_db:sale.view_order_form
msgid "Invoicing"
msgstr "Kế toán"

#. module: sale
#: model_terms:ir.ui.view,arch_db:sale.report_saleorder_document
#: model_terms:ir.ui.view,arch_db:sale.sale_order_portal_content
msgid "Invoicing Address:"
msgstr "Địa chỉ xuất hoá đơn:"

#. module: sale
#: model:ir.model.fields,field_description:sale.field_product_product__invoice_policy
#: model:ir.model.fields,field_description:sale.field_product_template__invoice_policy
#: model:ir.model.fields,field_description:sale.field_res_config_settings__default_invoice_policy
msgid "Invoicing Policy"
msgstr "Chính sách Xuất Hoá đơn"

#. module: sale
#: model:ir.model.fields,field_description:sale.field_crm_team__invoiced_target
msgid "Invoicing Target"
msgstr "Mục tiêu xuất hoá đơn"

#. module: sale
#: model_terms:ir.ui.view,arch_db:sale.report_saleorder_document
#: model_terms:ir.ui.view,arch_db:sale.sale_order_portal_content
msgid "Invoicing and Shipping Address:"
msgstr "Địa chỉ Hoá đơn và Giao hàng:"

#. module: sale
#: model:ir.model.fields,field_description:sale.field_sale_order__message_is_follower
msgid "Is Follower"
msgstr "Là người theo dõi"

#. module: sale
#: model:ir.model.fields,field_description:sale.field_sale_order_line__is_downpayment
msgid "Is a down payment"
msgstr "Là một khoản Ứng trước"

#. module: sale
#: model:ir.model.fields,field_description:sale.field_product_attribute_value__is_custom
#: model:ir.model.fields,field_description:sale.field_product_template_attribute_value__is_custom
msgid "Is custom value"
msgstr "Là giá trị tuỳ ý"

#. module: sale
#: model:ir.model.fields,field_description:sale.field_sale_order_line__is_expense
msgid "Is expense"
msgstr "Là chi tiêu"

#. module: sale
#: model:ir.model.fields,field_description:sale.field_sale_order__is_expired
msgid "Is expired"
msgstr "Đã hết hạn"

#. module: sale
#: model:ir.model.fields,help:sale.field_sale_order_line__is_expense
msgid ""
"Is true if the sales order line comes from an expense or a vendor bills"
msgstr ""
"Đúng nếu chi tiết Đơn bán đến từ một khoản chi phí hoặc một hoá đơn nhà "
"cung cấp"

#. module: sale
#: code:addons/sale/models/sale.py:0
#, python-format
msgid ""
"It is forbidden to modify the following fields in a locked order:\n"
"%s"
msgstr ""
"Các trường sau trong một đơn bán bị khoá thì không được phép sửa đổi:\n"
"%s"

#. module: sale
#: code:addons/sale/models/sale.py:0
#, python-format
msgid "It is not allowed to confirm an order in the following states: %s"
msgstr "Không được phép xác nhận đơn đặt hàng ở các trạng thái sau: %s"

#. module: sale
#: model:ir.model,name:sale.model_account_move
msgid "Journal Entries"
msgstr "Bút toán phát sinh"

#. module: sale
#: model:ir.model,name:sale.model_account_move_line
msgid "Journal Item"
msgstr "Bút toán"

#. module: sale
#: model:ir.model.fields.selection,name:sale.selection__res_company__sale_onboarding_order_confirmation_state__just_done
#: model:ir.model.fields.selection,name:sale.selection__res_company__sale_onboarding_sample_quotation_state__just_done
#: model:ir.model.fields.selection,name:sale.selection__res_company__sale_quotation_onboarding_state__just_done
msgid "Just done"
msgstr "Vừa xong"

#. module: sale
#: model:ir.model.fields,field_description:sale.field_product_attribute_custom_value____last_update
#: model:ir.model.fields,field_description:sale.field_report_all_channels_sales____last_update
#: model:ir.model.fields,field_description:sale.field_report_sale_report_saleproforma____last_update
#: model:ir.model.fields,field_description:sale.field_sale_advance_payment_inv____last_update
#: model:ir.model.fields,field_description:sale.field_sale_order____last_update
#: model:ir.model.fields,field_description:sale.field_sale_order_line____last_update
#: model:ir.model.fields,field_description:sale.field_sale_payment_acquirer_onboarding_wizard____last_update
#: model:ir.model.fields,field_description:sale.field_sale_report____last_update
msgid "Last Modified on"
msgstr "Sửa lần cuối"

#. module: sale
#: model:ir.model.fields,field_description:sale.field_product_attribute_custom_value__write_uid
#: model:ir.model.fields,field_description:sale.field_sale_advance_payment_inv__write_uid
#: model:ir.model.fields,field_description:sale.field_sale_order__write_uid
#: model:ir.model.fields,field_description:sale.field_sale_order_line__write_uid
#: model:ir.model.fields,field_description:sale.field_sale_payment_acquirer_onboarding_wizard__write_uid
msgid "Last Updated by"
msgstr "Cập nhật lần cuối bởi"

#. module: sale
#: model:ir.model.fields,field_description:sale.field_product_attribute_custom_value__write_date
#: model:ir.model.fields,field_description:sale.field_sale_advance_payment_inv__write_date
#: model:ir.model.fields,field_description:sale.field_sale_order__write_date
#: model:ir.model.fields,field_description:sale.field_sale_order_line__write_date
#: model:ir.model.fields,field_description:sale.field_sale_payment_acquirer_onboarding_wizard__write_date
msgid "Last Updated on"
msgstr "Cập nhật lần cuối"

#. module: sale
#: model_terms:ir.ui.view,arch_db:sale.view_sales_order_filter
msgid "Late Activities"
msgstr "Hoạt động trễ"

#. module: sale
#: model:ir.model.fields,field_description:sale.field_sale_order_line__customer_lead
msgid "Lead Time"
msgstr "Thời gian cần"

#. module: sale
#: model_terms:ir.ui.view,arch_db:sale.res_config_settings_view_form
msgid "Let your customers log in to see their documents"
msgstr "Cho phép khách hàng của bạn đăng nhập để xem tài liệu của họ"

#. module: sale
#. openerp-web
#: code:addons/sale/static/src/js/tours/sale.js:0
#, python-format
msgid ""
"Let's create a new quotation.<br/><i>Note that colored buttons usually point"
" to the next logical actions.</i>"
msgstr ""
"Hãy cùng tạo một báo giá mới<br/><i>Lưu ý rằng các nút có màu sắc thường trỏ"
" đến một hành động logic tiếp theo trong quy trình.</i>"

#. module: sale
#: model_terms:ir.ui.view,arch_db:sale.view_sales_order_auto_done_setting
msgid "Lock"
msgstr "Khoá"

#. module: sale
#: model:ir.model.fields,field_description:sale.field_res_config_settings__group_auto_done_setting
#: model:res.groups,name:sale.group_auto_done_setting
msgid "Lock Confirmed Sales"
msgstr "Khoá Đơn Bán đã Xác nhận"

#. module: sale
#: model:ir.model.fields.selection,name:sale.selection__sale_order__state__done
msgid "Locked"
msgstr "Đã Khoá"

#. module: sale
#: model_terms:ir.ui.view,arch_db:sale.onboarding_quotation_layout_step
msgid "Looks great!"
msgstr "Trông thật tuyệt!"

#. module: sale
#: model:ir.model.fields,field_description:sale.field_sale_order__message_main_attachment_id
msgid "Main Attachment"
msgstr "Đính kèm chính"

#. module: sale
#: model_terms:ir.ui.view,arch_db:sale.res_config_settings_view_form
msgid "Manage promotion &amp; coupon programs"
msgstr "Quản lý các chương trình Mã giảm giá &amp; Khuyến mãi"

#. module: sale
#: model:ir.model.fields.selection,name:sale.selection__sale_order_line__qty_delivered_method__manual
msgid "Manual"
msgstr "Thủ công"

#. module: sale
#: model:ir.model.fields.selection,name:sale.selection__res_company__sale_onboarding_payment_method__manual
msgid "Manual Payment"
msgstr "Thanh toán thủ công"

#. module: sale
#: model:ir.model.fields.selection,name:sale.selection__product_template__service_type__manual
msgid "Manually set quantities on order"
msgstr "Thiết lập số lượng thủ công trên Đơn bán"

#. module: sale
#: model:ir.model.fields,help:sale.field_product_product__service_type
#: model:ir.model.fields,help:sale.field_product_template__service_type
msgid ""
"Manually set quantities on order: Invoice based on the manually entered quantity, without creating an analytic account.\n"
"Timesheets on contract: Invoice based on the tracked hours on the related timesheet.\n"
"Create a task and track hours: Create a task on the sales order validation and track the work hours."
msgstr ""
"Đặt số lượng thứ tự theo cách thủ công: Hoá đơn dựa trên số lượng được nhập theo cách thủ công, mà không cần tạo tài khoản phân tích.\n"
"Hợp đồng chấm công: Hoá đơn dựa trên số giờ được theo dõi trên bảng chấm công có liên quan.\n"
"Tạo một nhiệm vụ và theo dõi giờ: Tạo một nhiệm vụ trên xác nhận đơn đặt hàng bán hàng và theo dõi giờ làm việc."

#. module: sale
#: model:ir.model.fields,field_description:sale.field_res_config_settings__module_sale_margin
msgid "Margins"
msgstr "Biên Lợi nhuận"

#. module: sale
#: model:ir.actions.server,name:sale.model_sale_order_action_quotation_sent
msgid "Mark Quotation as Sent"
msgstr "Đánh dấu báo giá là Đã gửi"

#. module: sale
#: model_terms:ir.ui.view,arch_db:sale.account_invoice_form
msgid "Marketing"
msgstr "Marketing"

#. module: sale
#. openerp-web
#: code:addons/sale/static/src/xml/account_reconciliation.xml:0
#, python-format
msgid "Match with a sale order"
msgstr "Khớp với một đơn bán"

#. module: sale
#: model:ir.model.fields,field_description:sale.field_sale_order__medium_id
#: model:ir.model.fields,field_description:sale.field_sale_report__medium_id
msgid "Medium"
msgstr "Phương thức"

#. module: sale
#: model:ir.model.fields,field_description:sale.field_sale_payment_acquirer_onboarding_wizard__paypal_seller_account
msgid "Merchant Account ID"
msgstr "ID tài khoản người bán"

#. module: sale
#: model:ir.model.fields,field_description:sale.field_sale_order__message_has_error
msgid "Message Delivery error"
msgstr "Có Lỗi Gửi Thông điệp"

#. module: sale
#: model:ir.model.fields,field_description:sale.field_res_partner__sale_warn_msg
#: model:ir.model.fields,field_description:sale.field_res_users__sale_warn_msg
msgid "Message for Sales Order"
msgstr "Thông điệp cho Đơn Bán"

#. module: sale
#: model:ir.model.fields,field_description:sale.field_product_product__sale_line_warn_msg
#: model:ir.model.fields,field_description:sale.field_product_template__sale_line_warn_msg
msgid "Message for Sales Order Line"
msgstr "Thông điệp cho Dòng Đơn Bán"

#. module: sale
#: model:ir.model.fields,field_description:sale.field_sale_order__message_ids
msgid "Messages"
msgstr "Thông điệp"

#. module: sale
#: model:ir.model.fields,field_description:sale.field_sale_payment_acquirer_onboarding_wizard__manual_name
msgid "Method"
msgstr "Phương thức"

#. module: sale
#: model:ir.model.fields,field_description:sale.field_sale_order_line__qty_delivered_method
msgid "Method to update delivered qty"
msgstr "Phương thức cập nhật số lượng đã giao"

#. module: sale
#: model:ir.model.constraint,message:sale.constraint_sale_order_line_accountable_required_fields
msgid "Missing required fields on accountable sale order line."
msgstr "Thiếu dữ liệu bắt buộc phải có trên chi tiết thông tin Đơn bán."

#. module: sale
#: model_terms:ir.ui.view,arch_db:sale.view_sales_order_filter
msgid "My Orders"
msgstr "Đơn bán của tôi"

#. module: sale
#: model_terms:ir.ui.view,arch_db:sale.sale_order_view_search_inherit_quotation
msgid "My Quotations"
msgstr "Báo giá của Tôi"

#. module: sale
#: model_terms:ir.ui.view,arch_db:sale.view_sales_order_line_filter
msgid "My Sales Order Lines"
msgstr "Chi tiết Đơn bán của tôi"

#. module: sale
#: model:ir.model.fields,field_description:sale.field_product_attribute_custom_value__name
msgid "Name"
msgstr "Tên"

#. module: sale
#: model:ir.model.fields,help:sale.field_sale_order__signed_by
msgid "Name of the person that signed the SO."
msgstr "Tên của người mà đã ký Đơn bán này."

#. module: sale
#: code:addons/sale/models/sale.py:0 code:addons/sale/models/sale.py:0
#: code:addons/sale/models/sale.py:0 code:addons/sale/models/sale.py:0
#, python-format
msgid "New"
msgstr "Mới"

#. module: sale
#: model:ir.actions.act_window,name:sale.action_quotation_form
msgid "New Quotation"
msgstr "Báo giá Mới"

#. module: sale
#: model:ir.model.fields,field_description:sale.field_sale_order__activity_date_deadline
msgid "Next Activity Deadline"
msgstr "Hạn chót lần hành động kế tiếp"

#. module: sale
#: model:ir.model.fields,field_description:sale.field_sale_order__activity_summary
msgid "Next Activity Summary"
msgstr "Tóm tắt hoạt động tiếp theo"

#. module: sale
#: model:ir.model.fields,field_description:sale.field_sale_order__activity_type_id
msgid "Next Activity Type"
msgstr "Kiểu hành động kế tiếp"

#. module: sale
#: model:ir.model.fields.selection,name:sale.selection__product_template__expense_policy__no
msgid "No"
msgstr "Không"

#. module: sale
#: model:ir.model.fields.selection,name:sale.selection__product_template__sale_line_warn__no-message
#: model:ir.model.fields.selection,name:sale.selection__res_partner__sale_warn__no-message
msgid "No Message"
msgstr "Không có Thông điệp"

#. module: sale
#: model_terms:ir.ui.view,arch_db:sale.res_config_settings_view_form
msgid "No longer edit orders once confirmed"
msgstr "Không cho chỉnh sửa sau khi đơn đã được xác nhận"

#. module: sale
#: model_terms:ir.actions.act_window,help:sale.action_orders_to_invoice
msgid "No orders to invoice found"
msgstr "Không tìm thấy Đơn bán nào phải xuất hoá đơn"

#. module: sale
#: model_terms:ir.actions.act_window,help:sale.action_orders_upselling
msgid "No orders to upsell found"
msgstr "Không có Đơn bán để upsell"

#. module: sale
#. openerp-web
#: code:addons/sale/static/src/js/variant_mixin.js:0
#, python-format
msgid "Not available with %s"
msgstr "Không khả dụng với %s"

#. module: sale
#: model:ir.model.fields.selection,name:sale.selection__res_company__sale_onboarding_order_confirmation_state__not_done
#: model:ir.model.fields.selection,name:sale.selection__res_company__sale_onboarding_sample_quotation_state__not_done
#: model:ir.model.fields.selection,name:sale.selection__res_company__sale_quotation_onboarding_state__not_done
msgid "Not done"
msgstr "Chưa xong"

#. module: sale
#: model:ir.model.fields.selection,name:sale.selection__sale_order_line__display_type__line_note
#: model_terms:ir.ui.view,arch_db:sale.view_order_form
msgid "Note"
msgstr "Ghi chú"

#. module: sale
#: model:ir.model.fields.selection,name:sale.selection__sale_order__invoice_status__no
#: model:ir.model.fields.selection,name:sale.selection__sale_order_line__invoice_status__no
msgid "Nothing to Invoice"
msgstr "Không có gì để Xuất Hoá đơn"

#. module: sale
#: model:ir.model.fields,field_description:sale.field_sale_order__message_needaction_counter
msgid "Number of Actions"
msgstr "Số lượng Hành động"

#. module: sale
#: model:ir.model.fields,help:sale.field_sale_order_line__customer_lead
msgid ""
"Number of days between the order confirmation and the shipping of the "
"products to the customer"
msgstr ""
"Số ngày bạn hứa sẽ giao hàng cho khách hàng kể từ ngày xác nhận Đơn bán đến"
" ngày giao hàng"

#. module: sale
#: model:ir.model.fields,field_description:sale.field_sale_order__message_has_error_counter
msgid "Number of errors"
msgstr "Số lượng lỗi"

#. module: sale
#: model:ir.model.fields,help:sale.field_sale_order__message_needaction_counter
msgid "Number of messages which requires an action"
msgstr "Số thông điệp cần có hành động"

#. module: sale
#: model:ir.model.fields,help:sale.field_sale_order__message_has_error_counter
msgid "Number of messages with delivery error"
msgstr "Số lượng các thông điệp có lỗi về gửi tin"

#. module: sale
#: model:ir.model.fields,field_description:sale.field_crm_team__quotations_count
msgid "Number of quotations to invoice"
msgstr "Số lượng báo giá lập hoá đơn"

#. module: sale
#: model:ir.model.fields,field_description:sale.field_crm_team__sales_to_invoice_count
msgid "Number of sales to invoice"
msgstr "Số lượng Đơn bán chờ lập hoá đơn"

#. module: sale
#: model:ir.model.fields,help:sale.field_sale_order__message_unread_counter
msgid "Number of unread messages"
msgstr "Số thông điệp chưa đọc"

#. module: sale
#: model:ir.model.fields.selection,name:sale.selection__res_config_settings__auth_signup_uninvited__b2b
msgid "On invitation"
msgstr "Khi được mời"

#. module: sale
#: model_terms:ir.actions.act_window,help:sale.act_res_partner_2_sale_order
#: model_terms:ir.actions.act_window,help:sale.action_orders_salesteams
#: model_terms:ir.actions.act_window,help:sale.action_quotations
#: model_terms:ir.actions.act_window,help:sale.action_quotations_salesteams
#: model_terms:ir.actions.act_window,help:sale.action_quotations_with_onboarding
msgid ""
"Once the quotation is confirmed by the customer, it becomes a sales "
"order.<br> You will be able to create an invoice and collect the payment."
msgstr ""
"Một khi báo giá được xác nhận bởi khách hàng, nó sẽ trở thành một đơn "
"bán.<br>Bạn sẽ có thể tạo hoá đơn từ đơn bán và thu tiền "
"(ghi nhận thanh toán)."

#. module: sale
#: model_terms:ir.actions.act_window,help:sale.action_orders
msgid ""
"Once the quotation is confirmed, it becomes a sales order.<br> You will be "
"able to create an invoice and collect the payment."
msgstr ""
"Một khi báo giá được xác nhận, nó sẽ trở thành một đơn bán.<br>Bạn sẽ có thể"
" tạo hoá đơn từ đơn bán để quản lý và thu tiền (ghi nhận thanh toán)."

#. module: sale
#. openerp-web
#: code:addons/sale/static/src/js/tours/sale.js:0
#, python-format
msgid "Once your quotation is ready, you can save, print or send it by email."
msgstr ""
"Một khi báo giá đã sẵn sàng, bạn có thể lưu, in ấn hoặc gửi qua email."

#. module: sale
#: model:ir.model.fields,field_description:sale.field_res_company__portal_confirmation_pay
#: model:ir.model.fields,field_description:sale.field_res_config_settings__portal_confirmation_pay
#: model:ir.model.fields,field_description:sale.field_sale_order__require_payment
msgid "Online Payment"
msgstr "Thanh toán Online"

#. module: sale
#: model:ir.model.fields,field_description:sale.field_res_company__portal_confirmation_sign
#: model:ir.model.fields,field_description:sale.field_res_config_settings__portal_confirmation_sign
#: model:ir.model.fields,field_description:sale.field_sale_order__require_signature
msgid "Online Signature"
msgstr "Ký trực tuyến"

#. module: sale
#: model:ir.model.fields.selection,name:sale.selection__sale_payment_acquirer_onboarding_wizard__payment_method__digital_signature
msgid "Online signature"
msgstr "Ký trực tuyến"

#. module: sale
#. openerp-web
#: code:addons/sale/static/src/js/sale.js:0
#, python-format
msgid "Only Integer Value should be valid."
msgstr "Bạn chỉ được nhập số nguyên."

#. module: sale
#: code:addons/sale/models/sale.py:0
#, python-format
msgid "Only draft orders can be marked as sent directly."
msgstr "Chỉ có các đơn dự thảo mới có thể được trực tiếp đánh dấu là đã gửi."

#. module: sale
#: model:ir.model.constraint,message:sale.constraint_product_attribute_custom_value_sol_custom_value_unique
msgid ""
"Only one Custom Value is allowed per Attribute Value per Sales Order Line."
msgstr ""

#. module: sale
#. openerp-web
#: code:addons/sale/static/src/js/tours/sale.js:0
#: code:addons/sale/static/src/js/tours/sale.js:0
#, python-format
msgid "Open Sales app to send your first quotation in a few clicks."
msgstr ""

#. module: sale
#: model_terms:ir.ui.view,arch_db:sale.view_sales_order_filter
#: model_terms:ir.ui.view,arch_db:sale.view_sales_order_line_filter
msgid "Order"
msgstr "Đơn Bán"

#. module: sale
#: model:ir.model.fields,field_description:sale.field_sale_report__order_id
#: model_terms:ir.ui.view,arch_db:sale.report_saleorder_document
msgid "Order #"
msgstr "Đơn bán #"

#. module: sale
#: model:ir.model.fields,field_description:sale.field_sale_advance_payment_inv__count
msgid "Order Count"
msgstr "SL Đơn bán"

#. module: sale
#: code:addons/sale/controllers/portal.py:0
#: code:addons/sale/controllers/portal.py:0
#: model:ir.model.fields,field_description:sale.field_sale_order__date_order
#: model:ir.model.fields,field_description:sale.field_sale_report__date
#: model_terms:ir.ui.view,arch_db:sale.portal_my_orders
#: model_terms:ir.ui.view,arch_db:sale.sale_order_view_search_inherit_sale
#: model_terms:ir.ui.view,arch_db:sale.view_order_form
#: model_terms:ir.ui.view,arch_db:sale.view_order_product_search
#: model_terms:ir.ui.view,arch_db:sale.view_order_tree
#: model_terms:ir.ui.view,arch_db:sale.view_sales_order_filter
#, python-format
msgid "Order Date"
msgstr "Ngày đặt hàng"

#. module: sale
#: model:ir.model.fields,field_description:sale.field_sale_order__order_line
#: model_terms:ir.ui.view,arch_db:sale.view_order_form
msgid "Order Lines"
msgstr "Chi tiết Đơn bán"

#. module: sale
#: model_terms:ir.ui.view,arch_db:sale.view_order_tree
msgid "Order Number"
msgstr "Số Đơn"

#. module: sale
#: model:ir.model.fields,field_description:sale.field_report_all_channels_sales__name
#: model:ir.model.fields,field_description:sale.field_sale_order__name
#: model:ir.model.fields,field_description:sale.field_sale_order_line__order_id
#: model:ir.model.fields,field_description:sale.field_sale_report__name
msgid "Order Reference"
msgstr "Tham chiếu đơn bán"

#. module: sale
#: model:ir.model.fields,field_description:sale.field_sale_order_line__state
msgid "Order Status"
msgstr "Tình trạng Đơn bán"

#. module: sale
#: model:mail.activity.type,name:sale.mail_act_sale_upsell
msgid "Order Upsell"
msgstr "Bán Gia tăng"

#. module: sale
#: code:addons/sale/controllers/portal.py:0
#, python-format
msgid "Order signed by %s"
msgstr "Đơn đặt hàng được ký bởi %s"

#. module: sale
#: model_terms:ir.ui.view,arch_db:sale.crm_team_salesteams_view_kanban
msgid "Order to Invoice"
msgstr "Đơn chờ Xuất Hoá đơn"

#. module: sale
#: code:addons/sale/models/sale.py:0
#, python-format
msgid "Ordered Quantity"
msgstr "Số lượng Đặt hàng"

#. module: sale
#: model:ir.model.fields,help:sale.field_product_product__invoice_policy
#: model:ir.model.fields,help:sale.field_product_template__invoice_policy
msgid ""
"Ordered Quantity: Invoice quantities ordered by the customer.\n"
"Delivered Quantity: Invoice quantities delivered to the customer."
msgstr ""
"Theo số lượng đặt hàng: Xuất hoá đơn theo số lượng trên đơn bán.\n"
"Theo số lượng bàn giao: Xuất hoá đơn theo số lượng đã bàn giao mà chưa xuất hoá đơn."

#. module: sale
#: model:ir.model.fields.selection,name:sale.selection__product_template__invoice_policy__order
msgid "Ordered quantities"
msgstr "Theo số lượng đặt hàng"

#. module: sale
#: model:ir.ui.menu,name:sale.menu_sale_order
#: model:ir.ui.menu,name:sale.sale_order_menu
msgid "Orders"
msgstr "Đơn bán"

#. module: sale
#: model:ir.actions.act_window,name:sale.action_orders_to_invoice
#: model:ir.ui.menu,name:sale.menu_sale_order_invoice
#: model_terms:ir.ui.view,arch_db:sale.crm_team_salesteams_view_kanban
msgid "Orders to Invoice"
msgstr "Đơn bán Chờ xuất Hoá đơn"

#. module: sale
#: model:ir.actions.act_window,name:sale.action_orders_upselling
#: model:ir.ui.menu,name:sale.menu_sale_order_upselling
msgid "Orders to Upsell"
msgstr "Đơn Bán gia tăng"

#. module: sale
#: model_terms:ir.ui.view,arch_db:sale.view_order_form
msgid "Other Info"
msgstr "Thông tin khác"

#. module: sale
#: model:ir.model.fields.selection,name:sale.selection__sale_payment_acquirer_onboarding_wizard__payment_method__other
msgid "Other payment acquirer"
msgstr ""

#. module: sale
#: model:ir.model.fields,field_description:sale.field_sale_payment_acquirer_onboarding_wizard__paypal_pdt_token
msgid "PDT Identity Token"
msgstr "PDT Identity Token"

#. module: sale
#: model:ir.actions.report,name:sale.action_report_pro_forma_invoice
msgid "PRO-FORMA Invoice"
msgstr "Hoá đơn PRO-FORMA"

#. module: sale
#: model:ir.model.fields,field_description:sale.field_report_all_channels_sales__partner_id
msgid "Partner"
msgstr "Đối tác"

#. module: sale
#: model:ir.model.fields,field_description:sale.field_report_all_channels_sales__country_id
msgid "Partner Country"
msgstr "Quốc gia Đối tác"

#. module: sale
#: code:addons/sale/controllers/portal.py:0
#, python-format
msgid "Pay & Confirm"
msgstr "Thanh toán & Xác nhận"

#. module: sale
#: model_terms:ir.ui.view,arch_db:sale.sale_order_portal_template
msgid "Pay &amp; Confirm"
msgstr "Thanh toán &amp; Xác nhận"

#. module: sale
#: code:addons/sale/models/payment.py:0
#: model_terms:ir.ui.view,arch_db:sale.sale_order_portal_template
#, python-format
msgid "Pay Now"
msgstr "Thanh toán Ngay"

#. module: sale
#: model_terms:ir.ui.view,arch_db:sale.sale_order_portal_template
msgid "Pay with"
msgstr "Thanh toán qua"

#. module: sale
#: model:ir.model.fields.selection,name:sale.selection__res_company__sale_onboarding_payment_method__other
msgid "Pay with another payment acquirer"
msgstr "Thanh toán với một nhà cung cấp dịch vụ thanh toán khác"

#. module: sale
#: model:ir.model.fields.selection,name:sale.selection__res_company__sale_onboarding_payment_method__paypal
#: model:ir.model.fields.selection,name:sale.selection__sale_payment_acquirer_onboarding_wizard__payment_method__paypal
msgid "PayPal"
msgstr "PayPal"

#. module: sale
#: model:ir.model,name:sale.model_payment_acquirer
msgid "Payment Acquirer"
msgstr "NCC dịch vụ thanh toán"

#. module: sale
#: model_terms:ir.ui.view,arch_db:sale.res_config_settings_view_form
msgid "Payment Acquirers"
msgstr "NCC dịch vụ thanh toán"

#. module: sale
#: model:ir.model.fields,field_description:sale.field_sale_payment_acquirer_onboarding_wizard__manual_post_msg
msgid "Payment Instructions"
msgstr "Hướng dẫn Thanh toán"

#. module: sale
#: model:ir.model.fields,field_description:sale.field_sale_payment_acquirer_onboarding_wizard__payment_method
msgid "Payment Method"
msgstr "Phương thức thanh toán"

#. module: sale
#: model:ir.model.fields,field_description:sale.field_sale_order__reference
msgid "Payment Ref."
msgstr "Tham chiếu Thanh toán"

#. module: sale
#: model:ir.model.fields,field_description:sale.field_sale_order__payment_term_id
msgid "Payment Terms"
msgstr "Điều khoản thanh toán"

#. module: sale
#: model:ir.model,name:sale.model_payment_transaction
msgid "Payment Transaction"
msgstr "Giao dịch Thanh toán"

#. module: sale
#: model_terms:ir.ui.view,arch_db:sale.sale_onboarding_order_confirmation_step
msgid "Payment method"
msgstr "Phương thức Thanh toán"

#. module: sale
#: model_terms:ir.ui.view,arch_db:sale.sale_order_portal_content
msgid "Payment terms"
msgstr "Điều khoản thanh toán"

#. module: sale
#: model:ir.model.fields,help:sale.field_sale_order__payment_term_id
msgid "Payment terms applies to all invoices issued from this order."
msgstr "Điều khoản thanh toán áp dụng cho tất cả các hoá đơn từ đơn này."

#. module: sale
#: model:ir.model.fields,field_description:sale.field_sale_payment_acquirer_onboarding_wizard__paypal_user_type
msgid "Paypal User Type"
msgstr "Kiểu Người dùng Paypal"

#. module: sale
#: code:addons/sale/models/sale.py:0
#, python-format
msgid "Please define an accounting sales journal for the company %s (%s)."
msgstr "Vui lòng xác định 1 nhật kí bán hàng cho công ty %s (%s)."

#. module: sale
#: model:ir.model.fields,field_description:sale.field_sale_order__access_url
msgid "Portal Access URL"
msgstr "URL Truy cập Portal"

#. module: sale
#: model:ir.model.fields,field_description:sale.field_sale_order_line__price_reduce
msgid "Price Reduce"
msgstr "Giảm Giá"

#. module: sale
#: model:ir.model.fields,field_description:sale.field_sale_order_line__price_reduce_taxexcl
msgid "Price Reduce Tax excl"
msgstr "Giảm Giá không gồm Thuế"

#. module: sale
#: model:ir.model.fields,field_description:sale.field_sale_order_line__price_reduce_taxinc
msgid "Price Reduce Tax inc"
msgstr "Giảm Giá gồm Thuế"

#. module: sale
#: model:ir.model.fields,field_description:sale.field_report_all_channels_sales__price_subtotal
msgid "Price Subtotal"
msgstr "Tổng Phụ"

#. module: sale
#: model:ir.model.fields,field_description:sale.field_report_all_channels_sales__pricelist_id
#: model:ir.model.fields,field_description:sale.field_sale_order__pricelist_id
#: model:ir.model.fields,field_description:sale.field_sale_report__pricelist_id
msgid "Pricelist"
msgstr "Bảng giá"

#. module: sale
#: model:ir.ui.menu,name:sale.menu_product_pricelist_main
#: model_terms:ir.ui.view,arch_db:sale.res_config_settings_view_form
msgid "Pricelists"
msgstr "Bảng giá"

#. module: sale
#: model_terms:ir.ui.view,arch_db:sale.res_config_settings_view_form
#: model_terms:ir.ui.view,arch_db:sale.sale_order_portal_content
msgid "Pricing"
msgstr "Giá bán"

#. module: sale
#: model_terms:ir.ui.view,arch_db:sale.sale_order_portal_template
msgid "Print"
msgstr "In"

#. module: sale
#: model:ir.model.fields,field_description:sale.field_res_config_settings__group_proforma_sales
msgid "Pro-Forma Invoice"
msgstr "Hoá đơn Chiếu lệ"

#. module: sale
#: model:res.groups,name:sale.group_proforma_sales
msgid "Pro-forma Invoices"
msgstr "Hoá đơn Chiếu lệ"

#. module: sale
#: model:ir.model,name:sale.model_product_product
#: model:ir.model.fields,field_description:sale.field_report_all_channels_sales__product_id
#: model:ir.model.fields,field_description:sale.field_sale_order_line__product_id
#: model:ir.model.fields,field_description:sale.field_sale_report__product_tmpl_id
#: model_terms:ir.ui.view,arch_db:sale.view_order_form
#: model_terms:ir.ui.view,arch_db:sale.view_order_product_search
#: model_terms:ir.ui.view,arch_db:sale.view_sales_order_filter
#: model_terms:ir.ui.view,arch_db:sale.view_sales_order_line_filter
msgid "Product"
msgstr "Sản phẩm"

#. module: sale
#: model:ir.model,name:sale.model_product_attribute
msgid "Product Attribute"
msgstr "Thuộc tính sản phẩm"

#. module: sale
#: model:ir.model,name:sale.model_product_attribute_custom_value
msgid "Product Attribute Custom Value"
msgstr "Giá trị tuỳ ý cho Thuộc tính Sản phẩm"

#. module: sale
#: model_terms:ir.ui.view,arch_db:sale.res_config_settings_view_form
msgid "Product Catalog"
msgstr "Danh mục Sản phẩm"

#. module: sale
#: model:ir.model.fields,field_description:sale.field_report_all_channels_sales__categ_id
#: model:ir.model.fields,field_description:sale.field_sale_report__categ_id
#: model_terms:ir.ui.view,arch_db:sale.view_order_product_search
msgid "Product Category"
msgstr "Nhóm Sản phẩm"

#. module: sale
#: model:ir.model.fields,field_description:sale.field_report_all_channels_sales__product_qty
msgid "Product Quantity"
msgstr "Số lượng sản phẩm"

#. module: sale
#: model:ir.model,name:sale.model_product_template
#: model:ir.model.fields,field_description:sale.field_report_all_channels_sales__product_tmpl_id
#: model:ir.model.fields,field_description:sale.field_sale_order_line__product_template_id
msgid "Product Template"
msgstr "Mẫu Sản phẩm"

#. module: sale
#: model:ir.model,name:sale.model_product_template_attribute_value
msgid "Product Template Attribute Value"
msgstr ""

#. module: sale
#: model:ir.model.fields,field_description:sale.field_sale_report__product_id
msgid "Product Variant"
msgstr "Biến thể Sản phẩm"

#. module: sale
#: model:ir.ui.menu,name:sale.menu_product
#: model:ir.ui.menu,name:sale.menu_products
msgid "Product Variants"
msgstr "Biến thể sản phẩm"

#. module: sale
#: model_terms:ir.ui.view,arch_db:sale.res_config_settings_view_form
msgid "Product used for down payments"
msgstr "Sản phẩm được sử dụng cho mục đích đặt cọc/ứng trước"

#. module: sale
#: model:ir.actions.act_window,name:sale.product_template_action
#: model:ir.ui.menu,name:sale.menu_product_template_action
#: model:ir.ui.menu,name:sale.prod_config_main
#: model:ir.ui.menu,name:sale.product_menu_catalog
#: model_terms:ir.ui.view,arch_db:sale.sale_order_portal_content
msgid "Products"
msgstr "Sản phẩm"

#. module: sale
#: model:ir.model,name:sale.model_report_sale_report_saleproforma
msgid "Proforma Report"
msgstr "Báo cáo Proforma"

#. module: sale
#: model_terms:ir.ui.view,arch_db:sale.view_order_line_tree
msgid "Qty"
msgstr "SL"

#. module: sale
#: model:ir.model.fields,field_description:sale.field_sale_report__qty_delivered
msgid "Qty Delivered"
msgstr "SL đã Giao"

#. module: sale
#: model:ir.model.fields,field_description:sale.field_sale_report__qty_invoiced
msgid "Qty Invoiced"
msgstr "SL đã Xuất Hoá đơn"

#. module: sale
#: model:ir.model.fields,field_description:sale.field_sale_report__product_uom_qty
msgid "Qty Ordered"
msgstr "SL Đặt hàng"

#. module: sale
#: model:ir.model.fields,field_description:sale.field_sale_report__qty_to_invoice
msgid "Qty To Invoice"
msgstr "SL chờ Xuất Hoá đơn"

#. module: sale
#: model_terms:ir.ui.view,arch_db:sale.res_config_settings_view_form
msgid "Quantities to invoice from sales orders"
msgstr "Số lượng để xuất hoá đơn từ đơn bán"

#. module: sale
#: model:ir.model.fields,field_description:sale.field_sale_order_line__product_uom_qty
#: model_terms:ir.ui.view,arch_db:sale.report_saleorder_document
#: model_terms:ir.ui.view,arch_db:sale.sale_order_portal_content
msgid "Quantity"
msgstr "Số lượng"

#. module: sale
#: model_terms:ir.ui.view,arch_db:sale.view_order_form
msgid "Quantity:"
msgstr "Số lượng:"

#. module: sale
#: code:addons/sale/models/sale.py:0
#: model:ir.model.fields.selection,name:sale.selection__sale_order__state__draft
#: model_terms:ir.ui.view,arch_db:sale.crm_team_salesteams_view_kanban
#: model_terms:ir.ui.view,arch_db:sale.view_quotation_tree
#, python-format
msgid "Quotation"
msgstr "Báo giá"

#. module: sale
#: model_terms:ir.ui.view,arch_db:sale.portal_my_quotations
#: model_terms:ir.ui.view,arch_db:sale.report_saleorder_document
msgid "Quotation #"
msgstr "Báo giá #"

#. module: sale
#: model:ir.actions.report,name:sale.action_report_saleorder
msgid "Quotation / Order"
msgstr "Báo giá / Đơn bán"

#. module: sale
#: model:ir.model.fields,field_description:sale.field_utm_campaign__quotation_count
msgid "Quotation Count"
msgstr "Số lần báo giá"

#. module: sale
#: model_terms:ir.ui.view,arch_db:sale.portal_my_quotations
#: model_terms:ir.ui.view,arch_db:sale.view_order_form
msgid "Quotation Date"
msgstr "Ngày Báo giá"

#. module: sale
#: model_terms:ir.ui.view,arch_db:sale.onboarding_quotation_layout_step
msgid "Quotation Layout"
msgstr "Bố cục Báo giá"

#. module: sale
#: model_terms:ir.ui.view,arch_db:sale.view_quotation_tree
msgid "Quotation Number"
msgstr "Số báo giá"

#. module: sale
#: model:ir.model.fields.selection,name:sale.selection__sale_order__state__sent
#: model:ir.model.fields.selection,name:sale.selection__sale_report__state__sent
msgid "Quotation Sent"
msgstr "Báo giá đã Gửi"

#. module: sale
#: model:ir.model.constraint,message:sale.constraint_res_company_check_quotation_validity_days
msgid "Quotation Validity is required and must be greater than 0."
msgstr "Hiệu lực của báo giá là bắt buộc và phải lớn hơn 0"

#. module: sale
#: model:mail.message.subtype,description:sale.mt_order_confirmed
msgid "Quotation confirmed"
msgstr "Báo giá đã xác nhận"

#. module: sale
#: model:mail.message.subtype,description:sale.mt_order_sent
#: model:mail.message.subtype,name:sale.mt_order_sent
#: model:mail.message.subtype,name:sale.mt_salesteam_order_sent
msgid "Quotation sent"
msgstr "Báo giá đã gửi"

#. module: sale
#: code:addons/sale/controllers/portal.py:0
#, python-format
msgid "Quotation viewed by customer %s"
msgstr ""

#. module: sale
#: model:ir.actions.act_window,name:sale.action_quotations
#: model:ir.actions.act_window,name:sale.action_quotations_salesteams
#: model:ir.actions.act_window,name:sale.action_quotations_with_onboarding
#: model:ir.model.fields,field_description:sale.field_crm_team__use_quotations
#: model:ir.ui.menu,name:sale.menu_sale_quotations
#: model_terms:ir.ui.view,arch_db:sale.crm_team_salesteams_view_kanban
#: model_terms:ir.ui.view,arch_db:sale.portal_my_home_menu_sale
#: model_terms:ir.ui.view,arch_db:sale.portal_my_home_sale
#: model_terms:ir.ui.view,arch_db:sale.portal_my_quotations
#: model_terms:ir.ui.view,arch_db:sale.sale_order_view_search_inherit_quotation
#: model_terms:ir.ui.view,arch_db:sale.utm_campaign_view_form
#: model_terms:ir.ui.view,arch_db:sale.utm_campaign_view_kanban
#: model_terms:ir.ui.view,arch_db:sale.view_order_product_search
msgid "Quotations"
msgstr "Báo giá"

#. module: sale
#: model_terms:ir.ui.view,arch_db:sale.res_config_settings_view_form
msgid "Quotations &amp; Orders"
msgstr "Báo giá &amp; Đơn bán"

#. module: sale
#: model:ir.actions.act_window,name:sale.action_order_report_quotation_salesteam
msgid "Quotations Analysis"
msgstr "Phân tích báo giá"

#. module: sale
#: model:ir.actions.act_window,name:sale.act_res_partner_2_sale_order
msgid "Quotations and Sales"
msgstr "Báo giá và Đơn bán"

#. module: sale
#: model:ir.model.fields.selection,name:sale.selection__product_attribute__display_type__radio
msgid "Radio"
msgstr "Ô chọn Radio"

#. module: sale
#: model:ir.model.fields,field_description:sale.field_product_product__expense_policy
#: model:ir.model.fields,field_description:sale.field_product_template__expense_policy
msgid "Re-Invoice Expenses"
msgstr "Chi phí Tái xuất hoá đơn"

#. module: sale
#: model:ir.model.fields,field_description:sale.field_product_product__visible_expense_policy
#: model:ir.model.fields,field_description:sale.field_product_template__visible_expense_policy
msgid "Re-Invoice Policy visible"
msgstr ""

#. module: sale
#: code:addons/sale/controllers/portal.py:0
#: code:addons/sale/controllers/portal.py:0
#, python-format
msgid "Reference"
msgstr "Dẫn chiếu"

#. module: sale
#: model:ir.model.fields,help:sale.field_sale_order__origin
msgid "Reference of the document that generated this sales order request."
msgstr "Tham chiếu của tài liệu mà dẫn đến Đơn bán này."

#. module: sale
#: model:ir.model.fields.selection,name:sale.selection__sale_advance_payment_inv__advance_payment_method__delivered
msgid "Regular invoice"
msgstr "Hoá đơn thông thường"

#. module: sale
#: model_terms:ir.ui.view,arch_db:sale.sale_order_portal_template
msgid "Reject This Quotation"
msgstr "Từ chối Báo giá này"

#. module: sale
#: model:ir.model.fields,field_description:sale.field_sale_order__remaining_validity_days
msgid "Remaining Days Before Expiration"
msgstr "Số ngày còn lại trước khi hết hạn"

#. module: sale
#: model:ir.ui.menu,name:sale.menu_sale_report
#: model_terms:ir.ui.view,arch_db:sale.view_order_form
msgid "Reporting"
msgstr "Báo cáo"

#. module: sale
#: model:ir.model.fields,help:sale.field_sale_order__require_signature
msgid ""
"Request a online signature to the customer in order to confirm orders "
"automatically."
msgstr ""
"Yêu cầu khách hàng ký trực tuyến để xác nhận đơn bán này một cách tự động."

#. module: sale
#: model_terms:ir.ui.view,arch_db:sale.res_config_settings_view_form
msgid "Request an online payment to confirm orders"
msgstr "Yêu cầu thanh toán trực tuyến để xác nhận đơn"

#. module: sale
#: model:ir.model.fields,help:sale.field_sale_order__require_payment
msgid ""
"Request an online payment to the customer in order to confirm orders "
"automatically."
msgstr ""
"Yêu cầu khách hàng thanh toán trực tuyến để xác nhận đơn bán này một cách tự"
" động."

#. module: sale
#: model_terms:ir.ui.view,arch_db:sale.res_config_settings_view_form
msgid "Request an online signature to confirm orders"
msgstr "Yêu cầu ký trực tuyến để xác nhận đơn"

#. module: sale
#: code:addons/sale/models/sale.py:0
#, python-format
msgid "Requested date is too soon."
msgstr "Ngày được yêu cầu thì quá sớm."

#. module: sale
#: model:ir.model.fields,field_description:sale.field_sale_order__activity_user_id
msgid "Responsible User"
msgstr "Người chịu trách nhiệm"

#. module: sale
#: model:ir.model.fields,help:sale.field_crm_team__invoiced_target
msgid ""
"Revenue target for the current month (untaxed total of confirmed invoices)."
msgstr ""

#. module: sale
#: model_terms:ir.ui.view,arch_db:sale.utm_campaign_view_form
#: model_terms:ir.ui.view,arch_db:sale.utm_campaign_view_kanban
msgid "Revenues"
msgstr "Doanh thu"

#. module: sale
#: model:ir.model.fields,field_description:sale.field_utm_campaign__invoiced_amount
msgid "Revenues generated by the campaign"
msgstr "Doanh thu theo chiến dịch"

#. module: sale
#: model:ir.model.fields,field_description:sale.field_sale_order__message_has_sms_error
msgid "SMS Delivery error"
msgstr "Có lỗi gửi SMS"

#. module: sale
#. openerp-web
#: code:addons/sale/static/src/js/account_reconciliation.js:0
#: code:addons/sale/static/src/xml/account_reconciliation.xml:0
#, python-format
msgid "Sale Order"
msgstr "Đơn Bán"

#. module: sale
#: model:ir.model.fields,field_description:sale.field_res_partner__sale_order_count
#: model:ir.model.fields,field_description:sale.field_res_users__sale_order_count
msgid "Sale Order Count"
msgstr "SL Đơn bán"

#. module: sale
#: model:ir.model.fields,field_description:sale.field_res_config_settings__group_warning_sale
msgid "Sale Order Warnings"
msgstr "Cảnh báo Đơn Bán"

#. module: sale
#. openerp-web
#: code:addons/sale/static/src/js/account_reconciliation.js:0
#, python-format
msgid "Sale Orders"
msgstr "Đơn bán hàng"

#. module: sale
#: model:ir.model,name:sale.model_sale_payment_acquirer_onboarding_wizard
msgid "Sale Payment acquire onboarding wizard"
msgstr "Cửa sổ thanh toán"

#. module: sale
#: model:utm.source,name:sale.utm_source_sale_order_0
msgid "Sale Promotion 1"
msgstr "Khuyến mại 1"

#. module: sale
#: model_terms:ir.ui.view,arch_db:sale.res_config_settings_view_form
msgid "Sale Warnings"
msgstr "Cảnh báo khi Bán"

#. module: sale
#: model:ir.model.fields,field_description:sale.field_res_company__sale_onboarding_payment_method
msgid "Sale onboarding selected payment method"
msgstr "Đơn bán đã chọn phương thức thanh toán"

#. module: sale
#: model:ir.ui.menu,name:sale.menu_report_product_all
#: model:ir.ui.menu,name:sale.sale_menu_root
#: model_terms:ir.ui.view,arch_db:sale.crm_team_salesteams_view_kanban
#: model_terms:ir.ui.view,arch_db:sale.res_config_settings_view_form
#: model_terms:ir.ui.view,arch_db:sale.res_partner_view_buttons
#: model_terms:ir.ui.view,arch_db:sale.view_order_form
msgid "Sales"
msgstr "Bán hàng"

#. module: sale
#: model:ir.model,name:sale.model_sale_advance_payment_inv
msgid "Sales Advance Payment Invoice"
msgstr "Hoá đơn thanh toán tạm ứng"

#. module: sale
#: code:addons/sale/models/sales_team.py:0
#: model:ir.actions.act_window,name:sale.action_order_report_all
#: model:ir.actions.act_window,name:sale.action_order_report_so_salesteam
#: model:ir.actions.act_window,name:sale.report_all_channels_sales_action
#: model_terms:ir.ui.view,arch_db:sale.view_order_product_graph
#: model_terms:ir.ui.view,arch_db:sale.view_order_product_pivot
#: model_terms:ir.ui.view,arch_db:sale.view_order_product_search
#, python-format
msgid "Sales Analysis"
msgstr "Phân tích Bán hàng"

#. module: sale
#: model:ir.model,name:sale.model_sale_report
msgid "Sales Analysis Report"
msgstr "Báo cáo Phân tích Bán"

#. module: sale
#: model:ir.model.fields.selection,name:sale.selection__sale_report__state__done
msgid "Sales Done"
msgstr "Đơn bán đã hoàn thành"

#. module: sale
#: code:addons/sale/models/sale.py:0 model:ir.model,name:sale.model_sale_order
#: model:ir.model.fields,field_description:sale.field_res_partner__sale_order_ids
#: model:ir.model.fields,field_description:sale.field_res_users__sale_order_ids
#: model:ir.model.fields.selection,name:sale.selection__sale_order__state__sale
#: model:ir.model.fields.selection,name:sale.selection__sale_report__state__sale
#: model_terms:ir.ui.view,arch_db:sale.view_order_form
#, python-format
msgid "Sales Order"
msgstr "Đơn Bán"

#. module: sale
#: model:mail.message.subtype,name:sale.mt_order_confirmed
#: model:mail.message.subtype,name:sale.mt_salesteam_order_confirmed
msgid "Sales Order Confirmed"
msgstr "Đơn bán được Xác nhận"

#. module: sale
#: model:ir.model.fields,field_description:sale.field_account_analytic_line__so_line
#: model_terms:ir.ui.view,arch_db:sale.sale_order_line_view_form_readonly
msgid "Sales Order Item"
msgstr "Dòng trên Đơn Bán"

#. module: sale
#: model:ir.model,name:sale.model_sale_order_line
#: model:ir.model.fields,field_description:sale.field_product_attribute_custom_value__sale_order_line_id
#: model:ir.model.fields,field_description:sale.field_product_product__sale_line_warn
#: model:ir.model.fields,field_description:sale.field_product_template__sale_line_warn
msgid "Sales Order Line"
msgstr "Chi tiết Đơn Bán"

#. module: sale
#: model:ir.model.fields,field_description:sale.field_account_move_line__sale_line_ids
#: model_terms:ir.ui.view,arch_db:sale.view_order_form
#: model_terms:ir.ui.view,arch_db:sale.view_order_line_tree
msgid "Sales Order Lines"
msgstr "Chi tiết Đơn bán"

#. module: sale
#: model_terms:ir.ui.view,arch_db:sale.view_sales_order_line_filter
msgid "Sales Order Lines ready to be invoiced"
msgstr "Hạng mục sẵn sàng xuất hoá đơn"

#. module: sale
#: model_terms:ir.ui.view,arch_db:sale.view_sales_order_line_filter
msgid "Sales Order Lines related to a Sales Order of mine"
msgstr "Các dòng đơn bán liên quan đến một Đơn bán của tôi"

#. module: sale
#: code:addons/sale/models/payment.py:0
#: model_terms:ir.ui.view,arch_db:sale.transaction_form_inherit_sale
#, python-format
msgid "Sales Order(s)"
msgstr "Đơn Bán"

#. module: sale
#: model:ir.actions.act_window,name:sale.action_orders
#: model:ir.actions.act_window,name:sale.action_orders_salesteams
#: model:ir.actions.act_window,name:sale.action_orders_to_invoice_salesteams
#: model:ir.model.fields,field_description:sale.field_payment_transaction__sale_order_ids
#: model:ir.ui.menu,name:sale.menu_sales_config
#: model_terms:ir.ui.view,arch_db:sale.crm_team_salesteams_view_kanban
#: model_terms:ir.ui.view,arch_db:sale.portal_my_home_menu_sale
#: model_terms:ir.ui.view,arch_db:sale.portal_my_home_sale
#: model_terms:ir.ui.view,arch_db:sale.portal_my_orders
#: model_terms:ir.ui.view,arch_db:sale.sale_order_view_activity
#: model_terms:ir.ui.view,arch_db:sale.sale_order_view_search_inherit_quotation
#: model_terms:ir.ui.view,arch_db:sale.view_order_product_search
#: model_terms:ir.ui.view,arch_db:sale.view_order_tree
#: model_terms:ir.ui.view,arch_db:sale.view_sale_order_calendar
#: model_terms:ir.ui.view,arch_db:sale.view_sale_order_graph
#: model_terms:ir.ui.view,arch_db:sale.view_sale_order_pivot
msgid "Sales Orders"
msgstr "Đơn Bán"

#. module: sale
#: model:ir.model,name:sale.model_crm_team
#: model:ir.model.fields,field_description:sale.field_account_invoice_report__team_id
#: model:ir.model.fields,field_description:sale.field_account_move__team_id
#: model:ir.model.fields,field_description:sale.field_report_all_channels_sales__team_id
#: model:ir.model.fields,field_description:sale.field_sale_order__team_id
#: model:ir.model.fields,field_description:sale.field_sale_report__team_id
#: model_terms:ir.ui.view,arch_db:sale.account_invoice_groupby_inherit
#: model_terms:ir.ui.view,arch_db:sale.view_account_invoice_report_search_inherit
#: model_terms:ir.ui.view,arch_db:sale.view_order_product_search
#: model_terms:ir.ui.view,arch_db:sale.view_sales_order_filter
msgid "Sales Team"
msgstr "Đội bán hàng"

#. module: sale
#: model:ir.ui.menu,name:sale.report_sales_team
#: model:ir.ui.menu,name:sale.sales_team_config
msgid "Sales Teams"
msgstr "Kênh / Đội Bán hàng"

#. module: sale
#: model:ir.model.fields,field_description:sale.field_res_partner__sale_warn
#: model:ir.model.fields,field_description:sale.field_res_users__sale_warn
msgid "Sales Warnings"
msgstr "Cảnh báo Bán"

#. module: sale
#: model:ir.model,name:sale.model_report_all_channels_sales
msgid "Sales by Channel (All in One)"
msgstr "Doanh thu theo Kênh (Tất cả trong Một)"

#. module: sale
#: model:ir.model.fields.selection,name:sale.selection__product_template__expense_policy__sales_price
msgid "Sales price"
msgstr "Giá Bán"

#. module: sale
#: code:addons/sale/models/sales_team.py:0
#, python-format
msgid "Sales: Untaxed Total"
msgstr "Doanh thu: Tổng trước thuế"

#. module: sale
#: model:ir.model.fields,field_description:sale.field_report_all_channels_sales__user_id
#: model:ir.model.fields,field_description:sale.field_sale_order__user_id
#: model:ir.model.fields,field_description:sale.field_sale_order_line__salesman_id
#: model:ir.model.fields,field_description:sale.field_sale_report__user_id
#: model_terms:ir.ui.view,arch_db:sale.view_order_product_search
#: model_terms:ir.ui.view,arch_db:sale.view_sales_order_filter
#: model_terms:ir.ui.view,arch_db:sale.view_sales_order_line_filter
msgid "Salesperson"
msgstr "Nhân viên bán hàng"

#. module: sale
#: code:addons/sale/models/res_company.py:0
#, python-format
msgid "Sample Order Line"
msgstr "Chi tiết Đơn bán mẫu"

#. module: sale
#: code:addons/sale/models/res_company.py:0
#, python-format
msgid "Sample Product"
msgstr "Sản phẩm Mẫu"

#. module: sale
#: model_terms:ir.ui.view,arch_db:sale.sale_onboarding_sample_quotation_step
msgid "Sample Quotation"
msgstr "Báo giá Mẫu"

#. module: sale
#: model_terms:ir.ui.view,arch_db:sale.view_sales_order_filter
#: model_terms:ir.ui.view,arch_db:sale.view_sales_order_line_filter
msgid "Search Sales Order"
msgstr "Tìm kiếm Đơn bán"

#. module: sale
#: model:ir.model.fields.selection,name:sale.selection__sale_order_line__display_type__line_section
msgid "Section"
msgstr "Vùng"

#. module: sale
#: model_terms:ir.ui.view,arch_db:sale.view_order_form
msgid "Section Name (eg. Products, Services)"
msgstr "Tên vùng (vd: Các Sản phẩm, Các Dịch vụ, v.v.)"

#. module: sale
#: model:ir.model.fields,field_description:sale.field_sale_order__access_token
msgid "Security Token"
msgstr "Mã bảo mật"

#. module: sale
#: model:ir.model.fields.selection,name:sale.selection__product_attribute__display_type__select
msgid "Select"
msgstr "Chọn"

#. module: sale
#. openerp-web
#: code:addons/sale/static/src/js/tours/sale.js:0
#, python-format
msgid "Select a product, or create a new one on the fly."
msgstr "Chọn một sản phẩm, hoặc tạo tốc hành một sản phẩm."

#. module: sale
#: model_terms:ir.ui.view,arch_db:sale.res_config_settings_view_form
msgid "Select product attributes and optional products from the sales order"
msgstr ""

#. module: sale
#: model_terms:ir.ui.view,arch_db:sale.res_config_settings_view_form
msgid "Select specific invoice and delivery addresses"
msgstr "Chọn địa chỉ hóa đơn và nơi giao hàng cụ thể"

#. module: sale
#: model:ir.model.fields,help:sale.field_product_product__sale_line_warn
#: model:ir.model.fields,help:sale.field_product_template__sale_line_warn
#: model:ir.model.fields,help:sale.field_res_partner__sale_warn
#: model:ir.model.fields,help:sale.field_res_users__sale_warn
msgid ""
"Selecting the \"Warning\" option will notify user with the message, "
"Selecting \"Blocking Message\" will throw an exception with the message and "
"block the flow. The Message has to be written in the next field."
msgstr ""
"Chọn tùy chọn \"Cảnh báo\" sẽ hiển thị thông điệp cho người dùng, Chọn "
"\"Cảnh báo đóng\" sẽ thoát ra ngoài kèm cảnh báo và chặn luồng. Cảnh báo sẽ "
"được điền ở phần thông tin dưới đây."

#. module: sale
#: model_terms:ir.ui.view,arch_db:sale.res_config_settings_view_form
msgid "Sell and purchase products in different units of measure"
msgstr "Bán và mua sản phẩm theo các Đơn vị tính khác nhau"

#. module: sale
#: model_terms:ir.ui.view,arch_db:sale.res_config_settings_view_form
msgid "Sell products by multiple of unit # per package"
msgstr "Bán sản phẩm theo bội số số lượng theo mỗi đóng gói"

#. module: sale
#: model_terms:ir.ui.view,arch_db:sale.res_config_settings_view_form
msgid "Sell variants of a product using attributes (size, color, etc.)"
msgstr "Bán biến thể sản phẩm theo thuộc tính (kích cỡ, màu sắc, vv.)"

#. module: sale
#: model_terms:ir.ui.view,arch_db:sale.view_order_form
msgid "Send PRO-FORMA Invoice"
msgstr "Gửi hoá đơn CHIẾU LỆ"

#. module: sale
#: model_terms:ir.ui.view,arch_db:sale.res_config_settings_view_form
msgid "Send a product-specific email once the invoice is validated"
msgstr "Gửi email cụ thể cho sản phẩm sau khi hoá đơn được xác thực"

#. module: sale
#: model_terms:ir.ui.view,arch_db:sale.sale_onboarding_sample_quotation_step
msgid "Send a quotation to test the customer portal."
msgstr "Gửi một báo giá để kiểm thử cổng giao dịch khách hàng (portal)."

#. module: sale
#: model:ir.actions.act_window,name:sale.action_open_sale_onboarding_sample_quotation
msgid "Send a sample quotation"
msgstr "Gửi một báo giá mẫu"

#. module: sale
#: model_terms:ir.ui.view,arch_db:sale.view_order_form
msgid "Send by Email"
msgstr "Gửi qua Email"

#. module: sale
#: model_terms:ir.ui.view,arch_db:sale.sale_onboarding_sample_quotation_step
msgid "Send sample"
msgstr "Gửi mẫu"

#. module: sale
#: model_terms:ir.ui.view,arch_db:sale.res_config_settings_view_form
msgid ""
"Sending an email is useful if you need to share specific information or "
"content about a product (instructions, rules, links, media, etc.). Create "
"and set the email template from the product detail form (in Sales tab)."
msgstr ""
"Gửi email nếu bạn cần chia sẻ thông tin hoặc nội dung cụ thể về sản phẩm "
"(hướng dẫn, quy tắc, liên kết, phương tiện, v.v.). Tạo và đặt mẫu email từ "
"biểu mẫu chi tiết sản phẩm (trong tab Bán hàng)."

#. module: sale
#: model:ir.model.fields,field_description:sale.field_sale_order_line__sequence
msgid "Sequence"
msgstr "Trình tự"

#. module: sale
#: model_terms:ir.ui.view,arch_db:sale.res_config_settings_view_form
msgid "Set a default validity on your quotations"
msgstr "Thiết lập giá trị mặc định cho thời hạn các báo giá của bạn"

#. module: sale
#. openerp-web
#: code:addons/sale/static/src/js/sale.js:0
#, python-format
msgid "Set an invoicing target: "
msgstr "Thiết lập mục tiêu xuất hoá đơn"

#. module: sale
#: model_terms:ir.ui.view,arch_db:sale.res_config_settings_view_form
msgid "Set multiple prices per product, automated discounts, etc."
msgstr "Thiết lập nhiều giá bán cho một sản phẩm, tự động chiết khấu, v.v."

#. module: sale
#: model_terms:ir.ui.view,arch_db:sale.sale_onboarding_order_confirmation_step
msgid "Set payments"
msgstr "Thiết lập Thanh toán"

#. module: sale
#: model_terms:ir.ui.view,arch_db:sale.view_order_form
msgid "Set to Quotation"
msgstr "Chuyển thành Báo giá"

#. module: sale
#: model:ir.actions.act_window,name:sale.action_sale_config_settings
#: model:ir.ui.menu,name:sale.menu_sale_general_settings
msgid "Settings"
msgstr "Thiết lập"

#. module: sale
#: model:ir.actions.server,name:sale.model_sale_order_action_share
msgid "Share"
msgstr "Chia sẻ"

#. module: sale
#: model_terms:ir.ui.view,arch_db:sale.res_config_settings_view_form
msgid "Shipping"
msgstr "Vận chuyển"

#. module: sale
#: model:ir.model.fields,field_description:sale.field_res_config_settings__module_delivery
msgid "Shipping Costs"
msgstr "Phí Giao hàng"

#. module: sale
#: model_terms:ir.ui.view,arch_db:sale.view_sales_order_filter
msgid "Show all records which has next action date is before today"
msgstr "Hiển thị tất cả dữ liệu có ngày xử lý tiếp theo mà trước ngày hôm nay"

#. module: sale
#: model_terms:ir.ui.view,arch_db:sale.res_config_settings_view_form
msgid "Show margins on orders"
msgstr "Hiện thị biên lợi nhuận trên đơn bán"

#. module: sale
#: model_terms:ir.ui.view,arch_db:sale.sale_order_portal_template
msgid "Sign &amp; Pay"
msgstr "Ký &amp; Thanh toán"

#. module: sale
#: model_terms:ir.ui.view,arch_db:sale.mail_notification_paynow_online
msgid "Sign &amp; Pay Quotation"
msgstr "Ký &amp; Thanh toán Báo giá"

#. module: sale
#: model:ir.model.fields.selection,name:sale.selection__res_company__sale_onboarding_payment_method__digital_signature
msgid "Sign online"
msgstr "Ký trực tuyến"

#. module: sale
#: model:ir.model.fields,field_description:sale.field_sale_order__signature
#: model_terms:ir.ui.view,arch_db:sale.sale_order_portal_content
msgid "Signature"
msgstr "Chữ ký"

#. module: sale
#: code:addons/sale/controllers/portal.py:0
#, python-format
msgid "Signature is missing."
msgstr "Chưa có chữ ký."

#. module: sale
#: model:ir.model.fields,help:sale.field_sale_order__signature
msgid "Signature received through the portal."
msgstr "Chữ ký được nhận thông qua cổng thông tin khách hàng."

#. module: sale
#: model:ir.model.fields,field_description:sale.field_sale_order__signed_by
msgid "Signed By"
msgstr "Ký bởi"

#. module: sale
#: model:ir.model.fields,field_description:sale.field_sale_order__signed_on
msgid "Signed On"
msgstr "Ký vào"

#. module: sale
#: model:ir.model.fields,field_description:sale.field_product_product__sales_count
#: model:ir.model.fields,field_description:sale.field_product_template__sales_count
msgid "Sold"
msgstr "Đã bán"

#. module: sale
#: model_terms:ir.ui.view,arch_db:sale.product_form_view_sale_order_button
#: model_terms:ir.ui.view,arch_db:sale.product_template_form_view_sale_order_button
msgid "Sold in the last 365 days"
msgstr "Bán trong 365 ngày qua"

#. module: sale
#: model:ir.model.fields,field_description:sale.field_sale_order__source_id
#: model:ir.model.fields,field_description:sale.field_sale_report__source_id
msgid "Source"
msgstr "Nguồn"

#. module: sale
#: model:ir.model.fields,field_description:sale.field_sale_order__origin
msgid "Source Document"
msgstr "Tài liệu Nguồn"

#. module: sale
#: model:ir.model.fields,field_description:sale.field_res_config_settings__module_product_email_template
msgid "Specific Email"
msgstr "Email Đặc trưng"

#. module: sale
#: code:addons/sale/controllers/portal.py:0
#: code:addons/sale/controllers/portal.py:0
#, python-format
msgid "Stage"
msgstr "Giai đoạn"

#. module: sale
#: model:ir.model.fields,field_description:sale.field_res_company__sale_onboarding_order_confirmation_state
msgid "State of the onboarding confirmation order step"
msgstr "Trạng thái của bước xác nhận Đơn bán"

#. module: sale
#: model:ir.model.fields,field_description:sale.field_res_company__sale_onboarding_sample_quotation_state
msgid "State of the onboarding sample quotation step"
msgstr "Trạng thái ở bước báo giá mẫu"

#. module: sale
#: model:ir.model.fields,field_description:sale.field_res_company__sale_quotation_onboarding_state
msgid "State of the sale onboarding panel"
msgstr "Trạng thái của Đơn bán"

#. module: sale
#: model:ir.model.fields,field_description:sale.field_sale_order__state
#: model:ir.model.fields,field_description:sale.field_sale_report__state
#: model_terms:ir.ui.view,arch_db:sale.view_order_product_search
msgid "Status"
msgstr "Tình trạng"

#. module: sale
#: model:ir.model.fields,help:sale.field_sale_order__activity_state
msgid ""
"Status based on activities\n"
"Overdue: Due date is already passed\n"
"Today: Activity date is today\n"
"Planned: Future activities."
msgstr ""
"Trạng thái dựa trên hoạt động\n"
"Quá hạn: Ngày đến hạn đã trôi qua\n"
"Hôm nay: Hôm nay là ngày phải thực hiện\n"
"Đã hoạch định: Các hoạt động trong tương lai."

#. module: sale
#: model:ir.model.fields.selection,name:sale.selection__res_company__sale_onboarding_payment_method__stripe
msgid "Stripe"
msgstr "Stripe"

#. module: sale
#: model:ir.model.fields,field_description:sale.field_sale_payment_acquirer_onboarding_wizard__stripe_publishable_key
msgid "Stripe Publishable Key"
msgstr "Stripe Publishable Key"

#. module: sale
#: model:ir.model.fields,field_description:sale.field_sale_payment_acquirer_onboarding_wizard__stripe_secret_key
msgid "Stripe Secret Key"
msgstr "Stripe Secret Key"

#. module: sale
#: model:ir.model.fields,field_description:sale.field_sale_order_line__price_subtotal
msgid "Subtotal"
msgstr "Tổng phụ"

#. module: sale
#: model_terms:ir.ui.view,arch_db:sale.view_order_tree
#: model_terms:ir.ui.view,arch_db:sale.view_quotation_tree
msgid "Tax Total"
msgstr "Tổng thuế"

#. module: sale
#: model:ir.model.fields,field_description:sale.field_sale_order__amount_by_group
msgid "Tax amount by group"
msgstr "Số tiền thuế theo nhóm"

#. module: sale
#: model:ir.model.fields,field_description:sale.field_sale_order__amount_tax
#: model:ir.model.fields,field_description:sale.field_sale_order_line__tax_id
#: model_terms:ir.ui.view,arch_db:sale.report_saleorder_document
msgid "Taxes"
msgstr "Các loại Thuế"

#. module: sale
#: model:ir.model.fields,help:sale.field_sale_advance_payment_inv__deposit_taxes_id
msgid "Taxes used for deposits"
msgstr "Các thuế được dùng cho các khoản đặt cọc"

#. module: sale
#: model:ir.model.fields,help:sale.field_sale_order_line__display_type
msgid "Technical field for UX purpose."
msgstr "Trường kỹ thuật cho mục đích UX"

#. module: sale
#: model_terms:ir.ui.view,arch_db:sale.sale_order_portal_template
msgid ""
"Tell us why you are refusing this quotation, this will help us improve our "
"services."
msgstr ""
"Hãy cho chúng tôi biết tại sao bạn từ chối báo giá này. Điều này sẽ giúp "
"chúng tôi cải thiện sản phẩm / dịch vụ của chúng tôi."

#. module: sale
#: model_terms:ir.ui.view,arch_db:sale.sale_order_portal_content
msgid "Terms &amp; Conditions"
msgstr "Điều khoản &amp; Điều kiện"

#. module: sale
#: model:ir.model.fields,field_description:sale.field_sale_order__note
msgid "Terms and conditions"
msgstr "Điều khoản và Điều kiện"

#. module: sale
#: model_terms:ir.ui.view,arch_db:sale.view_order_form
msgid "Terms and conditions..."
msgstr "Điều khoản và điều kiện..."

#. module: sale
#: code:addons/sale/models/account_move.py:0
#, python-format
msgid ""
"The Sales Order %s linked to the Analytic Account %s is cancelled. You "
"cannot register an expense on a cancelled Sales Order."
msgstr ""
"Đơn Bán %s liên kết với Tài khoản Quản trị %s bị huỷ. Bạn không thể ghi nhận"
" một chi phí cho một Đơn Bán bị Huỷ."

#. module: sale
#: code:addons/sale/models/account_move.py:0
#, python-format
msgid ""
"The Sales Order %s linked to the Analytic Account %s is currently locked. "
"You cannot register an expense on a locked Sales Order. Please create a new "
"SO linked to this Analytic Account."
msgstr ""
"Đơn bán %s mà liên kết đến Tài khoản Quản trị %s hiện đang bị khoá. Bạn "
"không thể ghi nhận chi phí đối với một Đơn Bán bị khoá. Vui lòng tạo một đơn"
" mới và liên kết đến Tài khoản Quản trị này."

#. module: sale
#: code:addons/sale/models/account_move.py:0
#, python-format
msgid ""
"The Sales Order %s linked to the Analytic Account %s must be validated "
"before registering expenses."
msgstr ""
"Đơn Bán %s mà liên kết với Tài khoản Quản trị %s phải được xác nhận trước "
"khi có thể ghi nhận chi phí."

#. module: sale
#: model:ir.model.fields,help:sale.field_sale_order__analytic_account_id
msgid "The analytic account related to a sales order."
msgstr "Tài khoản quản trị liên quan tới một Đơn bán"

#. module: sale
#: code:addons/sale/models/sale.py:0
#, python-format
msgid ""
"The delivery date is sooner than the expected date.You may be unable to "
"honor the delivery date."
msgstr ""

#. module: sale
#: model:ir.model.fields,help:sale.field_product_attribute__display_type
#: model:ir.model.fields,help:sale.field_product_attribute_value__display_type
#: model:ir.model.fields,help:sale.field_product_template_attribute_value__display_type
msgid "The display type used in the Product Configurator."
msgstr "Kiểu hiển thị được sử dụng ở Trình Cấu hình Sản phẩm."

#. module: sale
#: model:ir.model.fields,help:sale.field_sale_advance_payment_inv__fixed_amount
msgid "The fixed amount to be invoiced in advance, taxes excluded."
msgstr "Giá trị cố định để xuất hoá đơn trước ứng trước, không bao gồm thuế."

#. module: sale
#: code:addons/sale/models/product_template.py:0
#, python-format
msgid ""
"The following products cannot be restricted to the company %s because they have already been used in quotations or sales orders in another company:\n"
"%s\n"
"You can archive these products and recreate them with your company restriction instead, or leave them as shared product."
msgstr ""

#. module: sale
#: model:ir.model.fields,help:sale.field_res_config_settings__automatic_invoice
msgid ""
"The invoice is generated automatically and available in the customer portal when the transaction is confirmed by the payment acquirer.\n"
"The invoice is marked as paid and the payment is registered in the payment journal defined in the configuration of the payment acquirer.\n"
"This mode is advised if you issue the final invoice at the order and not after the delivery."
msgstr ""
"Hoá đơn được tạo tự động và có sẵn trong cổng thông tin của khách hàng khi giao dịch được xác nhận bởi người mua thanh toán.\n"
"Hoá đơn được đánh dấu là đã thanh toán và thanh toán được đăng ký trong nhật ký thanh toán được xác định trong cấu hình của người nhận thanh toán.\n"
"Chế độ này được khuyến nghị nếu bạn phát hành hoá đơn cuối cùng theo đơn đặt hàng chứ không phải sau khi giao hàng."

#. module: sale
#: model_terms:ir.ui.view,arch_db:sale.res_config_settings_view_form
msgid ""
"The margin is computed as the sum of product sales prices minus the cost set"
" in their detail form."
msgstr ""
"Biên lợi nhuận được tính bằng tổng giá bán trừ giá vốn được thiết lập trên "
"form sản phẩm."

#. module: sale
#: code:addons/sale/controllers/portal.py:0
#, python-format
msgid "The order is not in a state requiring customer signature."
msgstr "Đơn không ở trong trạng thái mà cần phải có chữ ký khách hàng."

#. module: sale
#: code:addons/sale/models/payment.py:0
#, python-format
msgid ""
"The order was not confirmed despite response from the acquirer (%s): order "
"total is %r but acquirer replied with %r."
msgstr ""

#. module: sale
#: code:addons/sale/models/sale.py:0
#, python-format
msgid "The ordered quantity has been updated."
msgstr ""

#. module: sale
#: model:ir.model.fields,help:sale.field_sale_order__reference
msgid "The payment communication of this sale order."
msgstr "Thông tin thanh toán của đơn bán này."

#. module: sale
#: model:ir.model.fields,help:sale.field_sale_advance_payment_inv__amount
msgid "The percentage of amount to be invoiced in advance, taxes excluded."
msgstr "Phần trăm của giá trị mà cần phải xuất hoá đơn trước, không bao gồm thuế."

#. module: sale
#: code:addons/sale/wizard/sale_make_invoice_advance.py:0
#, python-format
msgid ""
"The product used to invoice a down payment should be of type 'Service'. "
"Please use another product or update this product."
msgstr ""
"Sản phẩm được sử dụng để xuất hoá đơn cho một khoản tiền đặt cọc/ứng trước "
"phải có kiểu là kiểu 'Dịch vụ'. Vui lòng chọn một sản phẩm khác hoặc cập "
"nhật lại sản phẩm này."

#. module: sale
#: code:addons/sale/wizard/sale_make_invoice_advance.py:0
#, python-format
msgid ""
"The product used to invoice a down payment should have an invoice policy set"
" to \"Ordered quantities\". Please update your deposit product to be able to"
" create a deposit invoice."
msgstr ""
"Sản phẩm được sử dụng để xuất hoá đơn cho một khoản tiền đặt cọc/ứng trước "
"phải có chính sách xuất hoá đơn \"Theo số lượng đặt hàng\". Vui lòng cập "
"nhật lại sản phẩm để có thể xuất hoá đơn đặt cọc."

#. module: sale
#: model:ir.model.fields,help:sale.field_sale_order__currency_rate
msgid ""
"The rate of the currency to the currency of rate 1 applicable at the date of"
" the order"
msgstr ""
"Tỷ giá của tiền tệ mà so với tiền tệ có tỷ giá 1 áp dụng vào ngày đặt hàng"

#. module: sale
#: code:addons/sale/wizard/sale_make_invoice_advance.py:0
#, python-format
msgid "The value of the down payment amount must be positive."
msgstr "Giá trị của khoản đặt cọc phải dương."

#. module: sale
#. openerp-web
#: code:addons/sale/static/src/xml/account_reconciliation.xml:0
#, python-format
msgid "There are"
msgstr "Đây là"

#. module: sale
#: model_terms:ir.ui.view,arch_db:sale.portal_my_orders
msgid "There are currently no orders for your account."
msgstr "Hiện không có Đơn bán nào cho tài khoản của bạn."

#. module: sale
#: model_terms:ir.ui.view,arch_db:sale.portal_my_quotations
msgid "There are currently no quotations for your account."
msgstr "Hiện không có báo giá nào cho tài khoản của bạn."

#. module: sale
#: code:addons/sale/models/sale.py:0 code:addons/sale/models/sale.py:0
#, python-format
msgid ""
"There is no invoiceable line. If a product has a Delivered quantities "
"invoicing policy, please make sure that a quantity has been delivered."
msgstr ""
"Không có dòng có thể xuất hoá đơn. Nếu một sản phẩm được thiết lập chính "
"sách xuất hoá đơn theo số lượng giao, hãy chắc chắn rằng có một số lượng nào"
" đó đã được giao mà chưa xuất hoá đơn."

#. module: sale
#: model_terms:ir.ui.view,arch_db:sale.res_config_settings_view_form
msgid ""
"This default value is applied to any new product created. This can be "
"changed in the product detail form."
msgstr ""
"Giá trị mặc định này được áp dụng cho bất kỳ sản phẩm mới nào được tạo ra. "
"Điều này có thể thay đổi trong sản phẩm mẫu."

#. module: sale
#: model:ir.model.fields,help:sale.field_sale_order__campaign_id
msgid ""
"This is a name that helps you keep track of your different campaign efforts,"
" e.g. Fall_Drive, Christmas_Special"
msgstr ""
"Đây là cái tên giúp bạn kiểm soát giữa các chiến dịch marketing khác nhau: "
"ví dụ Chiến dịch mùa thu, Sự kiện đặc biệt dịp Giáng sinh"

#. module: sale
#: model:ir.model.fields,help:sale.field_sale_order__commitment_date
msgid ""
"This is the delivery date promised to the customer. If set, the delivery "
"order will be scheduled based on this date rather than product lead times."
msgstr ""
"Đây là ngày giao hàng đã hứa với khách hàng. Nếu được đặt, lệnh giao hàng sẽ"
" được lên lịch dựa trên ngày này thay vì thời gian dẫn sản phẩm."

#. module: sale
#: model:ir.model.fields,help:sale.field_sale_order__medium_id
msgid "This is the method of delivery, e.g. Postcard, Email, or Banner Ad"
msgstr ""
"Đây là phương thức gửi, ví dụ. Bưu thiếp, Email, hoặc Banner quảng cáo"

#. module: sale
#: model:ir.model.fields,help:sale.field_sale_order__source_id
msgid ""
"This is the source of the link, e.g. Search Engine, another domain, or name "
"of email list"
msgstr ""
"Đây là nguồn ví dụ như Bộ tìm kiếm Google, tên miền khác, hoặc một cái tên "
"trong danh sách email"

#. module: sale
#: model_terms:ir.actions.act_window,help:sale.action_order_report_all
msgid ""
"This report performs analysis on your quotations and sales orders. Analysis "
"check your sales revenues and sort it by different group criteria (salesman,"
" partner, product, etc.) Use this report to perform analysis on sales not "
"having invoiced yet. If you want to analyse your turnover, you should use "
"the Invoice Analysis report in the Accounting application."
msgstr ""
"Báo cáo này thực hiện việc phân tích trên báo giá và Đơn bán của bạn. Kiểm "
"tra doanh thu bán hàng và sắp xếp nó theo tiêu chí nhóm khác nhau (nhân viên"
" bán hàng, đối tác, sản phẩm,...). Sử dụng báo cáo này để thực hiện phân "
"tích trên Đơn bán mà chưa xuất hoá đơn. Nếu bạn muốn phân tích đơn bán đã "
"xuất hoá đơn, bạn nên sử dụng báo cáo Phân tích hoá đơn trong ứng dụng Kế "
"toán."

#. module: sale
#: model_terms:ir.actions.act_window,help:sale.action_order_report_quotation_salesteam
msgid ""
"This report performs analysis on your quotations. Analysis check your sales "
"revenues and sort it by different group criteria (salesman, partner, "
"product, etc.) Use this report to perform analysis on sales not having "
"invoiced yet. If you want to analyse your turnover, you should use the "
"Invoice Analysis report in the Accounting application."
msgstr ""
"Báo cáo này thực hiện việc phân tích trên báo giá và Đơn bán của bạn. Kiểm "
"tra doanh thu bán hàng và sắp xếp nó theo tiêu chí nhóm khác nhau (nhân viên"
" bán hàng, đối tác, sản phẩm,...). Sử dụng báo cáo này để thực hiện phân "
"tích trên Đơn bán mà chưa xuất hoá đơn. Nếu bạn muốn phân tích đơn bán đã "
"xuất hoá đơn, bạn nên sử dụng báo cáo Phân tích hoá đơn trong ứng dụng Kế "
"toán."

#. module: sale
#: model_terms:ir.actions.act_window,help:sale.action_order_report_so_salesteam
msgid ""
"This report performs analysis on your sales orders. Analysis check your "
"sales revenues and sort it by different group criteria (salesman, partner, "
"product, etc.) Use this report to perform analysis on sales not having "
"invoiced yet. If you want to analyse your turnover, you should use the "
"Invoice Analysis report in the Accounting application."
msgstr ""
"Báo cáo này thực hiện việc phân tích trên báo giá và Đơn bán của bạn. Kiểm "
"tra doanh thu bán hàng và sắp xếp nó theo tiêu chí nhóm khác nhau (nhân viên"
" bán hàng, đối tác, sản phẩm,...). Sử dụng báo cáo này để thực hiện phân "
"tích trên Đơn bán mà chưa xuất hoá đơn. Nếu bạn muốn phân tích đơn bán đã "
"xuất hoá đơn, bạn nên sử dụng báo cáo Phân tích hoá đơn trong ứng dụng Kế "
"toán."

#. module: sale
#: model:ir.model.fields.selection,name:sale.selection__sale_order__invoice_status__to_invoice
#: model:ir.model.fields.selection,name:sale.selection__sale_order_line__invoice_status__to_invoice
#: model:ir.ui.menu,name:sale.menu_sale_invoicing
#: model_terms:ir.ui.view,arch_db:sale.sale_order_view_search_inherit_sale
#: model_terms:ir.ui.view,arch_db:sale.view_sales_order_line_filter
msgid "To Invoice"
msgstr "Chờ xuất Hoá đơn"

#. module: sale
#: model:ir.model.fields,field_description:sale.field_sale_order_line__qty_to_invoice
msgid "To Invoice Quantity"
msgstr "Số lượng cần xuất hoá đơn"

#. module: sale
#: model_terms:ir.ui.view,arch_db:sale.sale_order_view_search_inherit_sale
msgid "To Upsell"
msgstr "Chờ Bán gia tăng"

#. module: sale
#: model_terms:ir.ui.view,arch_db:sale.res_config_settings_view_form
msgid ""
"To send invitations in B2B mode, open a contact or select several ones in "
"list view and click on 'Portal Access Management' option in the dropdown "
"menu *Action*."
msgstr ""
"Để gửi lời mời trong chế độ B2B, hãy mở một số liên lạc hoặc chọn một số "
"người trong chế độ xem danh sách và nhấp vào tùy chọn 'Quản lý truy cập cổng"
" thông tin' trong menu thả xuống * Hành động *."

#. module: sale
#: model_terms:ir.ui.view,arch_db:sale.view_sales_order_filter
msgid "Today Activities"
msgstr "Hoạt động Hôm nay"

#. module: sale
#: model:ir.model.fields,field_description:sale.field_report_all_channels_sales__price_total
#: model:ir.model.fields,field_description:sale.field_sale_order__amount_total
#: model:ir.model.fields,field_description:sale.field_sale_order_line__price_total
#: model:ir.model.fields,field_description:sale.field_sale_report__price_total
#: model_terms:ir.ui.view,arch_db:sale.portal_my_orders
#: model_terms:ir.ui.view,arch_db:sale.portal_my_quotations
#: model_terms:ir.ui.view,arch_db:sale.view_order_line_tree
msgid "Total"
msgstr "Tổng"

#. module: sale
#: model_terms:ir.ui.view,arch_db:sale.report_saleorder_document
msgid "Total Price"
msgstr "Giá tổng"

#. module: sale
#: model:ir.model.fields,field_description:sale.field_sale_order_line__price_tax
msgid "Total Tax"
msgstr "Tổng Thuế"

#. module: sale
#: model_terms:ir.ui.view,arch_db:sale.view_order_tree
#: model_terms:ir.ui.view,arch_db:sale.view_quotation_tree
msgid "Total Tax Excluded"
msgstr ""

#. module: sale
#: model_terms:ir.ui.view,arch_db:sale.view_order_tree
#: model_terms:ir.ui.view,arch_db:sale.view_quotation_tree
msgid "Total Tax Included"
msgstr "Tổng tiền sau thuế"

#. module: sale
#: model:ir.model.fields,field_description:sale.field_product_product__service_type
#: model:ir.model.fields,field_description:sale.field_product_template__service_type
msgid "Track Service"
msgstr "Truy vết dịch vụ"

#. module: sale
#: model:ir.model.fields,field_description:sale.field_sale_order__transaction_ids
msgid "Transactions"
msgstr "Giao dịch"

#. module: sale
#: model:ir.model.fields,field_description:sale.field_sale_order__type_name
msgid "Type Name"
msgstr "Tên Kiểu"

#. module: sale
#: model:ir.model.fields,help:sale.field_sale_order__activity_exception_decoration
msgid "Type of the exception activity on record."
msgstr ""

#. module: sale
#: model:ir.model.fields,field_description:sale.field_res_config_settings__module_delivery_ups
msgid "UPS Connector"
msgstr "Kết nối UPS"

#. module: sale
#: model:ir.model.fields,field_description:sale.field_res_config_settings__module_delivery_usps
msgid "USPS Connector"
msgstr "Kết nối USPS"

#. module: sale
#: model:ir.model,name:sale.model_utm_campaign
msgid "UTM Campaign"
msgstr "Chiến dịch UTM"

#. module: sale
#: model:ir.model.fields,field_description:sale.field_sale_order_line__price_unit
#: model_terms:ir.ui.view,arch_db:sale.report_saleorder_document
#: model_terms:ir.ui.view,arch_db:sale.sale_order_portal_content
msgid "Unit Price"
msgstr "Đơn giá"

#. module: sale
#: model_terms:ir.ui.view,arch_db:sale.view_order_form
msgid "Unit Price:"
msgstr "Đơn Giá:"

#. module: sale
#: model:ir.model.fields,field_description:sale.field_sale_order_line__product_uom
#: model:ir.model.fields,field_description:sale.field_sale_report__product_uom
#: model_terms:ir.ui.view,arch_db:sale.view_order_line_tree
msgid "Unit of Measure"
msgstr "Đơn vị tính"

#. module: sale
#: model:product.product,uom_name:sale.advance_product_0
#: model:product.product,uom_name:sale.product_product_4e
#: model:product.product,uom_name:sale.product_product_4f
#: model:product.template,uom_name:sale.advance_product_0_product_template
#: model:product.template,uom_name:sale.product_product_4e_product_template
msgid "Units"
msgstr "Đơn vị"

#. module: sale
#: model:ir.ui.menu,name:sale.menu_product_uom_form_action
#: model:ir.ui.menu,name:sale.next_id_16
#: model_terms:ir.ui.view,arch_db:sale.res_config_settings_view_form
msgid "Units of Measure"
msgstr "Đơn vị tính"

#. module: sale
#: model:ir.ui.menu,name:sale.menu_product_uom_categ_form_action
msgid "Units of Measure Categories"
msgstr "Nhóm Đơn vị tính"

#. module: sale
#: model_terms:ir.ui.view,arch_db:sale.view_sales_order_auto_done_setting
msgid "Unlock"
msgstr "Mở khoá"

#. module: sale
#: model:ir.model.fields,field_description:sale.field_sale_order__message_unread
msgid "Unread Messages"
msgstr "Thông điệp chưa đọc"

#. module: sale
#: model:ir.model.fields,field_description:sale.field_sale_order__message_unread_counter
msgid "Unread Messages Counter"
msgstr "Bộ đếm Thông điệp chưa đọc"

#. module: sale
#: model:ir.model.fields,field_description:sale.field_sale_order__amount_untaxed
msgid "Untaxed Amount"
msgstr "Giá trị trước thuế"

#. module: sale
#: model:ir.model.fields,field_description:sale.field_sale_report__untaxed_amount_invoiced
msgid "Untaxed Amount Invoiced"
msgstr "Số tiền chưa thuế đã xuất hoá đơn"

#. module: sale
#: model:ir.model.fields,field_description:sale.field_sale_order_line__untaxed_amount_to_invoice
#: model:ir.model.fields,field_description:sale.field_sale_report__untaxed_amount_to_invoice
msgid "Untaxed Amount To Invoice"
msgstr "Số tiền chưa thuế chờ xuất hoá đơn"

#. module: sale
#: model:ir.model.fields,field_description:sale.field_sale_order_line__untaxed_amount_invoiced
msgid "Untaxed Invoiced Amount"
msgstr "Giá trị Xuất hoá đơn Trước Thuế"

#. module: sale
#: model:ir.model.fields,field_description:sale.field_sale_report__price_subtotal
msgid "Untaxed Total"
msgstr "Giá trị Trước Thuế"

#. module: sale
#: model_terms:ir.ui.view,arch_db:sale.view_order_form
msgid "UoM"
msgstr "Đơn vị"

#. module: sale
#: code:addons/sale/models/sale.py:0
#, python-format
msgid ""
"Upsell <a href='#' data-oe-model='%s' data-oe-id='%d'>%s</a> for customer <a"
" href='#' data-oe-model='%s' data-oe-id='%s'>%s</a>"
msgstr ""
"Bán gia tăng <a href='#' data-oe-model='%s' data-oe-id='%d'>%s</a> cho khách"
" hàng <a href='#' data-oe-model='%s' data-oe-id='%s'>%s</a>"

#. module: sale
#: model:ir.model.fields.selection,name:sale.selection__sale_order__invoice_status__upselling
#: model:ir.model.fields.selection,name:sale.selection__sale_order_line__invoice_status__upselling
msgid "Upselling Opportunity"
msgstr "Cơ hội bán gia tăng"

#. module: sale
#. openerp-web
#: code:addons/sale/static/src/js/tours/sale.js:0
#, python-format
msgid "Use the breadcrumbs to <b>go back to preceeding screens</b>."
msgstr "Sử dụng breadcrumbs để <b>quay lại màn hình trước</b>."

#. module: sale
#. openerp-web
#: code:addons/sale/static/src/js/tours/sale.js:0
#, python-format
msgid "Use this menu to access quotations, sales orders and customers."
msgstr "Sử dụng trình đơn này để truy cập báo giá, Đơn bán và khách hàng."

#. module: sale
#: model_terms:ir.ui.view,arch_db:sale.portal_my_quotations
msgid "Valid Until"
msgstr "Hợp lệ đến"

#. module: sale
#: model_terms:ir.ui.view,arch_db:sale.sale_order_portal_template
msgid "Validate Order"
msgstr "Xác nhận báo giá"

#. module: sale
#: model_terms:ir.ui.view,arch_db:sale.res_config_settings_view_form
msgid "Variant Grid Entry"
msgstr "Nhập lưới biến thể"

#. module: sale
#: model_terms:ir.ui.view,arch_db:sale.mail_notification_paynow_online
msgid "View Quotation"
msgstr "Xem Báo giá"

#. module: sale
#: model_terms:ir.ui.view,arch_db:sale.view_order_form
msgid "Void Transaction"
msgstr "Giao dịch trống"

#. module: sale
#: model:ir.model.fields,field_description:sale.field_sale_report__volume
msgid "Volume"
msgstr "Thể tích"

#. module: sale
#: model:ir.model.fields.selection,name:sale.selection__product_template__sale_line_warn__warning
#: model:ir.model.fields.selection,name:sale.selection__res_partner__sale_warn__warning
msgid "Warning"
msgstr "Cảnh báo"

#. module: sale
#: code:addons/sale/models/sale.py:0
#, python-format
msgid "Warning for %s"
msgstr "Cảnh báo cho %s"

#. module: sale
#: model_terms:ir.ui.view,arch_db:sale.res_partner_view_buttons
msgid "Warning on the Sales Order"
msgstr "Cảnh báo trên Đơn Bán"

#. module: sale
#: model_terms:ir.ui.view,arch_db:sale.product_form_view_sale_order_button
#: model_terms:ir.ui.view,arch_db:sale.product_template_form_view_sale_order_button
msgid "Warning when Selling this Product"
msgstr "Cảnh báo khi Bán Sản phẩm này"

#. module: sale
#: model:ir.model.fields,field_description:sale.field_sale_order__website_message_ids
msgid "Website Messages"
msgstr "Thông điệp Website"

#. module: sale
#: model:ir.model.fields,help:sale.field_sale_order__website_message_ids
msgid "Website communication history"
msgstr "Lịch sử thông tin liên lạc website"

#. module: sale
#. openerp-web
#: code:addons/sale/static/src/js/tours/sale.js:0
#, python-format
msgid ""
"Write the name of your customer to create one on the fly, or select an "
"existing one."
msgstr ""
"Điền tên khách hàng của bạn để tạo nhanh, hoặc chọn 1 khách từ danh sách có "
"sẵn."

#. module: sale
#. openerp-web
#: code:addons/sale/static/src/js/sale.js:0
#, python-format
msgid "Wrong value entered!"
msgstr "Đã nhập sai giá trị!"

#. module: sale
#: code:addons/sale/models/sale.py:0
#, python-format
msgid ""
"You can not delete a sent quotation or a confirmed sales order. You must "
"first cancel it."
msgstr ""
"Bạn không thể xoá một báo giá mà đã được gửi đi hoặc một đơn bán mà đã được "
"xác nhận. Bạn phải huỷ nó trước."

#. module: sale
#: code:addons/sale/models/sale.py:0
#, python-format
msgid ""
"You can not remove an order line once the sales order is confirmed.\n"
"You should rather set the quantity to 0."
msgstr ""
"Bạn không thể xoá một dòng đơn bán mà đã được xác nhận.\n"
"Thay vì thế, bạn có thể đặt số lượng của nó về 0."

#. module: sale
#: model_terms:ir.actions.act_window,help:sale.action_orders_to_invoice
msgid ""
"You can select all orders and invoice them in batch,<br>\n"
"                or check every order and invoice them one by one."
msgstr ""
"Bạn có thể chọn toàn bộ các Đơn bán và xuất hoá đơn cho chúng cùng một lượt,<br>\n"
"                hoặc kiểm tra từng đơn và xuất hoá đơn lần lượt cho từng đơn."

#. module: sale
#: model:ir.model.fields,help:sale.field_payment_acquirer__so_reference_type
msgid ""
"You can set here the communication type that will appear on sales orders.The"
" communication will be given to the customer when they choose the payment "
"method."
msgstr ""
"Tại đây Bạn có thể thiết lập kiểu thông tin liên lạc mà sẽ xuất hiện ở các "
"đơn bán. Thông tin này sẽ được cung cấp cho khách hàng khi họ chọn phương "
"thức thanh toán."

#. module: sale
#: model_terms:ir.actions.act_window,help:sale.action_orders_upselling
msgid ""
"You can upsell an order when you have delivered more quantities\n"
"                than initially ordered, with an invoicing policy based on\n"
"                ordered quantities."
msgstr ""

#. module: sale
#: code:addons/sale/models/sale.py:0
#, python-format
msgid ""
"You cannot change the type of a sale order line. Instead you should delete "
"the current line and create a new line of the proper type."
msgstr ""
"Bạn không thể thay đổi loại của một dòng đặt hàng bán. Thay vào đó, bạn nên "
"xóa dòng hiện tại và tạo một dòng mới của loại thích hợp."

#. module: sale
#: model_terms:ir.actions.act_window,help:sale.product_template_action
msgid ""
"You must define a product for everything you sell or purchase,\n"
"                    whether it's a storable product, a consumable or a service."
msgstr ""

#. module: sale
#: model_terms:ir.ui.view,arch_db:sale.sale_order_portal_template
msgid "Your feedback..."
msgstr "Phản hồi của bạn..."

#. module: sale
#: model_terms:ir.ui.view,arch_db:sale.sale_order_portal_template
msgid "Your order has been confirmed."
msgstr "Đơn đặt hàng của bạn đã được xác nhận."

#. module: sale
#: model_terms:ir.ui.view,arch_db:sale.sale_order_portal_template
msgid "Your order has been signed but still needs to be paid to be confirmed."
msgstr ""
"Đơn đặt hàng của bạn đã được ký những vẫn còn cần phải thanh toán để chuyển "
"sang trạng thái xác nhận."

#. module: sale
#: model_terms:ir.ui.view,arch_db:sale.sale_order_portal_template
msgid "Your order has been signed."
msgstr "Đơn đặt hàng của bạn đã được ký."

#. module: sale
#: model_terms:ir.ui.view,arch_db:sale.sale_order_portal_template
msgid "Your order is not in a state to be rejected."
msgstr "Đơn đặt hàng không ở trạng thái để bị từ chối."

#. module: sale
#: code:addons/sale/models/sale.py:0
#, python-format
msgid ""
"Your quotation contains products from company %s whereas your quotation belongs to company %s. \n"
" Please change the company of your quotation or remove the products from other companies (%s)."
msgstr ""
"Báo giá của bạn chứa các sản phẩm từ công ty %s trong khi báo giá lại thuộc về công ty %s. \n"
"Vui long thay đổi công ty liên quan đến báo giá hoặc xoá các sản phẩm thuộc công ty khác ra khỏi báo giá (%s)."

#. module: sale
#: model:ir.model.fields,field_description:sale.field_res_config_settings__module_delivery_bpost
msgid "bpost Connector"
msgstr "bpost Connector"

#. module: sale
#: model_terms:ir.ui.view,arch_db:sale.sale_order_portal_template
msgid "close"
msgstr "đóng"

#. module: sale
#: model_terms:ir.ui.view,arch_db:sale.sale_order_portal_template
msgid "day"
msgstr "ngày"

#. module: sale
#: model_terms:ir.ui.view,arch_db:sale.res_config_settings_view_form
#: model_terms:ir.ui.view,arch_db:sale.sale_order_portal_template
#: model_terms:ir.ui.view,arch_db:sale.view_order_form
msgid "days"
msgstr "ngày"

#. module: sale
#. openerp-web
#: code:addons/sale/static/src/xml/account_reconciliation.xml:0
#, python-format
msgid "matching the communication of the bank statement line"
msgstr "khớp thông tin liên lạc của dòng sao kê ngân hàng"

#. module: sale
#: code:addons/sale/models/sale.py:0
#, python-format
msgid "sale order"
msgstr "đơn bán"

#. module: sale
#: model:ir.model.fields,help:sale.field_sale_order__amount_by_group
msgid "type: [(name, amount, base, formated amount, formated base)]"
msgstr "loại: [(tên, tổng, cơ sở, tổng đã chỉnh, cơ sở đã chỉnh)]"

#. module: sale
#. openerp-web
#: code:addons/sale/static/src/xml/account_reconciliation.xml:0
#, python-format
msgid "uninvoiced sales orders"
<<<<<<< HEAD
msgstr "đơn bán chưa xuất hoá đơn"
=======
msgstr "đơn bán hàng chưa xuất hóa đơn"
>>>>>>> cd4a5f5f
<|MERGE_RESOLUTION|>--- conflicted
+++ resolved
@@ -4545,8 +4545,4 @@
 #: code:addons/sale/static/src/xml/account_reconciliation.xml:0
 #, python-format
 msgid "uninvoiced sales orders"
-<<<<<<< HEAD
-msgstr "đơn bán chưa xuất hoá đơn"
-=======
-msgstr "đơn bán hàng chưa xuất hóa đơn"
->>>>>>> cd4a5f5f
+msgstr "đơn bán chưa xuất hoá đơn"