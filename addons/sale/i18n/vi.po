--- conflicted
+++ resolved
@@ -14,12 +14,7 @@
 # Chinh Chinh <trinhttp@trobz.com>, 2019
 # Nancy Momoland <thanhnguyen.icsc@gmail.com>, 2019
 # Duy BQ <duybq86@gmail.com>, 2019
-<<<<<<< HEAD
-# Chinh Chinh <trinhttp@trobz.com>, 2019
-#
-=======
 # 
->>>>>>> e398db87
 msgid ""
 msgstr ""
 "Project-Id-Version: Odoo Server 13.0\n"
@@ -56,6 +51,8 @@
 "${object.company_id.name} ${(object.get_portal_last_transaction().state == "
 "'pending') and 'Pending Order' or 'Order'} (Ref ${object.name or 'n/a' })"
 msgstr ""
+"${object.company_id.name} ${(object.get_portal_last_transaction().state == "
+"'pending') and 'Đơn đang treo' or 'Đơn'} (Số ${object.name or 'n/a' })"
 
 #. module: sale
 #: model:mail.template,subject:sale.email_template_edi_sale
@@ -94,6 +91,15 @@
 "(object.state in ('draft', 'sent') and 'Quotation - %s' % (object.name)) or "
 "'Order - %s' % (object.name)"
 msgstr ""
+"(object.state in ('draft', 'sent') and 'Báo giá - %s' % (object.name)) or "
+"'Đơn hàng - %s' % (object.name)"
+
+#. module: sale
+#: model:product.product,description_sale:sale.product_product_4e
+#: model:product.product,description_sale:sale.product_product_4f
+#: model:product.template,description_sale:sale.product_product_4e_product_template
+msgid "160x80cm, with large legs."
+msgstr "160x80cm, với chân lớn."
 
 #. module: sale
 #: model:product.product,description_sale:sale.product_product_4e
@@ -509,7 +515,7 @@
 "                            <span class=\"d-block d-md-none\">Ref.</span>"
 msgstr ""
 "<span class=\"d-none d-md-inline\">Đơn hàng</span>\n"
-"                            <span class=\"d-block d-md-none\">Mã.</span>"
+"                            <span class=\"d-block d-md-none\">Mã</span>"
 
 #. module: sale
 #: model_terms:ir.ui.view,arch_db:sale.res_config_settings_view_form
@@ -2720,14 +2726,11 @@
 
 #. module: sale
 #: model_terms:ir.ui.view,arch_db:sale.sale_order_portal_template
-<<<<<<< HEAD
 msgid "Pay now"
 msgstr "Thanh toán ngay"
 
 #. module: sale
 #: model_terms:ir.ui.view,arch_db:sale.sale_order_portal_template
-=======
->>>>>>> e398db87
 msgid "Pay with"
 msgstr "Thanh toán qua"
 
@@ -2788,14 +2791,11 @@
 msgstr "Điều khoản thanh toán"
 
 #. module: sale
-<<<<<<< HEAD
 #: model:ir.model.fields,help:sale.field_sale_order__payment_term_id
 msgid "Payment terms applies to all invoices issued from this order."
 msgstr "Điều khoản thanh toán áp dụng cho tất cả các hoá đơn từ đơn này."
 
 #. module: sale
-=======
->>>>>>> e398db87
 #: model:ir.model.fields,field_description:sale.field_sale_payment_acquirer_onboarding_wizard__paypal_user_type
 msgid "Paypal User Type"
 msgstr "Kiểu Người dùng Paypal"
@@ -4175,6 +4175,15 @@
 msgstr ""
 
 #. module: sale
+#: model:product.product,uom_name:sale.advance_product_0
+#: model:product.product,uom_name:sale.product_product_4e
+#: model:product.product,uom_name:sale.product_product_4f
+#: model:product.template,uom_name:sale.advance_product_0_product_template
+#: model:product.template,uom_name:sale.product_product_4e_product_template
+msgid "Units"
+msgstr ""
+
+#. module: sale
 #: model:ir.ui.menu,name:sale.menu_product_uom_form_action
 #: model:ir.ui.menu,name:sale.next_id_16
 #: model_terms:ir.ui.view,arch_db:sale.res_config_settings_view_form
