# Translation of Odoo Server.
# This file contains the translation of the following modules:
# 	* sale
#
# Translators:
# Dao Nguyen <trucdao.uel@gmail.com>, 2021
# Roy Le <roy.le@viindoo.com>, 2021
# fanha99 <fanha99@hotmail.com>, 2021
# Nancy Momoland <thanhnguyen.icsc@gmail.com>, 2021
# Duy BQ <duybq86@gmail.com>, 2021
# Trinh Tran Thi Phuong <trinhttp@trobz.com>, 2021
# Dung Nguyen Thi <dungnt@trobz.com>, 2021
# Manh Vu <vuducmanh96vp@gmail.com>, 2021
# Vo Thanh Thuy, 2021
# Martin Trigaux, 2022
<<<<<<< HEAD
#
=======
# Desausoi Laurent, 2022
# 
>>>>>>> 39ed9f82
msgid ""
msgstr ""
"Project-Id-Version: Odoo Server 15.0\n"
"Report-Msgid-Bugs-To: \n"
"POT-Creation-Date: 2022-01-24 08:20+0000\n"
"PO-Revision-Date: 2021-09-14 12:26+0000\n"
"Last-Translator: Desausoi Laurent, 2022\n"
"Language-Team: Vietnamese (https://www.transifex.com/odoo/teams/41243/vi/)\n"
"MIME-Version: 1.0\n"
"Content-Type: text/plain; charset=UTF-8\n"
"Content-Transfer-Encoding: \n"
"Language: vi\n"
"Plural-Forms: nplurals=1; plural=0;\n"

#. module: sale
#. openerp-web
#: code:addons/sale/static/src/js/sale.js:0
#, python-format
msgid " / Month"
msgstr "/ Tháng"

#. module: sale
#: model:ir.model.fields,field_description:sale.field_sale_payment_acquirer_onboarding_wizard___data_fetched
msgid " Data Fetched"
msgstr " Đã tìm nạp dữ liệu"

#. module: sale
#: model:ir.model.fields,field_description:sale.field_crm_team__sale_order_count
msgid "# Sale Orders"
msgstr "# Đơn bán hàng"

#. module: sale
#: model:ir.model.fields,field_description:sale.field_sale_report__nbr
msgid "# of Lines"
msgstr "Số lượng dòng"

#. module: sale
#: model:ir.model.fields,field_description:sale.field_payment_transaction__sale_order_ids_nbr
msgid "# of Sales Orders"
msgstr "SL Đơn Bán"

#. module: sale
#: model_terms:ir.ui.view,arch_db:sale.portal_my_orders
msgid "&amp;nbsp;"
msgstr "&amp;nbsp;"

#. module: sale
#: model:ir.actions.report,print_report_name:sale.action_report_pro_forma_invoice
msgid "'PRO-FORMA - %s' % (object.name)"
msgstr "'DỰ TOÁN - %s' % (object.name)"

#. module: sale
#: model:ir.actions.report,print_report_name:sale.action_report_saleorder
msgid ""
"(object.state in ('draft', 'sent') and 'Quotation - %s' % (object.name)) or "
"'Order - %s' % (object.name)"
msgstr ""
"(object.state in ('draft', 'sent') and 'Báo giá - %s' % (object.name)) or "
"'Đơn bán - %s' % (object.name)"

#. module: sale
#: model:product.product,description_sale:sale.product_product_4e
#: model:product.product,description_sale:sale.product_product_4f
msgid "160x80cm, with large legs."
msgstr "160x80cm, với chân lớn."

#. module: sale
#. openerp-web
#: code:addons/sale/static/src/js/tours/sale.js:0
#, python-format
msgid ""
"<b>Send the quote</b> to yourself and check what the customer will receive."
msgstr ""
"<b>Gửi báo giá</b> cho chính bạn để kiểm tra xem khách hàng sẽ trông thấy "
"báo giá thế nào."

#. module: sale
#. openerp-web
#: code:addons/sale/static/src/js/tours/sale.js:0
#, python-format
msgid "<b>Set a price</b>."
msgstr "<b>Thiết lập giá</b>."

#. module: sale
#: model:mail.template,body_html:sale.mail_template_sale_confirmation
msgid ""
"<div style=\"margin: 0px; padding: 0px;\">\n"
"    <p style=\"margin: 0px; padding: 0px; font-size: 12px;\">\n"
"        Hello,\n"
"        <br/><br/>\n"
"        <t t-set=\"transaction\" t-value=\"object.get_portal_last_transaction()\"/>\n"
"        Your order <strong t-out=\"object.name or ''\">S00049</strong> amounting in <strong t-out=\"format_amount(object.amount_total, object.currency_id) or ''\">$ 10.00</strong>\n"
"        <t t-if=\"object.state == 'sale' or (transaction and transaction.state in ('done', 'authorized'))\">\n"
"            has been confirmed.<br/>\n"
"            Thank you for your trust!\n"
"        </t>\n"
"        <t t-elif=\"transaction and transaction.state == 'pending'\">\n"
"            is pending. It will be confirmed when the payment is received.\n"
"            <t t-if=\"object.reference\">\n"
"                Your payment reference is <strong t-out=\"object.reference or ''\"/>.\n"
"            </t>\n"
"        </t>\n"
"        <br/><br/>\n"
"        Do not hesitate to contact us if you have any questions.\n"
"        <br/><br/>\n"
"    </p>\n"
"<t t-if=\"hasattr(object, 'website_id') and object.website_id\">\n"
"    <div style=\"margin: 0px; padding: 0px;\">\n"
"        <table width=\"100%\" style=\"color: #454748; font-size: 12px; border-collapse: collapse;\">\n"
"            <tr style=\"border-bottom: 2px solid #dee2e6;\">\n"
"                <td style=\"width: 150px;\"><strong>Products</strong></td>\n"
"                <td/>\n"
"                <td width=\"15%\" align=\"center\"><strong>Quantity</strong></td>\n"
"                <td width=\"20%\" align=\"right\"><strong>\n"
"                <t t-if=\"object.user_id.has_group('account.group_show_line_subtotals_tax_excluded')\">\n"
"                    VAT Excl.\n"
"                </t>\n"
"                <t t-else=\"\">\n"
"                    VAT Incl.\n"
"                </t>\n"
"                </strong></td>\n"
"            </tr>\n"
"        </table>\n"
"        <t t-foreach=\"object.order_line\" t-as=\"line\">\n"
"            <t t-if=\"(not hasattr(line, 'is_delivery') or not line.is_delivery) and line.display_type in ['line_section', 'line_note']\">\n"
"                <table width=\"100%\" style=\"color: #454748; font-size: 12px; border-collapse: collapse;\">\n"
"                    <t t-set=\"loop_cycle_number\" t-value=\"0\"/>\n"
"                    <tr t-att-style=\"'background-color: #f2f2f2' if loop_cycle_number % 2 == 0 else 'background-color: #ffffff'\">\n"
"                        <t t-set=\"loop_cycle_number\" t-value=\"loop_cycle_number + 1\"/>\n"
"                        <td colspan=\"4\">\n"
"                            <t t-if=\"line.display_type == 'line_section'\">\n"
"                                <strong t-out=\"line.name or ''\">Taking care of Trees Course</strong>\n"
"                            </t>\n"
"                            <t t-elif=\"line.display_type == 'line_note'\">\n"
"                                <i t-out=\"line.name or ''\">Taking care of Trees Course</i>\n"
"                            </t>\n"
"                        </td>\n"
"                    </tr>\n"
"                </table>\n"
"            </t>\n"
"            <t t-elif=\"(not hasattr(line, 'is_delivery') or not line.is_delivery)\">\n"
"                <table width=\"100%\" style=\"color: #454748; font-size: 12px; border-collapse: collapse;\">\n"
"                    <t t-set=\"loop_cycle_number\" t-value=\"0\"/>\n"
"                    <tr t-att-style=\"'background-color: #f2f2f2' if loop_cycle_number % 2 == 0 else 'background-color: #ffffff'\">\n"
"                        <t t-set=\"loop_cycle_number\" t-value=\"loop_cycle_number + 1\"/>\n"
"                        <td style=\"width: 150px;\">\n"
"                            <img t-attf-src=\"/web/image/product.product/{{ line.product_id.id }}/image_128\" style=\"width: 64px; height: 64px; object-fit: contain;\" alt=\"Product image\"/>\n"
"                        </td>\n"
"                        <td align=\"left\" t-out=\"line.product_id.name or ''\">\tTaking care of Trees Course</td>\n"
"                        <td width=\"15%\" align=\"center\" t-out=\"line.product_uom_qty or ''\">1</td>\n"
"                        <td width=\"20%\" align=\"right\"><strong>\n"
"                        <t t-if=\"object.user_id.has_group('account.group_show_line_subtotals_tax_excluded')\">\n"
"                            <t t-out=\"format_amount(line.price_reduce_taxexcl, object.currency_id) or ''\">$ 10.00</t>\n"
"                        </t>\n"
"                        <t t-else=\"\">\n"
"                            <t t-out=\"format_amount(line.price_reduce_taxinc, object.currency_id) or ''\">$ 10.00</t>\n"
"                        </t>\n"
"                        </strong></td>\n"
"                    </tr>\n"
"                </table>\n"
"            </t>\n"
"        </t>\n"
"    </div>\n"
"    <div style=\"margin: 0px; padding: 0px;\" t-if=\"hasattr(object, 'carrier_id') and object.carrier_id\">\n"
"        <table width=\"100%\" style=\"color: #454748; font-size: 12px; border-spacing: 0px 4px;\" align=\"right\">\n"
"            <tr>\n"
"                <td style=\"width: 60%\"/>\n"
"                <td style=\"width: 30%; border-top: 1px solid #dee2e6;\" align=\"right\"><strong>Delivery:</strong></td>\n"
"                <td style=\"width: 10%; border-top: 1px solid #dee2e6;\" align=\"right\" t-out=\"format_amount(object.amount_delivery, object.currency_id) or ''\">$ 0.00</td>\n"
"            </tr>\n"
"            <tr>\n"
"                <td style=\"width: 60%\"/>\n"
"                <td style=\"width: 30%;\" align=\"right\"><strong>SubTotal:</strong></td>\n"
"                <td style=\"width: 10%;\" align=\"right\" t-out=\"format_amount(object.amount_untaxed, object.currency_id) or ''\">$ 10.00</td>\n"
"            </tr>\n"
"        </table>\n"
"    </div>\n"
"    <div style=\"margin: 0px; padding: 0px;\" t-else=\"\">\n"
"        <table width=\"100%\" style=\"color: #454748; font-size: 12px; border-spacing: 0px 4px;\" align=\"right\">\n"
"            <tr>\n"
"                <td style=\"width: 60%\"/>\n"
"                <td style=\"width: 30%; border-top: 1px solid #dee2e6;\" align=\"right\"><strong>SubTotal:</strong></td>\n"
"                <td style=\"width: 10%; border-top: 1px solid #dee2e6;\" align=\"right\" t-out=\"format_amount(object.amount_untaxed, object.currency_id) or ''\">$ 10.00</td>\n"
"            </tr>\n"
"        </table>\n"
"    </div>\n"
"    <div style=\"margin: 0px; padding: 0px;\">\n"
"        <table width=\"100%\" style=\"color: #454748; font-size: 12px; border-spacing: 0px 4px;\" align=\"right\">\n"
"            <tr>\n"
"                <td style=\"width: 60%\"/>\n"
"                <td style=\"width: 30%;\" align=\"right\"><strong>Taxes:</strong></td>\n"
"                <td style=\"width: 10%;\" align=\"right\" t-out=\"format_amount(object.amount_tax, object.currency_id) or ''\">$ 0.00</td>\n"
"            </tr>\n"
"            <tr>\n"
"                <td style=\"width: 60%\"/>\n"
"                <td style=\"width: 30%; border-top: 1px solid #dee2e6;\" align=\"right\"><strong>Total:</strong></td>\n"
"                <td style=\"width: 10%; border-top: 1px solid #dee2e6;\" align=\"right\" t-out=\"format_amount(object.amount_total, object.currency_id) or ''\">$ 10.00</td>\n"
"            </tr>\n"
"        </table>\n"
"    </div>\n"
"    <div t-if=\"object.partner_invoice_id\" style=\"margin: 0px; padding: 0px;\">\n"
"        <table width=\"100%\" style=\"color: #454748; font-size: 12px;\">\n"
"            <tr>\n"
"                <td style=\"padding-top: 10px;\">\n"
"                    <strong>Bill to:</strong>\n"
"                    <t t-out=\"object.partner_invoice_id.street or ''\">1201 S Figueroa St</t>\n"
"                    <t t-out=\"object.partner_invoice_id.city or ''\">Los Angeles</t>\n"
"                    <t t-out=\"object.partner_invoice_id.state_id.name or ''\">California</t>\n"
"                    <t t-out=\"object.partner_invoice_id.zip or ''\">90015</t>\n"
"                    <t t-out=\"object.partner_invoice_id.country_id.name or ''\">United States</t>\n"
"                </td>\n"
"            </tr>\n"
"            <tr>\n"
"                <td>\n"
"                    <strong>Payment Method:</strong>\n"
"                    <t t-if=\"transaction.token_id\">\n"
"                        <t t-out=\"transaction.token_id.name or ''\"/>\n"
"                    </t>\n"
"                    <t t-else=\"\">\n"
"                        <t t-out=\"transaction.acquirer_id.sudo().name or ''\"/>\n"
"                    </t>\n"
"                    (<t t-out=\"format_amount(transaction.amount, object.currency_id) or ''\">$ 10.00</t>)\n"
"                </td>\n"
"            </tr>\n"
"        </table>\n"
"    </div>\n"
"    <div t-if=\"object.partner_shipping_id and not object.only_services\" style=\"margin: 0px; padding: 0px;\">\n"
"        <table width=\"100%\" style=\"color: #454748; font-size: 12px;\">\n"
"            <tr>\n"
"                <td>\n"
"                    <br/>\n"
"                    <strong>Ship to:</strong>\n"
"                    <t t-out=\"object.partner_shipping_id.street or ''\">1201 S Figueroa St</t>\n"
"                    <t t-out=\"object.partner_shipping_id.city or ''\">Los Angeles</t>\n"
"                    <t t-out=\"object.partner_shipping_id.state_id.name or ''\">California</t>\n"
"                    <t t-out=\"object.partner_shipping_id.zip or ''\">90015</t>\n"
"                    <t t-out=\"object.partner_shipping_id.country_id.name or ''\">United States</t>\n"
"                </td>\n"
"            </tr>\n"
"        </table>\n"
"        <table t-if=\"hasattr(object, 'carrier_id') and object.carrier_id\" width=\"100%\" style=\"color: #454748; font-size: 12px;\">\n"
"            <tr>\n"
"                <td>\n"
"                    <strong>Shipping Method:</strong>\n"
"                    <t t-out=\"object.carrier_id.name or ''\"/>\n"
"                    <t t-if=\"object.carrier_id.fixed_price == 0.0\">\n"
"                        (Free)\n"
"                    </t>\n"
"                    <t t-else=\"\">\n"
"                        (<t t-out=\"format_amount(object.carrier_id.fixed_price, object.currency_id) or ''\">$ 10.00</t>)\n"
"                    </t>\n"
"                </td>\n"
"            </tr>\n"
"        </table>\n"
"    </div>\n"
"</t>\n"
"</div>"
msgstr ""
"<div style=\"margin: 0px; padding: 0px;\">\n"
"    <p style=\"margin: 0px; padding: 0px; font-size: 12px;\">\n"
"        Xin chào,\n"
"        <br/><br/>\n"
"        <t t-set=\"transaction\" t-value=\"object.get_portal_last_transaction()\"/>\n"
"        Đơn hàng của bạn <strong t-out=\"object.name or ''\">S00049</strong> có giá trị là <strong t-out=\"format_amount(object.amount_total, object.currency_id) or ''\">$ 10.00</strong>\n"
"        <t t-if=\"object.state == 'sale' or (transaction and transaction.state in ('done', 'authorized'))\">\n"
"            đã được xác nhận.<br/>\n"
"            Cảm ơn bạn đã tin tưởng!\n"
"        </t>\n"
"        <t t-elif=\"transaction and transaction.state == 'pending'\">\n"
"            đang chờ. Đơn hàng sẽ được xác nhận khi chúng tôi nhận được thanh toán.\n"
"            <t t-if=\"object.reference\">\n"
"                Mã thanh toán của bạn là <strong t-out=\"object.reference or ''\"/>.\n"
"            </t>\n"
"        </t>\n"
"        <br/><br/>\n"
"        Đừng ngại liên hệ với chúng tôi nếu bạn có câu hỏi.\n"
"        <br/><br/>\n"
"    </p>\n"
"<t t-if=\"hasattr(object, 'website_id') and object.website_id\">\n"
"    <div style=\"margin: 0px; padding: 0px;\">\n"
"        <table width=\"100%\" style=\"color: #454748; font-size: 12px; border-collapse: collapse;\">\n"
"            <tr style=\"border-bottom: 2px solid #dee2e6;\">\n"
"                <td style=\"width: 150px;\"><strong>Sản phẩm</strong></td>\n"
"                <td/>\n"
"                <td width=\"15%\" align=\"center\"><strong>Số lượng</strong></td>\n"
"                <td width=\"20%\" align=\"right\"><strong>\n"
"                <t t-if=\"object.user_id.has_group('account.group_show_line_subtotals_tax_excluded')\">\n"
"                    Chưa bao gồm VAT.\n"
"                </t>\n"
"                <t t-else=\"\">\n"
"                    Đã bao gồm VAT.\n"
"                </t>\n"
"                </strong></td>\n"
"            </tr>\n"
"        </table>\n"
"        <t t-foreach=\"object.order_line\" t-as=\"line\">\n"
"            <t t-if=\"(not hasattr(line, 'is_delivery') or not line.is_delivery) and line.display_type in ['line_section', 'line_note']\">\n"
"                <table width=\"100%\" style=\"color: #454748; font-size: 12px; border-collapse: collapse;\">\n"
"                    <t t-set=\"loop_cycle_number\" t-value=\"0\"/>\n"
"                    <tr t-att-style=\"'background-color: #f2f2f2' if loop_cycle_number % 2 == 0 else 'background-color: #ffffff'\">\n"
"                        <t t-set=\"loop_cycle_number\" t-value=\"loop_cycle_number + 1\"/>\n"
"                        <td colspan=\"4\">\n"
"                            <t t-if=\"line.display_type == 'line_section'\">\n"
"                                <strong t-out=\"line.name or ''\">Khóa học chăm sóc cây xanh</strong>\n"
"                            </t>\n"
"                            <t t-elif=\"line.display_type == 'line_note'\">\n"
"                                <i t-out=\"line.name or ''\">Khóa học chăm sóc cây xanh</i>\n"
"                            </t>\n"
"                        </td>\n"
"                    </tr>\n"
"                </table>\n"
"            </t>\n"
"            <t t-elif=\"(not hasattr(line, 'is_delivery') or not line.is_delivery)\">\n"
"                <table width=\"100%\" style=\"color: #454748; font-size: 12px; border-collapse: collapse;\">\n"
"                    <t t-set=\"loop_cycle_number\" t-value=\"0\"/>\n"
"                    <tr t-att-style=\"'background-color: #f2f2f2' if loop_cycle_number % 2 == 0 else 'background-color: #ffffff'\">\n"
"                        <t t-set=\"loop_cycle_number\" t-value=\"loop_cycle_number + 1\"/>\n"
"                        <td style=\"width: 150px;\">\n"
"                            <img t-attf-src=\"/web/image/product.product/{{ line.product_id.id }}/image_128\" style=\"width: 64px; height: 64px; object-fit: contain;\" alt=\"Product image\"/>\n"
"                        </td>\n"
"                        <td align=\"left\" t-out=\"line.product_id.name or ''\">\tKhóa học chăm sóc cây xanh</td>\n"
"                        <td width=\"15%\" align=\"center\" t-out=\"line.product_uom_qty or ''\">1</td>\n"
"                        <td width=\"20%\" align=\"right\"><strong>\n"
"                        <t t-if=\"object.user_id.has_group('account.group_show_line_subtotals_tax_excluded')\">\n"
"                            <t t-out=\"format_amount(line.price_reduce_taxexcl, object.currency_id) or ''\">$ 10.00</t>\n"
"                        </t>\n"
"                        <t t-else=\"\">\n"
"                            <t t-out=\"format_amount(line.price_reduce_taxinc, object.currency_id) or ''\">$ 10.00</t>\n"
"                        </t>\n"
"                        </strong></td>\n"
"                    </tr>\n"
"                </table>\n"
"            </t>\n"
"        </t>\n"
"    </div>\n"
"    <div style=\"margin: 0px; padding: 0px;\" t-if=\"hasattr(object, 'carrier_id') and object.carrier_id\">\n"
"        <table width=\"100%\" style=\"color: #454748; font-size: 12px; border-spacing: 0px 4px;\" align=\"right\">\n"
"            <tr>\n"
"                <td style=\"width: 60%\"/>\n"
"                <td style=\"width: 30%; border-top: 1px solid #dee2e6;\" align=\"right\"><strong>Giao hàng:</strong></td>\n"
"                <td style=\"width: 10%; border-top: 1px solid #dee2e6;\" align=\"right\" t-out=\"format_amount(object.amount_delivery, object.currency_id) or ''\">$ 0.00</td>\n"
"            </tr>\n"
"            <tr>\n"
"                <td style=\"width: 60%\"/>\n"
"                <td style=\"width: 30%;\" align=\"right\"><strong>Tổng phụ:</strong></td>\n"
"                <td style=\"width: 10%;\" align=\"right\" t-out=\"format_amount(object.amount_untaxed, object.currency_id) or ''\">$ 10.00</td>\n"
"            </tr>\n"
"        </table>\n"
"    </div>\n"
"    <div style=\"margin: 0px; padding: 0px;\" t-else=\"\">\n"
"        <table width=\"100%\" style=\"color: #454748; font-size: 12px; border-spacing: 0px 4px;\" align=\"right\">\n"
"            <tr>\n"
"                <td style=\"width: 60%\"/>\n"
"                <td style=\"width: 30%; border-top: 1px solid #dee2e6;\" align=\"right\"><strong>Tổng phụ:</strong></td>\n"
"                <td style=\"width: 10%; border-top: 1px solid #dee2e6;\" align=\"right\" t-out=\"format_amount(object.amount_untaxed, object.currency_id) or ''\">$ 10.00</td>\n"
"            </tr>\n"
"        </table>\n"
"    </div>\n"
"    <div style=\"margin: 0px; padding: 0px;\">\n"
"        <table width=\"100%\" style=\"color: #454748; font-size: 12px; border-spacing: 0px 4px;\" align=\"right\">\n"
"            <tr>\n"
"                <td style=\"width: 60%\"/>\n"
"                <td style=\"width: 30%;\" align=\"right\"><strong>Thuế:</strong></td>\n"
"                <td style=\"width: 10%;\" align=\"right\" t-out=\"format_amount(object.amount_tax, object.currency_id) or ''\">$ 0.00</td>\n"
"            </tr>\n"
"            <tr>\n"
"                <td style=\"width: 60%\"/>\n"
"                <td style=\"width: 30%; border-top: 1px solid #dee2e6;\" align=\"right\"><strong>Tổng:</strong></td>\n"
"                <td style=\"width: 10%; border-top: 1px solid #dee2e6;\" align=\"right\" t-out=\"format_amount(object.amount_total, object.currency_id) or ''\">$ 10.00</td>\n"
"            </tr>\n"
"        </table>\n"
"    </div>\n"
"    <div t-if=\"object.partner_invoice_id\" style=\"margin: 0px; padding: 0px;\">\n"
"        <table width=\"100%\" style=\"color: #454748; font-size: 12px;\">\n"
"            <tr>\n"
"                <td style=\"padding-top: 10px;\">\n"
"                    <strong>Gửi hóa đơn tới:</strong>\n"
"                    <t t-out=\"object.partner_invoice_id.street or ''\">1201 S Figueroa St</t>\n"
"                    <t t-out=\"object.partner_invoice_id.city or ''\">Los Angeles</t>\n"
"                    <t t-out=\"object.partner_invoice_id.state_id.name or ''\">California</t>\n"
"                    <t t-out=\"object.partner_invoice_id.zip or ''\">90015</t>\n"
"                    <t t-out=\"object.partner_invoice_id.country_id.name or ''\">United States</t>\n"
"                </td>\n"
"            </tr>\n"
"            <tr>\n"
"                <td>\n"
"                    <strong>Phương thức thanh toán:</strong>\n"
"                    <t t-if=\"transaction.token_id\">\n"
"                        <t t-out=\"transaction.token_id.name or ''\"/>\n"
"                    </t>\n"
"                    <t t-else=\"\">\n"
"                        <t t-out=\"transaction.acquirer_id.sudo().name or ''\"/>\n"
"                    </t>\n"
"                    (<t t-out=\"format_amount(transaction.amount, object.currency_id) or ''\">$ 10.00</t>)\n"
"                </td>\n"
"            </tr>\n"
"        </table>\n"
"    </div>\n"
"    <div t-if=\"object.partner_shipping_id and not object.only_services\" style=\"margin: 0px; padding: 0px;\">\n"
"        <table width=\"100%\" style=\"color: #454748; font-size: 12px;\">\n"
"            <tr>\n"
"                <td>\n"
"                    <br/>\n"
"                    <strong>Vận chuyển tới:</strong>\n"
"                    <t t-out=\"object.partner_shipping_id.street or ''\">1201 S Figueroa St</t>\n"
"                    <t t-out=\"object.partner_shipping_id.city or ''\">Los Angeles</t>\n"
"                    <t t-out=\"object.partner_shipping_id.state_id.name or ''\">California</t>\n"
"                    <t t-out=\"object.partner_shipping_id.zip or ''\">90015</t>\n"
"                    <t t-out=\"object.partner_shipping_id.country_id.name or ''\">United States</t>\n"
"                </td>\n"
"            </tr>\n"
"        </table>\n"
"        <table t-if=\"hasattr(object, 'carrier_id') and object.carrier_id\" width=\"100%\" style=\"color: #454748; font-size: 12px;\">\n"
"            <tr>\n"
"                <td>\n"
"                    <strong>Phương thức vận chuyển:</strong>\n"
"                    <t t-out=\"object.carrier_id.name or ''\"/>\n"
"                    <t t-if=\"object.carrier_id.fixed_price == 0.0\">\n"
"                        (Miễn phí)\n"
"                    </t>\n"
"                    <t t-else=\"\">\n"
"                        (<t t-out=\"format_amount(object.carrier_id.fixed_price, object.currency_id) or ''\">$ 10.00</t>)\n"
"                    </t>\n"
"                </td>\n"
"            </tr>\n"
"        </table>\n"
"    </div>\n"
"</t>\n"
"</div>"

#. module: sale
#: model:mail.template,body_html:sale.email_template_edi_sale
msgid ""
"<div style=\"margin: 0px; padding: 0px;\">\n"
"    <p style=\"margin: 0px; padding: 0px; font-size: 13px;\">\n"
"        <t t-set=\"doc_name\" t-value=\"'quotation' if object.state in ('draft', 'sent') else 'order'\"/>\n"
"        Hello,\n"
"        <br/><br/>\n"
"        Your\n"
"        <t t-if=\"ctx.get('proforma')\">\n"
"            Pro forma invoice for <t t-out=\"doc_name or ''\">quotation</t> <strong t-out=\"object.name or ''\">S00052</strong>\n"
"            <t t-if=\"object.origin\">\n"
"                (with reference: <t t-out=\"object.origin or ''\"/> )\n"
"            </t>\n"
"            amounting in <strong t-out=\"format_amount(object.amount_total, object.pricelist_id.currency_id) or ''\">$ 10.00</strong> is available.\n"
"        </t>\n"
"        <t t-else=\"\">\n"
"            <t t-out=\"doc_name or ''\">quotation</t> <strong t-out=\"object.name or ''\"/>\n"
"            <t t-if=\"object.origin\">\n"
"                (with reference: <t t-out=\"object.origin or ''\">S00052</t> )\n"
"            </t>\n"
"            amounting in <strong t-out=\"format_amount(object.amount_total, object.pricelist_id.currency_id) or ''\">$ 10.00</strong> is ready for review.\n"
"        </t>\n"
"        <br/><br/>\n"
"        Do not hesitate to contact us if you have any questions.\n"
"        <br/>\n"
"    </p>\n"
"</div>\n"
"            "
msgstr ""
"<div style=\"margin: 0px; padding: 0px;\">\n"
"    <p style=\"margin: 0px; padding: 0px; font-size: 13px;\">\n"
"        <t t-set=\"doc_name\" t-value=\"'báo giá' if object.state in ('draft', 'sent') else 'đơn hàng'\"/>\n"
"        Xin chào,\n"
"        <br/><br/>\n"
"        Hiện\n"
"        <t t-if=\"ctx.get('proforma')\">\n"
"            Hóa đơn chiếu lệ cho <t t-out=\"doc_name or ''\">báo giá</t> <strong t-out=\"object.name or ''\">S00052</strong>\n"
"            <t t-if=\"object.origin\">\n"
"                (với mã tham chiếu: <t t-out=\"object.origin or ''\"/> )\n"
"            </t>\n"
"            có giá trị là <strong t-out=\"format_amount(object.amount_total, object.pricelist_id.currency_id) or ''\">$ 10.00</strong> đã có.\n"
"        </t>\n"
"        <t t-else=\"\">\n"
"            <t t-out=\"doc_name or ''\">báo giá</t> <strong t-out=\"object.name or ''\"/>\n"
"            <t t-if=\"object.origin\">\n"
"                (với mã tham chiếu: <t t-out=\"object.origin or ''\">S00052</t> )\n"
"            </t>\n"
"            có giá trị là <strong t-out=\"format_amount(object.amount_total, object.pricelist_id.currency_id) or ''\">$ 10.00</strong> đã sẵn sàng để xem lại.\n"
"        </t>\n"
"        <br/><br/>\n"
"        Đừng ngại liên hệ với chúng tôi nếu bạn có câu hỏi. \n"
"        <br/>\n"
"    </p>\n"
"</div>\n"
"            "

#. module: sale
#: model_terms:ir.ui.view,arch_db:sale.sale_order_portal_template
msgid "<i class=\"fa fa-comment\"/> Contact us to get a new quotation."
msgstr "<i class=\"fa fa-comment\"/> Liên hệ với chúng tôi để nhận báo giá mới."

#. module: sale
#: model_terms:ir.ui.view,arch_db:sale.sale_order_portal_template
msgid "<i class=\"fa fa-comment\"/> Feedback"
msgstr "<i class=\"fa fa-comment\"/> Phản hồi"

#. module: sale
#: model_terms:ir.ui.view,arch_db:sale.sale_order_portal_template
msgid "<i class=\"fa fa-comment\"/> Send message"
msgstr "<i class=\"fa fa-comment\"/> Gửi tin"

#. module: sale
#: model_terms:ir.ui.view,arch_db:sale.sale_order_portal_template
msgid "<i class=\"fa fa-download\"/> Download"
msgstr "<i class=\"fa fa-download\"/> Tải xuống"

#. module: sale
#: model_terms:ir.ui.view,arch_db:sale.portal_my_orders
msgid "<i class=\"fa fa-fw fa-check\" role=\"img\" aria-label=\"Done\" title=\"Done\"/>Done"
msgstr ""
"<i class=\"fa fa-fw fa-check\" role=\"img\" aria-label=\"Hoàn thành\" "
"title=\"Hoàn thành\"/>Hoàn thành"

#. module: sale
#: model_terms:ir.ui.view,arch_db:sale.sale_order_portal_content
msgid "<i class=\"fa fa-fw fa-check\"/> <b>Paid</b>"
msgstr "<i class=\"fa fa-fw fa-check\"/> <b>Đã Thanh toán</b>"

#. module: sale
#: model_terms:ir.ui.view,arch_db:sale.sale_order_portal_content
msgid "<i class=\"fa fa-fw fa-clock-o\"/> <b>Waiting Payment</b>"
msgstr "<i class=\"fa fa-fw fa-clock-o\"/> <b>Chờ Thanh toán</b>"

#. module: sale
#: model_terms:ir.ui.view,arch_db:sale.portal_my_quotations
msgid "<i class=\"fa fa-fw fa-clock-o\"/> Expired"
msgstr "<i class=\"fa fa-fw fa-clock-o\"/> Hết hạn"

#. module: sale
#: model_terms:ir.ui.view,arch_db:sale.portal_my_quotations
msgid "<i class=\"fa fa-fw fa-remove\"/> Cancelled"
msgstr "<i class=\"fa fa-fw fa-remove\"/> Bị Huỷ"

#. module: sale
#: model_terms:ir.ui.view,arch_db:sale.crm_lead_partner_kanban_view
msgid ""
"<i class=\"fa fa-fw fa-usd\" role=\"img\" aria-label=\"Sale orders\" "
"title=\"Sales orders\"/>"
msgstr "<i class=\"fa fa-fw fa-usd\" role=\"img\" aria-label=\"Đơn bán\" title=\"Đơn bán\"/>"

#. module: sale
#: model_terms:ir.ui.view,arch_db:sale.sale_order_portal_template
msgid "<i class=\"fa fa-print\"/> Print"
msgstr "<i class=\"fa fa-print\"/> In"

#. module: sale
#: model_terms:ir.ui.view,arch_db:sale.sale_order_portal_template
msgid "<i class=\"fa fa-times\"/> Reject"
msgstr "<i class=\"fa fa-times\"/> Từ chối"

#. module: sale
#: model_terms:ir.ui.view,arch_db:sale.sale_order_portal_template
msgid "<small><b class=\"text-muted\">This offer expires on</b></small>"
msgstr "<small><b class=\"text-muted\">Báo giá hết hạn vào</b></small>"

#. module: sale
#: model_terms:ir.ui.view,arch_db:sale.sale_order_portal_template
msgid "<small><b class=\"text-muted\">Your advantage</b></small>"
msgstr "<small><b class=\"text-muted\">Ưu đãi cho bạn</b></small>"

#. module: sale
#: model_terms:ir.ui.view,arch_db:sale.view_sale_advance_payment_inv
msgid ""
"<span attrs=\"{'invisible': [('advance_payment_method', '!=', "
"'percentage')]}\" class=\"oe_inline\">%</span>"
msgstr ""
"<span attrs=\"{'invisible': [('advance_payment_method', '!=', "
"'percentage')]}\" class=\"oe_inline\">%</span>"

#. module: sale
#: model_terms:ir.ui.view,arch_db:sale.portal_my_orders
msgid ""
"<span class=\"d-none d-md-inline\">Sales Order #</span>\n"
"                            <span class=\"d-block d-md-none\">Ref.</span>"
msgstr ""
"<span class=\"d-none d-md-inline\">Đơn bán</span>\n"
"                            <span class=\"d-block d-md-none\">Mã</span>"

#. module: sale
#: model_terms:ir.ui.view,arch_db:sale.res_config_settings_view_form
msgid ""
"<span class=\"fa fa-lg fa-building-o\" title=\"Values set here are company-"
"specific.\" aria-label=\"Values set here are company-specific.\" "
"groups=\"base.group_multi_company\" role=\"img\"/>"
msgstr ""
"<span class=\"fa fa-lg fa-building-o\" title=\"Giá trị thiết lập ở đây "
"mangđặc trưng công ty hiện hành.\" aria-label=\"Giá trị thiết lập ở đây mang"
" đặc trưng công ty hiện hành.\" groups=\"base.group_multi_company\" "
"role=\"img\"/>"

#. module: sale
#: model_terms:ir.ui.view,arch_db:sale.res_config_settings_view_form
msgid ""
"<span class=\"fa fa-lg fa-building-o\" title=\"Values set here are company-"
"specific.\" groups=\"base.group_multi_company\"/>"
msgstr ""
"<span class=\"fa fa-lg fa-building-o\" title=\"Giá trị thiết lập ở đây mang "
"đặc trưng công ty hiện hành.\" groups=\"base.group_multi_company\"/>"

#. module: sale
#: model_terms:ir.ui.view,arch_db:sale.res_config_settings_view_form
msgid "<span class=\"o_form_label\">Confirmation Email</span>"
msgstr "<span class=\"o_form_label\">Email xác nhận</span>"

#. module: sale
#: model_terms:ir.ui.view,arch_db:sale.res_config_settings_view_form
msgid "<span class=\"o_form_label\">Down Payments</span>"
msgstr "<span class=\"o_form_label\">Thanh toán Ứng trước</span>"

#. module: sale
#: model_terms:ir.ui.view,arch_db:sale.view_order_form
msgid ""
"<span class=\"o_stat_text\">Customer</span>\n"
"                                <span class=\"o_stat_text\">Preview</span>"
msgstr ""
"<span class=\"o_stat_text\">Xem trước</span>\n"
"                                <span class=\"o_stat_text\">cho Khách hàng</span>"

#. module: sale
#: model_terms:ir.ui.view,arch_db:sale.product_form_view_sale_order_button
#: model_terms:ir.ui.view,arch_db:sale.product_template_form_view_sale_order_button
msgid "<span class=\"o_stat_text\">Sold</span>"
msgstr "<span class=\"o_stat_text\">Đã bán</span>"

#. module: sale
#: model_terms:ir.ui.view,arch_db:sale.crm_team_salesteams_view_form
msgid "<span class=\"oe_read_only\">/ Month</span>"
msgstr "<span class=\"oe_read_only\">/ Tháng</span>"

#. module: sale
#: model_terms:ir.ui.view,arch_db:sale.sale_order_portal_content
msgid ""
"<span groups=\"account.group_show_line_subtotals_tax_excluded\">Amount</span>\n"
"                                <span groups=\"account.group_show_line_subtotals_tax_included\">Total Price</span>"
msgstr ""
"<span groups=\"account.group_show_line_subtotals_tax_excluded\">Thành tiền</span>\n"
"                                <span groups=\"account.group_show_line_subtotals_tax_included\">Giá Tổng</span>"

#. module: sale
#: model_terms:ir.ui.view,arch_db:sale.report_saleorder_document
msgid ""
"<span groups=\"account.group_show_line_subtotals_tax_excluded\">Amount</span>\n"
"                            <span groups=\"account.group_show_line_subtotals_tax_included\">Total Price</span>"
msgstr ""
"<span groups=\"account.group_show_line_subtotals_tax_excluded\">Thành tiền</span>\n"
"                            <span groups=\"account.group_show_line_subtotals_tax_included\">Giá Tổng</span>"

#. module: sale
#: model_terms:ir.ui.view,arch_db:sale.sale_order_portal_template
msgid "<span>Accepted on the behalf of:</span>"
msgstr "<span>Đã chấp thuận thay mặt cho:</span>"

#. module: sale
#: model_terms:ir.ui.view,arch_db:sale.sale_order_portal_template
msgid "<span>By paying this proposal, I agree to the following terms:</span>"
msgstr ""
"<span>Bằng việc thanh toán báo giá này, Tôi đồng ý với các điều khoản "
"sau:</span>"

#. module: sale
#: model_terms:ir.ui.view,arch_db:sale.sale_order_portal_template
msgid "<span>By signing this proposal, I agree to the following terms:</span>"
msgstr ""
"<span>Bằng việc ký báo giá này, Tôi đồng ý với các điều khoản sau:</span>"

#. module: sale
#: model_terms:ir.ui.view,arch_db:sale.report_saleorder_document
#: model_terms:ir.ui.view,arch_db:sale.sale_order_portal_content
msgid "<span>Disc.%</span>"
msgstr "<span>G.Giá.%</span>"

#. module: sale
#: model_terms:ir.ui.view,arch_db:sale.sale_order_portal_template
msgid "<span>For an amount of:</span>"
msgstr "<span>Cho giá trị:</span>"

#. module: sale
#: model_terms:ir.ui.view,arch_db:sale.report_saleorder_document
msgid "<span>Pro-Forma Invoice # </span>"
msgstr "<span>Hoá đơn Chiếu lệ # </span>"

#. module: sale
#: model_terms:ir.ui.view,arch_db:sale.sale_order_portal_content
msgid "<span>Taxes</span>"
msgstr "<span>Thuế</span>"

#. module: sale
#: model_terms:ir.ui.view,arch_db:sale.sale_order_portal_template
msgid "<span>With payment terms:</span>"
msgstr "<span>Với điều khoản thanh toán:</span>"

#. module: sale
#: model_terms:ir.ui.view,arch_db:sale.sale_order_portal_content
msgid "<strong class=\"d-block mb-1\">Invoices</strong>"
msgstr "<strong class=\"d-block mb-1\">Hoá đơn</strong>"

#. module: sale
#: model_terms:ir.ui.view,arch_db:sale.sale_order_portal_content
msgid "<strong class=\"d-block mb-1\">Shipping Address:</strong>"
msgstr "<strong class=\"d-block mb-1\">Địa chỉ giao hàng:</strong>"

#. module: sale
#: model_terms:ir.ui.view,arch_db:sale.report_saleorder_document
#: model_terms:ir.ui.view,arch_db:sale.sale_order_portal_content
msgid "<strong class=\"mr16\">Subtotal</strong>"
msgstr "<strong class=\"mr16\">Thành tiền</strong>"

#. module: sale
#: model_terms:ir.ui.view,arch_db:sale.sale_order_portal_template
msgid "<strong class=\"text-muted\">Salesperson</strong>"
msgstr "<strong class=\"text-muted\">Nhân viên bán hàng</strong>"

#. module: sale
#: model_terms:ir.ui.view,arch_db:sale.sale_order_portal_content
msgid "<strong>Expiration Date:</strong>"
msgstr "<strong>Ngày Hết hạn:</strong>"

#. module: sale
#: model_terms:ir.ui.view,arch_db:sale.report_saleorder_document
msgid "<strong>Expiration:</strong>"
msgstr "<strong>Hết hạn:</strong>"

#. module: sale
#: model_terms:ir.ui.view,arch_db:sale.report_saleorder_document
msgid "<strong>Fiscal Position Remark:</strong>"
msgstr "<strong>Chú giải Vị thế Tài khoá:</strong>"

#. module: sale
#: model_terms:ir.ui.view,arch_db:sale.sale_order_portal_template
msgid ""
"<strong>No suitable payment option could be found.</strong><br/>\n"
"                                        If you believe that it is an error, please contact the website administrator."
msgstr ""
"<strong>Không tìm thấy tùy chọn thanh toán phù hợp.</strong><br/>\n"
"                                        Nếu bạn tin đây là lỗi, vui lòng liên hệ quản trị website. "

#. module: sale
#: model_terms:ir.ui.view,arch_db:sale.report_saleorder_document
#: model_terms:ir.ui.view,arch_db:sale.sale_order_portal_content
msgid "<strong>Order Date:</strong>"
msgstr "<strong>Ngày đặt hàng:</strong>"

#. module: sale
#: model_terms:ir.ui.view,arch_db:sale.report_saleorder_document
#: model_terms:ir.ui.view,arch_db:sale.sale_order_portal_content
msgid "<strong>Quotation Date:</strong>"
msgstr "<strong>Ngày Báo giá:</strong>"

#. module: sale
#: model_terms:ir.ui.view,arch_db:sale.report_saleorder_document
msgid "<strong>Salesperson:</strong>"
msgstr "<strong>Nhân viên bán hàng</strong>"

#. module: sale
#: model_terms:ir.ui.view,arch_db:sale.report_invoice_document_inherit_sale
#: model_terms:ir.ui.view,arch_db:sale.report_saleorder_document
msgid "<strong>Shipping Address:</strong>"
msgstr "<strong>Địa chỉ giao:</strong>"

#. module: sale
#: model_terms:ir.ui.view,arch_db:sale.report_saleorder_document
msgid "<strong>Signature</strong>"
msgstr "<strong>Chữ ký</strong>"

#. module: sale
#: model_terms:ir.ui.view,arch_db:sale.sale_order_portal_template
msgid "<strong>Thank You!</strong><br/>"
msgstr "<strong>Cám ơn Bạn!</strong><br/>"

#. module: sale
#: model_terms:ir.ui.view,arch_db:sale.sale_order_portal_template
msgid "<strong>This offer expired!</strong>"
msgstr "<strong>Báo giá này đã Hết hạn!</strong>"

#. module: sale
#: model_terms:ir.ui.view,arch_db:sale.sale_order_portal_template
msgid "<strong>This quotation has been canceled.</strong>"
msgstr "<strong>Báo giá này đã bị huỷ.</strong>"

#. module: sale
#: model_terms:ir.ui.view,arch_db:sale.report_saleorder_document
msgid "<strong>Your Reference:</strong>"
msgstr "<strong>Tham chiếu của bạn:</strong>"

#. module: sale
#: model:ir.model.constraint,message:sale.constraint_sale_order_date_order_conditional_required
msgid "A confirmed sales order requires a confirmation date."
msgstr "Một đơn bán được xác nhận cần phải có ngày xác nhận."

#. module: sale
#: model:ir.model.fields,help:sale.field_sale_advance_payment_inv__advance_payment_method
msgid ""
"A standard invoice is issued with all the order lines ready for invoicing,"
"         according to their invoicing policy (based on ordered or delivered "
"quantity)."
msgstr ""
"Hóa đơn tiêu chuẩn được xuất với tất cả dòng đơn hàng đã sẵn sàng cho lập "
"hóa đơn,         dựa theo chính sách xuất hóa đơn (dựa trên số lượng được "
"đặt hàng hay được giao hàng). "

#. module: sale
#: model:res.groups,name:sale.group_warning_sale
msgid "A warning can be set on a product or a customer (Sale)"
msgstr "Có thể lập cảnh báo đối với Sản phẩm hoặc Khách hàng (Bán hàng)"

#. module: sale
#: model_terms:ir.ui.view,arch_db:sale.res_config_settings_view_form
msgid ""
"Ability to select a package type in sales orders and to force a quantity "
"that is a multiple of the number of units per package."
msgstr ""
"Lựa chọn cách đóng gói các đơn đặt hàng và bán với số lượng là bội số của số"
" đơn vị cho mỗi gói."

#. module: sale
#: model_terms:ir.ui.view,arch_db:sale.sale_order_portal_template
msgid "Accept &amp; Pay"
msgstr "Chấp thuận &amp; Thanh toán"

#. module: sale
#: model_terms:ir.ui.view,arch_db:sale.sale_order_portal_template
msgid "Accept &amp; Sign"
msgstr "Chấp thuận &amp; Ký"

#. module: sale
#: model:ir.model.fields,field_description:sale.field_sale_order__access_warning
msgid "Access warning"
msgstr "Cảnh báo truy cập"

#. module: sale
#: model:ir.model.fields,help:sale.field_sale_order_line__qty_delivered_method
msgid ""
"According to product configuration, the delivered quantity can be automatically computed by mechanism :\n"
"  - Manual: the quantity is set manually on the line\n"
"  - Analytic From expenses: the quantity is the quantity sum from posted expenses\n"
"  - Timesheet: the quantity is the sum of hours recorded on tasks linked to this sale line\n"
"  - Stock Moves: the quantity comes from confirmed pickings\n"
msgstr ""
"Dựa trên cài đặt của sản phẩm, lượng công việc đã thực hiện có thể được tính toán theo các cơ chế sau:\n"
"  - Thủ công: số lượng được ghi nhận thủ công ở mỗi dòng\n"
"  - Phân tích chi phí: số lượng dựa trên tổng các khoản chi phí đã ghi nhận\n"
"  - Thời gian biểu: theo số lượng tổng giờ đã được ghi nhận của các công việc liên kết với nội dung trên Đơn bán\n"
"  - Chuyển kho: số lượng dựa trên số lượng mã phiếu kho đã xác nhận\n"

#. module: sale
#: model:ir.model.fields,field_description:sale.field_sale_payment_acquirer_onboarding_wizard__acc_number
msgid "Account Number"
msgstr "Số tài khoản"

#. module: sale
#: model:ir.model.fields,help:sale.field_sale_advance_payment_inv__deposit_account_id
msgid "Account used for deposits"
msgstr "Tài khoản được dùng để ghi nhận đặt cọc"

#. module: sale
#: model:ir.actions.act_window,name:sale.action_accrued_revenue_entry
msgid "Accrued Revenue Entry"
msgstr "Mục nhập doanh thu tích lũy"

#. module: sale
#: model:ir.model.fields,field_description:sale.field_sale_order__message_needaction
msgid "Action Needed"
msgstr "Cần có Hành động"

#. module: sale
#: model:ir.model.fields,field_description:sale.field_sale_order__activity_ids
msgid "Activities"
msgstr "Hoạt động"

#. module: sale
#: model:ir.model.fields,field_description:sale.field_sale_order__activity_exception_decoration
msgid "Activity Exception Decoration"
msgstr "Trang trí cho Hoạt động ngoại lệ"

#. module: sale
#: model:ir.model.fields,field_description:sale.field_sale_order__activity_state
msgid "Activity State"
msgstr "Trạng thái Hoạt động"

#. module: sale
#: model:ir.model.fields,field_description:sale.field_sale_order__activity_type_icon
msgid "Activity Type Icon"
msgstr "Biểu tượng kiểu hoạt động"

#. module: sale
#: model:ir.actions.act_window,name:sale.mail_activity_type_action_config_sale
#: model:ir.ui.menu,name:sale.sale_menu_config_activity_type
msgid "Activity Types"
msgstr "Kiểu hoạt động"

#. module: sale
#: model_terms:ir.ui.view,arch_db:sale.view_order_form
msgid "Add a note"
msgstr "Thêm một ghi chú"

#. module: sale
#: model_terms:ir.ui.view,arch_db:sale.view_order_form
msgid "Add a product"
msgstr "Thêm Sản phẩm"

#. module: sale
#: model_terms:ir.ui.view,arch_db:sale.view_order_form
msgid "Add a section"
msgstr "Thêm khu vực"

#. module: sale
#: model_terms:ir.ui.view,arch_db:sale.res_config_settings_view_form
msgid "Add several variants to an order from a grid"
msgstr "Thêm các biến thể vào một đơn bán từ một ma trận lưới"

#. module: sale
#: model:res.groups,name:sale.group_delivery_invoice_address
msgid "Addresses in Sales Orders"
msgstr "Địa chỉ trên Đơn Bán"

#. module: sale
#: model_terms:ir.ui.view,arch_db:sale.res_config_settings_view_form
msgid "Allows you to send Pro-Forma Invoice to your customers"
msgstr "Cho phép gửi hoá đơn Chiếu lệ đến khách hàng của bạn"

#. module: sale
#: model:ir.model.fields,help:sale.field_res_config_settings__group_proforma_sales
msgid "Allows you to send pro-forma invoice."
msgstr "Cho phép bạn gửi hoá đơn Chiếu lệ"

#. module: sale
#: model:ir.model.fields,field_description:sale.field_res_config_settings__module_sale_amazon
msgid "Amazon Sync"
msgstr "Đồng bộ Amazon"

#. module: sale
#: model:ir.model.fields,field_description:sale.field_sale_order__amount_undiscounted
msgid "Amount Before Discount"
msgstr "Tổng Trước Chiết khấu"

#. module: sale
#: code:addons/sale/models/payment_transaction.py:0
#, python-format
msgid "Amount Mismatch (%s)"
msgstr "Số tiền không khớp (%s)"

#. module: sale
#: model:ir.model.fields,field_description:sale.field_crm_team__quotations_amount
msgid "Amount of quotations to invoice"
msgstr "Giá trị các báo giá chờ xuất hoá đơn"

#. module: sale
#: model_terms:ir.actions.act_window,help:sale.action_orders_upselling
msgid ""
"An order is to upsell when delivered quantities are above initially\n"
"                ordered quantities, and the invoicing policy is based on ordered quantities."
msgstr ""
"Đơn hàng sẽ được bán gia tăng khi số lượng được giao lớn hơn số lượng \n"
"                đặt hàng ban đầu và chính sách xuất hóa đơn dựa vào số lượng được đặt hàng. "

#. module: sale
#: model:ir.model.fields,field_description:sale.field_report_all_channels_sales__analytic_account_id
#: model:ir.model.fields,field_description:sale.field_sale_order__analytic_account_id
#: model:ir.model.fields,field_description:sale.field_sale_report__analytic_account_id
msgid "Analytic Account"
msgstr "Tài khoản quản trị"

#. module: sale
#: model:ir.model.fields.selection,name:sale.selection__sale_order_line__qty_delivered_method__analytic
msgid "Analytic From Expenses"
msgstr "Phân tích từ Chi phí"

#. module: sale
#: model:ir.model,name:sale.model_account_analytic_line
msgid "Analytic Line"
msgstr "Phát sinh KT Quản trị"

#. module: sale
#: model:ir.model.fields,field_description:sale.field_sale_order_line__analytic_tag_ids
msgid "Analytic Tags"
msgstr "Thẻ TK Quản trị"

#. module: sale
#: model:ir.model.fields,field_description:sale.field_sale_order_line__analytic_line_ids
msgid "Analytic lines"
msgstr "Dòng Kế toán Quản trị"

#. module: sale
#: model_terms:ir.ui.view,arch_db:sale.res_config_settings_view_form
msgid ""
"Apply manual discounts on sales order lines or display discounts computed "
"from pricelists (option to activate in the pricelist configuration)."
msgstr ""
"Áp dụng giảm giá thủ công cho các dòng đơn bán hoặc hiển thị giảm giá được "
"tính toán từ bảng giá (tuỳ chọn để kích hoạt ở cấu hình bảng giá)."

#. module: sale
#: model_terms:ir.ui.view,arch_db:sale.view_order_form
msgid ""
"Are you sure you want to void the authorized transaction? This action can't "
"be undone."
msgstr ""
"Bạn có chắc muốn làm rỗng giao dịch đã được xác thực? Hàng động này không "
"thể quay lại được."

#. module: sale
#: model_terms:ir.actions.act_window,help:sale.action_orders_upselling
msgid ""
"As an example, if you sell pre-paid hours of services, Odoo recommends you\n"
"                to sell extra hours when all ordered hours have been consumed."
msgstr ""
"Ví dụ, nếu bạn bán số giờ dịch vụ trả trước, Odoo sẽ đề xuất bạn\n"
"                bán thêm số giờ khi tất cả số giờ đặt hàng đã được sử dụng hết. "

#. module: sale
#: model:ir.model.fields.selection,name:sale.selection__product_template__expense_policy__cost
msgid "At cost"
msgstr "Theo Giá vốn"

#. module: sale
#: model:ir.model.fields,field_description:sale.field_sale_order__message_attachment_count
msgid "Attachment Count"
msgstr "Số lượng đính kèm"

#. module: sale
#: model:ir.model,name:sale.model_product_attribute_value
msgid "Attribute Value"
msgstr "Giá trị thuộc tính"

#. module: sale
#: model_terms:ir.ui.view,arch_db:sale.res_config_settings_view_form
msgid "Attributes"
msgstr "Thuộc tính"

#. module: sale
#: model:ir.model.fields,field_description:sale.field_sale_order__authorized_transaction_ids
msgid "Authorized Transactions"
msgstr "Giao dịch được ủy quyền"

#. module: sale
#: model:ir.model.fields,field_description:sale.field_res_config_settings__automatic_invoice
msgid "Automatic Invoice"
msgstr "Hoá đơn Tự động"

#. module: sale
#: model_terms:ir.ui.view,arch_db:sale.res_config_settings_view_form
msgid "Automatic email sent after the customer has signed or paid online"
msgstr "Tự động gửi email sau khi khách hàng ký hoặc thanh toán trực tuyến"

#. module: sale
#: model:ir.model.fields,field_description:sale.field_sale_payment_acquirer_onboarding_wizard__journal_name
msgid "Bank Name"
msgstr "Tên Ngân hàng"

#. module: sale
#: model:ir.model.fields.selection,name:sale.selection__payment_acquirer__so_reference_type__partner
msgid "Based on Customer ID"
msgstr "Dựa trên ID Khách hàng"

#. module: sale
#: model:ir.model.fields.selection,name:sale.selection__payment_acquirer__so_reference_type__so_name
msgid "Based on Document Reference"
msgstr "Dựa trên Tham chiếu Tài liệu"

#. module: sale
#: model:ir.model.fields.selection,name:sale.selection__product_template__sale_line_warn__block
#: model:ir.model.fields.selection,name:sale.selection__res_partner__sale_warn__block
msgid "Blocking Message"
msgstr "Thông điệp Chặn"

#. module: sale
#: model_terms:ir.ui.view,arch_db:sale.res_config_settings_view_form
msgid ""
"Boost your sales with two kinds of discount programs: promotions and coupon "
"codes. Specific conditions can be set (products, customers, minimum purchase"
" amount, period). Rewards can be discounts (% or amount) or free products."
msgstr ""
"Tăng doanh số bán hàng của bạn với hai loại chương trình giảm giá: khuyến "
"mãi và mã giảm giá. Điều kiện cụ thể có thể được thiết lập (sản phẩm, khách "
"hàng, số tiền mua tối thiểu, thời gian). Phần thưởng có thể là giảm giá (% "
"số tiền) hoặc các sản phẩm miễn phí."

#. module: sale
#: model:ir.model.fields,field_description:sale.field_account_move__campaign_id
#: model:ir.model.fields,field_description:sale.field_sale_order__campaign_id
#: model:ir.model.fields,field_description:sale.field_sale_report__campaign_id
msgid "Campaign"
msgstr "Chiến dịch"

#. module: sale
#: model:ir.model.fields,field_description:sale.field_sale_order_line__product_updatable
msgid "Can Edit Product"
msgstr "Có thể Sửa Sản phẩm"

#. module: sale
#: model_terms:ir.ui.view,arch_db:sale.sale_order_cancel_view_form
#: model_terms:ir.ui.view,arch_db:sale.sale_order_portal_template
#: model_terms:ir.ui.view,arch_db:sale.view_order_form
#: model_terms:ir.ui.view,arch_db:sale.view_sale_advance_payment_inv
msgid "Cancel"
msgstr "Hủy"

#. module: sale
#: code:addons/sale/models/sale_order.py:0
#, python-format
msgid "Cancel Sales Order"
msgstr "Xóa đơn bán hàng"

#. module: sale
#: model:ir.model.fields.selection,name:sale.selection__sale_order__state__cancel
#: model:ir.model.fields.selection,name:sale.selection__sale_report__state__cancel
msgid "Cancelled"
msgstr "Đã hủy"

#. module: sale
#: model_terms:ir.ui.view,arch_db:sale.view_order_form
msgid "Capture Transaction"
msgstr "Ghi giao dịch"

#. module: sale
#: model:ir.model.fields,field_description:sale.field_sale_order_line__product_uom_category_id
msgid "Category"
msgstr "Chuyên mục"

#. module: sale
#: model:ir.model.fields,help:sale.field_crm_team__use_quotations
msgid ""
"Check this box if you send quotations to your customers rather than "
"confirming orders straight away."
msgstr ""
"Đánh dấu hộp này nếu bạn gửi báo giá cho khách hàng thay vì xác định đơn "
"hàng ngay. "

#. module: sale
#: model_terms:ir.ui.view,arch_db:sale.sale_onboarding_order_confirmation_step
msgid "Choose between electronic signatures or online payments."
msgstr "Chọn chữ ký điện tử hoặc thanh toán trực tuyến. "

#. module: sale
#: model:ir.actions.act_window,name:sale.action_open_sale_onboarding_payment_acquirer_wizard
msgid "Choose how to confirm quotations"
msgstr "Chọn cách xác nhận các báo giá"

#. module: sale
#. openerp-web
#: code:addons/sale/static/src/js/tours/sale.js:0
#, python-format
msgid "Click here to add some products or services to your quotation."
msgstr "Bấm để thêm một vài sản phẩm hoặc/và dịch vụ vào báo giá của bạn."

#. module: sale
#: model_terms:ir.ui.view,arch_db:sale.crm_team_view_kanban_dashboard
msgid "Click to define an invoicing target"
msgstr "Bấm để xác lập mục tiêu xuất hoá đơn"

#. module: sale
#: model_terms:ir.ui.view,arch_db:sale.sale_order_portal_template
msgid "Close"
msgstr "Đóng"

#. module: sale
#: model:ir.model.fields.selection,name:sale.selection__res_company__sale_quotation_onboarding_state__closed
msgid "Closed"
msgstr "Đã đóng"

#. module: sale
#: model:ir.model.fields,field_description:sale.field_payment_acquirer__so_reference_type
msgid "Communication"
msgstr "Thông tin liên lạc"

#. module: sale
#: model:ir.model,name:sale.model_res_company
msgid "Companies"
msgstr "Công ty"

#. module: sale
#: model:ir.model.fields,field_description:sale.field_report_all_channels_sales__company_id
#: model:ir.model.fields,field_description:sale.field_sale_order__company_id
#: model:ir.model.fields,field_description:sale.field_sale_order_line__company_id
#: model:ir.model.fields,field_description:sale.field_sale_report__company_id
#: model:ir.model.fields,field_description:sale.field_utm_campaign__company_id
#: model_terms:ir.ui.view,arch_db:sale.view_order_product_search
msgid "Company"
msgstr "Công ty"

#. module: sale
#: model_terms:ir.ui.view,arch_db:sale.res_config_settings_view_form
msgid "Compute shipping costs and ship with DHL"
msgstr "Tính toán phí giao hàng và giao bằng DHL"

#. module: sale
#: model_terms:ir.ui.view,arch_db:sale.res_config_settings_view_form
msgid "Compute shipping costs and ship with Easypost"
msgstr "Tính phí giao hàng và phí vận chuyển với Easypost"

#. module: sale
#: model_terms:ir.ui.view,arch_db:sale.res_config_settings_view_form
msgid "Compute shipping costs and ship with FedEx"
msgstr "Tính toán phí giao hàng và giao bằng FedEx"

#. module: sale
#: model_terms:ir.ui.view,arch_db:sale.res_config_settings_view_form
msgid "Compute shipping costs and ship with UPS"
msgstr "Tính toán phí giao hàng và giao bằng UPS"

#. module: sale
#: model_terms:ir.ui.view,arch_db:sale.res_config_settings_view_form
msgid "Compute shipping costs and ship with USPS"
msgstr "Tính toán phí giao hàng và giao bằng USPS"

#. module: sale
#: model_terms:ir.ui.view,arch_db:sale.res_config_settings_view_form
msgid "Compute shipping costs and ship with bpost"
msgstr "Tính toán phí giao hàng và giao bằng bpost"

#. module: sale
#: model_terms:ir.ui.view,arch_db:sale.res_config_settings_view_form
msgid "Compute shipping costs on orders"
msgstr "Tính toán phí giao hàng trên Đơn bán"

#. module: sale
#: model:ir.model,name:sale.model_res_config_settings
msgid "Config Settings"
msgstr "Thiết lập Cấu hình"

#. module: sale
#: model:ir.ui.menu,name:sale.menu_sale_config
msgid "Configuration"
msgstr "Cấu hình"

#. module: sale
#: model_terms:ir.ui.view,arch_db:sale.sale_order_cancel_view_form
#: model_terms:ir.ui.view,arch_db:sale.view_order_form
msgid "Confirm"
msgstr "Xác nhận"

#. module: sale
#: model:ir.model.fields,field_description:sale.field_res_config_settings__confirmation_mail_template_id
msgid "Confirmation Email Template"
msgstr "Mẫu email xác nhận"

#. module: sale
#: model_terms:ir.ui.view,arch_db:sale.res_config_settings_view_form
msgid "Connectors"
msgstr "Kết nối"

#. module: sale
#: model:ir.model,name:sale.model_res_partner
#: model_terms:ir.ui.view,arch_db:sale.sale_order_portal_template
msgid "Contact"
msgstr "Liên hệ"

#. module: sale
#: model_terms:product.product,website_description:sale.product_product_4e
#: model_terms:product.product,website_description:sale.product_product_4f
msgid "Contact Us"
msgstr "Liên hệ"

#. module: sale
#: model:ir.model.fields,help:sale.field_sale_order_line__product_uom_category_id
msgid ""
"Conversion between Units of Measure can only occur if they belong to the "
"same category. The conversion will be made based on the ratios."
msgstr ""
"Việc chuyển đổi qua lại giữa các Đơn vị tính chỉ có thể xảy ra nếu chúng "
"thuộc cùng một nhóm. Việc chuyển đổi sẽ dựa trên tỉ lệ."

#. module: sale
#: model:ir.model.fields,field_description:sale.field_res_config_settings__module_sale_coupon
msgid "Coupons & Promotions"
msgstr "Mã giảm giá & Khuyến mãi"

#. module: sale
#: model_terms:ir.ui.view,arch_db:sale.sale_order_view_search_inherit_quotation
msgid "Create Date"
msgstr "Ngày tạo"

#. module: sale
#: model:ir.model.fields,field_description:sale.field_sale_advance_payment_inv__advance_payment_method
#: model_terms:ir.ui.view,arch_db:sale.view_order_form
#: model_terms:ir.ui.view,arch_db:sale.view_sale_advance_payment_inv
msgid "Create Invoice"
msgstr "Tạo hoá đơn"

#. module: sale
#: model_terms:ir.actions.act_window,help:sale.action_invoice_salesteams
msgid "Create a customer invoice"
msgstr "Tạo một hóa đơn khách hàng"

#. module: sale
#: model_terms:ir.actions.act_window,help:sale.product_template_action
msgid "Create a new product"
msgstr "Tạo một sản phẩm mới"

#. module: sale
#: model_terms:ir.actions.act_window,help:sale.act_res_partner_2_sale_order
#: model_terms:ir.actions.act_window,help:sale.action_orders
#: model_terms:ir.actions.act_window,help:sale.action_orders_salesteams
#: model_terms:ir.actions.act_window,help:sale.action_quotations
#: model_terms:ir.actions.act_window,help:sale.action_quotations_salesteams
#: model_terms:ir.actions.act_window,help:sale.action_quotations_with_onboarding
#: model_terms:ir.actions.act_window,help:sale.action_sale_order_form_view
msgid "Create a new quotation, the first step of a new sale!"
msgstr "Tạo một báo giá mới là bước đầu tiên trong hoạt động bán hàng!"

#. module: sale
#: model_terms:ir.ui.view,arch_db:sale.view_sale_advance_payment_inv
msgid "Create and View Invoice"
msgstr "Tạo & Xem hoá đơn"

#. module: sale
#: model:ir.actions.act_window,name:sale.action_view_sale_advance_payment_inv
msgid "Create invoices"
msgstr "Tạo hoá đơn"

#. module: sale
#: model_terms:ir.actions.act_window,help:sale.action_invoice_salesteams
msgid ""
"Create invoices, register payments and keep track of the discussions with "
"your customers."
msgstr ""
"Tạo hóa đơn, ghi nhận thanh toán và theo dõi thảo luận với khách hàng của "
"bạn."

#. module: sale
#: model:ir.model.fields,field_description:sale.field_sale_advance_payment_inv__create_uid
#: model:ir.model.fields,field_description:sale.field_sale_order__create_uid
#: model:ir.model.fields,field_description:sale.field_sale_order_cancel__create_uid
#: model:ir.model.fields,field_description:sale.field_sale_order_line__create_uid
#: model:ir.model.fields,field_description:sale.field_sale_payment_acquirer_onboarding_wizard__create_uid
msgid "Created by"
msgstr "Được tạo bởi"

#. module: sale
#: model:ir.model.fields,field_description:sale.field_sale_advance_payment_inv__create_date
#: model:ir.model.fields,field_description:sale.field_sale_order_cancel__create_date
#: model:ir.model.fields,field_description:sale.field_sale_order_line__create_date
#: model:ir.model.fields,field_description:sale.field_sale_payment_acquirer_onboarding_wizard__create_date
msgid "Created on"
msgstr "Thời điểm tạo"

#. module: sale
#: model:ir.model.fields,field_description:sale.field_sale_order__create_date
#: model_terms:ir.ui.view,arch_db:sale.view_quotation_tree
msgid "Creation Date"
msgstr "Ngày tạo"

#. module: sale
#: model:ir.model.fields,help:sale.field_sale_order__date_order
msgid ""
"Creation date of draft/sent orders,\n"
"Confirmation date of confirmed orders."
msgstr ""
"Ngày tạo đơn hàng nháp/đã gửi,\n"
"Ngày xác nhận của đơn hàng được xác nhận. "

#. module: sale
#: model:ir.model.fields.selection,name:sale.selection__sale_payment_acquirer_onboarding_wizard__payment_method__stripe
msgid "Credit & Debit card (via Stripe)"
msgstr ""

#. module: sale
#: model:ir.model.fields,field_description:sale.field_sale_advance_payment_inv__currency_id
#: model:ir.model.fields,field_description:sale.field_sale_order__currency_id
#: model:ir.model.fields,field_description:sale.field_sale_order_line__currency_id
#: model:ir.model.fields,field_description:sale.field_utm_campaign__currency_id
msgid "Currency"
msgstr "Tiền tệ"

#. module: sale
#: model:ir.model.fields,field_description:sale.field_sale_order__currency_rate
msgid "Currency Rate"
msgstr "Tỷ giá"

#. module: sale
#: model:product.attribute.value,name:sale.product_attribute_value_7
#: model:product.template.attribute.value,name:sale.product_4_attribute_1_value_3
msgid "Custom"
msgstr "Tùy chỉnh"

#. module: sale
#: model:ir.model.fields,field_description:sale.field_sale_order_line__product_custom_attribute_value_ids
msgid "Custom Values"
msgstr "Giá trị tùy chỉnh"

#. module: sale
#: model:ir.model.fields.selection,name:sale.selection__sale_payment_acquirer_onboarding_wizard__payment_method__manual
msgid "Custom payment instructions"
msgstr "Hướng dẫn thanh toán tuỳ ý"

#. module: sale
#: model:ir.model.fields,field_description:sale.field_sale_order__partner_id
#: model:ir.model.fields,field_description:sale.field_sale_order_line__order_partner_id
#: model:ir.model.fields,field_description:sale.field_sale_report__partner_id
#: model_terms:ir.ui.view,arch_db:sale.view_order_product_search
#: model_terms:ir.ui.view,arch_db:sale.view_sales_order_filter
msgid "Customer"
msgstr "Khách hàng"

#. module: sale
#: model:ir.model.fields,field_description:sale.field_res_config_settings__auth_signup_uninvited
msgid "Customer Account"
msgstr "Tài khoản Khách hàng"

#. module: sale
#: model:ir.model.fields,field_description:sale.field_res_config_settings__group_sale_delivery_address
msgid "Customer Addresses"
msgstr "Nhiều Địa chỉ Khách hàng"

#. module: sale
#: model:ir.model.fields,field_description:sale.field_sale_report__country_id
#: model_terms:ir.ui.view,arch_db:sale.view_order_product_search
msgid "Customer Country"
msgstr "Quốc gia của khách hàng"

#. module: sale
#: model:ir.model.fields,field_description:sale.field_sale_report__commercial_partner_id
msgid "Customer Entity"
msgstr "Thực thể Khách hàng"

#. module: sale
#: model:ir.model.fields,field_description:sale.field_sale_report__industry_id
#: model_terms:ir.ui.view,arch_db:sale.view_order_product_search
msgid "Customer Industry"
msgstr "Ngành của khách hàng"

#. module: sale
#: model:ir.model.fields,help:sale.field_sale_order__access_url
msgid "Customer Portal URL"
msgstr "URL Cổng thông tin Khách hàng"

#. module: sale
#: model:ir.model.fields,field_description:sale.field_sale_order__client_order_ref
msgid "Customer Reference"
msgstr "Tham chiếu của Khách hàng"

#. module: sale
#: model_terms:ir.ui.view,arch_db:sale.view_order_form
msgid "Customer Signature"
msgstr "Chữ ký Khách hàng"

#. module: sale
#: model:ir.model.fields,field_description:sale.field_sale_advance_payment_inv__deposit_taxes_id
msgid "Customer Taxes"
msgstr "Thuế Khách hàng"

#. module: sale
#: model:ir.ui.menu,name:sale.res_partner_menu
msgid "Customers"
msgstr "Khách hàng"

#. module: sale
#: model:product.product,name:sale.product_product_4e
#: model:product.product,name:sale.product_product_4f
msgid "Customizable Desk"
msgstr "Bàn điều chỉnh được"

#. module: sale
#: model_terms:ir.ui.view,arch_db:sale.onboarding_quotation_layout_step
msgid "Customize"
msgstr "Tuỳ chỉnh"

#. module: sale
#: model_terms:ir.ui.view,arch_db:sale.onboarding_quotation_layout_step
msgid "Customize the look of your quotations."
msgstr "Tuỳ chỉnh bố cục và cách thức hiển thị báo giá của bạn."

#. module: sale
#. openerp-web
#: code:addons/sale/static/src/js/tours/sale.js:0
#, python-format
msgid "Customize your quotes and orders."
msgstr "Tùy chỉnh báo giá và đơn hàng. "

#. module: sale
#: model:ir.model.fields,field_description:sale.field_res_config_settings__module_delivery_dhl
msgid "DHL Express Connector"
msgstr "Kết nối DHL Express"

#. module: sale
#: model_terms:ir.ui.view,arch_db:sale.view_order_product_search
msgid "Date"
msgstr "Ngày"

#. module: sale
#: model:ir.model.fields,field_description:sale.field_report_all_channels_sales__date_order
msgid "Date Order"
msgstr "Ngày đặt hàng"

#. module: sale
#: model:ir.model.fields,help:sale.field_sale_order__signed_on
msgid "Date of the signature."
msgstr "Ngày ký."

#. module: sale
#: model:ir.model.fields,help:sale.field_sale_order__create_date
msgid "Date on which sales order is created."
msgstr "Ngày mà Đơn bán được tạo."

#. module: sale
#: model_terms:ir.ui.view,arch_db:sale.sale_order_portal_content
msgid "Date:"
msgstr "Ngày:"

#. module: sale
#: model:ir.model.fields,field_description:sale.field_sale_advance_payment_inv__deduct_down_payments
msgid "Deduct down payments"
msgstr "Giảm trừ các khoản ứng trước"

#. module: sale
#: model_terms:ir.ui.view,arch_db:sale.res_config_settings_view_form
msgid "Default Limit:"
msgstr "Giới hạn Mặc định:"

#. module: sale
#: model:ir.model.fields,field_description:sale.field_res_config_settings__use_quotation_validity_days
msgid "Default Quotation Validity"
msgstr "Thời hạn Báo giá Mặc định"

#. module: sale
#: model:ir.model.fields,field_description:sale.field_res_company__quotation_validity_days
#: model:ir.model.fields,field_description:sale.field_res_config_settings__quotation_validity_days
msgid "Default Quotation Validity (Days)"
msgstr "Thời hạn Báo giá Mặc định (Ngày)"

#. module: sale
#: model:ir.model.fields,help:sale.field_res_config_settings__deposit_default_product_id
msgid "Default product used for payment advances"
msgstr "Sản phẩm mặc định để ghi nhận các khoản ứng trước"

#. module: sale
#: model_terms:ir.ui.view,arch_db:sale.res_config_settings_view_form
msgid "Deliver Content by Email"
msgstr "Chuyển phát Nội dung bằng Email"

#. module: sale
#: model_terms:ir.ui.view,arch_db:sale.view_order_form
msgid "Delivered"
msgstr "Đã giao"

#. module: sale
#: model:ir.model.fields,field_description:sale.field_sale_order_line__qty_delivered_manual
msgid "Delivered Manually"
msgstr "SL Bàn giao Thủ công"

#. module: sale
#: model:ir.model.fields,field_description:sale.field_sale_order_line__qty_delivered
msgid "Delivered Quantity"
msgstr "Số lượng Đã giao"

#. module: sale
#: code:addons/sale/models/sale_order_line.py:0
#, python-format
msgid "Delivered Quantity: %s"
msgstr "Số lượng đã giao: %s"

#. module: sale
#: model:ir.model.fields.selection,name:sale.selection__product_template__invoice_policy__delivery
msgid "Delivered quantities"
msgstr "Theo số lượng bàn giao"

#. module: sale
#: model:ir.model.fields,field_description:sale.field_account_bank_statement_line__partner_shipping_id
#: model:ir.model.fields,field_description:sale.field_account_move__partner_shipping_id
#: model:ir.model.fields,field_description:sale.field_account_payment__partner_shipping_id
#: model:ir.model.fields,field_description:sale.field_sale_order__partner_shipping_id
msgid "Delivery Address"
msgstr "Địa chỉ Giao hàng"

#. module: sale
#: model:ir.model.fields,field_description:sale.field_sale_order__commitment_date
#: model_terms:ir.ui.view,arch_db:sale.view_order_form
msgid "Delivery Date"
msgstr "Ngày Giao"

#. module: sale
#: model:ir.model.fields,field_description:sale.field_res_config_settings__module_delivery
msgid "Delivery Methods"
msgstr "Phương thức giao hàng"

#. module: sale
#: model:ir.model.fields,help:sale.field_account_bank_statement_line__partner_shipping_id
#: model:ir.model.fields,help:sale.field_account_move__partner_shipping_id
#: model:ir.model.fields,help:sale.field_account_payment__partner_shipping_id
msgid "Delivery address for current invoice."
msgstr "Địa chỉ giao hàng cho hoá đơn hiện hành."

#. module: sale
#: model:ir.model.fields,help:sale.field_sale_order__expected_date
msgid ""
"Delivery date you can promise to the customer, computed from the minimum "
"lead time of the order lines in case of Service products. In case of "
"shipping, the shipping policy of the order will be taken into account to "
"either use the minimum or maximum lead time of the order lines."
msgstr ""
"Ngày giao hàng bạn có thể hứa với khách hàng, được tính từ thời gian dẫn tối"
" thiểu của các dòng đặt hàng trong trường hợp sản phẩm dịch vụ. Trong trường"
" hợp vận chuyển, chính sách vận chuyển của đơn hàng sẽ được tính đến để sử "
"dụng thời gian dẫn tối thiểu hoặc tối đa của các dòng đơn hàng."

#. module: sale
#: model:product.product,name:sale.advance_product_0
#: model:product.template,name:sale.advance_product_0_product_template
msgid "Deposit"
msgstr "Đặt cọc"

#. module: sale
#: model:ir.model.fields,field_description:sale.field_res_config_settings__deposit_default_product_id
msgid "Deposit Product"
msgstr "Sản phầm đặt cọc"

#. module: sale
#: model:ir.model.fields,field_description:sale.field_sale_order_line__name
#: model_terms:ir.ui.view,arch_db:sale.report_saleorder_document
#: model_terms:ir.ui.view,arch_db:sale.view_order_form
msgid "Description"
msgstr "Miêu tả"

#. module: sale
#: model_terms:ir.ui.view,arch_db:sale.view_order_form
msgid "Disc.%"
msgstr "CK. (%)"

#. module: sale
#: model:ir.model.fields,field_description:sale.field_sale_report__discount
msgid "Discount %"
msgstr "% Chiết khấu"

#. module: sale
#: model:ir.model.fields,field_description:sale.field_sale_order_line__discount
msgid "Discount (%)"
msgstr "Chiết khấu (%)"

#. module: sale
#: model:ir.model.fields,field_description:sale.field_sale_report__discount_amount
msgid "Discount Amount"
msgstr "Số tiền giảm giá"

#. module: sale
#: model:ir.model.fields,field_description:sale.field_report_all_channels_sales__display_name
#: model:ir.model.fields,field_description:sale.field_sale_advance_payment_inv__display_name
#: model:ir.model.fields,field_description:sale.field_sale_order__display_name
#: model:ir.model.fields,field_description:sale.field_sale_order_cancel__display_name
#: model:ir.model.fields,field_description:sale.field_sale_order_line__display_name
#: model:ir.model.fields,field_description:sale.field_sale_payment_acquirer_onboarding_wizard__display_name
#: model:ir.model.fields,field_description:sale.field_sale_report__display_name
msgid "Display Name"
msgstr "Tên hiển thị"

#. module: sale
#: model:ir.model.fields,field_description:sale.field_sale_order_line__display_type
msgid "Display Type"
msgstr "Kiểu Hiển thị"

#. module: sale
#. openerp-web
#: code:addons/sale/static/src/js/sale_order_view.js:0
#, python-format
msgid "Do you want to apply this discount to all order lines?"
msgstr "Bạn có muốn áp dụng chiết khấu này cho tất cả dòng đơn hàng? "

#. module: sale
#: model_terms:ir.ui.view,arch_db:sale.res_config_settings_view_form
msgid "Documentation"
msgstr "Tài liệu"

#. module: sale
#: model:ir.model.fields.selection,name:sale.selection__res_company__sale_onboarding_order_confirmation_state__done
#: model:ir.model.fields.selection,name:sale.selection__res_company__sale_onboarding_sample_quotation_state__done
#: model:ir.model.fields.selection,name:sale.selection__res_company__sale_quotation_onboarding_state__done
msgid "Done"
msgstr "Hoàn thành"

#. module: sale
#: code:addons/sale/wizard/sale_make_invoice_advance.py:0
#, python-format
msgid "Down Payment"
msgstr "Tiền đặt cọc"

#. module: sale
#: model:ir.model.fields,field_description:sale.field_sale_advance_payment_inv__amount
msgid "Down Payment Amount"
msgstr "Tổng tiền đặt cọc"

#. module: sale
#: model:ir.model.fields,field_description:sale.field_sale_advance_payment_inv__fixed_amount
msgid "Down Payment Amount (Fixed)"
msgstr "Số tiền trả trước (cố định)"

#. module: sale
#: model:ir.model.fields,field_description:sale.field_sale_advance_payment_inv__product_id
msgid "Down Payment Product"
msgstr "Sản phẩm Tiền đặt cọc"

#. module: sale
#: code:addons/sale/wizard/sale_make_invoice_advance.py:0
#, python-format
msgid "Down Payment: %s"
msgstr "Đặt cọc: %s"

#. module: sale
#: code:addons/sale/models/sale_order.py:0
#, python-format
msgid "Down Payments"
msgstr "Đặt cọc"

#. module: sale
#: code:addons/sale/wizard/sale_make_invoice_advance.py:0
#, python-format
msgid "Down payment"
msgstr ""

#. module: sale
#: model:ir.model.fields.selection,name:sale.selection__sale_advance_payment_inv__advance_payment_method__fixed
msgid "Down payment (fixed amount)"
msgstr "Tiền đặt cọc (số tiền cố định)"

#. module: sale
#: model:ir.model.fields.selection,name:sale.selection__sale_advance_payment_inv__advance_payment_method__percentage
msgid "Down payment (percentage)"
msgstr "Tiền đặt cọc (theo phần trăm)"

#. module: sale
#: code:addons/sale/wizard/sale_make_invoice_advance.py:0
#, python-format
msgid "Down payment of %s%%"
msgstr "Tiền đặt cọc cho %s%%"

#. module: sale
#: model:ir.model.fields,help:sale.field_sale_order_line__is_downpayment
msgid ""
"Down payments are made when creating invoices from a sales order. They are "
"not copied when duplicating a sales order."
msgstr ""
"Ứng trước được thực hiện khi tạo hoá đơn từ đơn bán. Chúng không được sao "
"chép khi sao chép một đơn bán."

#. module: sale
#: model_terms:ir.ui.view,arch_db:sale.sale_order_portal_template
msgid "Download"
msgstr "Tải xuống"

#. module: sale
#: model:ir.model.fields.selection,name:sale.selection__sale_report__state__draft
msgid "Draft Quotation"
msgstr "Báo giá dự thảo"

#. module: sale
#: model_terms:ir.ui.view,arch_db:sale.sale_order_cancel_view_form
msgid "Draft invoices for this order will be cancelled."
msgstr "Hóa đơn nháp cho đơn hàng này sẽ bị hủy. "

#. module: sale
#: model:ir.model.fields,field_description:sale.field_res_config_settings__module_delivery_easypost
msgid "Easypost Connector"
msgstr "Kết nối Easypost"

#. module: sale
#. openerp-web
#: code:addons/sale/static/src/js/product_configurator_widget.js:0
#: code:addons/sale/static/src/js/product_configurator_widget.js:0
#, python-format
msgid "Edit Configuration"
msgstr "Chỉnh sửa cấu hình"

#. module: sale
#: model:ir.model.fields.selection,name:sale.selection__sale_payment_acquirer_onboarding_wizard__payment_method__digital_signature
msgid "Electronic signature"
msgstr "Chữ ký điện tử"

#. module: sale
#: model:ir.model.fields,field_description:sale.field_sale_payment_acquirer_onboarding_wizard__paypal_email_account
msgid "Email"
msgstr "Email"

#. module: sale
#: model:ir.model,name:sale.model_mail_compose_message
msgid "Email composition wizard"
msgstr "Đồ thuật soạn thảo email"

#. module: sale
#: model:ir.model.fields,help:sale.field_res_config_settings__confirmation_mail_template_id
msgid "Email sent to the customer once the order is paid."
msgstr "Email được gửi cho khách hàng sau khi đơn hàng được thanh toán"

#. module: sale
#: model_terms:product.product,website_description:sale.product_product_4e
#: model_terms:product.product,website_description:sale.product_product_4f
msgid "Ergonomic"
msgstr "Hiệu quả, dễ sử dụng"

#. module: sale
#: model:ir.model.fields,field_description:sale.field_sale_order__expected_date
msgid "Expected Date"
msgstr "Ngày dự kiến"

#. module: sale
#: model_terms:ir.ui.view,arch_db:sale.view_order_form
msgid "Expected:"
msgstr "Được mong đợi:"

#. module: sale
#: model:ir.model.fields,help:sale.field_product_product__expense_policy
#: model:ir.model.fields,help:sale.field_product_template__expense_policy
msgid ""
"Expenses and vendor bills can be re-invoiced to a customer.With this option,"
" a validated expense can be re-invoice to a customer at its cost or sales "
"price."
msgstr ""
"Chi phí và hoá đơn nhà cung cấp có thể được lập lại hoá đơn cho khách hàng. "
"Với tùy chọn này, chi phí được xác thực có thể được gửi lại cho khách hàng "
"với chi phí hoặc giá bán."

#. module: sale
#: model:ir.model.fields,field_description:sale.field_sale_order__validity_date
msgid "Expiration"
msgstr "Hết hạn"

#. module: sale
#: model_terms:ir.ui.view,arch_db:sale.view_order_product_search
msgid "Extended Filters"
msgstr "Bộ lọc mở rộng"

#. module: sale
#. openerp-web
#: code:addons/sale/static/src/js/product_configurator_widget.js:0
#: code:addons/sale/static/src/js/product_configurator_widget.js:0
#, python-format
msgid "External Link"
msgstr "Liên kết bên ngoài"

#. module: sale
#: model:ir.model.fields,field_description:sale.field_sale_order_line__product_no_variant_attribute_value_ids
msgid "Extra Values"
msgstr "Giá trị thêm"

#. module: sale
#: code:addons/sale/models/sale_order_line.py:0
#, python-format
msgid "Extra line with %s"
msgstr "Dòng thêm với %s"

#. module: sale
#: model:ir.model.fields,field_description:sale.field_res_config_settings__module_delivery_fedex
msgid "FedEx Connector"
msgstr "Kết nối FedEx"

#. module: sale
#: model:ir.model.fields,field_description:sale.field_sale_order__fiscal_position_id
msgid "Fiscal Position"
msgstr "Vị thế Tài khoá"

#. module: sale
#: model:ir.model.fields,help:sale.field_sale_order__fiscal_position_id
msgid ""
"Fiscal positions are used to adapt taxes and accounts for particular "
"customers or sales orders/invoices.The default value comes from the "
"customer."
msgstr ""
"Vị trí tài chính được sử dụng để điều chỉnh thuế và tài khoản cho các khách "
"hàng cụ thể hoặc các đơn bán hàng/hóa đơn. Giá trị mặc định đến từ phía "
"khách hàng. "

#. module: sale
#: model:ir.model.fields,field_description:sale.field_sale_order__message_follower_ids
msgid "Followers"
msgstr "Theo dõi"

#. module: sale
#: model:ir.model.fields,field_description:sale.field_sale_order__message_partner_ids
msgid "Followers (Partners)"
msgstr "Người theo dõi (Các đối tác)"

#. module: sale
#: model:ir.model.fields,help:sale.field_sale_order__activity_type_icon
msgid "Font awesome icon e.g. fa-tasks"
msgstr "Font biểu tượng ví dụ: fa-tasks"

#. module: sale
#: model:ir.model.constraint,message:sale.constraint_sale_order_line_non_accountable_null_fields
msgid "Forbidden values on non-accountable sale order line"
msgstr "Giá trị bị cấm trên dòng đặt hàng không được ghi sổ"

#. module: sale
#: model:ir.model.fields.selection,name:sale.selection__res_config_settings__auth_signup_uninvited__b2c
msgid "Free sign up"
msgstr "Đăng ký Tự do"

#. module: sale
#: model_terms:ir.actions.act_window,help:sale.action_account_invoice_report_salesteam
msgid ""
"From this report, you can have an overview of the amount invoiced to your "
"customer. The search tool can also be used to personalise your Invoices "
"reports and so, match this analysis to your needs."
msgstr ""
"Từ báo cáo này, bạn có thể có cái nhìn tổng quan về tổng tiền đã lập hoá đơn"
" cho khách hàng của bạn. Công cụ tìm kiếm có thể được dùng để cá nhân hóa "
"báo cáo Hoá đơn và hơn nữa là để, đáp ứng việc phân tích theo nhu cầu của "
"bạn."

#. module: sale
#: model:ir.model.fields.selection,name:sale.selection__sale_order__invoice_status__invoiced
#: model:ir.model.fields.selection,name:sale.selection__sale_order_line__invoice_status__invoiced
msgid "Fully Invoiced"
msgstr "Đã xuất hoá đơn đầy đủ"

#. module: sale
#: model_terms:ir.ui.view,arch_db:sale.view_sales_order_filter
msgid "Future Activities"
msgstr "Hoạt động tương lai"

#. module: sale
#: model:ir.model,name:sale.model_payment_link_wizard
msgid "Generate Sales Payment Link"
msgstr "Tạo Link Thanh toán Đơn bán"

#. module: sale
#: model:ir.actions.act_window,name:sale.action_sale_order_generate_link
msgid "Generate a Payment Link"
msgstr "Tạo một Link Thanh toán"

#. module: sale
#: model_terms:ir.ui.view,arch_db:sale.res_config_settings_view_form
msgid ""
"Generate the invoice automatically when the online payment is confirmed"
msgstr "Tự động tạo hoá đơn khi thanh toán online được xác nhận"

#. module: sale
#: model_terms:ir.ui.view,arch_db:sale.res_config_settings_view_form
msgid "Get warnings in orders for products or customers"
msgstr "Nhận cảnh báo ở đơn bán đối với sản phẩm hoặc khách hàng"

#. module: sale
#. openerp-web
#: code:addons/sale/static/src/js/tours/sale.js:0
#, python-format
msgid "Good job, let's continue."
msgstr "Làm tốt lắm, hãy tiếp tục."

#. module: sale
#: model_terms:ir.ui.view,arch_db:sale.res_config_settings_view_form
msgid "Grant discounts on sales order lines"
msgstr "Ghi nhận giảm giá theo từng dòng của đơn bán"

#. module: sale
#: model:ir.model.fields,field_description:sale.field_sale_report__weight
msgid "Gross Weight"
msgstr "Tổng trọng (cả bì)"

#. module: sale
#: model_terms:ir.ui.view,arch_db:sale.view_order_product_search
#: model_terms:ir.ui.view,arch_db:sale.view_sales_order_filter
#: model_terms:ir.ui.view,arch_db:sale.view_sales_order_line_filter
msgid "Group By"
msgstr "Nhóm theo"

#. module: sale
#: model:ir.model.fields,field_description:sale.field_sale_order__has_message
msgid "Has Message"
msgstr "Có tin nhắn"

#. module: sale
#: model:ir.model.fields,field_description:sale.field_sale_order__show_update_pricelist
msgid "Has Pricelist Changed"
msgstr "Có giá đã thay đổi"

#. module: sale
#: model:ir.model.fields,field_description:sale.field_sale_advance_payment_inv__has_down_payments
msgid "Has down payments"
msgstr "Có thanh toán ứng trước"

#. module: sale
#: model_terms:ir.ui.view,arch_db:sale.sale_order_portal_template
msgid "History"
msgstr "Lịch sử"

#. module: sale
#: model:ir.model.fields,field_description:sale.field_report_all_channels_sales__id
#: model:ir.model.fields,field_description:sale.field_sale_advance_payment_inv__id
#: model:ir.model.fields,field_description:sale.field_sale_order__id
#: model:ir.model.fields,field_description:sale.field_sale_order_cancel__id
#: model:ir.model.fields,field_description:sale.field_sale_order_line__id
#: model:ir.model.fields,field_description:sale.field_sale_payment_acquirer_onboarding_wizard__id
#: model:ir.model.fields,field_description:sale.field_sale_report__id
msgid "ID"
msgstr "ID"

#. module: sale
#: model:ir.model.fields,field_description:sale.field_sale_order__activity_exception_icon
msgid "Icon"
msgstr "Biểu tượng"

#. module: sale
#: model:ir.model.fields,help:sale.field_sale_order__activity_exception_icon
msgid "Icon to indicate an exception activity."
msgstr "Biểu tượng để chỉ ra một hoạt động ngoại lệ."

#. module: sale
#: model:ir.model.fields,help:sale.field_sale_order__message_needaction
#: model:ir.model.fields,help:sale.field_sale_order__message_unread
msgid "If checked, new messages require your attention."
msgstr "Nếu đánh dấu chọn, các thông điệp mới yêu cầu sự có mặt của bạn."

#. module: sale
#: model:ir.model.fields,help:sale.field_sale_order__message_has_error
#: model:ir.model.fields,help:sale.field_sale_order__message_has_sms_error
msgid "If checked, some messages have a delivery error."
msgstr "Nếu được đánh dấu, thông điệp có lỗi về gửi tin."

#. module: sale
#: model_terms:ir.ui.view,arch_db:sale.view_sales_order_auto_done_setting
msgid ""
"If the sale is locked, you can not modify it anymore. However, you will "
"still be able to invoice or deliver."
msgstr ""
"Nếu Đơn bán bị khóa, bạn không thể sửa nó nữa. Tuy nhiên, bạn vẫn có thể "
"xuất hoá đơn hoặc giao hàng được."

#. module: sale
#: model:ir.model.fields,help:sale.field_product_packaging__sales
msgid "If true, the packaging can be used for sales orders"
msgstr "Nếu đúng, có thể sử dụng đóng gói cho đơn bán hàng"

#. module: sale
#: model:ir.model.fields,help:sale.field_sale_order__pricelist_id
msgid "If you change the pricelist, only newly added lines will be affected."
msgstr ""
"Nếu bạn thay đổi bảng giá, chỉ những dòng mới được thêm mới bị ảnh hưởng. "

#. module: sale
#: model_terms:ir.ui.view,arch_db:sale.res_config_settings_view_form
msgid "Import Amazon orders and sync deliveries"
msgstr "Nhập đơn hàng từ Amazon và đồng bộ giao hàng"

#. module: sale
#: code:addons/sale/models/product_template.py:0
#, python-format
msgid "Import Template for Products"
msgstr "Nhập sản phẩm gốc"

#. module: sale
#: model_terms:ir.ui.view,arch_db:sale.sale_order_portal_template
msgid "Incl. tax)"
msgstr "Bao gồm thuế)"

#. module: sale
#: model:ir.model.fields,field_description:sale.field_sale_advance_payment_inv__deposit_account_id
msgid "Income Account"
msgstr "Tài khoản Doanh thu"

#. module: sale
#: code:addons/sale/controllers/portal.py:0
#, python-format
msgid "Invalid order."
msgstr "Đơn không hợp lệ."

#. module: sale
#: code:addons/sale/controllers/portal.py:0
#, python-format
msgid "Invalid signature data."
msgstr "Dữ liệu chữ ký không hợp lệ."

#. module: sale
#: code:addons/sale/models/account_move.py:0
#, python-format
msgid "Invoice %s paid"
msgstr "Hoá đơn %s đã thanh toán"

#. module: sale
#: model:ir.model.fields,field_description:sale.field_sale_order__partner_invoice_id
msgid "Invoice Address"
msgstr "Địa chỉ xuất Hoá đơn"

#. module: sale
#: model:ir.model.fields,field_description:sale.field_sale_order_cancel__display_invoice_alert
msgid "Invoice Alert"
msgstr "Cảnh báo hóa đơn"

#. module: sale
#: model:mail.message.subtype,name:sale.mt_salesteam_invoice_confirmed
msgid "Invoice Confirmed"
msgstr "Hoá đơn đã Xác nhận"

#. module: sale
#: model:ir.model.fields,field_description:sale.field_sale_order__invoice_count
msgid "Invoice Count"
msgstr "Số lượng hoá đơn"

#. module: sale
#: model:mail.message.subtype,name:sale.mt_salesteam_invoice_created
msgid "Invoice Created"
msgstr "Hoá đơn được tạo"

#. module: sale
#: model:ir.model.fields,field_description:sale.field_res_config_settings__invoice_mail_template_id
msgid "Invoice Email Template"
msgstr "Mẫu email hóa đơn"

#. module: sale
#: model:ir.model.fields,field_description:sale.field_sale_order_line__invoice_lines
msgid "Invoice Lines"
msgstr "Chi tiết hoá đơn"

#. module: sale
#: model_terms:ir.ui.view,arch_db:sale.view_sale_advance_payment_inv
msgid "Invoice Sales Order"
msgstr "Xuất hoá đơn Đơn bán"

#. module: sale
#: model:ir.model.fields,field_description:sale.field_sale_order__invoice_status
#: model:ir.model.fields,field_description:sale.field_sale_order_line__invoice_status
msgid "Invoice Status"
msgstr "Tình trạng hoá đơn"

#. module: sale
#: model_terms:ir.ui.view,arch_db:sale.product_template_sale_form_view
msgid "Invoice after delivery, based on quantities delivered, not ordered."
msgstr ""
"Xuất hóa đơn sau khi giao hàng, dựa trên số lượng đã giao chứ không phải đã "
"đặt hàng. "

#. module: sale
#: model:ir.model.fields,help:sale.field_crm_team__invoiced
msgid ""
"Invoice revenue for the current month. This is the amount the sales channel "
"has invoiced this month. It is used to compute the progression ratio of the "
"current and target revenue on the kanban view."
msgstr ""
"Doanh thu hoá đơn cho tháng hiện tại. Đây là số tiền mà kênh bán hàng đã lập"
" hoá đơn trong tháng này. Nó được sử dụng để tính toán tỷ lệ tiến triển của "
"doanh thu hiện tại và mục tiêu trên chế độ xem kanban."

#. module: sale
#: model:ir.model.fields.selection,name:sale.selection__res_config_settings__default_invoice_policy__delivery
msgid "Invoice what is delivered"
msgstr "Xuất hoá đơn theo hàng đã giao"

#. module: sale
#: model:ir.model.fields.selection,name:sale.selection__res_config_settings__default_invoice_policy__order
msgid "Invoice what is ordered"
msgstr "Xuất hoá đơn theo số lượng đặt hàng"

#. module: sale
#: model_terms:ir.ui.view,arch_db:sale.view_order_form
msgid "Invoiced"
msgstr "Đã xuất Hoá đơn"

#. module: sale
#: model:ir.model.fields,field_description:sale.field_sale_order_line__qty_invoiced
msgid "Invoiced Quantity"
msgstr "SL đã xuất Hoá đơn"

#. module: sale
#: code:addons/sale/models/sale_order_line.py:0
#, python-format
msgid "Invoiced Quantity: %s"
msgstr "SL đã xuất hóa đơn: %s"

#. module: sale
#: model:ir.model.fields,field_description:sale.field_crm_team__invoiced
msgid "Invoiced This Month"
msgstr "Đã xuất Hoá đơn Tháng này"

#. module: sale
#: model:ir.actions.act_window,name:sale.action_invoice_salesteams
#: model:ir.model.fields,field_description:sale.field_sale_order__invoice_ids
#: model_terms:ir.ui.view,arch_db:sale.crm_team_view_kanban_dashboard
#: model_terms:ir.ui.view,arch_db:sale.view_order_form
msgid "Invoices"
msgstr "Hoá đơn"

#. module: sale
#: model:ir.actions.act_window,name:sale.action_account_invoice_report_salesteam
msgid "Invoices Analysis"
msgstr "Phân tích hoá đơn"

#. module: sale
#: model:ir.model,name:sale.model_account_invoice_report
msgid "Invoices Statistics"
msgstr "Thống kê hoá đơn"

#. module: sale
#: model_terms:ir.ui.view,arch_db:sale.view_sale_advance_payment_inv
msgid ""
"Invoices will be created in draft so that you can review\n"
"                        them before validation."
msgstr ""
"Hoá đơn sẽ được tạo ở trạng thái dự thảo để bạn có thể xem xét lại trước khi"
" xác nhận."

#. module: sale
#: model_terms:ir.ui.view,arch_db:sale.crm_team_view_kanban_dashboard
#: model_terms:ir.ui.view,arch_db:sale.res_config_settings_view_form
#: model_terms:ir.ui.view,arch_db:sale.view_order_form
msgid "Invoicing"
msgstr "Kế toán"

#. module: sale
#: model_terms:ir.ui.view,arch_db:sale.report_saleorder_document
#: model_terms:ir.ui.view,arch_db:sale.sale_order_portal_content
msgid "Invoicing Address:"
msgstr "Địa chỉ xuất hoá đơn:"

#. module: sale
#: model:ir.model.fields,field_description:sale.field_product_product__invoice_policy
#: model:ir.model.fields,field_description:sale.field_product_template__invoice_policy
#: model:ir.model.fields,field_description:sale.field_res_config_settings__default_invoice_policy
msgid "Invoicing Policy"
msgstr "Chính sách Xuất Hoá đơn"

#. module: sale
#: model:ir.model.fields,field_description:sale.field_crm_team__invoiced_target
msgid "Invoicing Target"
msgstr "Mục tiêu xuất hoá đơn"

#. module: sale
#: model_terms:ir.ui.view,arch_db:sale.report_saleorder_document
#: model_terms:ir.ui.view,arch_db:sale.sale_order_portal_content
msgid "Invoicing and Shipping Address:"
msgstr "Địa chỉ Hoá đơn và Giao hàng:"

#. module: sale
#: model:ir.model.fields,field_description:sale.field_sale_order__message_is_follower
msgid "Is Follower"
msgstr "Là người theo dõi"

#. module: sale
#: model:ir.model.fields,field_description:sale.field_sale_order_line__is_downpayment
msgid "Is a down payment"
msgstr "Là một khoản Ứng trước"

#. module: sale
#: model:ir.model.fields,field_description:sale.field_sale_order_line__is_expense
msgid "Is expense"
msgstr "Là chi tiêu"

#. module: sale
#: model:ir.model.fields,field_description:sale.field_sale_order__is_expired
msgid "Is expired"
msgstr "Đã hết hạn"

#. module: sale
#: model:ir.model.fields,help:sale.field_sale_order_line__is_expense
msgid ""
"Is true if the sales order line comes from an expense or a vendor bills"
msgstr ""
"Đúng nếu chi tiết Đơn bán đến từ một khoản chi phí hoặc một hoá đơn nhà cung"
" cấp"

#. module: sale
#: code:addons/sale/models/sale_order_line.py:0
#, python-format
msgid ""
"It is forbidden to modify the following fields in a locked order:\n"
"%s"
msgstr ""
"Các trường sau trong một đơn bán bị khoá thì không được phép sửa đổi:\n"
"%s"

#. module: sale
#: code:addons/sale/models/sale_order.py:0
#, python-format
msgid "It is not allowed to confirm an order in the following states: %s"
msgstr "Không được phép xác nhận đơn đặt hàng ở các trạng thái sau: %s"

#. module: sale
#: model:ir.model,name:sale.model_account_move
msgid "Journal Entry"
msgstr "Bút toán sổ nhật ký"

#. module: sale
#: model:ir.model,name:sale.model_account_move_line
msgid "Journal Item"
msgstr "Phát sinh Kế toán"

#. module: sale
#: model:ir.model.fields.selection,name:sale.selection__res_company__sale_onboarding_order_confirmation_state__just_done
#: model:ir.model.fields.selection,name:sale.selection__res_company__sale_onboarding_sample_quotation_state__just_done
#: model:ir.model.fields.selection,name:sale.selection__res_company__sale_quotation_onboarding_state__just_done
msgid "Just done"
msgstr "Vừa xong"

#. module: sale
#: model:ir.model.fields,field_description:sale.field_report_all_channels_sales____last_update
#: model:ir.model.fields,field_description:sale.field_sale_advance_payment_inv____last_update
#: model:ir.model.fields,field_description:sale.field_sale_order____last_update
#: model:ir.model.fields,field_description:sale.field_sale_order_cancel____last_update
#: model:ir.model.fields,field_description:sale.field_sale_order_line____last_update
#: model:ir.model.fields,field_description:sale.field_sale_payment_acquirer_onboarding_wizard____last_update
#: model:ir.model.fields,field_description:sale.field_sale_report____last_update
msgid "Last Modified on"
msgstr "Sửa lần cuối"

#. module: sale
#: model:ir.model.fields,field_description:sale.field_sale_advance_payment_inv__write_uid
#: model:ir.model.fields,field_description:sale.field_sale_order__write_uid
#: model:ir.model.fields,field_description:sale.field_sale_order_cancel__write_uid
#: model:ir.model.fields,field_description:sale.field_sale_order_line__write_uid
#: model:ir.model.fields,field_description:sale.field_sale_payment_acquirer_onboarding_wizard__write_uid
msgid "Last Updated by"
msgstr "Cập nhật lần cuối bởi"

#. module: sale
#: model:ir.model.fields,field_description:sale.field_sale_advance_payment_inv__write_date
#: model:ir.model.fields,field_description:sale.field_sale_order__write_date
#: model:ir.model.fields,field_description:sale.field_sale_order_cancel__write_date
#: model:ir.model.fields,field_description:sale.field_sale_order_line__write_date
#: model:ir.model.fields,field_description:sale.field_sale_payment_acquirer_onboarding_wizard__write_date
msgid "Last Updated on"
msgstr "Cập nhật lần cuối"

#. module: sale
#: model_terms:ir.ui.view,arch_db:sale.view_sales_order_filter
msgid "Late Activities"
msgstr "Hoạt động trễ"

#. module: sale
#: model:ir.model.fields,field_description:sale.field_sale_order_line__customer_lead
msgid "Lead Time"
msgstr "Thời gian cần"

#. module: sale
#: model_terms:ir.ui.view,arch_db:sale.res_config_settings_view_form
msgid "Let your customers log in to see their documents"
msgstr "Cho phép khách hàng của bạn đăng nhập để xem tài liệu của họ"

#. module: sale
#. openerp-web
#: code:addons/sale/static/src/js/tours/sale.js:0
#, python-format
msgid "Let's send the quote."
msgstr "Hãy gửi báo giá. "

#. module: sale
#. openerp-web
#: code:addons/sale/static/src/js/tours/sale.js:0
#, python-format
msgid "Lets keep electronic signature for now."
msgstr "Hiện tại, hãy giữ chữ ký điện tử. "

#. module: sale
#: model_terms:product.product,website_description:sale.product_product_4e
#: model_terms:product.product,website_description:sale.product_product_4f
msgid "Locally handmade"
msgstr "Sản xuất thủ công tại địa phương"

#. module: sale
#: model_terms:ir.ui.view,arch_db:sale.view_sales_order_auto_done_setting
msgid "Lock"
msgstr "Khoá"

#. module: sale
#: model:ir.model.fields,field_description:sale.field_res_config_settings__group_auto_done_setting
#: model:res.groups,name:sale.group_auto_done_setting
msgid "Lock Confirmed Sales"
msgstr "Khoá Đơn Bán đã Xác nhận"

#. module: sale
#: model:ir.model.fields.selection,name:sale.selection__sale_order__state__done
msgid "Locked"
msgstr "Đã Khoá"

#. module: sale
#: model_terms:product.product,website_description:sale.product_product_4e
#: model_terms:product.product,website_description:sale.product_product_4f
msgid ""
"Looking for a custom bamboo stain to match existing furniture? Contact us "
"for a quote."
msgstr ""
"Bạn đang tìm sản phẩm tre có thể điều chỉnh được để phù hợp với nội thất đã "
"có? Liên hệ để nhận báo giá. "

#. module: sale
#. openerp-web
#: code:addons/sale/static/src/js/tours/sale.js:0
#, python-format
msgid "Looks good. Let's continue."
msgstr "Có vẻ tốt. Hãy tiếp tục."

#. module: sale
#: model_terms:ir.ui.view,arch_db:sale.onboarding_quotation_layout_step
msgid "Looks great!"
msgstr "Trông thật tuyệt!"

#. module: sale
#: model:ir.model.fields,field_description:sale.field_sale_order__message_main_attachment_id
msgid "Main Attachment"
msgstr "Đính kèm chính"

#. module: sale
#: model_terms:ir.ui.view,arch_db:sale.res_config_settings_view_form
msgid "Manage promotion &amp; coupon programs"
msgstr "Quản lý các chương trình Mã giảm giá &amp; Khuyến mãi"

#. module: sale
#: model:ir.model.fields.selection,name:sale.selection__sale_order_line__qty_delivered_method__manual
msgid "Manual"
msgstr "Thủ công"

#. module: sale
#: model:ir.model.fields.selection,name:sale.selection__res_company__sale_onboarding_payment_method__manual
msgid "Manual Payment"
msgstr "Thanh toán thủ công"

#. module: sale
#: model:ir.model.fields.selection,name:sale.selection__product_template__service_type__manual
msgid "Manually set quantities on order"
msgstr "Thiết lập số lượng thủ công trên Đơn bán"

#. module: sale
#: model:ir.model.fields,help:sale.field_product_product__service_type
#: model:ir.model.fields,help:sale.field_product_template__service_type
msgid ""
"Manually set quantities on order: Invoice based on the manually entered quantity, without creating an analytic account.\n"
"Timesheets on contract: Invoice based on the tracked hours on the related timesheet.\n"
"Create a task and track hours: Create a task on the sales order validation and track the work hours."
msgstr ""
"Đặt số lượng thứ tự theo cách thủ công: Hoá đơn dựa trên số lượng được nhập theo cách thủ công, mà không cần tạo tài khoản phân tích.\n"
"Hợp đồng chấm công: Hoá đơn dựa trên số giờ được theo dõi trên bảng chấm công có liên quan.\n"
"Tạo một nhiệm vụ và theo dõi giờ: Tạo một nhiệm vụ trên xác nhận đơn đặt hàng bán hàng và theo dõi giờ làm việc."

#. module: sale
#: model:ir.model.fields,field_description:sale.field_res_config_settings__module_sale_margin
msgid "Margins"
msgstr "Biên Lợi nhuận"

#. module: sale
#: model:ir.actions.server,name:sale.model_sale_order_action_quotation_sent
msgid "Mark Quotation as Sent"
msgstr "Đánh dấu báo giá là Đã gửi"

#. module: sale
#: model_terms:ir.ui.view,arch_db:sale.account_invoice_form
msgid "Marketing"
msgstr "Marketing"

#. module: sale
#: model:ir.model.fields,field_description:sale.field_account_move__medium_id
#: model:ir.model.fields,field_description:sale.field_sale_order__medium_id
#: model:ir.model.fields,field_description:sale.field_sale_report__medium_id
msgid "Medium"
msgstr "Phương thức"

#. module: sale
#: model:ir.model.fields,field_description:sale.field_sale_payment_acquirer_onboarding_wizard__paypal_seller_account
msgid "Merchant Account ID"
msgstr "ID tài khoản người bán"

#. module: sale
#: model:ir.model.fields,field_description:sale.field_sale_order__message_has_error
msgid "Message Delivery error"
msgstr "Có Lỗi Gửi Thông điệp"

#. module: sale
#: model:ir.model.fields,field_description:sale.field_res_partner__sale_warn_msg
#: model:ir.model.fields,field_description:sale.field_res_users__sale_warn_msg
msgid "Message for Sales Order"
msgstr "Thông điệp cho Đơn Bán"

#. module: sale
#: model:ir.model.fields,field_description:sale.field_product_product__sale_line_warn_msg
#: model:ir.model.fields,field_description:sale.field_product_template__sale_line_warn_msg
msgid "Message for Sales Order Line"
msgstr "Thông điệp cho Dòng Đơn Bán"

#. module: sale
#: model:ir.model.fields,field_description:sale.field_sale_order__message_ids
msgid "Messages"
msgstr "Thông điệp"

#. module: sale
#: model:ir.model.fields,field_description:sale.field_sale_payment_acquirer_onboarding_wizard__manual_name
msgid "Method"
msgstr "Phương thức"

#. module: sale
#: model:ir.model.fields,field_description:sale.field_sale_order_line__qty_delivered_method
msgid "Method to update delivered qty"
msgstr "Phương thức cập nhật số lượng đã giao"

#. module: sale
#: model:ir.model.constraint,message:sale.constraint_sale_order_line_accountable_required_fields
msgid "Missing required fields on accountable sale order line."
msgstr "Thiếu dữ liệu bắt buộc phải có trên chi tiết thông tin Đơn bán."

#. module: sale
#: model:ir.model.fields,field_description:sale.field_sale_order__my_activity_date_deadline
msgid "My Activity Deadline"
msgstr "Hạn chót hoạt động"

#. module: sale
#: model_terms:ir.ui.view,arch_db:sale.view_sales_order_filter
msgid "My Orders"
msgstr "Đơn bán của tôi"

#. module: sale
#: model_terms:ir.ui.view,arch_db:sale.sale_order_view_search_inherit_quotation
msgid "My Quotations"
msgstr "Báo giá của Tôi"

#. module: sale
#: model_terms:ir.ui.view,arch_db:sale.view_sales_order_line_filter
msgid "My Sales Order Lines"
msgstr "Chi tiết Đơn bán của tôi"

#. module: sale
#: model:ir.model.fields,help:sale.field_sale_order__signed_by
msgid "Name of the person that signed the SO."
msgstr "Tên của người mà đã ký Đơn bán này."

#. module: sale
#: code:addons/sale/models/sale_order.py:0
#: code:addons/sale/models/sale_order.py:0
#: code:addons/sale/models/sale_order.py:0
#: code:addons/sale/models/sale_order.py:0
#, python-format
msgid "New"
msgstr "Mới"

#. module: sale
#: model:ir.actions.act_window,name:sale.action_quotation_form
msgid "New Quotation"
msgstr "Báo giá Mới"

#. module: sale
#: model:ir.model.fields,field_description:sale.field_sale_order__activity_calendar_event_id
msgid "Next Activity Calendar Event"
msgstr "Sự kiện lịch hoạt động kế tiếp"

#. module: sale
#: model:ir.model.fields,field_description:sale.field_sale_order__activity_date_deadline
msgid "Next Activity Deadline"
msgstr "Hạn chót lần hành động kế tiếp"

#. module: sale
#: model:ir.model.fields,field_description:sale.field_sale_order__activity_summary
msgid "Next Activity Summary"
msgstr "Tóm tắt hoạt động tiếp theo"

#. module: sale
#: model:ir.model.fields,field_description:sale.field_sale_order__activity_type_id
msgid "Next Activity Type"
msgstr "Kiểu hành động kế tiếp"

#. module: sale
#: model:ir.model.fields.selection,name:sale.selection__product_template__expense_policy__no
msgid "No"
msgstr "Không"

#. module: sale
#: model:ir.model.fields.selection,name:sale.selection__product_template__sale_line_warn__no-message
#: model:ir.model.fields.selection,name:sale.selection__res_partner__sale_warn__no-message
msgid "No Message"
msgstr "Không có Thông điệp"

#. module: sale
#: model_terms:ir.ui.view,arch_db:sale.res_config_settings_view_form
msgid "No longer edit orders once confirmed"
msgstr "Không cho chỉnh sửa sau khi đơn đã được xác nhận"

#. module: sale
#: model_terms:ir.actions.act_window,help:sale.action_orders_to_invoice
msgid "No orders to invoice found"
msgstr "Không tìm thấy Đơn bán nào phải xuất hoá đơn"

#. module: sale
#: model_terms:ir.actions.act_window,help:sale.action_orders_upselling
msgid "No orders to upsell found."
msgstr "Không tìm thấy đơn hàng để bán gia tăng. "

#. module: sale
#. openerp-web
#: code:addons/sale/static/src/js/variant_mixin.js:0
#, python-format
msgid "Not available with %s"
msgstr "Không khả dụng với %s"

#. module: sale
#: model:ir.model.fields.selection,name:sale.selection__res_company__sale_onboarding_order_confirmation_state__not_done
#: model:ir.model.fields.selection,name:sale.selection__res_company__sale_onboarding_sample_quotation_state__not_done
#: model:ir.model.fields.selection,name:sale.selection__res_company__sale_quotation_onboarding_state__not_done
msgid "Not done"
msgstr "Chưa xong"

#. module: sale
#: model:ir.model.fields.selection,name:sale.selection__sale_order_line__display_type__line_note
#: model_terms:ir.ui.view,arch_db:sale.view_order_form
msgid "Note"
msgstr "Ghi chú"

#. module: sale
#: model:ir.model.fields.selection,name:sale.selection__sale_order__invoice_status__no
#: model:ir.model.fields.selection,name:sale.selection__sale_order_line__invoice_status__no
msgid "Nothing to Invoice"
msgstr "Không có gì để Xuất Hoá đơn"

#. module: sale
#. openerp-web
#: code:addons/sale/static/src/js/tours/sale.js:0
#, python-format
msgid "Now, we'll create a sample quote."
msgstr "Bây giờ, chúng ta sẽ tạo báo giá mẫu. "

#. module: sale
#: model_terms:ir.ui.view,arch_db:sale.view_order_tree
#: model_terms:ir.ui.view,arch_db:sale.view_quotation_tree
msgid "Number"
msgstr "Số"

#. module: sale
#: model:ir.model.fields,field_description:sale.field_sale_order__message_needaction_counter
msgid "Number of Actions"
msgstr "Số lượng Hành động"

#. module: sale
#: model:ir.model.fields,help:sale.field_sale_order_line__customer_lead
msgid ""
"Number of days between the order confirmation and the shipping of the "
"products to the customer"
msgstr ""
"Số ngày bạn hứa sẽ giao hàng cho khách hàng kể từ ngày xác nhận Đơn bán đến "
"ngày giao hàng"

#. module: sale
#: model:ir.model.fields,field_description:sale.field_sale_order__message_has_error_counter
msgid "Number of errors"
msgstr "Số lượng lỗi"

#. module: sale
#: model:ir.model.fields,help:sale.field_sale_order__message_needaction_counter
msgid "Number of messages which requires an action"
msgstr "Số thông điệp cần có hành động"

#. module: sale
#: model:ir.model.fields,help:sale.field_sale_order__message_has_error_counter
msgid "Number of messages with delivery error"
msgstr "Số lượng các thông điệp có lỗi về gửi tin"

#. module: sale
#: model:ir.model.fields,field_description:sale.field_crm_team__quotations_count
msgid "Number of quotations to invoice"
msgstr "Số lượng báo giá lập hoá đơn"

#. module: sale
#: model:ir.model.fields,field_description:sale.field_crm_team__sales_to_invoice_count
msgid "Number of sales to invoice"
msgstr "Số lượng Đơn bán chờ lập hoá đơn"

#. module: sale
#: model:ir.model.fields,help:sale.field_sale_order__message_unread_counter
msgid "Number of unread messages"
msgstr "Số thông điệp chưa đọc"

#. module: sale
#: model:ir.model.fields.selection,name:sale.selection__res_config_settings__auth_signup_uninvited__b2b
msgid "On invitation"
msgstr "Khi được mời"

#. module: sale
#: model_terms:ir.actions.act_window,help:sale.act_res_partner_2_sale_order
#: model_terms:ir.actions.act_window,help:sale.action_orders_salesteams
#: model_terms:ir.actions.act_window,help:sale.action_quotations
#: model_terms:ir.actions.act_window,help:sale.action_quotations_salesteams
#: model_terms:ir.actions.act_window,help:sale.action_quotations_with_onboarding
msgid ""
"Once the quotation is confirmed by the customer, it becomes a sales "
"order.<br> You will be able to create an invoice and collect the payment."
msgstr ""
"Một khi báo giá được xác nhận bởi khách hàng, nó sẽ trở thành một đơn "
"bán.<br>Bạn sẽ có thể tạo hoá đơn từ đơn bán và thu tiền (ghi nhận thanh "
"toán)."

#. module: sale
#: model_terms:ir.actions.act_window,help:sale.action_orders
#: model_terms:ir.actions.act_window,help:sale.action_sale_order_form_view
msgid ""
"Once the quotation is confirmed, it becomes a sales order.<br> You will be "
"able to create an invoice and collect the payment."
msgstr ""
"Một khi báo giá được xác nhận, nó sẽ trở thành một đơn bán.<br>Bạn sẽ có thể"
" tạo hoá đơn từ đơn bán để quản lý và thu tiền (ghi nhận thanh toán)."

#. module: sale
#: model:ir.model.fields,field_description:sale.field_res_company__portal_confirmation_pay
#: model:ir.model.fields,field_description:sale.field_res_config_settings__portal_confirmation_pay
#: model:ir.model.fields,field_description:sale.field_sale_order__require_payment
msgid "Online Payment"
msgstr "Thanh toán Online"

#. module: sale
#: model:ir.model.fields,field_description:sale.field_res_company__portal_confirmation_sign
#: model:ir.model.fields,field_description:sale.field_res_config_settings__portal_confirmation_sign
#: model:ir.model.fields,field_description:sale.field_sale_order__require_signature
msgid "Online Signature"
msgstr "Ký trực tuyến"

#. module: sale
#: code:addons/sale/models/sale_order.py:0
#, python-format
msgid "Only draft orders can be marked as sent directly."
msgstr "Chỉ có các đơn dự thảo mới có thể được trực tiếp đánh dấu là đã gửi."

#. module: sale
#: model:ir.model.constraint,message:sale.constraint_product_attribute_custom_value_sol_custom_value_unique
msgid ""
"Only one Custom Value is allowed per Attribute Value per Sales Order Line."
msgstr ""
"Chỉ cho phép một Giá trị tùy chỉnh cho mỗi Giá trị thuộc tính trong mỗi Dòng"
" đơn bán hàng. "

#. module: sale
#. openerp-web
#: code:addons/sale/static/src/js/tours/sale.js:0
#: code:addons/sale/static/src/js/tours/sale.js:0
#, python-format
msgid "Open Sales app to send your first quotation in a few clicks."
msgstr "Mở ứng dụng Bán hàng để gửi báo giá đầu tiên trong nháy mắt. "

#. module: sale
#: model_terms:ir.ui.view,arch_db:sale.view_sales_order_filter
#: model_terms:ir.ui.view,arch_db:sale.view_sales_order_line_filter
msgid "Order"
msgstr "Đơn Bán"

#. module: sale
#: model:ir.model.fields,field_description:sale.field_sale_report__order_id
#: model_terms:ir.ui.view,arch_db:sale.report_saleorder_document
msgid "Order #"
msgstr "Đơn bán #"

#. module: sale
#: model_terms:ir.ui.view,arch_db:sale.sale_onboarding_order_confirmation_step
msgid "Order Confirmation"
msgstr "Xác nhận đơn hàng"

#. module: sale
#: model:ir.model.fields,field_description:sale.field_sale_advance_payment_inv__count
msgid "Order Count"
msgstr "SL Đơn bán"

#. module: sale
#: code:addons/sale/controllers/portal.py:0
#: code:addons/sale/controllers/portal.py:0
#: model:ir.model.fields,field_description:sale.field_sale_order__date_order
#: model:ir.model.fields,field_description:sale.field_sale_report__date
#: model_terms:ir.ui.view,arch_db:sale.portal_my_orders
#: model_terms:ir.ui.view,arch_db:sale.sale_order_view_search_inherit_sale
#: model_terms:ir.ui.view,arch_db:sale.view_order_form
#: model_terms:ir.ui.view,arch_db:sale.view_order_product_search
#: model_terms:ir.ui.view,arch_db:sale.view_order_tree
#: model_terms:ir.ui.view,arch_db:sale.view_sales_order_filter
#, python-format
msgid "Order Date"
msgstr "Ngày đặt hàng"

#. module: sale
#: model:ir.model.fields,field_description:sale.field_sale_order__order_line
#: model_terms:ir.ui.view,arch_db:sale.view_order_form
msgid "Order Lines"
msgstr "Chi tiết Đơn bán"

#. module: sale
#: model:ir.model.fields,field_description:sale.field_report_all_channels_sales__name
#: model:ir.model.fields,field_description:sale.field_sale_order__name
#: model:ir.model.fields,field_description:sale.field_sale_order_line__order_id
#: model:ir.model.fields,field_description:sale.field_sale_report__name
msgid "Order Reference"
msgstr "Tham chiếu đơn bán"

#. module: sale
#: model:ir.model.fields,field_description:sale.field_sale_order_line__state
msgid "Order Status"
msgstr "Tình trạng Đơn bán"

#. module: sale
#: model:mail.activity.type,name:sale.mail_act_sale_upsell
msgid "Order Upsell"
msgstr "Bán Gia tăng"

#. module: sale
#: code:addons/sale/controllers/portal.py:0
#, python-format
msgid "Order signed by %s"
msgstr "Đơn đặt hàng được ký bởi %s"

#. module: sale
#: model_terms:ir.ui.view,arch_db:sale.crm_team_view_kanban_dashboard
msgid "Order to Invoice"
msgstr "Đơn chờ Xuất Hoá đơn"

#. module: sale
#: code:addons/sale/models/sale_order_line.py:0
#, python-format
msgid "Ordered Quantity: %(old_qty)s -> %(new_qty)s"
msgstr "Số lượng đã đặt: %(old_qty)s -> %(new_qty)s"

#. module: sale
#: model:ir.model.fields,help:sale.field_product_product__invoice_policy
#: model:ir.model.fields,help:sale.field_product_template__invoice_policy
msgid ""
"Ordered Quantity: Invoice quantities ordered by the customer.\n"
"Delivered Quantity: Invoice quantities delivered to the customer."
msgstr ""
"Theo số lượng đặt hàng: Xuất hoá đơn theo số lượng trên đơn bán.\n"
"Theo số lượng bàn giao: Xuất hoá đơn theo số lượng đã bàn giao mà chưa xuất hoá đơn."

#. module: sale
#: model:ir.model.fields.selection,name:sale.selection__product_template__invoice_policy__order
msgid "Ordered quantities"
msgstr "Theo số lượng đặt hàng"

#. module: sale
#: model:ir.ui.menu,name:sale.menu_sale_order
#: model:ir.ui.menu,name:sale.sale_order_menu
msgid "Orders"
msgstr "Đơn bán"

#. module: sale
#: model:ir.actions.act_window,name:sale.action_orders_to_invoice
#: model:ir.ui.menu,name:sale.menu_sale_order_invoice
#: model_terms:ir.ui.view,arch_db:sale.crm_team_view_kanban_dashboard
msgid "Orders to Invoice"
msgstr "Đơn bán Chờ xuất Hoá đơn"

#. module: sale
#: model:ir.actions.act_window,name:sale.action_orders_upselling
#: model:ir.ui.menu,name:sale.menu_sale_order_upselling
msgid "Orders to Upsell"
msgstr "Đơn Bán gia tăng"

#. module: sale
#: model_terms:ir.ui.view,arch_db:sale.view_order_form
msgid "Other Info"
msgstr "Thông tin khác"

#. module: sale
#: model:ir.model.fields.selection,name:sale.selection__sale_payment_acquirer_onboarding_wizard__payment_method__other
msgid "Other payment acquirer"
msgstr "Dịch vụ thanh toán khác"

#. module: sale
#: model:ir.model.fields,field_description:sale.field_sale_payment_acquirer_onboarding_wizard__paypal_pdt_token
msgid "PDT Identity Token"
msgstr "Mã token nhận dạng PDT"

#. module: sale
#: model:ir.actions.report,name:sale.action_report_pro_forma_invoice
msgid "PRO-FORMA Invoice"
msgstr "Hoá đơn PRO-FORMA"

#. module: sale
#: model:ir.model.fields,field_description:sale.field_sale_order_line__product_packaging_id
msgid "Packaging"
msgstr "Đóng gói"

#. module: sale
#: model:ir.model.fields,field_description:sale.field_sale_order_line__product_packaging_qty
msgid "Packaging Quantity"
msgstr "Số lượng đóng gói"

#. module: sale
#: model:ir.model.fields,field_description:sale.field_report_all_channels_sales__partner_id
msgid "Partner"
msgstr "Đối tác"

#. module: sale
#: model:ir.model.fields,field_description:sale.field_report_all_channels_sales__country_id
msgid "Partner Country"
msgstr "Quốc gia Đối tác"

#. module: sale
#: model_terms:ir.ui.view,arch_db:sale.sale_order_portal_template
msgid "Pay Now"
msgstr "Thanh toán Ngay"

#. module: sale
#: model_terms:ir.ui.view,arch_db:sale.sale_order_portal_template
msgid "Pay with"
msgstr "Thanh toán qua"

#. module: sale
#: model:ir.model.fields.selection,name:sale.selection__res_company__sale_onboarding_payment_method__other
msgid "Pay with another payment acquirer"
msgstr "Thanh toán với một nhà cung cấp dịch vụ thanh toán khác"

#. module: sale
#: model:ir.model.fields.selection,name:sale.selection__res_company__sale_onboarding_payment_method__paypal
#: model:ir.model.fields.selection,name:sale.selection__sale_payment_acquirer_onboarding_wizard__payment_method__paypal
msgid "PayPal"
msgstr "PayPal"

#. module: sale
#: model:ir.model,name:sale.model_payment_acquirer
msgid "Payment Acquirer"
msgstr "NCC dịch vụ thanh toán"

#. module: sale
#: model_terms:ir.ui.view,arch_db:sale.res_config_settings_view_form
msgid "Payment Acquirers"
msgstr "NCC dịch vụ thanh toán"

#. module: sale
#: model:ir.model.fields,field_description:sale.field_sale_payment_acquirer_onboarding_wizard__manual_post_msg
msgid "Payment Instructions"
msgstr "Hướng dẫn Thanh toán"

#. module: sale
#: model:ir.model.fields,field_description:sale.field_sale_payment_acquirer_onboarding_wizard__payment_method
msgid "Payment Method"
msgstr "Phương thức thanh toán"

#. module: sale
#: model:ir.model.fields,field_description:sale.field_sale_order__reference
msgid "Payment Ref."
msgstr "Tham chiếu Thanh toán"

#. module: sale
#: model:ir.model.fields,field_description:sale.field_sale_order__payment_term_id
msgid "Payment Terms"
msgstr "Điều khoản thanh toán"

#. module: sale
#: model:ir.model,name:sale.model_payment_transaction
msgid "Payment Transaction"
msgstr "Giao dịch Thanh toán"

#. module: sale
#: model_terms:ir.ui.view,arch_db:sale.sale_order_portal_content
msgid "Payment terms"
msgstr "Điều khoản thanh toán"

#. module: sale
#: model:ir.model.fields,field_description:sale.field_sale_payment_acquirer_onboarding_wizard__paypal_user_type
msgid "Paypal User Type"
msgstr "Kiểu Người dùng Paypal"

#. module: sale
#: code:addons/sale/models/sale_order.py:0
#, python-format
msgid "Please define an accounting sales journal for the company %s (%s)."
msgstr "Vui lòng xác định 1 nhật kí bán hàng cho công ty %s (%s)."

#. module: sale
#. openerp-web
#: code:addons/sale/static/src/js/sale.js:0
#, python-format
msgid "Please enter an integer value"
msgstr "Vui lòng nhập một giá trị số nguyên"

#. module: sale
#: model:ir.model.fields,field_description:sale.field_sale_order__access_url
msgid "Portal Access URL"
msgstr "URL Truy cập Portal"

#. module: sale
#: model_terms:product.product,website_description:sale.product_product_4e
#: model_terms:product.product,website_description:sale.product_product_4f
msgid ""
"Press a button and watch your desk glide effortlessly from sitting to "
"standing height in seconds."
msgstr ""
"Nhấn nút và xem chiếc bàn nhẹ nhàng hạ xuống từ vị trí đứng xuống vị trí "
"ngồi trong tích tắc. "

#. module: sale
#: model:ir.model.fields,field_description:sale.field_sale_order_line__price_reduce
msgid "Price Reduce"
msgstr "Giảm Giá"

#. module: sale
#: model:ir.model.fields,field_description:sale.field_sale_order_line__price_reduce_taxexcl
msgid "Price Reduce Tax excl"
msgstr "Giảm Giá không gồm Thuế"

#. module: sale
#: model:ir.model.fields,field_description:sale.field_sale_order_line__price_reduce_taxinc
msgid "Price Reduce Tax inc"
msgstr "Giảm Giá gồm Thuế"

#. module: sale
#: model:ir.model.fields,field_description:sale.field_report_all_channels_sales__price_subtotal
msgid "Price Subtotal"
msgstr "Tổng Phụ"

#. module: sale
#: model:ir.model.fields,field_description:sale.field_report_all_channels_sales__pricelist_id
#: model:ir.model.fields,field_description:sale.field_sale_order__pricelist_id
#: model:ir.model.fields,field_description:sale.field_sale_report__pricelist_id
msgid "Pricelist"
msgstr "Bảng giá"

#. module: sale
#: model:ir.ui.menu,name:sale.menu_product_pricelist_main
#: model_terms:ir.ui.view,arch_db:sale.res_config_settings_view_form
msgid "Pricelists"
msgstr "Bảng giá"

#. module: sale
#: model_terms:ir.ui.view,arch_db:sale.res_config_settings_view_form
#: model_terms:ir.ui.view,arch_db:sale.sale_order_portal_content
msgid "Pricing"
msgstr "Giá bán"

#. module: sale
#: model_terms:ir.ui.view,arch_db:sale.sale_order_portal_template
msgid "Print"
msgstr "In"

#. module: sale
#: model:ir.model.fields,field_description:sale.field_res_config_settings__group_proforma_sales
msgid "Pro-Forma Invoice"
msgstr "Hoá đơn Chiếu lệ"

#. module: sale
#: model:res.groups,name:sale.group_proforma_sales
msgid "Pro-forma Invoices"
msgstr "Hoá đơn Chiếu lệ"

#. module: sale
#: model:ir.model,name:sale.model_product_product
#: model:ir.model.fields,field_description:sale.field_report_all_channels_sales__product_id
#: model:ir.model.fields,field_description:sale.field_sale_order_line__product_id
#: model:ir.model.fields,field_description:sale.field_sale_report__product_tmpl_id
#: model_terms:ir.ui.view,arch_db:sale.view_order_form
#: model_terms:ir.ui.view,arch_db:sale.view_order_product_search
#: model_terms:ir.ui.view,arch_db:sale.view_sales_order_filter
#: model_terms:ir.ui.view,arch_db:sale.view_sales_order_line_filter
msgid "Product"
msgstr "Sản phẩm"

#. module: sale
#: model:ir.model,name:sale.model_product_attribute
msgid "Product Attribute"
msgstr "Thuộc tính sản phẩm"

#. module: sale
#: model:ir.model,name:sale.model_product_attribute_custom_value
msgid "Product Attribute Custom Value"
msgstr "Giá trị tuỳ ý cho Thuộc tính Sản phẩm"

#. module: sale
#: model_terms:ir.ui.view,arch_db:sale.res_config_settings_view_form
msgid "Product Catalog"
msgstr "Danh mục Sản phẩm"

#. module: sale
#: model:ir.model.fields,field_description:sale.field_report_all_channels_sales__categ_id
#: model:ir.model.fields,field_description:sale.field_sale_report__categ_id
#: model_terms:ir.ui.view,arch_db:sale.view_order_product_search
msgid "Product Category"
msgstr "Nhóm Sản phẩm"

#. module: sale
#: model:ir.model,name:sale.model_product_packaging
msgid "Product Packaging"
msgstr "Đóng gói sản phẩm"

#. module: sale
#: model:ir.model.fields,field_description:sale.field_report_all_channels_sales__product_qty
msgid "Product Quantity"
msgstr "Số lượng sản phẩm"

#. module: sale
#: model:ir.model,name:sale.model_product_template
#: model:ir.model.fields,field_description:sale.field_report_all_channels_sales__product_tmpl_id
#: model:ir.model.fields,field_description:sale.field_sale_order_line__product_template_id
msgid "Product Template"
msgstr "Mẫu Sản phẩm"

#. module: sale
#: model:ir.model.fields,field_description:sale.field_sale_order_line__product_uom_readonly
msgid "Product Uom Readonly"
msgstr "Đơn vị sản phẩm chỉ đọc"

#. module: sale
#: model:ir.model.fields,field_description:sale.field_sale_report__product_id
msgid "Product Variant"
msgstr "Biến thể Sản phẩm"

#. module: sale
#: model:ir.ui.menu,name:sale.menu_product
#: model:ir.ui.menu,name:sale.menu_products
msgid "Product Variants"
msgstr "Biến thể sản phẩm"

#. module: sale
#: code:addons/sale/models/sale_order.py:0
#, python-format
msgid "Product prices have been recomputed according to pricelist <b>%s<b> "
msgstr "Giá sản phẩm đã được tính lại dựa theo bảng giá <b>%s<b>"

#. module: sale
#: model_terms:ir.ui.view,arch_db:sale.res_config_settings_view_form
msgid "Product used for down payments"
msgstr "Sản phẩm được sử dụng cho mục đích đặt cọc/ứng trước"

#. module: sale
#: model:ir.actions.act_window,name:sale.product_template_action
#: model:ir.ui.menu,name:sale.menu_product_template_action
#: model:ir.ui.menu,name:sale.prod_config_main
#: model:ir.ui.menu,name:sale.product_menu_catalog
#: model_terms:ir.ui.view,arch_db:sale.sale_order_portal_content
msgid "Products"
msgstr "Sản phẩm"

#. module: sale
#: model:ir.model,name:sale.model_report_sale_report_saleproforma
msgid "Proforma Report"
msgstr "Báo cáo Proforma"

#. module: sale
#: model_terms:ir.ui.view,arch_db:sale.view_order_line_tree
msgid "Qty"
msgstr "SL"

#. module: sale
#: model:ir.model.fields,field_description:sale.field_sale_report__qty_delivered
msgid "Qty Delivered"
msgstr "SL đã Giao"

#. module: sale
#: model:ir.model.fields,field_description:sale.field_sale_report__qty_invoiced
msgid "Qty Invoiced"
msgstr "SL đã Xuất Hoá đơn"

#. module: sale
#: model:ir.model.fields,field_description:sale.field_sale_report__product_uom_qty
msgid "Qty Ordered"
msgstr "SL Đặt hàng"

#. module: sale
#: model:ir.model.fields,field_description:sale.field_sale_report__qty_to_deliver
msgid "Qty To Deliver"
msgstr "SL sẽ giao"

#. module: sale
#: model:ir.model.fields,field_description:sale.field_sale_report__qty_to_invoice
msgid "Qty To Invoice"
msgstr "SL chờ Xuất Hoá đơn"

#. module: sale
#: model_terms:ir.ui.view,arch_db:sale.res_config_settings_view_form
msgid "Quantities to invoice from sales orders"
msgstr "Số lượng để xuất hoá đơn từ đơn bán"

#. module: sale
#: model:ir.model.fields,field_description:sale.field_sale_order_line__product_uom_qty
#: model_terms:ir.ui.view,arch_db:sale.report_saleorder_document
#: model_terms:ir.ui.view,arch_db:sale.sale_order_portal_content
msgid "Quantity"
msgstr "Số lượng"

#. module: sale
#: model:ir.model.fields,field_description:sale.field_product_product__visible_qty_configurator
#: model:ir.model.fields,field_description:sale.field_product_template__visible_qty_configurator
msgid "Quantity visible in configurator"
msgstr "Số lượng hiển thị trong cấu hình"

#. module: sale
#: model_terms:ir.ui.view,arch_db:sale.view_order_form
msgid "Quantity:"
msgstr "Số lượng:"

#. module: sale
#: code:addons/sale/models/sale_order.py:0
#: model:ir.model.fields.selection,name:sale.selection__sale_order__state__draft
#: model_terms:ir.ui.view,arch_db:sale.crm_team_view_kanban_dashboard
#: model_terms:ir.ui.view,arch_db:sale.view_quotation_tree
#, python-format
msgid "Quotation"
msgstr "Báo giá"

#. module: sale
#: model_terms:ir.ui.view,arch_db:sale.portal_my_quotations
#: model_terms:ir.ui.view,arch_db:sale.report_saleorder_document
msgid "Quotation #"
msgstr "Báo giá #"

#. module: sale
#: model:ir.actions.report,name:sale.action_report_saleorder
msgid "Quotation / Order"
msgstr "Báo giá / Đơn bán"

#. module: sale
#: model:ir.model.fields,field_description:sale.field_utm_campaign__quotation_count
msgid "Quotation Count"
msgstr "Số lần báo giá"

#. module: sale
#: model_terms:ir.ui.view,arch_db:sale.portal_my_quotations
#: model_terms:ir.ui.view,arch_db:sale.view_order_form
msgid "Quotation Date"
msgstr "Ngày Báo giá"

#. module: sale
#: model_terms:ir.ui.view,arch_db:sale.onboarding_quotation_layout_step
msgid "Quotation Layout"
msgstr "Bố cục Báo giá"

#. module: sale
#: model:ir.model.fields.selection,name:sale.selection__sale_order__state__sent
#: model:ir.model.fields.selection,name:sale.selection__sale_report__state__sent
msgid "Quotation Sent"
msgstr "Báo giá đã Gửi"

#. module: sale
#: model:ir.model.constraint,message:sale.constraint_res_company_check_quotation_validity_days
msgid "Quotation Validity is required and must be greater than 0."
msgstr "Hiệu lực của báo giá là bắt buộc và phải lớn hơn 0"

#. module: sale
#: model:mail.message.subtype,description:sale.mt_order_confirmed
msgid "Quotation confirmed"
msgstr "Báo giá đã xác nhận"

#. module: sale
#: model:mail.message.subtype,description:sale.mt_order_sent
#: model:mail.message.subtype,name:sale.mt_order_sent
#: model:mail.message.subtype,name:sale.mt_salesteam_order_sent
msgid "Quotation sent"
msgstr "Báo giá đã gửi"

#. module: sale
#: code:addons/sale/controllers/portal.py:0
#, python-format
msgid "Quotation viewed by customer %s"
msgstr "Báo giá đã xem bởi khách hàng %s"

#. module: sale
#: model:ir.actions.act_window,name:sale.action_quotations
#: model:ir.actions.act_window,name:sale.action_quotations_salesteams
#: model:ir.actions.act_window,name:sale.action_quotations_with_onboarding
#: model:ir.model.fields,field_description:sale.field_crm_team__use_quotations
#: model:ir.ui.menu,name:sale.menu_sale_quotations
#: model_terms:ir.ui.view,arch_db:sale.crm_team_view_kanban_dashboard
#: model_terms:ir.ui.view,arch_db:sale.portal_my_home_menu_sale
#: model_terms:ir.ui.view,arch_db:sale.portal_my_home_sale
#: model_terms:ir.ui.view,arch_db:sale.portal_my_quotations
#: model_terms:ir.ui.view,arch_db:sale.sale_order_view_search_inherit_quotation
#: model_terms:ir.ui.view,arch_db:sale.utm_campaign_view_form
#: model_terms:ir.ui.view,arch_db:sale.utm_campaign_view_kanban
#: model_terms:ir.ui.view,arch_db:sale.view_order_product_search
msgid "Quotations"
msgstr "Báo giá"

#. module: sale
#: model_terms:ir.ui.view,arch_db:sale.res_config_settings_view_form
msgid "Quotations &amp; Orders"
msgstr "Báo giá &amp; Đơn bán"

#. module: sale
#: model:ir.actions.act_window,name:sale.action_order_report_quotation_salesteam
msgid "Quotations Analysis"
msgstr "Phân tích báo giá"

#. module: sale
#: model:ir.actions.act_window,name:sale.act_res_partner_2_sale_order
msgid "Quotations and Sales"
msgstr "Báo giá và Đơn bán"

#. module: sale
#: model:ir.model.fields,field_description:sale.field_product_product__expense_policy
#: model:ir.model.fields,field_description:sale.field_product_template__expense_policy
msgid "Re-Invoice Expenses"
msgstr "Chi phí Tái xuất hoá đơn"

#. module: sale
#: model:ir.model.fields,field_description:sale.field_product_product__visible_expense_policy
#: model:ir.model.fields,field_description:sale.field_product_template__visible_expense_policy
msgid "Re-Invoice Policy visible"
msgstr "Hiển thị chính sách xuất lại hóa đơn"

#. module: sale
#: model_terms:ir.ui.view,arch_db:sale.view_order_form
msgid "Recompute all prices based on this pricelist"
msgstr "Tính toán lại toàn bộ giá lấy cơ sở từ bảng giá này"

#. module: sale
#: code:addons/sale/controllers/portal.py:0
#: code:addons/sale/controllers/portal.py:0
#, python-format
msgid "Reference"
msgstr "Dẫn chiếu"

#. module: sale
#: model:ir.model.fields,help:sale.field_sale_order__origin
msgid "Reference of the document that generated this sales order request."
msgstr "Tham chiếu của tài liệu mà dẫn đến Đơn bán này."

#. module: sale
#: model:ir.model,name:sale.model_account_payment_register
msgid "Register Payment"
msgstr "Ghi nhận thanh toán"

#. module: sale
#: model:ir.model.fields.selection,name:sale.selection__sale_advance_payment_inv__advance_payment_method__delivered
msgid "Regular invoice"
msgstr "Hoá đơn thông thường"

#. module: sale
#: model_terms:ir.ui.view,arch_db:sale.sale_order_portal_template
msgid "Reject This Quotation"
msgstr "Từ chối Báo giá này"

#. module: sale
#: model:ir.ui.menu,name:sale.menu_sale_report
msgid "Reporting"
msgstr "Báo cáo"

#. module: sale
#: model:ir.model.fields,help:sale.field_sale_order__require_signature
msgid ""
"Request a online signature to the customer in order to confirm orders "
"automatically."
msgstr ""
"Yêu cầu khách hàng ký trực tuyến để xác nhận đơn bán này một cách tự động."

#. module: sale
#: model_terms:ir.ui.view,arch_db:sale.res_config_settings_view_form
msgid "Request an online payment to confirm orders"
msgstr "Yêu cầu thanh toán trực tuyến để xác nhận đơn"

#. module: sale
#: model:ir.model.fields,help:sale.field_sale_order__require_payment
msgid ""
"Request an online payment to the customer in order to confirm orders "
"automatically."
msgstr ""
"Yêu cầu khách hàng thanh toán trực tuyến để xác nhận đơn bán này một cách tự"
" động."

#. module: sale
#: model_terms:ir.ui.view,arch_db:sale.res_config_settings_view_form
msgid "Request an online signature to confirm orders"
msgstr "Yêu cầu ký trực tuyến để xác nhận đơn"

#. module: sale
#: code:addons/sale/models/sale_order.py:0
#, python-format
msgid "Requested date is too soon."
msgstr "Ngày được yêu cầu quá sớm."

#. module: sale
#: model:ir.model.fields,field_description:sale.field_sale_order__activity_user_id
msgid "Responsible User"
msgstr "Người chịu trách nhiệm"

#. module: sale
#: model:ir.model.fields,help:sale.field_crm_team__invoiced_target
msgid ""
"Revenue target for the current month (untaxed total of confirmed invoices)."
msgstr ""
"Mục tiêu doanh thu của tháng hiện tại (tổng chưa thuế của hóa đơn đã xác "
"nhận). "

#. module: sale
#: model_terms:ir.ui.view,arch_db:sale.utm_campaign_view_form
#: model_terms:ir.ui.view,arch_db:sale.utm_campaign_view_kanban
msgid "Revenues"
msgstr "Doanh thu"

#. module: sale
#: model:ir.model.fields,field_description:sale.field_utm_campaign__invoiced_amount
msgid "Revenues generated by the campaign"
msgstr "Doanh thu theo chiến dịch"

#. module: sale
#: model_terms:ir.ui.view,arch_db:sale.mail_notification_paynow_online
msgid "Review, Accept &amp; Pay Quotation"
msgstr "Xem lại, Chấp nhận &amp; Thanh toán báo giá"

#. module: sale
#: model_terms:ir.ui.view,arch_db:sale.mail_notification_paynow_online
msgid "Review, Accept &amp; Sign Quotation"
msgstr "Xem lại, Chấp nhận &amp; Ký báo giá"

#. module: sale
#: model_terms:ir.ui.view,arch_db:sale.mail_notification_paynow_online
msgid "Review, Sign &amp; Pay Quotation"
msgstr "Xem lại, Ký &amp; Thanh toán báo giá"

#. module: sale
#: model:ir.model.fields,field_description:sale.field_sale_order__message_has_sms_error
msgid "SMS Delivery error"
msgstr "Có lỗi gửi SMS"

#. module: sale
#: model:ir.model.fields,field_description:sale.field_sale_order_cancel__order_id
msgid "Sale Order"
msgstr "Đơn Bán"

#. module: sale
#: model:ir.model.fields,field_description:sale.field_res_partner__sale_order_count
#: model:ir.model.fields,field_description:sale.field_res_users__sale_order_count
msgid "Sale Order Count"
msgstr "SL Đơn bán"

#. module: sale
#: model:ir.model.fields,field_description:sale.field_res_config_settings__group_warning_sale
msgid "Sale Order Warnings"
msgstr "Cảnh báo Đơn Bán"

#. module: sale
#: model:ir.model,name:sale.model_sale_payment_acquirer_onboarding_wizard
msgid "Sale Payment acquire onboarding wizard"
msgstr "Cửa sổ thanh toán"

#. module: sale
#: model:utm.source,name:sale.utm_source_sale_order_0
msgid "Sale Promotion 1"
msgstr "Khuyến mại 1"

#. module: sale
#: model_terms:ir.ui.view,arch_db:sale.res_config_settings_view_form
msgid "Sale Warnings"
msgstr "Cảnh báo khi Bán"

#. module: sale
#: model:ir.model.fields,field_description:sale.field_res_company__sale_onboarding_payment_method
msgid "Sale onboarding selected payment method"
msgstr "Đơn bán đã chọn phương thức thanh toán"

#. module: sale
#: model:ir.model.fields,field_description:sale.field_product_packaging__sales
#: model:ir.ui.menu,name:sale.menu_report_product_all
#: model:ir.ui.menu,name:sale.sale_menu_root
#: model_terms:ir.ui.view,arch_db:sale.crm_team_view_kanban_dashboard
#: model_terms:ir.ui.view,arch_db:sale.res_config_settings_view_form
#: model_terms:ir.ui.view,arch_db:sale.res_partner_view_buttons
#: model_terms:ir.ui.view,arch_db:sale.view_order_form
msgid "Sales"
msgstr "Bán hàng"

#. module: sale
#: model:ir.model,name:sale.model_sale_advance_payment_inv
msgid "Sales Advance Payment Invoice"
msgstr "Hoá đơn thanh toán tạm ứng"

#. module: sale
#: code:addons/sale/models/crm_team.py:0
#: model:ir.actions.act_window,name:sale.action_order_report_all
#: model:ir.actions.act_window,name:sale.action_order_report_so_salesteam
#: model:ir.actions.act_window,name:sale.report_all_channels_sales_action
#: model_terms:ir.ui.view,arch_db:sale.sale_report_view_tree
#: model_terms:ir.ui.view,arch_db:sale.view_order_product_graph
#: model_terms:ir.ui.view,arch_db:sale.view_order_product_pivot
#: model_terms:ir.ui.view,arch_db:sale.view_order_product_search
#, python-format
msgid "Sales Analysis"
msgstr "Phân tích Bán hàng"

#. module: sale
#: model:ir.model,name:sale.model_sale_report
msgid "Sales Analysis Report"
msgstr "Báo cáo Phân tích Bán"

#. module: sale
#: model:ir.model.fields.selection,name:sale.selection__sale_report__state__done
msgid "Sales Done"
msgstr "Đơn bán đã hoàn thành"

#. module: sale
#: code:addons/sale/models/sale_order.py:0
#: model:ir.actions.act_window,name:sale.action_sale_order_form_view
#: model:ir.model,name:sale.model_sale_order
#: model:ir.model.fields,field_description:sale.field_res_partner__sale_order_ids
#: model:ir.model.fields,field_description:sale.field_res_users__sale_order_ids
#: model:ir.model.fields.selection,name:sale.selection__sale_order__state__sale
#: model:ir.model.fields.selection,name:sale.selection__sale_report__state__sale
#: model_terms:ir.ui.view,arch_db:sale.view_order_form
#, python-format
msgid "Sales Order"
msgstr "Đơn Bán"

#. module: sale
#: model:ir.model,name:sale.model_sale_order_cancel
msgid "Sales Order Cancel"
msgstr "Hủy đơn bán hàng"

#. module: sale
#: model:mail.message.subtype,name:sale.mt_order_confirmed
#: model:mail.message.subtype,name:sale.mt_salesteam_order_confirmed
msgid "Sales Order Confirmed"
msgstr "Đơn bán được Xác nhận"

#. module: sale
#: model:ir.model.fields,field_description:sale.field_account_analytic_line__so_line
#: model_terms:ir.ui.view,arch_db:sale.sale_order_line_view_form_readonly
msgid "Sales Order Item"
msgstr "Dòng trên Đơn Bán"

#. module: sale
#: model:ir.model,name:sale.model_sale_order_line
#: model:ir.model.fields,field_description:sale.field_product_attribute_custom_value__sale_order_line_id
#: model:ir.model.fields,field_description:sale.field_product_product__sale_line_warn
#: model:ir.model.fields,field_description:sale.field_product_template__sale_line_warn
msgid "Sales Order Line"
msgstr "Chi tiết Đơn Bán"

#. module: sale
#: model:ir.model.fields,field_description:sale.field_account_move_line__sale_line_ids
#: model_terms:ir.ui.view,arch_db:sale.view_order_form
#: model_terms:ir.ui.view,arch_db:sale.view_order_line_tree
msgid "Sales Order Lines"
msgstr "Chi tiết Đơn bán"

#. module: sale
#: model_terms:ir.ui.view,arch_db:sale.view_sales_order_line_filter
msgid "Sales Order Lines ready to be invoiced"
msgstr "Hạng mục sẵn sàng xuất hoá đơn"

#. module: sale
#: model_terms:ir.ui.view,arch_db:sale.view_sales_order_line_filter
msgid "Sales Order Lines related to a Sales Order of mine"
msgstr "Các dòng đơn bán liên quan đến một Đơn bán của tôi"

#. module: sale
#: code:addons/sale/models/payment_transaction.py:0
#: model_terms:ir.ui.view,arch_db:sale.transaction_form_inherit_sale
#, python-format
msgid "Sales Order(s)"
msgstr "Đơn Bán"

#. module: sale
#: model:mail.template,name:sale.mail_template_sale_confirmation
msgid "Sales Order: Confirmation Email"
msgstr "Đơn bán hàng: Email xác nhận"

#. module: sale
#: model:mail.template,name:sale.email_template_edi_sale
msgid "Sales Order: Send by email"
msgstr "Đơn bán hàng: Gửi bằng email"

#. module: sale
#: model:ir.actions.act_window,name:sale.action_orders
#: model:ir.actions.act_window,name:sale.action_orders_salesteams
#: model:ir.actions.act_window,name:sale.action_orders_to_invoice_salesteams
#: model:ir.model.fields,field_description:sale.field_payment_transaction__sale_order_ids
#: model:ir.ui.menu,name:sale.menu_sales_config
#: model_terms:ir.ui.view,arch_db:sale.crm_team_view_kanban_dashboard
#: model_terms:ir.ui.view,arch_db:sale.portal_my_home_menu_sale
#: model_terms:ir.ui.view,arch_db:sale.portal_my_home_sale
#: model_terms:ir.ui.view,arch_db:sale.portal_my_orders
#: model_terms:ir.ui.view,arch_db:sale.sale_order_view_activity
#: model_terms:ir.ui.view,arch_db:sale.sale_order_view_search_inherit_quotation
#: model_terms:ir.ui.view,arch_db:sale.view_order_product_search
#: model_terms:ir.ui.view,arch_db:sale.view_order_tree
#: model_terms:ir.ui.view,arch_db:sale.view_sale_order_calendar
#: model_terms:ir.ui.view,arch_db:sale.view_sale_order_graph
#: model_terms:ir.ui.view,arch_db:sale.view_sale_order_pivot
msgid "Sales Orders"
msgstr "Đơn Bán"

#. module: sale
#: model:ir.model,name:sale.model_crm_team
#: model:ir.model.fields,field_description:sale.field_account_bank_statement_line__team_id
#: model:ir.model.fields,field_description:sale.field_account_invoice_report__team_id
#: model:ir.model.fields,field_description:sale.field_account_move__team_id
#: model:ir.model.fields,field_description:sale.field_account_payment__team_id
#: model:ir.model.fields,field_description:sale.field_report_all_channels_sales__team_id
#: model:ir.model.fields,field_description:sale.field_sale_order__team_id
#: model:ir.model.fields,field_description:sale.field_sale_report__team_id
#: model_terms:ir.ui.view,arch_db:sale.account_invoice_groupby_inherit
#: model_terms:ir.ui.view,arch_db:sale.view_account_invoice_report_search_inherit
#: model_terms:ir.ui.view,arch_db:sale.view_order_product_search
#: model_terms:ir.ui.view,arch_db:sale.view_sales_order_filter
msgid "Sales Team"
msgstr "Đội bán hàng"

#. module: sale
#: model:ir.ui.menu,name:sale.report_sales_team
#: model:ir.ui.menu,name:sale.sales_team_config
msgid "Sales Teams"
msgstr "Kênh / Đội Bán hàng"

#. module: sale
#: model:ir.model.fields,field_description:sale.field_res_partner__sale_warn
#: model:ir.model.fields,field_description:sale.field_res_users__sale_warn
msgid "Sales Warnings"
msgstr "Cảnh báo Bán"

#. module: sale
#: model:ir.model,name:sale.model_report_all_channels_sales
msgid "Sales by Channel (All in One)"
msgstr "Doanh thu theo Kênh (Tất cả trong Một)"

#. module: sale
#: model:ir.model.fields.selection,name:sale.selection__product_template__expense_policy__sales_price
msgid "Sales price"
msgstr "Giá Bán"

#. module: sale
#: code:addons/sale/models/crm_team.py:0
#, python-format
msgid "Sales: Untaxed Total"
msgstr "Doanh thu: Tổng trước thuế"

#. module: sale
#: model:ir.model.fields,field_description:sale.field_report_all_channels_sales__user_id
#: model:ir.model.fields,field_description:sale.field_sale_order__user_id
#: model:ir.model.fields,field_description:sale.field_sale_order_line__salesman_id
#: model:ir.model.fields,field_description:sale.field_sale_report__user_id
#: model_terms:ir.ui.view,arch_db:sale.view_order_product_search
#: model_terms:ir.ui.view,arch_db:sale.view_sales_order_filter
#: model_terms:ir.ui.view,arch_db:sale.view_sales_order_line_filter
msgid "Salesperson"
msgstr "Nhân viên bán hàng"

#. module: sale
#: code:addons/sale/models/res_company.py:0
#, python-format
msgid "Sample Order Line"
msgstr "Chi tiết Đơn bán mẫu"

#. module: sale
#: code:addons/sale/models/res_company.py:0
#, python-format
msgid "Sample Product"
msgstr "Sản phẩm Mẫu"

#. module: sale
#: model_terms:ir.ui.view,arch_db:sale.sale_onboarding_sample_quotation_step
msgid "Sample Quotation"
msgstr "Báo giá Mẫu"

#. module: sale
#: model_terms:ir.ui.view,arch_db:sale.view_sales_order_filter
#: model_terms:ir.ui.view,arch_db:sale.view_sales_order_line_filter
msgid "Search Sales Order"
msgstr "Tìm kiếm Đơn bán"

#. module: sale
#: model:ir.model.fields.selection,name:sale.selection__sale_order_line__display_type__line_section
msgid "Section"
msgstr "Vùng"

#. module: sale
#: model_terms:ir.ui.view,arch_db:sale.view_order_form
msgid "Section Name (eg. Products, Services)"
msgstr "Tên vùng (vd: Các Sản phẩm, Các Dịch vụ, v.v.)"

#. module: sale
#: model:ir.model.fields,field_description:sale.field_sale_order__access_token
msgid "Security Token"
msgstr "Mã bảo mật"

#. module: sale
#. openerp-web
#: code:addons/sale/static/src/js/tours/sale.js:0
#, python-format
msgid "Select a product, or create a new one on the fly."
msgstr "Chọn một sản phẩm, hoặc tạo tốc hành một sản phẩm."

#. module: sale
#: model_terms:ir.ui.view,arch_db:sale.res_config_settings_view_form
msgid "Select product attributes and optional products from the sales order"
msgstr "Chọn thuộc tính sản phẩm và các sản phẩm tùy chọn từ đơn bán hàng"

#. module: sale
#: model_terms:ir.ui.view,arch_db:sale.res_config_settings_view_form
msgid "Select specific invoice and delivery addresses"
msgstr "Chọn địa chỉ hóa đơn và nơi giao hàng cụ thể"

#. module: sale
#: model:ir.model.fields,help:sale.field_product_product__sale_line_warn
#: model:ir.model.fields,help:sale.field_product_template__sale_line_warn
#: model:ir.model.fields,help:sale.field_res_partner__sale_warn
#: model:ir.model.fields,help:sale.field_res_users__sale_warn
msgid ""
"Selecting the \"Warning\" option will notify user with the message, "
"Selecting \"Blocking Message\" will throw an exception with the message and "
"block the flow. The Message has to be written in the next field."
msgstr ""
"Chọn tùy chọn \"Cảnh báo\" sẽ hiển thị thông điệp cho người dùng, Chọn "
"\"Cảnh báo đóng\" sẽ thoát ra ngoài kèm cảnh báo và chặn luồng. Cảnh báo sẽ "
"được điền ở phần thông tin dưới đây."

#. module: sale
#: model_terms:ir.ui.view,arch_db:sale.res_config_settings_view_form
msgid "Sell and purchase products in different units of measure"
msgstr "Bán và mua sản phẩm theo các Đơn vị tính khác nhau"

#. module: sale
#: model_terms:ir.ui.view,arch_db:sale.res_config_settings_view_form
msgid "Sell products by multiple of unit # per package"
msgstr "Bán sản phẩm theo bội số số lượng theo mỗi đóng gói"

#. module: sale
#: model_terms:ir.ui.view,arch_db:sale.res_config_settings_view_form
msgid "Sell variants of a product using attributes (size, color, etc.)"
msgstr "Bán biến thể sản phẩm theo thuộc tính (kích cỡ, màu sắc, vv.)"

#. module: sale
#: model_terms:ir.ui.view,arch_db:sale.view_order_form
msgid "Send PRO-FORMA Invoice"
msgstr "Gửi hoá đơn CHIẾU LỆ"

#. module: sale
#: model_terms:ir.ui.view,arch_db:sale.res_config_settings_view_form
msgid "Send a product-specific email once the invoice is validated"
msgstr "Gửi email cụ thể cho sản phẩm sau khi hoá đơn được xác thực"

#. module: sale
#: model_terms:ir.ui.view,arch_db:sale.sale_onboarding_sample_quotation_step
msgid "Send a quotation to test the customer portal."
msgstr "Gửi một báo giá để kiểm thử cổng giao dịch khách hàng (portal)."

#. module: sale
#: model_terms:ir.ui.view,arch_db:sale.view_order_form
msgid "Send by Email"
msgstr "Gửi qua Email"

#. module: sale
#: model_terms:ir.ui.view,arch_db:sale.sale_onboarding_sample_quotation_step
msgid "Send sample"
msgstr "Gửi mẫu"

#. module: sale
#: model_terms:ir.ui.view,arch_db:sale.res_config_settings_view_form
msgid ""
"Sending an email is useful if you need to share specific information or "
"content about a product (instructions, rules, links, media, etc.). Create "
"and set the email template from the product detail form (in Sales tab)."
msgstr ""
"Gửi email nếu bạn cần chia sẻ thông tin hoặc nội dung cụ thể về sản phẩm "
"(hướng dẫn, quy tắc, liên kết, phương tiện, v.v.). Tạo và đặt mẫu email từ "
"biểu mẫu chi tiết sản phẩm (trong tab Bán hàng)."

#. module: sale
#: model:ir.model.fields,field_description:sale.field_sale_order_line__sequence
msgid "Sequence"
msgstr "Trình tự"

#. module: sale
#: model_terms:ir.ui.view,arch_db:sale.res_config_settings_view_form
msgid "Set a default validity on your quotations"
msgstr "Thiết lập giá trị mặc định cho thời hạn các báo giá của bạn"

#. module: sale
#. openerp-web
#: code:addons/sale/static/src/js/sale.js:0
#, python-format
msgid "Set an invoicing target: "
msgstr "Thiết lập mục tiêu xuất hoá đơn"

#. module: sale
#: model_terms:ir.ui.view,arch_db:sale.res_config_settings_view_form
msgid "Set multiple prices per product, automated discounts, etc."
msgstr "Thiết lập nhiều giá bán cho một sản phẩm, tự động chiết khấu, v.v."

#. module: sale
#: model_terms:ir.ui.view,arch_db:sale.sale_onboarding_order_confirmation_step
msgid "Set payments"
msgstr "Thiết lập Thanh toán"

#. module: sale
#: model_terms:ir.ui.view,arch_db:sale.view_order_form
msgid "Set to Quotation"
msgstr "Chuyển thành Báo giá"

#. module: sale
#: model:ir.actions.act_window,name:sale.action_sale_config_settings
#: model:ir.ui.menu,name:sale.menu_sale_general_settings
msgid "Settings"
msgstr "Thiết lập"

#. module: sale
#: model:ir.actions.server,name:sale.model_sale_order_action_share
msgid "Share"
msgstr "Chia sẻ"

#. module: sale
#: model_terms:ir.ui.view,arch_db:sale.res_config_settings_view_form
msgid "Shipping"
msgstr "Vận chuyển"

#. module: sale
#: model_terms:ir.ui.view,arch_db:sale.view_sales_order_filter
msgid "Show all records which has next action date is before today"
msgstr "Hiển thị tất cả dữ liệu có ngày xử lý tiếp theo mà trước ngày hôm nay"

#. module: sale
#: model_terms:ir.ui.view,arch_db:sale.res_config_settings_view_form
msgid "Show margins on orders"
msgstr "Hiện thị biên lợi nhuận trên đơn bán"

#. module: sale
#: model_terms:ir.ui.view,arch_db:sale.sale_order_portal_template
msgid "Sign &amp; Pay"
msgstr "Ký &amp; Thanh toán"

#. module: sale
#: model:ir.model.fields.selection,name:sale.selection__res_company__sale_onboarding_payment_method__digital_signature
msgid "Sign online"
msgstr "Ký trực tuyến"

#. module: sale
#: model:ir.model.fields,field_description:sale.field_sale_order__signature
#: model_terms:ir.ui.view,arch_db:sale.sale_order_portal_content
msgid "Signature"
msgstr "Chữ ký"

#. module: sale
#: code:addons/sale/controllers/portal.py:0
#, python-format
msgid "Signature is missing."
msgstr "Chưa có chữ ký."

#. module: sale
#: model:ir.model.fields,help:sale.field_sale_order__signature
msgid "Signature received through the portal."
msgstr "Chữ ký được nhận thông qua cổng thông tin khách hàng."

#. module: sale
#: model:ir.model.fields,field_description:sale.field_sale_order__signed_by
msgid "Signed By"
msgstr "Ký bởi"

#. module: sale
#: model:ir.model.fields,field_description:sale.field_sale_order__signed_on
msgid "Signed On"
msgstr "Ký vào"

#. module: sale
#: model:ir.model.fields,field_description:sale.field_product_product__sales_count
#: model:ir.model.fields,field_description:sale.field_product_template__sales_count
msgid "Sold"
msgstr "Đã bán"

#. module: sale
#: model_terms:ir.ui.view,arch_db:sale.product_form_view_sale_order_button
#: model_terms:ir.ui.view,arch_db:sale.product_template_form_view_sale_order_button
msgid "Sold in the last 365 days"
msgstr "Bán trong 365 ngày qua"

#. module: sale
#: model:ir.model.fields,field_description:sale.field_account_move__source_id
#: model:ir.model.fields,field_description:sale.field_sale_order__source_id
#: model:ir.model.fields,field_description:sale.field_sale_report__source_id
msgid "Source"
msgstr "Nguồn"

#. module: sale
#: model:ir.model.fields,field_description:sale.field_sale_order__origin
msgid "Source Document"
msgstr "Tài liệu Nguồn"

#. module: sale
#: model:ir.model.fields,field_description:sale.field_res_config_settings__module_product_email_template
msgid "Specific Email"
msgstr "Email Đặc trưng"

#. module: sale
#: code:addons/sale/controllers/portal.py:0
#: code:addons/sale/controllers/portal.py:0
#, python-format
msgid "Stage"
msgstr "Giai đoạn"

#. module: sale
#. openerp-web
#: code:addons/sale/static/src/js/tours/sale.js:0
#, python-format
msgid "Start by checking your company's data."
msgstr "Bắt đầu bằng cách kiểm tra dữ liệu của công ty bạn."

#. module: sale
#: model:ir.model.fields,field_description:sale.field_res_company__sale_onboarding_order_confirmation_state
msgid "State of the onboarding confirmation order step"
msgstr "Trạng thái của bước xác nhận Đơn bán"

#. module: sale
#: model:ir.model.fields,field_description:sale.field_res_company__sale_onboarding_sample_quotation_state
msgid "State of the onboarding sample quotation step"
msgstr "Trạng thái ở bước báo giá mẫu"

#. module: sale
#: model:ir.model.fields,field_description:sale.field_res_company__sale_quotation_onboarding_state
msgid "State of the sale onboarding panel"
msgstr "Trạng thái của Đơn bán"

#. module: sale
#: model:ir.model.fields,field_description:sale.field_sale_order__state
#: model:ir.model.fields,field_description:sale.field_sale_report__state
#: model_terms:ir.ui.view,arch_db:sale.view_order_product_search
msgid "Status"
msgstr "Tình trạng"

#. module: sale
#: model:ir.model.fields,help:sale.field_sale_order__activity_state
msgid ""
"Status based on activities\n"
"Overdue: Due date is already passed\n"
"Today: Activity date is today\n"
"Planned: Future activities."
msgstr ""
"Trạng thái dựa trên hoạt động\n"
"Quá hạn: Ngày đến hạn đã trôi qua\n"
"Hôm nay: Hôm nay là ngày phải thực hiện\n"
"Đã hoạch định: Các hoạt động trong tương lai."

#. module: sale
#: model:ir.model.fields.selection,name:sale.selection__res_company__sale_onboarding_payment_method__stripe
msgid "Stripe"
msgstr "Stripe"

#. module: sale
#: model:ir.model.fields,field_description:sale.field_sale_payment_acquirer_onboarding_wizard__stripe_publishable_key
msgid "Stripe Publishable Key"
msgstr "Stripe Publishable Key"

#. module: sale
#: model:ir.model.fields,field_description:sale.field_sale_payment_acquirer_onboarding_wizard__stripe_secret_key
msgid "Stripe Secret Key"
msgstr "Stripe Secret Key"

#. module: sale
#: model:ir.model.fields,field_description:sale.field_sale_order_line__price_subtotal
msgid "Subtotal"
msgstr "Tổng phụ"

#. module: sale
#: model_terms:ir.ui.view,arch_db:sale.sale_report_view_tree
msgid "Sum of Total"
msgstr "Tổng cộng"

#. module: sale
#: model_terms:ir.ui.view,arch_db:sale.sale_report_view_tree
msgid "Sum of Untaxed Total"
msgstr "Tổng cộng tổng chưa thuế"

#. module: sale
#: model:ir.model.fields,field_description:sale.field_sale_order__tag_ids
#: model:ir.ui.menu,name:sale.menu_tag_config
msgid "Tags"
msgstr "Thẻ"

#. module: sale
#: model:ir.model.fields,field_description:sale.field_sale_order__tax_country_id
msgid "Tax Country"
msgstr "Quốc gia tính thuế"

#. module: sale
#: model_terms:ir.ui.view,arch_db:sale.view_order_tree
#: model_terms:ir.ui.view,arch_db:sale.view_quotation_tree
msgid "Tax Total"
msgstr "Tổng thuế"

#. module: sale
#: model:ir.model.fields,field_description:sale.field_sale_order__tax_totals_json
msgid "Tax Totals Json"
msgstr "Tổng số thuế Json"

#. module: sale
#: model:ir.model.fields,field_description:sale.field_sale_order__amount_tax
#: model:ir.model.fields,field_description:sale.field_sale_order_line__tax_id
#: model_terms:ir.ui.view,arch_db:sale.report_saleorder_document
msgid "Taxes"
msgstr "Các loại Thuế"

#. module: sale
#: model:ir.model.fields,help:sale.field_sale_advance_payment_inv__deposit_taxes_id
msgid "Taxes used for deposits"
msgstr "Các thuế được dùng cho các khoản đặt cọc"

#. module: sale
#: code:addons/sale/models/crm_team.py:0
#, python-format
msgid ""
"Team %(team_name)s has %(sale_order_count)s active sale orders. Consider "
"canceling them or archiving the team instead."
msgstr ""
"Đội %(team_name)s có %(sale_order_count)s đơn bán hàng đang hoạt động. Cân "
"nhắc hủy hoặc lưu trữ đội. "

#. module: sale
#: model:ir.model.fields,help:sale.field_sale_order__show_update_pricelist
msgid ""
"Technical Field, True if the pricelist was changed;\n"
" this will then display a recomputation button"
msgstr ""
"Trường kỹ thuật, Đúng nếu bảng giá đã đổi;\n"
" việc này sẽ hiển thị nút tính toán lại"

#. module: sale
#: model:ir.model.fields,help:sale.field_sale_order_line__display_type
msgid "Technical field for UX purpose."
msgstr "Trường kỹ thuật cho mục đích UX"

#. module: sale
#: model:ir.model.fields,help:sale.field_sale_order__tax_country_id
msgid ""
"Technical field to filter the available taxes depending on the fiscal "
"country and fiscal position."
msgstr ""
"Trường kỹ thuật để lọc các loại thuế khả dụng dựa theo quốc gia tài chính và"
" vị trí tài chính. "

#. module: sale
#: model_terms:ir.ui.view,arch_db:sale.sale_order_portal_template
msgid ""
"Tell us why you are refusing this quotation, this will help us improve our "
"services."
msgstr ""
"Hãy cho chúng tôi biết tại sao bạn từ chối báo giá này. Điều này sẽ giúp "
"chúng tôi cải thiện sản phẩm / dịch vụ của chúng tôi."

#. module: sale
#: model:ir.model.fields,field_description:sale.field_sale_order__terms_type
msgid "Terms & Conditions format"
msgstr "Định dạng Điều khoản & Điều kiện"

#. module: sale
#: code:addons/sale/models/sale_order.py:0
#: code:addons/sale/models/sale_order.py:0
#, python-format
msgid "Terms & Conditions: %s"
msgstr "Điều khoản & Điều kiện: %s"

#. module: sale
#: model_terms:ir.ui.view,arch_db:sale.sale_order_portal_content
msgid "Terms &amp; Conditions"
msgstr "Điều khoản &amp; Điều kiện"

#. module: sale
#: model_terms:ir.ui.view,arch_db:sale.sale_order_portal_content
msgid "Terms &amp; Conditions:"
msgstr "Điều khoản &amp; Điều kiện"

#. module: sale
#: model:ir.model.fields,field_description:sale.field_sale_order__note
msgid "Terms and conditions"
msgstr "Điều khoản và Điều kiện"

#. module: sale
#: model_terms:ir.ui.view,arch_db:sale.view_order_form
msgid "Terms and conditions..."
msgstr "Điều khoản và điều kiện..."

#. module: sale
#: code:addons/sale/models/account_move_line.py:0
#, python-format
msgid ""
"The Sales Order %s linked to the Analytic Account %s is cancelled. You "
"cannot register an expense on a cancelled Sales Order."
msgstr ""
"Đơn Bán %s liên kết với Tài khoản Quản trị %s bị huỷ. Bạn không thể ghi nhận"
" một chi phí cho một Đơn Bán bị Huỷ."

#. module: sale
#: code:addons/sale/models/account_move_line.py:0
#, python-format
msgid ""
"The Sales Order %s linked to the Analytic Account %s is currently locked. "
"You cannot register an expense on a locked Sales Order. Please create a new "
"SO linked to this Analytic Account."
msgstr ""
"Đơn bán %s mà liên kết đến Tài khoản Quản trị %s hiện đang bị khoá. Bạn "
"không thể ghi nhận chi phí đối với một Đơn Bán bị khoá. Vui lòng tạo một đơn"
" mới và liên kết đến Tài khoản Quản trị này."

#. module: sale
#: code:addons/sale/models/account_move_line.py:0
#, python-format
msgid ""
"The Sales Order %s linked to the Analytic Account %s must be validated "
"before registering expenses."
msgstr ""
"Đơn Bán %s mà liên kết với Tài khoản Quản trị %s phải được xác nhận trước "
"khi có thể ghi nhận chi phí."

#. module: sale
#: model:ir.model.fields,help:sale.field_sale_order__analytic_account_id
msgid "The analytic account related to a sales order."
msgstr "Tài khoản quản trị liên quan tới một Đơn bán"

#. module: sale
#: code:addons/sale/models/sale_order.py:0
#, python-format
msgid ""
"The delivery date is sooner than the expected date.You may be unable to "
"honor the delivery date."
msgstr ""
"Ngày giao hàng sớm hơn ngày dự kiến. Bạn có thể không hoàn thành được đúng "
"ngày giao hàng."

#. module: sale
#: model:ir.model.fields,help:sale.field_sale_advance_payment_inv__fixed_amount
msgid "The fixed amount to be invoiced in advance, taxes excluded."
msgstr "Giá trị cố định để xuất hoá đơn trước ứng trước, không bao gồm thuế."

#. module: sale
#: code:addons/sale/models/product_template.py:0
#, python-format
msgid ""
"The following products cannot be restricted to the company %s because they have already been used in quotations or sales orders in another company:\n"
"%s\n"
"You can archive these products and recreate them with your company restriction instead, or leave them as shared product."
msgstr ""
"Các sản phẩm sau không thể chỉ giới hạn cho công ty %s vì đã được sử dụng trong báo giá hoặc đơn bán hàng của công ty khác:\n"
"%s\n"
"Bạn có thể lưu trữ những sản phẩm này và tạo lại chúng với hạn chế cho công ty bạn, hoặc đặt là sản phẩm chia sẻ. "

#. module: sale
#: model:ir.model.fields,help:sale.field_res_config_settings__automatic_invoice
msgid ""
"The invoice is generated automatically and available in the customer portal when the transaction is confirmed by the payment acquirer.\n"
"The invoice is marked as paid and the payment is registered in the payment journal defined in the configuration of the payment acquirer.\n"
"This mode is advised if you issue the final invoice at the order and not after the delivery."
msgstr ""
"Hoá đơn được tạo tự động và có sẵn trong cổng thông tin của khách hàng khi giao dịch được xác nhận bởi người mua thanh toán.\n"
"Hoá đơn được đánh dấu là đã thanh toán và thanh toán được đăng ký trong nhật ký thanh toán được xác định trong cấu hình của người nhận thanh toán.\n"
"Chế độ này được khuyến nghị nếu bạn phát hành hoá đơn cuối cùng theo đơn đặt hàng chứ không phải sau khi giao hàng."

#. module: sale
#: model_terms:ir.ui.view,arch_db:sale.res_config_settings_view_form
msgid ""
"The margin is computed as the sum of product sales prices minus the cost set"
" in their detail form."
msgstr ""
"Biên lợi nhuận được tính bằng tổng giá bán trừ giá vốn được thiết lập trên "
"form sản phẩm."

#. module: sale
#: model_terms:product.product,website_description:sale.product_product_4e
#: model_terms:product.product,website_description:sale.product_product_4f
msgid ""
"The minimum height is 65 cm, and for standing work the maximum height "
"position is 125 cm."
msgstr ""
"Chiều cao tối thiểu là 65cm, và chiều cao tối đa ở vị trí đứng là 125cm."

#. module: sale
#: code:addons/sale/controllers/portal.py:0
#, python-format
msgid "The order is not in a state requiring customer signature."
msgstr "Đơn không ở trong trạng thái mà cần phải có chữ ký khách hàng."

#. module: sale
#: code:addons/sale/models/payment_transaction.py:0
#, python-format
msgid ""
"The order was not confirmed despite response from the acquirer (%s): order "
"total is %r but acquirer replied with %r."
msgstr ""
"Đơn hàng không được xác nhận mặc dù nhận được phản hồi từ dịch vụ thanh toán"
" (%s): tổng đơn hàng là %r nhưng dịch vụ thanh toán đáp lại là %r. "

#. module: sale
#: code:addons/sale/models/sale_order_line.py:0
#, python-format
msgid "The ordered quantity has been updated."
msgstr "Số lượng được đặt đã được cập nhật. "

#. module: sale
#: model:ir.model.fields,help:sale.field_sale_order__reference
msgid "The payment communication of this sale order."
msgstr "Thông tin thanh toán của đơn bán này."

#. module: sale
#: model:ir.model.fields,help:sale.field_sale_advance_payment_inv__amount
msgid "The percentage of amount to be invoiced in advance, taxes excluded."
msgstr ""
"Phần trăm của giá trị mà cần phải xuất hoá đơn trước, không bao gồm thuế."

#. module: sale
#: code:addons/sale/wizard/sale_make_invoice_advance.py:0
#, python-format
msgid ""
"The product used to invoice a down payment should be of type 'Service'. "
"Please use another product or update this product."
msgstr ""
"Sản phẩm được sử dụng để xuất hoá đơn cho một khoản tiền đặt cọc/ứng trước "
"phải có kiểu là kiểu 'Dịch vụ'. Vui lòng chọn một sản phẩm khác hoặc cập "
"nhật lại sản phẩm này."

#. module: sale
#: code:addons/sale/wizard/sale_make_invoice_advance.py:0
#, python-format
msgid ""
"The product used to invoice a down payment should have an invoice policy set"
" to \"Ordered quantities\". Please update your deposit product to be able to"
" create a deposit invoice."
msgstr ""
"Sản phẩm được sử dụng để xuất hoá đơn cho một khoản tiền đặt cọc/ứng trước "
"phải có chính sách xuất hoá đơn \"Theo số lượng đặt hàng\". Vui lòng cập "
"nhật lại sản phẩm để có thể xuất hoá đơn đặt cọc."

#. module: sale
#: code:addons/sale/controllers/portal.py:0
#: code:addons/sale/controllers/portal.py:0
#, python-format
msgid "The provided parameters are invalid."
msgstr "Các tham số được cung cấp không hợp lệ. "

#. module: sale
#: model:ir.model.fields,help:sale.field_sale_order__currency_rate
msgid ""
"The rate of the currency to the currency of rate 1 applicable at the date of"
" the order"
msgstr ""
"Tỷ giá của tiền tệ mà so với tiền tệ có tỷ giá 1 áp dụng vào ngày đặt hàng"

#. module: sale
#: code:addons/sale/wizard/sale_make_invoice_advance.py:0
#, python-format
msgid "The value of the down payment amount must be positive."
msgstr "Giá trị của khoản đặt cọc phải dương."

#. module: sale
#: model_terms:ir.ui.view,arch_db:sale.portal_my_orders
msgid "There are currently no orders for your account."
msgstr "Hiện không có Đơn bán nào cho tài khoản của bạn."

#. module: sale
#: model_terms:ir.ui.view,arch_db:sale.portal_my_quotations
msgid "There are currently no quotations for your account."
msgstr "Hiện không có báo giá nào cho tài khoản của bạn."

#. module: sale
#: code:addons/sale/models/sale_order.py:0
#, python-format
msgid ""
"There is nothing to invoice!\n"
"\n"
"Reason(s) of this behavior could be:\n"
"- You should deliver your products before invoicing them: Click on the \"truck\" icon (top-right of your screen) and follow instructions.\n"
"- You should modify the invoicing policy of your product: Open the product, go to the \"Sales\" tab and modify invoicing policy from \"delivered quantities\" to \"ordered quantities\". For Services, you should modify the Service Invoicing Policy to 'Prepaid'."
msgstr ""
"Không có gì để xuất hóa đơn!\n"
"\n"
"(Các) lý do của hành vi này có thể là:\n"
"- Bạn nên giao sản phẩm trước khi xuất hóa đơn:            Nhấp vào biểu tượng \"xe tải\" (trên cùng bên phải màn hình) và làm theo hướng dẫn.\n"
"- Bạn nên sửa đổi chính sách xuất hóa đơn cho sản phẩm: Mở sản phẩm, đi tới tab \"Bán hàng\" và sửa đổi chính sách lập hóa đơn từ \"số lượng đã giao\" thành \"số lượng đặt hàng\". Đối với dịch vụ, bạn nên sửa đổi chính sách xuất hóa đơn dịch vụ thành 'Trả trước'."

#. module: sale
#: model_terms:ir.ui.view,arch_db:sale.res_config_settings_view_form
msgid ""
"This default value is applied to any new product created. This can be "
"changed in the product detail form."
msgstr ""
"Giá trị mặc định này được áp dụng cho bất kỳ sản phẩm mới nào được tạo ra. "
"Điều này có thể thay đổi trong sản phẩm mẫu."

#. module: sale
#: model:ir.model.fields,help:sale.field_account_move__campaign_id
#: model:ir.model.fields,help:sale.field_sale_order__campaign_id
msgid ""
"This is a name that helps you keep track of your different campaign efforts,"
" e.g. Fall_Drive, Christmas_Special"
msgstr ""
"Đây là cái tên giúp bạn kiểm soát giữa các chiến dịch marketing khác nhau: "
"ví dụ Chiến dịch mùa thu, Sự kiện đặc biệt dịp Giáng sinh"

#. module: sale
#: model:ir.model.fields,help:sale.field_sale_order__commitment_date
msgid ""
"This is the delivery date promised to the customer. If set, the delivery "
"order will be scheduled based on this date rather than product lead times."
msgstr ""
"Đây là ngày giao hàng đã hứa với khách hàng. Nếu được đặt, lệnh giao hàng sẽ"
" được lên lịch dựa trên ngày này thay vì thời gian dẫn sản phẩm."

#. module: sale
#: model:ir.model.fields,help:sale.field_account_move__medium_id
#: model:ir.model.fields,help:sale.field_sale_order__medium_id
msgid "This is the method of delivery, e.g. Postcard, Email, or Banner Ad"
msgstr ""
"Đây là phương thức gửi, ví dụ. Bưu thiếp, Email, hoặc Banner quảng cáo"

#. module: sale
#: model:ir.model.fields,help:sale.field_account_move__source_id
#: model:ir.model.fields,help:sale.field_sale_order__source_id
msgid ""
"This is the source of the link, e.g. Search Engine, another domain, or name "
"of email list"
msgstr ""
"Đây là nguồn ví dụ như Bộ tìm kiếm Google, tên miền khác, hoặc một cái tên "
"trong danh sách email"

#. module: sale
#: code:addons/sale/models/sale_order_line.py:0
#, python-format
msgid ""
"This product is packaged by %(pack_size).2f %(pack_name)s. You should sell "
"%(quantity).2f %(unit)s."
msgstr ""
"Sản phẩm được đóng gói theo %(pack_size).2f %(pack_name)s. Bạn nên bán "
"%(quantity).2f %(unit)s. "

#. module: sale
#: model_terms:ir.actions.act_window,help:sale.action_order_report_all
msgid ""
"This report performs analysis on your quotations and sales orders. Analysis "
"check your sales revenues and sort it by different group criteria (salesman,"
" partner, product, etc.) Use this report to perform analysis on sales not "
"having invoiced yet. If you want to analyse your turnover, you should use "
"the Invoice Analysis report in the Accounting application."
msgstr ""
"Báo cáo này thực hiện việc phân tích trên báo giá và Đơn bán của bạn. Kiểm "
"tra doanh thu bán hàng và sắp xếp nó theo tiêu chí nhóm khác nhau (nhân viên"
" bán hàng, đối tác, sản phẩm,...). Sử dụng báo cáo này để thực hiện phân "
"tích trên Đơn bán mà chưa xuất hoá đơn. Nếu bạn muốn phân tích đơn bán đã "
"xuất hoá đơn, bạn nên sử dụng báo cáo Phân tích hoá đơn trong ứng dụng Kế "
"toán."

#. module: sale
#: model_terms:ir.actions.act_window,help:sale.action_order_report_quotation_salesteam
msgid ""
"This report performs analysis on your quotations. Analysis check your sales "
"revenues and sort it by different group criteria (salesman, partner, "
"product, etc.) Use this report to perform analysis on sales not having "
"invoiced yet. If you want to analyse your turnover, you should use the "
"Invoice Analysis report in the Accounting application."
msgstr ""
"Báo cáo này thực hiện việc phân tích trên báo giá và Đơn bán của bạn. Kiểm "
"tra doanh thu bán hàng và sắp xếp nó theo tiêu chí nhóm khác nhau (nhân viên"
" bán hàng, đối tác, sản phẩm,...). Sử dụng báo cáo này để thực hiện phân "
"tích trên Đơn bán mà chưa xuất hoá đơn. Nếu bạn muốn phân tích đơn bán đã "
"xuất hoá đơn, bạn nên sử dụng báo cáo Phân tích hoá đơn trong ứng dụng Kế "
"toán."

#. module: sale
#: model_terms:ir.actions.act_window,help:sale.action_order_report_so_salesteam
msgid ""
"This report performs analysis on your sales orders. Analysis check your "
"sales revenues and sort it by different group criteria (salesman, partner, "
"product, etc.) Use this report to perform analysis on sales not having "
"invoiced yet. If you want to analyse your turnover, you should use the "
"Invoice Analysis report in the Accounting application."
msgstr ""
"Báo cáo này thực hiện việc phân tích trên báo giá và Đơn bán của bạn. Kiểm "
"tra doanh thu bán hàng và sắp xếp nó theo tiêu chí nhóm khác nhau (nhân viên"
" bán hàng, đối tác, sản phẩm,...). Sử dụng báo cáo này để thực hiện phân "
"tích trên Đơn bán mà chưa xuất hoá đơn. Nếu bạn muốn phân tích đơn bán đã "
"xuất hoá đơn, bạn nên sử dụng báo cáo Phân tích hoá đơn trong ứng dụng Kế "
"toán."

#. module: sale
#: model_terms:ir.ui.view,arch_db:sale.view_order_form
msgid "This will update all unit prices based on the currently set pricelist."
msgstr "Việc này sẽ cập nhật tất cả đơn giá dựa theo bảng giá mới được đặt. "

#. module: sale
#: model:ir.model.fields.selection,name:sale.selection__sale_order__invoice_status__to_invoice
#: model:ir.model.fields.selection,name:sale.selection__sale_order_line__invoice_status__to_invoice
#: model:ir.ui.menu,name:sale.menu_sale_invoicing
#: model_terms:ir.ui.view,arch_db:sale.sale_order_view_search_inherit_sale
#: model_terms:ir.ui.view,arch_db:sale.view_sales_order_line_filter
msgid "To Invoice"
msgstr "Chờ xuất Hoá đơn"

#. module: sale
#: model:ir.model.fields,field_description:sale.field_sale_order_line__qty_to_invoice
msgid "To Invoice Quantity"
msgstr "Số lượng cần xuất hoá đơn"

#. module: sale
#: model_terms:ir.ui.view,arch_db:sale.sale_order_view_search_inherit_sale
msgid "To Upsell"
msgstr "Chờ Bán gia tăng"

#. module: sale
#: model_terms:ir.ui.view,arch_db:sale.res_config_settings_view_form
msgid ""
"To send invitations in B2B mode, open a contact or select several ones in "
"list view and click on 'Portal Access Management' option in the dropdown "
"menu *Action*."
msgstr ""
"Để gửi lời mời trong chế độ B2B, hãy mở một số liên lạc hoặc chọn một số "
"người trong chế độ xem danh sách và nhấp vào tùy chọn 'Quản lý truy cập cổng"
" thông tin' trong menu thả xuống * Hành động *."

#. module: sale
#. openerp-web
#: code:addons/sale/static/src/js/tours/sale.js:0
#, python-format
msgid ""
"To speed up order confirmation, we can activate electronic signatures or "
"payments."
msgstr ""
"Để tăng tốc xác nhận đơn hàng, chúng ta có thể kích hoạt chữ ký điện tử hoặc"
" thanh toán. "

#. module: sale
#: model_terms:ir.ui.view,arch_db:sale.view_sales_order_filter
msgid "Today Activities"
msgstr "Hoạt động Hôm nay"

#. module: sale
#: model:ir.model.fields,field_description:sale.field_report_all_channels_sales__price_total
#: model:ir.model.fields,field_description:sale.field_sale_order__amount_total
#: model:ir.model.fields,field_description:sale.field_sale_order_line__price_total
#: model:ir.model.fields,field_description:sale.field_sale_report__price_total
#: model_terms:ir.ui.view,arch_db:sale.portal_my_orders
#: model_terms:ir.ui.view,arch_db:sale.portal_my_quotations
#: model_terms:ir.ui.view,arch_db:sale.view_order_line_tree
msgid "Total"
msgstr "Tổng"

#. module: sale
#: model:ir.model.fields,field_description:sale.field_sale_order_line__price_tax
msgid "Total Tax"
msgstr "Tổng Thuế"

#. module: sale
#: model_terms:ir.ui.view,arch_db:sale.view_order_tree
#: model_terms:ir.ui.view,arch_db:sale.view_quotation_tree
msgid "Total Tax Excluded"
msgstr "Tổng đã gồm thuế"

#. module: sale
#: model_terms:ir.ui.view,arch_db:sale.view_order_tree
#: model_terms:ir.ui.view,arch_db:sale.view_quotation_tree
msgid "Total Tax Included"
msgstr "Tổng tiền sau thuế"

#. module: sale
#: model:ir.model.fields,field_description:sale.field_product_product__service_type
#: model:ir.model.fields,field_description:sale.field_product_template__service_type
msgid "Track Service"
msgstr "Truy vết dịch vụ"

#. module: sale
#: model_terms:ir.ui.view,arch_db:sale.view_order_form
msgid "Tracking"
msgstr "Theo dõi"

#. module: sale
#: model:ir.model.fields,field_description:sale.field_sale_order__transaction_ids
msgid "Transactions"
msgstr "Giao dịch"

#. module: sale
#: model:ir.model.fields,field_description:sale.field_sale_order__type_name
msgid "Type Name"
msgstr "Tên Kiểu"

#. module: sale
#: model:ir.model.fields,help:sale.field_sale_order__activity_exception_decoration
msgid "Type of the exception activity on record."
msgstr "Loại hoạt động ngoại lệ trên hồ sơ."

#. module: sale
#: model:ir.model.fields,field_description:sale.field_res_config_settings__module_delivery_ups
msgid "UPS Connector"
msgstr "Kết nối UPS"

#. module: sale
#: model:ir.model.fields,field_description:sale.field_res_config_settings__module_delivery_usps
msgid "USPS Connector"
msgstr "Kết nối USPS"

#. module: sale
#: model:ir.model,name:sale.model_utm_campaign
msgid "UTM Campaign"
msgstr "Chiến dịch UTM"

#. module: sale
#: model:ir.model.fields,field_description:sale.field_sale_order_line__price_unit
#: model_terms:ir.ui.view,arch_db:sale.report_saleorder_document
#: model_terms:ir.ui.view,arch_db:sale.sale_order_portal_content
msgid "Unit Price"
msgstr "Đơn giá"

#. module: sale
#: model_terms:ir.ui.view,arch_db:sale.view_order_form
msgid "Unit Price:"
msgstr "Đơn Giá:"

#. module: sale
#: model:ir.model.fields,field_description:sale.field_sale_order_line__product_uom
#: model:ir.model.fields,field_description:sale.field_sale_report__product_uom
#: model_terms:ir.ui.view,arch_db:sale.view_order_line_tree
msgid "Unit of Measure"
msgstr "Đơn vị tính"

#. module: sale
#: model:product.product,uom_name:sale.advance_product_0
#: model:product.product,uom_name:sale.product_product_4e
#: model:product.product,uom_name:sale.product_product_4f
#: model:product.template,uom_name:sale.advance_product_0_product_template
msgid "Units"
msgstr "Đơn vị"

#. module: sale
#: model:ir.ui.menu,name:sale.menu_product_uom_form_action
#: model:ir.ui.menu,name:sale.next_id_16
#: model_terms:ir.ui.view,arch_db:sale.res_config_settings_view_form
msgid "Units of Measure"
msgstr "Đơn vị tính"

#. module: sale
#: model:ir.ui.menu,name:sale.menu_product_uom_categ_form_action
msgid "Units of Measure Categories"
msgstr "Nhóm Đơn vị tính"

#. module: sale
#: model_terms:ir.ui.view,arch_db:sale.view_sales_order_auto_done_setting
msgid "Unlock"
msgstr "Mở khoá"

#. module: sale
#: model:ir.model.fields,field_description:sale.field_sale_order__message_unread
msgid "Unread Messages"
msgstr "Thông điệp chưa đọc"

#. module: sale
#: model:ir.model.fields,field_description:sale.field_sale_order__message_unread_counter
msgid "Unread Messages Counter"
msgstr "Bộ đếm Thông điệp chưa đọc"

#. module: sale
#: model:ir.model.fields,field_description:sale.field_sale_order__amount_untaxed
msgid "Untaxed Amount"
msgstr "Giá trị trước thuế"

#. module: sale
#: model:ir.model.fields,field_description:sale.field_sale_report__untaxed_amount_invoiced
msgid "Untaxed Amount Invoiced"
msgstr "Số tiền chưa thuế đã xuất hoá đơn"

#. module: sale
#: model:ir.model.fields,field_description:sale.field_sale_order_line__untaxed_amount_to_invoice
#: model:ir.model.fields,field_description:sale.field_sale_report__untaxed_amount_to_invoice
msgid "Untaxed Amount To Invoice"
msgstr "Số tiền chưa thuế chờ xuất hoá đơn"

#. module: sale
#: model:ir.model.fields,field_description:sale.field_sale_order_line__untaxed_amount_invoiced
msgid "Untaxed Invoiced Amount"
msgstr "Giá trị Xuất hoá đơn Trước Thuế"

#. module: sale
#: model:ir.model.fields,field_description:sale.field_sale_report__price_subtotal
msgid "Untaxed Total"
msgstr "Giá trị Trước Thuế"

#. module: sale
#: model_terms:ir.ui.view,arch_db:sale.view_order_form
msgid "UoM"
msgstr "Đơn vị"

#. module: sale
#: model_terms:ir.ui.view,arch_db:sale.view_order_form
msgid "Update Prices"
msgstr "Cập nhật giá"

#. module: sale
#: code:addons/sale/models/sale_order.py:0
#, python-format
msgid "Upsell %(order)s for customer %(customer)s"
msgstr "Bán gia tăng %(order)s cho khách hàng %(customer)s"

#. module: sale
#: model:ir.model.fields.selection,name:sale.selection__sale_order__invoice_status__upselling
#: model:ir.model.fields.selection,name:sale.selection__sale_order_line__invoice_status__upselling
msgid "Upselling Opportunity"
msgstr "Cơ hội bán gia tăng"

#. module: sale
#: model_terms:ir.ui.view,arch_db:sale.portal_my_quotations
msgid "Valid Until"
msgstr "Hợp lệ đến"

#. module: sale
#: model_terms:ir.ui.view,arch_db:sale.sale_order_portal_template
msgid "Validate Order"
msgstr "Xác nhận báo giá"

#. module: sale
#: model_terms:ir.ui.view,arch_db:sale.res_config_settings_view_form
msgid "Variant Grid Entry"
msgstr "Nhập lưới biến thể"

#. module: sale
#: model_terms:ir.ui.view,arch_db:sale.mail_notification_paynow_online
msgid "View Quotation"
msgstr "Xem Báo giá"

#. module: sale
#: model_terms:ir.ui.view,arch_db:sale.view_order_form
msgid "Void Transaction"
msgstr "Giao dịch trống"

#. module: sale
#: model:ir.model.fields,field_description:sale.field_sale_report__volume
msgid "Volume"
msgstr "Thể tích"

#. module: sale
#: code:addons/sale/models/sale_order_line.py:0
#: model:ir.model.fields.selection,name:sale.selection__product_template__sale_line_warn__warning
#: model:ir.model.fields.selection,name:sale.selection__res_partner__sale_warn__warning
#, python-format
msgid "Warning"
msgstr "Cảnh báo"

#. module: sale
#: code:addons/sale/models/sale_order.py:0
#: code:addons/sale/models/sale_order_line.py:0
#, python-format
msgid "Warning for %s"
msgstr "Cảnh báo cho %s"

#. module: sale
#: model_terms:ir.ui.view,arch_db:sale.res_partner_view_buttons
msgid "Warning on the Sales Order"
msgstr "Cảnh báo trên Đơn Bán"

#. module: sale
#: model_terms:ir.ui.view,arch_db:sale.product_form_view_sale_order_button
#: model_terms:ir.ui.view,arch_db:sale.product_template_form_view_sale_order_button
msgid "Warning when Selling this Product"
msgstr "Cảnh báo khi Bán Sản phẩm này"

#. module: sale
#: model_terms:product.product,website_description:sale.product_product_4e
#: model_terms:product.product,website_description:sale.product_product_4f
msgid ""
"We pay special attention to detail, which is why our desks are of a superior"
" quality."
msgstr ""
"Chúng tôi đặc biệt chú ý tới chi tiết. Đó là lý do tại sao sản phẩm bàn học "
"của chúng tôi có chất lượng tuyệt hảo. "

#. module: sale
#: model:ir.model.fields,field_description:sale.field_sale_order__website_message_ids
msgid "Website Messages"
msgstr "Thông điệp Website"

#. module: sale
#: model:ir.model.fields,help:sale.field_sale_order__website_message_ids
msgid "Website communication history"
msgstr "Lịch sử thông tin liên lạc website"

#. module: sale
#. openerp-web
#: code:addons/sale/static/src/js/tours/sale.js:0
#, python-format
msgid "Write a company name to create one, or see suggestions."
msgstr "Viết một cái tên công ty để tạo mới, hoặc xem gợi ý."

#. module: sale
#: model_terms:ir.ui.view,arch_db:sale.product_template_sale_form_view
msgid "You can invoice them before they are delivered."
msgstr "Bạn có thể xuất hóa đơn trước khi sản phẩm được giao. "

#. module: sale
#: code:addons/sale/models/sale_order.py:0
#, python-format
msgid ""
"You can not delete a sent quotation or a confirmed sales order. You must "
"first cancel it."
msgstr ""
"Bạn không thể xoá một báo giá mà đã được gửi đi hoặc một đơn bán mà đã được "
"xác nhận. Bạn phải huỷ nó trước."

#. module: sale
#: code:addons/sale/models/sale_order_line.py:0
#, python-format
msgid ""
"You can not remove an order line once the sales order is confirmed.\n"
"You should rather set the quantity to 0."
msgstr ""
"Bạn không thể xoá một dòng đơn bán mà đã được xác nhận.\n"
"Thay vì thế, bạn có thể đặt số lượng của nó về 0."

#. module: sale
#: model_terms:ir.actions.act_window,help:sale.action_orders_to_invoice
msgid ""
"You can select all orders and invoice them in batch,<br>\n"
"                or check every order and invoice them one by one."
msgstr ""
"Bạn có thể chọn toàn bộ các Đơn bán và xuất hoá đơn cho chúng cùng một lượt,<br>\n"
"                hoặc kiểm tra từng đơn và xuất hoá đơn lần lượt cho từng đơn."

#. module: sale
#: model:ir.model.fields,help:sale.field_payment_acquirer__so_reference_type
msgid ""
"You can set here the communication type that will appear on sales orders.The"
" communication will be given to the customer when they choose the payment "
"method."
msgstr ""
"Tại đây Bạn có thể thiết lập kiểu thông tin liên lạc mà sẽ xuất hiện ở các "
"đơn bán. Thông tin này sẽ được cung cấp cho khách hàng khi họ chọn phương "
"thức thanh toán."

#. module: sale
#: code:addons/sale/models/sale_order_line.py:0
#, python-format
msgid ""
"You cannot change the type of a sale order line. Instead you should delete "
"the current line and create a new line of the proper type."
msgstr ""
"Bạn không thể thay đổi loại của một dòng đặt hàng bán. Thay vào đó, bạn nên "
"xóa dòng hiện tại và tạo một dòng mới của loại thích hợp."

#. module: sale
#: model_terms:ir.actions.act_window,help:sale.product_template_action
msgid ""
"You must define a product for everything you sell or purchase,\n"
"                    whether it's a storable product, a consumable or a service."
msgstr ""
"Bạn phải định nghĩa một sản phẩm cho bất cứ thứ gì bạn mua hoặc bán,\n"
"                    cho dù đó là một sản phẩm có thể lưu kho, tiêu dùng hay là một dịch vụ."

#. module: sale
#: model_terms:ir.ui.view,arch_db:sale.sale_order_portal_template
msgid "Your feedback..."
msgstr "Phản hồi của bạn..."

#. module: sale
#: model_terms:ir.ui.view,arch_db:sale.sale_order_portal_template
msgid "Your order has been confirmed."
msgstr "Đơn đặt hàng của bạn đã được xác nhận."

#. module: sale
#: model_terms:ir.ui.view,arch_db:sale.sale_order_portal_template
msgid "Your order has been signed but still needs to be paid to be confirmed."
msgstr ""
"Đơn đặt hàng của bạn đã được ký những vẫn còn cần phải thanh toán để chuyển "
"sang trạng thái xác nhận."

#. module: sale
#: model_terms:ir.ui.view,arch_db:sale.sale_order_portal_template
msgid "Your order has been signed."
msgstr "Đơn đặt hàng của bạn đã được ký."

#. module: sale
#: model_terms:ir.ui.view,arch_db:sale.sale_order_portal_template
msgid "Your order is not in a state to be rejected."
msgstr "Đơn đặt hàng không ở trạng thái để bị từ chối."

#. module: sale
#: code:addons/sale/models/sale_order.py:0
#, python-format
msgid ""
"Your quotation contains products from company %(product_company)s whereas your quotation belongs to company %(quote_company)s. \n"
" Please change the company of your quotation or remove the products from other companies (%(bad_products)s)."
msgstr ""
"Báo giá của bạn chứa các sản phẩm từ công ty %(product_company)s trong khi báo giá của bạn thuộc về công ty %(quote_company)s. \n"
" Vui lòng thay đổi công ty trong báo giá của bạn hoặc xóa sản phẩm từ các công ty khác (%(bad_products)s)."

#. module: sale
#: model:ir.actions.server,name:sale.send_invoice_cron_ir_actions_server
#: model:ir.cron,cron_name:sale.send_invoice_cron
#: model:ir.cron,name:sale.send_invoice_cron
msgid "automatic invoicing: send ready invoice"
msgstr ""

#. module: sale
#: model:ir.model.fields,field_description:sale.field_res_config_settings__module_delivery_bpost
msgid "bpost Connector"
msgstr "Bộ kế nối bpost"

#. module: sale
#: model_terms:ir.ui.view,arch_db:sale.sale_order_portal_template
msgid "close"
msgstr "đóng"

#. module: sale
#: model_terms:ir.ui.view,arch_db:sale.res_config_settings_view_form
#: model_terms:ir.ui.view,arch_db:sale.view_order_form
msgid "days"
msgstr "ngày"

#. module: sale
#: code:addons/sale/models/sale_order.py:0
#, python-format
msgid "sale order"
msgstr "đơn bán"

#. module: sale
#: model:mail.template,report_name:sale.email_template_edi_sale
#: model:mail.template,report_name:sale.mail_template_sale_confirmation
msgid "{{ (object.name or '').replace('/','_') }}"
msgstr "{{ (object.name or '').replace('/','_') }}"

#. module: sale
#: model:mail.template,subject:sale.mail_template_sale_confirmation
msgid ""
"{{ object.company_id.name }} {{ (object.get_portal_last_transaction().state "
"== 'pending') and 'Pending Order' or 'Order' }} (Ref {{ object.name or 'n/a'"
" }})"
msgstr ""

#. module: sale
#: model:mail.template,subject:sale.email_template_edi_sale
msgid ""
"{{ object.company_id.name }} {{ object.state in ('draft', 'sent') and "
"(ctx.get('proforma') and 'Proforma' or 'Quotation') or 'Order' }} (Ref {{ "
"object.name or 'n/a' }})"
msgstr ""<|MERGE_RESOLUTION|>--- conflicted
+++ resolved
@@ -1,7 +1,7 @@
 # Translation of Odoo Server.
 # This file contains the translation of the following modules:
 # 	* sale
-#
+# 
 # Translators:
 # Dao Nguyen <trucdao.uel@gmail.com>, 2021
 # Roy Le <roy.le@viindoo.com>, 2021
@@ -13,12 +13,8 @@
 # Manh Vu <vuducmanh96vp@gmail.com>, 2021
 # Vo Thanh Thuy, 2021
 # Martin Trigaux, 2022
-<<<<<<< HEAD
+# Desausoi Laurent, 2022
 #
-=======
-# Desausoi Laurent, 2022
-# 
->>>>>>> 39ed9f82
 msgid ""
 msgstr ""
 "Project-Id-Version: Odoo Server 15.0\n"
@@ -43,7 +39,7 @@
 #. module: sale
 #: model:ir.model.fields,field_description:sale.field_sale_payment_acquirer_onboarding_wizard___data_fetched
 msgid " Data Fetched"
-msgstr " Đã tìm nạp dữ liệu"
+msgstr " Dữ liệu đã được nạp"
 
 #. module: sale
 #: model:ir.model.fields,field_description:sale.field_crm_team__sale_order_count
@@ -53,7 +49,7 @@
 #. module: sale
 #: model:ir.model.fields,field_description:sale.field_sale_report__nbr
 msgid "# of Lines"
-msgstr "Số lượng dòng"
+msgstr "SL dòng"
 
 #. module: sale
 #: model:ir.model.fields,field_description:sale.field_payment_transaction__sale_order_ids_nbr
@@ -1725,7 +1721,7 @@
 #: code:addons/sale/wizard/sale_make_invoice_advance.py:0
 #, python-format
 msgid "Down payment"
-msgstr ""
+msgstr "Tiền đặt cọc"
 
 #. module: sale
 #: model:ir.model.fields.selection,name:sale.selection__sale_advance_payment_inv__advance_payment_method__fixed
