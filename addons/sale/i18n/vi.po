--- conflicted
+++ resolved
@@ -433,7 +433,6 @@
 msgstr ""
 "<div style=\"margin: 0px; padding: 0px;\">\n"
 "    <p style=\"margin: 0px; padding: 0px; font-size: 13px;\">\n"
-<<<<<<< HEAD
 "        % set doc_name = 'Báo giá' if object.state in ('draft', 'sent') else 'Đơn bán'\n"
 "        Xin chào,\n"
 "        <br/><br/>\n"
@@ -452,27 +451,6 @@
 "        % endif\n"
 "        <br/><br/>\n"
 "        Đừng ngần ngại liên hệ với chúng tôi nếu có bất kỳ câu hỏi nào.\n"
-=======
-"        % set doc_name = 'quotation' if object.state in ('draft', 'sent') else 'order'\n"
-"        Hello,\n"
-"        <br/><br/>\n"
-"        Your\n"
-"        % if ctx.get('proforma'):\n"
-"            Pro forma invoice for ${doc_name} <strong>${object.name}</strong>\n"
-"            % if object.origin:\n"
-"                (with reference: ${object.origin} )\n"
-"            % endif\n"
-"            amounting in <strong>${format_amount(object.amount_total, object.pricelist_id.currency_id)}</strong> is available.\n"
-"        % else:\n"
-"            ${doc_name} <strong>${object.name}</strong>\n"
-"            % if object.origin:\n"
-"                (with reference: ${object.origin} )\n"
-"            % endif\n"
-"            amounting in <strong>${format_amount(object.amount_total, object.pricelist_id.currency_id)}</strong> is ready for review.\n"
-"        % endif\n"
-"        <br/><br/>\n"
-"        Do not hesitate to contact us if you have any questions.\n"
->>>>>>> d5884484
 "        <br/>\n"
 "    </p>\n"
 "</div>\n"
@@ -786,9 +764,6 @@
 "         according to their invoicing policy (based on ordered or delivered "
 "quantity)."
 msgstr ""
-"A standard invoice is issued with all the order lines ready for invoicing,"
-"         according to their invoicing policy (based on ordered or delivered "
-"quantity)."
 
 #. module: sale
 #: code:addons/sale/models/sale.py:0
@@ -929,11 +904,7 @@
 #. module: sale
 #: model_terms:ir.ui.view,arch_db:sale.res_config_settings_view_form
 msgid "Add several variants to an order from a grid"
-<<<<<<< HEAD
 msgstr "Thêm các biến thể vào một đơn bán từ một ma trận lưới"
-=======
-msgstr "Add several variants to an order from a grid"
->>>>>>> d5884484
 
 #. module: sale
 #: model:res.groups,name:sale.group_delivery_invoice_address
@@ -1136,8 +1107,6 @@
 "Check this box if you send quotations to your customers rather than "
 "confirming orders straight away."
 msgstr ""
-"Check this box if you send quotations to your customers rather than "
-"confirming orders straight away."
 
 #. module: sale
 #: model:ir.actions.act_window,name:sale.action_open_sale_onboarding_payment_acquirer_wizard
@@ -1159,11 +1128,7 @@
 #. module: sale
 #: model_terms:ir.ui.view,arch_db:sale.crm_team_salesteams_view_kanban
 msgid "Click to define an invoicing target"
-<<<<<<< HEAD
 msgstr "Bấm để xác lập mục tiêu xuất hoá đơn"
-=======
-msgstr "Click to define an invoicing target"
->>>>>>> d5884484
 
 #. module: sale
 #: model_terms:ir.ui.view,arch_db:sale.sale_order_portal_template
@@ -1347,8 +1312,6 @@
 "Creation date of draft/sent orders,\n"
 "Confirmation date of confirmed orders."
 msgstr ""
-"Creation date of draft/sent orders,\n"
-"Confirmation date of confirmed orders."
 
 #. module: sale
 #: model:ir.model.fields.selection,name:sale.selection__sale_payment_acquirer_onboarding_wizard__payment_method__stripe
@@ -1382,7 +1345,7 @@
 #. module: sale
 #: model:ir.model.fields,field_description:sale.field_sale_order_line__product_custom_attribute_value_ids
 msgid "Custom Values"
-msgstr "Custom Values"
+msgstr ""
 
 #. module: sale
 #: model:ir.model.fields.selection,name:sale.selection__sale_payment_acquirer_onboarding_wizard__payment_method__manual
@@ -1423,7 +1386,7 @@
 #: model:ir.model.fields,field_description:sale.field_sale_report__industry_id
 #: model_terms:ir.ui.view,arch_db:sale.view_order_product_search
 msgid "Customer Industry"
-msgstr "Customer Industry"
+msgstr ""
 
 #. module: sale
 #: model:ir.model.fields,help:sale.field_sale_order__access_url
@@ -1575,10 +1538,6 @@
 "shipping, the shipping policy of the order will be taken into account to "
 "either use the minimum or maximum lead time of the order lines."
 msgstr ""
-"Delivery date you can promise to the customer, computed from the minimum "
-"lead time of the order lines in case of Service products. In case of "
-"shipping, the shipping policy of the order will be taken into account to "
-"either use the minimum or maximum lead time of the order lines."
 
 #. module: sale
 #: model:product.product,name:sale.advance_product_0
@@ -1784,7 +1743,7 @@
 #. module: sale
 #: model:ir.model.fields,field_description:sale.field_sale_order_line__product_no_variant_attribute_value_ids
 msgid "Extra Values"
-msgstr "Extra Values"
+msgstr ""
 
 #. module: sale
 #: code:addons/sale/models/sale.py:0
@@ -1809,9 +1768,6 @@
 "customers or sales orders/invoices.The default value comes from the "
 "customer."
 msgstr ""
-"Fiscal positions are used to adapt taxes and accounts for particular "
-"customers or sales orders/invoices.The default value comes from the "
-"customer."
 
 #. module: sale
 #: model:ir.model.fields,field_description:sale.field_sale_order__message_follower_ids
@@ -1864,12 +1820,12 @@
 #. module: sale
 #: model:ir.model,name:sale.model_payment_link_wizard
 msgid "Generate Sales Payment Link"
-msgstr "Generate Sales Payment Link"
+msgstr ""
 
 #. module: sale
 #: model:ir.actions.act_window,name:sale.action_sale_order_generate_link
 msgid "Generate a Payment Link"
-msgstr "Generate a Payment Link"
+msgstr ""
 
 #. module: sale
 #: model_terms:ir.ui.view,arch_db:sale.res_config_settings_view_form
@@ -1907,7 +1863,7 @@
 #. module: sale
 #: model:ir.model.fields,field_description:sale.field_sale_advance_payment_inv__has_down_payments
 msgid "Has down payments"
-msgstr "Has down payments"
+msgstr ""
 
 #. module: sale
 #: model:ir.model.fields,help:sale.field_product_attribute_value__html_color
@@ -1981,7 +1937,7 @@
 #. module: sale
 #: model:ir.model.fields,help:sale.field_sale_order__pricelist_id
 msgid "If you change the pricelist, only newly added lines will be affected."
-msgstr "If you change the pricelist, only newly added lines will be affected."
+msgstr ""
 
 #. module: sale
 #: model_terms:ir.ui.view,arch_db:sale.res_config_settings_view_form
@@ -2633,18 +2589,13 @@
 #: code:addons/sale/models/sale.py:0
 #, python-format
 msgid "Only draft orders can be marked as sent directly."
-<<<<<<< HEAD
 msgstr "Chỉ có các đơn dự thảo mới có thể được trực tiếp đánh dấu là đã gửi."
-=======
-msgstr "Only draft orders can be marked as sent directly."
->>>>>>> d5884484
 
 #. module: sale
 #: model:ir.model.constraint,message:sale.constraint_product_attribute_custom_value_sol_custom_value_unique
 msgid ""
 "Only one Custom Value is allowed per Attribute Value per Sales Order Line."
 msgstr ""
-"Only one Custom Value is allowed per Attribute Value per Sales Order Line."
 
 #. module: sale
 #. openerp-web
@@ -2652,7 +2603,7 @@
 #: code:addons/sale/static/src/js/tours/sale.js:0
 #, python-format
 msgid "Open Sales app to send your first quotation in a few clicks."
-msgstr "Open Sales app to send your first quotation in a few clicks."
+msgstr ""
 
 #. module: sale
 #: model_terms:ir.ui.view,arch_db:sale.view_sales_order_filter
@@ -2774,7 +2725,7 @@
 #. module: sale
 #: model:ir.model.fields.selection,name:sale.selection__sale_payment_acquirer_onboarding_wizard__payment_method__other
 msgid "Other payment acquirer"
-msgstr "Other payment acquirer"
+msgstr ""
 
 #. module: sale
 #: model:ir.model.fields,field_description:sale.field_sale_payment_acquirer_onboarding_wizard__paypal_pdt_token
@@ -3141,7 +3092,7 @@
 #: code:addons/sale/controllers/portal.py:0
 #, python-format
 msgid "Quotation viewed by customer %s"
-msgstr "Quotation viewed by customer %s"
+msgstr ""
 
 #. module: sale
 #: model:ir.actions.act_window,name:sale.action_quotations
@@ -3190,7 +3141,7 @@
 #: model:ir.model.fields,field_description:sale.field_product_product__visible_expense_policy
 #: model:ir.model.fields,field_description:sale.field_product_template__visible_expense_policy
 msgid "Re-Invoice Policy visible"
-msgstr "Re-Invoice Policy visible"
+msgstr ""
 
 #. module: sale
 #: code:addons/sale/controllers/portal.py:0
@@ -3268,7 +3219,6 @@
 msgid ""
 "Revenue target for the current month (untaxed total of confirmed invoices)."
 msgstr ""
-"Revenue target for the current month (untaxed total of confirmed invoices)."
 
 #. module: sale
 #: model_terms:ir.ui.view,arch_db:sale.utm_campaign_view_form
@@ -3279,11 +3229,7 @@
 #. module: sale
 #: model:ir.model.fields,field_description:sale.field_utm_campaign__invoiced_amount
 msgid "Revenues generated by the campaign"
-<<<<<<< HEAD
 msgstr "Doanh thu theo chiến dịch"
-=======
-msgstr "Revenues generated by the campaign"
->>>>>>> d5884484
 
 #. module: sale
 #: model:ir.model.fields,field_description:sale.field_sale_order__message_has_sms_error
@@ -3554,7 +3500,7 @@
 #. module: sale
 #: model_terms:ir.ui.view,arch_db:sale.res_config_settings_view_form
 msgid "Select product attributes and optional products from the sales order"
-msgstr "Select product attributes and optional products from the sales order"
+msgstr ""
 
 #. module: sale
 #: model_terms:ir.ui.view,arch_db:sale.res_config_settings_view_form
@@ -3702,11 +3648,7 @@
 #. module: sale
 #: model_terms:ir.ui.view,arch_db:sale.mail_notification_paynow_online
 msgid "Sign &amp; Pay Quotation"
-<<<<<<< HEAD
 msgstr "Ký &amp; Thanh toán Báo giá"
-=======
-msgstr "Sign &amp; Pay Quotation"
->>>>>>> d5884484
 
 #. module: sale
 #: model:ir.model.fields.selection,name:sale.selection__res_company__sale_onboarding_payment_method__digital_signature
@@ -3738,11 +3680,7 @@
 #. module: sale
 #: model:ir.model.fields,field_description:sale.field_sale_order__signed_on
 msgid "Signed On"
-<<<<<<< HEAD
 msgstr "Ký vào"
-=======
-msgstr "Signed On"
->>>>>>> d5884484
 
 #. module: sale
 #: model:ir.model.fields,field_description:sale.field_product_product__sales_count
@@ -3930,8 +3868,6 @@
 "The delivery date is sooner than the expected date.You may be unable to "
 "honor the delivery date."
 msgstr ""
-"The delivery date is sooner than the expected date.You may be unable to "
-"honor the delivery date."
 
 #. module: sale
 #: model:ir.model.fields,help:sale.field_product_attribute__display_type
@@ -3943,11 +3879,7 @@
 #. module: sale
 #: model:ir.model.fields,help:sale.field_sale_advance_payment_inv__fixed_amount
 msgid "The fixed amount to be invoiced in advance, taxes excluded."
-<<<<<<< HEAD
 msgstr "Giá trị cố định để xuất hoá đơn trước ứng trước, không bao gồm thuế."
-=======
-msgstr "The fixed amount to be invoiced in advance, taxes excluded."
->>>>>>> d5884484
 
 #. module: sale
 #: code:addons/sale/models/product_template.py:0
@@ -3957,9 +3889,6 @@
 "%s\n"
 "You can archive these products and recreate them with your company restriction instead, or leave them as shared product."
 msgstr ""
-"The following products cannot be restricted to the company %s because they have already been used in quotations or sales orders in another company:\n"
-"%s\n"
-"You can archive these products and recreate them with your company restriction instead, or leave them as shared product."
 
 #. module: sale
 #: model:ir.model.fields,help:sale.field_res_config_settings__automatic_invoice
@@ -3985,11 +3914,7 @@
 #: code:addons/sale/controllers/portal.py:0
 #, python-format
 msgid "The order is not in a state requiring customer signature."
-<<<<<<< HEAD
 msgstr "Đơn không ở trong trạng thái mà cần phải có chữ ký khách hàng."
-=======
-msgstr "The order is not in a state requiring customer signature."
->>>>>>> d5884484
 
 #. module: sale
 #: code:addons/sale/models/payment.py:0
@@ -3998,14 +3923,12 @@
 "The order was not confirmed despite response from the acquirer (%s): order "
 "total is %r but acquirer replied with %r."
 msgstr ""
-"The order was not confirmed despite response from the acquirer (%s): order "
-"total is %r but acquirer replied with %r."
 
 #. module: sale
 #: code:addons/sale/models/sale.py:0
 #, python-format
 msgid "The ordered quantity has been updated."
-msgstr "The ordered quantity has been updated."
+msgstr ""
 
 #. module: sale
 #: model:ir.model.fields,help:sale.field_sale_order__reference
@@ -4015,11 +3938,7 @@
 #. module: sale
 #: model:ir.model.fields,help:sale.field_sale_advance_payment_inv__amount
 msgid "The percentage of amount to be invoiced in advance, taxes excluded."
-<<<<<<< HEAD
 msgstr "Phần trăm của giá trị mà cần phải xuất hoá đơn trước, không bao gồm thuế."
-=======
-msgstr "The percentage of amount to be invoiced in advance, taxes excluded."
->>>>>>> d5884484
 
 #. module: sale
 #: code:addons/sale/wizard/sale_make_invoice_advance.py:0
@@ -4236,7 +4155,7 @@
 #: model_terms:ir.ui.view,arch_db:sale.view_order_tree
 #: model_terms:ir.ui.view,arch_db:sale.view_quotation_tree
 msgid "Total Tax Excluded"
-msgstr "Total Tax Excluded"
+msgstr ""
 
 #. module: sale
 #: model_terms:ir.ui.view,arch_db:sale.view_order_tree
@@ -4541,8 +4460,6 @@
 "You must define a product for everything you sell or purchase,\n"
 "                    whether it's a storable product, a consumable or a service."
 msgstr ""
-"You must define a product for everything you sell or purchase,\n"
-"                    whether it's a storable product, a consumable or a service."
 
 #. module: sale
 #: model_terms:ir.ui.view,arch_db:sale.sale_order_portal_template
