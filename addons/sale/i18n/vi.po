--- conflicted
+++ resolved
@@ -1,7 +1,7 @@
 # Translation of Odoo Server.
 # This file contains the translation of the following modules:
 # 	* sale
-#
+# 
 # Translators:
 # Thang Duong Bao <nothingctrl@gmail.com>, 2020
 # Jean-Charles Drubay <jcdrubay@gmail.com>, 2020
@@ -15,12 +15,8 @@
 # Manh Vu <vuducmanh96vp@gmail.com>, 2020
 # thanhnguyen.icsc <thanhnguyen.icsc@gmail.com>, 2021
 # Trần Hà <tranthuha13590@gmail.com>, 2021
-<<<<<<< HEAD
+# Vo Thanh Thuy, 2021
 #
-=======
-# Vo Thanh Thuy, 2021
-# 
->>>>>>> 05af566f
 msgid ""
 msgstr ""
 "Project-Id-Version: Odoo Server 14.0\n"
@@ -29,10 +25,10 @@
 "PO-Revision-Date: 2020-09-07 08:17+0000\n"
 "Last-Translator: Vo Thanh Thuy, 2021\n"
 "Language-Team: Vietnamese (https://www.transifex.com/odoo/teams/41243/vi/)\n"
-"Language: vi\n"
 "MIME-Version: 1.0\n"
 "Content-Type: text/plain; charset=UTF-8\n"
 "Content-Transfer-Encoding: \n"
+"Language: vi\n"
 "Plural-Forms: nplurals=1; plural=0;\n"
 
 #. module: sale
