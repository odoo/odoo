<<<<<<< HEAD
# Vietnamese translation for openobject-addons
# Copyright (c) 2014 Rosetta Contributors and Canonical Ltd 2014
# This file is distributed under the same license as the openobject-addons package.
# FIRST AUTHOR <EMAIL@ADDRESS>, 2014.
#
msgid ""
msgstr ""
"Project-Id-Version: openobject-addons\n"
"Report-Msgid-Bugs-To: FULL NAME <EMAIL@ADDRESS>\n"
"POT-Creation-Date: 2014-08-14 13:08+0000\n"
"PO-Revision-Date: 2014-08-14 16:10+0000\n"
"Last-Translator: FULL NAME <EMAIL@ADDRESS>\n"
"Language-Team: Vietnamese <vi@li.org>\n"
"MIME-Version: 1.0\n"
"Content-Type: text/plain; charset=UTF-8\n"
"Content-Transfer-Encoding: 8bit\n"
"X-Launchpad-Export-Date: 2014-08-15 07:48+0000\n"
"X-Generator: Launchpad (build 17156)\n"

#. module: sale
#: field:product.product,sales_count:0
#: field:product.template,sales_count:0
msgid "# Sales"
msgstr ""

#. module: sale
#: field:sale.report,nbr:0
msgid "# of Lines"
msgstr ""

#. module: sale
#: field:sale.report,product_uom_qty:0
msgid "# of Qty"
msgstr ""

#. module: sale
#: field:res.partner,sale_order_count:0
msgid "# of Sales Order"
msgstr ""

#. module: sale
#: model:email.template,report_name:sale.email_template_edi_sale
msgid ""
"${(object.name or '').replace('/','_')}_${object.state == 'draft' and "
"'draft' or ''}"
msgstr ""

#. module: sale
#: model:email.template,subject:sale.email_template_edi_sale
msgid ""
"${object.company_id.name|safe} ${object.state in ('draft', 'sent') and "
"'Quotation' or 'Order'} (Ref ${object.name or 'n/a' })"
msgstr ""

#. module: sale
#: view:sale.order:sale.view_order_form
msgid "(update)"
msgstr ""

#. module: sale
#: help:sale.order.line,state:0
msgid ""
"* The 'Draft' status is set when the related sales order in draft status.    "
"                 \n"
"* The 'Confirmed' status is set when the related sales order is confirmed.   "
"                  \n"
"* The 'Exception' status is set when the related sales order is set as "
"exception.                     \n"
"* The 'Done' status is set when the sales order line has been picked.        "
"             \n"
"* The 'Cancelled' status is set when a user cancel the sales order related."
msgstr ""

#. module: sale
#: model:email.template,body_html:sale.email_template_edi_sale
msgid ""
=======
# Translation of OpenERP Server.
# This file contains the translation of the following modules:
# 	* sale
#
msgid ""
msgstr ""
"Project-Id-Version: OpenERP Server 7.saas~5\n"
"Report-Msgid-Bugs-To: \n"
"POT-Creation-Date: 2014-09-10 03:33+0000\n"
"PO-Revision-Date: 2014-09-10 12:02+0700\n"
"Last-Translator: Leo Tran <leo.tran@tvtmarine.com>\n"
"Language-Team: T.V.T Marine Automation (aka TVTMA) <support@ma.tvtmarine."
"com>\n"
"MIME-Version: 1.0\n"
"Content-Type: text/plain; charset=UTF-8\n"
"Content-Transfer-Encoding: 8bit\n"
"Language: Vietnam\n"
"X-Generator: Poedit 1.5.4\n"

#. module: sale
#: model:email.template,body_html:sale.email_template_edi_sale
msgid ""
"\n"
>>>>>>> a345b238
"<div style=\"font-family: 'Lucica Grande', Ubuntu, Arial, Verdana, sans-"
"serif; font-size: 12px; color: rgb(34, 34, 34); background-color: #FFF; \">\n"
"\n"
"    <p>Hello ${object.partner_id.name},</p>\n"
"    \n"
"    <p>Here is your ${object.state in ('draft', 'sent') and 'quotation' or "
"'order confirmation'} from ${object.company_id.name}: </p>\n"
"\n"
"    <p style=\"border-left: 1px solid #8e0000; margin-left: 30px;\">\n"
<<<<<<< HEAD
"         <strong>REFERENCES</strong><br>\n"
"         Order number: <strong>${object.name}</strong><br>\n"
"         Order total: <strong>${object.amount_total} "
"${object.pricelist_id.currency_id.name}</strong><br>\n"
"         Order date: ${object.date_order}<br>\n"
"       % if object.origin:\n"
"         Order reference: ${object.origin}<br>\n"
"       % endif\n"
"       % if object.client_order_ref:\n"
"         Your reference: ${object.client_order_ref}<br>\n"
"       % endif\n"
"       % if object.user_id:\n"
"         Your contact: <a href=\"mailto:${object.user_id.email or "
"''}?subject=Order ${object.name}\">${object.user_id.name}</a>\n"
"       % endif\n"
"    </p>\n"
"    <p>\n"
"        You can view your quotation online:\n"
"    </p>\n"
"    <a style=\"display:block; width: 150px; height:20px; margin-left: 120px; "
"color: #DDD; font-family: 'Lucida Grande', Helvetica, Arial, sans-serif; "
"font-size: 13px; font-weight: bold; text-align: center; text-decoration: "
"none !important; line-height: 1; padding: 5px 0px 0px 0px; background-color: "
"#8E0000; border-radius: 5px 5px; background-repeat: repeat no-repeat;\" "
"href=\"/quote/${object.id}/${object.access_token}\">View ${object.state in "
"('draft', 'sent') and 'Quotation' or 'Order'}</a>\n"
"\n"
"    % if object.paypal_url:\n"
"    <br>\n"
"    <p>It is also possible to directly pay with Paypal:</p>\n"
"        <a style=\"margin-left: 120px;\" href=\"${object.paypal_url}\">\n"
"            <img class=\"oe_edi_paypal_button\" "
"src=\"https://www.paypal.com/en_US/i/btn/btn_paynowCC_LG.gif\">\n"
"        </a>\n"
"    % endif\n"
"\n"
"    <br>\n"
"    <p>If you have any question, do not hesitate to contact us.</p>\n"
"    <p>Thank you for choosing ${object.company_id.name or 'us'}!</p>\n"
"    <br>\n"
"    <br>\n"
=======
"       &nbsp;&nbsp;<strong>REFERENCES</strong><br />\n"
"       &nbsp;&nbsp;Order number: <strong>${object.name}</strong><br />\n"
"       &nbsp;&nbsp;Order total: <strong>${object.amount_total} ${object."
"pricelist_id.currency_id.name}</strong><br />\n"
"       &nbsp;&nbsp;Order date: ${object.date_order}<br />\n"
"       % if object.origin:\n"
"       &nbsp;&nbsp;Order reference: ${object.origin}<br />\n"
"       % endif\n"
"       % if object.client_order_ref:\n"
"       &nbsp;&nbsp;Your reference: ${object.client_order_ref}<br />\n"
"       % endif\n"
"       % if object.user_id:\n"
"       &nbsp;&nbsp;Your contact: <a href=\"mailto:${object.user_id.email or "
"''}?subject=Order%20${object.name}\">${object.user_id.name}</a>\n"
"       % endif\n"
"    </p>\n"
"\n"
"    % if object.paypal_url:\n"
"    <br/>\n"
"    <p>It is also possible to directly pay with Paypal:</p>\n"
"        <a style=\"margin-left: 120px;\" href=\"${object.paypal_url}\">\n"
"            <img class=\"oe_edi_paypal_button\" src=\"https://www.paypal.com/"
"en_US/i/btn/btn_paynowCC_LG.gif\"/>\n"
"        </a>\n"
"    % endif\n"
"\n"
"    <br/>\n"
"    <p>If you have any question, do not hesitate to contact us.</p>\n"
"    <p>Thank you for choosing ${object.company_id.name or 'us'}!</p>\n"
"    <br/>\n"
"    <br/>\n"
>>>>>>> a345b238
"    <div style=\"width: 375px; margin: 0px; padding: 0px; background-color: "
"#8E0000; border-top-left-radius: 5px 5px; border-top-right-radius: 5px 5px; "
"background-repeat: repeat no-repeat;\">\n"
"        <h3 style=\"margin: 0px; padding: 2px 14px; font-size: 12px; color: "
"#DDD;\">\n"
<<<<<<< HEAD
"            <strong style=\"text-"
"transform:uppercase;\">${object.company_id.name}</strong></h3>\n"
=======
"            <strong style=\"text-transform:uppercase;\">${object.company_id."
"name}</strong></h3>\n"
>>>>>>> a345b238
"    </div>\n"
"    <div style=\"width: 347px; margin: 0px; padding: 5px 14px; line-height: "
"16px; background-color: #F2F2F2;\">\n"
"        <span style=\"color: #222; margin-bottom: 5px; display: block; \">\n"
"        % if object.company_id.street:\n"
<<<<<<< HEAD
"            ${object.company_id.street}<br>\n"
"        % endif\n"
"        % if object.company_id.street2:\n"
"            ${object.company_id.street2}<br>\n"
"        % endif\n"
"        % if object.company_id.city or object.company_id.zip:\n"
"            ${object.company_id.zip} ${object.company_id.city}<br>\n"
"        % endif\n"
"        % if object.company_id.country_id:\n"
"            ${object.company_id.state_id and ('%s, ' % "
"object.company_id.state_id.name) or ''} ${object.company_id.country_id.name "
"or ''}<br>\n"
=======
"            ${object.company_id.street}<br/>\n"
"        % endif\n"
"        % if object.company_id.street2:\n"
"            ${object.company_id.street2}<br/>\n"
"        % endif\n"
"        % if object.company_id.city or object.company_id.zip:\n"
"            ${object.company_id.zip} ${object.company_id.city}<br/>\n"
"        % endif\n"
"        % if object.company_id.country_id:\n"
"            ${object.company_id.state_id and ('%s, ' % object.company_id."
"state_id.name) or ''} ${object.company_id.country_id.name or ''}<br/>\n"
>>>>>>> a345b238
"        % endif\n"
"        </span>\n"
"        % if object.company_id.phone:\n"
"            <div style=\"margin-top: 0px; margin-right: 0px; margin-bottom: "
"0px; margin-left: 0px; padding-top: 0px; padding-right: 0px; padding-bottom: "
"0px; padding-left: 0px; \">\n"
<<<<<<< HEAD
"                Phone:  ${object.company_id.phone}\n"
=======
"                Phone:&nbsp; ${object.company_id.phone}\n"
>>>>>>> a345b238
"            </div>\n"
"        % endif\n"
"        % if object.company_id.website:\n"
"            <div>\n"
<<<<<<< HEAD
"                Web : <a "
"href=\"${object.company_id.website}\">${object.company_id.website}</a>\n"
=======
"                Web :&nbsp;<a href=\"${object.company_id.website}\">${object."
"company_id.website}</a>\n"
>>>>>>> a345b238
"            </div>\n"
"        %endif\n"
"        <p></p>\n"
"    </div>\n"
"</div>\n"
"            "
<<<<<<< HEAD
msgstr ""

#. module: sale
#: model:ir.actions.act_window,help:sale.action_orders
msgid ""
"<p class=\"oe_view_nocontent_create\">\n"
"                    Click to create a quotation that can be converted into a "
"sales\n"
"                    order.\n"
"                </p><p>\n"
"                    Odoo will help you efficiently handle the complete sales "
"flow:\n"
"                    quotation, sales order, delivery, invoicing and "
"payment.\n"
"                </p>\n"
"            "
msgstr ""

#. module: sale
#: model:ir.actions.act_window,help:sale.act_res_partner_2_sale_order
msgid ""
"<p class=\"oe_view_nocontent_create\">\n"
"                Click to create a quotation or sales order for this "
"customer.\n"
"              </p><p>\n"
"                Odoo will help you efficiently handle the complete sale "
"flow:\n"
"                quotation, sales order, delivery, invoicing and\n"
"                payment.\n"
"              </p><p>\n"
"                The social feature helps you organize discussions on each "
"sales\n"
"                order, and allow your customer to keep track of the "
"evolution\n"
"                of the sales order.\n"
"              </p>\n"
"            "
msgstr ""

#. module: sale
#: model:ir.actions.act_window,help:sale.action_orders_salesteams
msgid ""
"<p class=\"oe_view_nocontent_create\">\n"
"                Click to create a quotation that can be converted into a "
"sales\n"
"                order.\n"
"              </p><p>\n"
"                Odoo will help you efficiently handle the complete sales "
"flow:\n"
"                quotation, sales order, delivery, invoicing and payment.\n"
"              </p>\n"
"            "
msgstr ""

#. module: sale
#: model:ir.actions.act_window,help:sale.action_quotations
#: model:ir.actions.act_window,help:sale.action_quotations_salesteams
msgid ""
"<p class=\"oe_view_nocontent_create\">\n"
"                Click to create a quotation, the first step of a new sale.\n"
"              </p><p>\n"
"                Odoo will help you handle efficiently the complete sale "
"flow:\n"
"                from the quotation to the sales order, the\n"
"                delivery, the invoicing and the payment collection.\n"
"              </p><p>\n"
"                The social feature helps you organize discussions on each "
"sales\n"
"                order, and allow your customers to keep track of the "
"evolution\n"
"                of the sales order.\n"
"              </p>\n"
"            "
msgstr ""

#. module: sale
#: model:ir.actions.act_window,help:sale.action_order_line_tree2
msgid ""
"<p>\n"
"                Here is a list of each sales order line to be invoiced. You "
"can\n"
"                invoice sales orders partially, by lines of sales order. You "
"do\n"
"                not need this list if you invoice from the delivery orders "
"or\n"
"                if you invoice sales totally.\n"
"              </p>\n"
"            "
msgstr ""

#. module: sale
#: help:sale.order.line,address_allotment_id:0
msgid "A partner to whom the particular product needs to be allotted."
msgstr ""

#. module: sale
#: model:res.groups,name:sale.group_delivery_invoice_address
msgid "Addresses in Sales Orders"
msgstr ""

#. module: sale
#: model:product.template,name:sale.advance_product_0_product_template
msgid "Advance"
msgstr ""

#. module: sale
#: field:sale.advance.payment.inv,amount:0
msgid "Advance Amount"
msgstr ""

#. module: sale
#: code:addons/sale/wizard/sale_make_invoice_advance.py:203
#, python-format
msgid "Advance Invoice"
msgstr "Hóa đơn ứng trước"

#. module: sale
#: field:sale.advance.payment.inv,product_id:0
msgid "Advance Product"
msgstr ""

#. module: sale
#: code:addons/sale/wizard/sale_make_invoice_advance.py:107
#, python-format
msgid "Advance of %s %%"
msgstr ""

#. module: sale
#: code:addons/sale/wizard/sale_make_invoice_advance.py:114
#: code:addons/sale/wizard/sale_make_invoice_advance.py:116
#, python-format
msgid "Advance of %s %s"
msgstr ""

#. module: sale
#: view:sale.advance.payment.inv:sale.view_sale_advance_payment_inv
msgid ""
"After clicking 'Show Lines to Invoice', select lines to invoice and create "
"the invoice from the 'More' dropdown menu."
msgstr ""

#. module: sale
#: view:sale.order.line.make.invoice:sale.view_sale_order_line_make_invoice
msgid ""
"All items in these order lines will be invoiced. You can also invoice a "
"percentage of the sales order\n"
"                    or a fixed price (for advances) directly from the sales "
"order form if you prefer."
msgstr ""

#. module: sale
#: field:sale.order.line,address_allotment_id:0
msgid "Allotment Partner"
msgstr "Đối tác phân phối"

#. module: sale
#: field:sale.config.settings,group_sale_delivery_address:0
msgid "Allow a different address for delivery and invoicing "
msgstr ""

#. module: sale
#: field:sale.config.settings,module_sale_journal:0
msgid "Allow batch invoicing of delivery orders through journals"
msgstr ""

#. module: sale
#: field:sale.config.settings,module_warning:0
msgid "Allow configuring alerts by customer or products"
msgstr ""

#. module: sale
#: field:sale.config.settings,module_website_quote:0
msgid "Allow online quotations and templates"
msgstr ""

#. module: sale
#: field:sale.config.settings,group_discount_per_so_line:0
msgid "Allow setting a discount on the sales order lines"
msgstr ""

#. module: sale
#: help:sale.config.settings,module_warning:0
msgid ""
"Allow to configure notification on products and trigger them when a user "
"wants to sell a given product or a given customer.\n"
"Example: Product: this product is deprecated, do not purchase more than 5.\n"
"Supplier: don't forget to ask for an express delivery."
=======
>>>>>>> a345b238
msgstr ""
"\n"
"<div style=\"font-family: 'Lucica Grande', Ubuntu, Arial, Verdana, sans-"
"serif; font-size: 12px; color: rgb(34, 34, 34); background-color: #FFF; \">\n"
"\n"
"    <p>Hello ${object.partner_id.name},</p>\n"
"    \n"
"    <p>Here is your ${object.state in ('draft', 'sent') and 'quotation' or "
"'order confirmation'} from ${object.company_id.name}: </p>\n"
"\n"
"    <p style=\"border-left: 1px solid #8e0000; margin-left: 30px;\">\n"
"       &nbsp;&nbsp;<strong>REFERENCES</strong><br />\n"
"       &nbsp;&nbsp;Order number: <strong>${object.name}</strong><br />\n"
"       &nbsp;&nbsp;Order total: <strong>${object.amount_total} ${object."
"pricelist_id.currency_id.name}</strong><br />\n"
"       &nbsp;&nbsp;Order date: ${object.date_order}<br />\n"
"       % if object.origin:\n"
"       &nbsp;&nbsp;Order reference: ${object.origin}<br />\n"
"       % endif\n"
"       % if object.client_order_ref:\n"
"       &nbsp;&nbsp;Your reference: ${object.client_order_ref}<br />\n"
"       % endif\n"
"       % if object.user_id:\n"
"       &nbsp;&nbsp;Your contact: <a href=\"mailto:${object.user_id.email or "
"''}?subject=Order%20${object.name}\">${object.user_id.name}</a>\n"
"       % endif\n"
"    </p>\n"
"\n"
"    % if object.paypal_url:\n"
"    <br/>\n"
"    <p>It is also possible to directly pay with Paypal:</p>\n"
"        <a style=\"margin-left: 120px;\" href=\"${object.paypal_url}\">\n"
"            <img class=\"oe_edi_paypal_button\" src=\"https://www.paypal.com/"
"en_US/i/btn/btn_paynowCC_LG.gif\"/>\n"
"        </a>\n"
"    % endif\n"
"\n"
"    <br/>\n"
"    <p>If you have any question, do not hesitate to contact us.</p>\n"
"    <p>Thank you for choosing ${object.company_id.name or 'us'}!</p>\n"
"    <br/>\n"
"    <br/>\n"
"    <div style=\"width: 375px; margin: 0px; padding: 0px; background-color: "
"#8E0000; border-top-left-radius: 5px 5px; border-top-right-radius: 5px 5px; "
"background-repeat: repeat no-repeat;\">\n"
"        <h3 style=\"margin: 0px; padding: 2px 14px; font-size: 12px; color: "
"#DDD;\">\n"
"            <strong style=\"text-transform:uppercase;\">${object.company_id."
"name}</strong></h3>\n"
"    </div>\n"
"    <div style=\"width: 347px; margin: 0px; padding: 5px 14px; line-height: "
"16px; background-color: #F2F2F2;\">\n"
"        <span style=\"color: #222; margin-bottom: 5px; display: block; \">\n"
"        % if object.company_id.street:\n"
"            ${object.company_id.street}<br/>\n"
"        % endif\n"
"        % if object.company_id.street2:\n"
"            ${object.company_id.street2}<br/>\n"
"        % endif\n"
"        % if object.company_id.city or object.company_id.zip:\n"
"            ${object.company_id.zip} ${object.company_id.city}<br/>\n"
"        % endif\n"
"        % if object.company_id.country_id:\n"
"            ${object.company_id.state_id and ('%s, ' % object.company_id."
"state_id.name) or ''} ${object.company_id.country_id.name or ''}<br/>\n"
"        % endif\n"
"        </span>\n"
"        % if object.company_id.phone:\n"
"            <div style=\"margin-top: 0px; margin-right: 0px; margin-bottom: "
"0px; margin-left: 0px; padding-top: 0px; padding-right: 0px; padding-bottom: "
"0px; padding-left: 0px; \">\n"
"                Phone:&nbsp; ${object.company_id.phone}\n"
"            </div>\n"
"        % endif\n"
"        % if object.company_id.website:\n"
"            <div>\n"
"                Web :&nbsp;<a href=\"${object.company_id.website}\">${object."
"company_id.website}</a>\n"
"            </div>\n"
"        %endif\n"
"        <p></p>\n"
"    </div>\n"
"</div>\n"
"            "

#. module: sale
<<<<<<< HEAD
#: field:sale.config.settings,group_uom:0
msgid "Allow using different units of measure"
msgstr ""

#. module: sale
#: help:sale.config.settings,module_account_analytic_analysis:0
msgid ""
"Allows to define your customer contracts conditions: invoicing method (fixed "
"price, on timesheet, advance invoice), the exact pricing (650€/day for a "
"developer), the duration (one year support contract).\n"
"You will be able to follow the progress of the contract and invoice "
"automatically.\n"
"-It installs the account_analytic_analysis module."
msgstr ""

#. module: sale
#: help:sale.config.settings,group_sale_pricelist:0
msgid ""
"Allows to manage different prices based on rules per category of customers.\n"
"Example: 10% for retailers, promotion of 5 EUR on this product, etc."
msgstr ""

#. module: sale
#: help:sale.config.settings,module_sale_stock:0
msgid ""
"Allows you to Make Quotation, Sale Order using different Order policy and "
"Manage Related Stock.\n"
"-This installs the module sale_stock."
msgstr ""

#. module: sale
#: help:sale.config.settings,group_discount_per_so_line:0
msgid "Allows you to apply some discount per sales order line."
msgstr "Cho phép giảm giá trên mỗi mục trong đơn hàng."

#. module: sale
#: help:sale.config.settings,module_sale_journal:0
msgid ""
"Allows you to categorize your sales and deliveries (picking lists) between "
"different journals, and perform batch operations on journals.\n"
"-This installs the module sale_journal."
=======
#: field:product.product,sales_count:0
msgid "# Sales"
msgstr "# Bán"

#. module: sale
#: field:sale.report,nbr:0
msgid "# of Lines"
msgstr "# of Lines"

#. module: sale
#: field:sale.report,product_uom_qty:0
msgid "# of Qty"
msgstr "# Số lượng"

#. module: sale
#: field:res.partner,sale_order_count:0
msgid "# of Sales Order"
msgstr "# Đơn hàng"

#. module: sale
#: model:email.template,report_name:sale.email_template_edi_sale
msgid ""
"${(object.name or '').replace('/','_')}_${object.state == 'draft' and "
"'draft' or ''}"
>>>>>>> a345b238
msgstr ""
"${(object.name or '').replace('/','_')}_${object.state == 'draft' and "
"'draft' or ''}"

#. module: sale
<<<<<<< HEAD
#: help:sale.config.settings,module_analytic_user_function:0
msgid ""
"Allows you to define what is the default function of a specific user on a "
"given account.\n"
"This is mostly used when a user encodes his timesheet. The values are "
"retrieved and the fields are auto-filled. But the possibility to change "
"these values is still available.\n"
"-This installs the module analytic_user_function."
=======
#: model:email.template,subject:sale.email_template_edi_sale
msgid ""
"${object.company_id.name|safe} ${object.state in ('draft', 'sent') and "
"'Quotation' or 'Order'} (Ref ${object.name or 'n/a' })"
>>>>>>> a345b238
msgstr ""
"${object.company_id.name|safe} ${object.state in ('draft', 'sent') and "
"'Quotation' or 'Order'} (Ref ${object.name or 'n/a' })"

#. module: sale
<<<<<<< HEAD
#: help:sale.config.settings,group_uom:0
msgid ""
"Allows you to select and maintain different units of measure for products."
msgstr ""

#. module: sale
#: help:account.config.settings,group_analytic_account_for_sales:0
msgid "Allows you to specify an analytic account on sales orders."
msgstr ""
=======
#: view:sale.order:0
msgid "(update)"
msgstr "(cập nhật)"
>>>>>>> a345b238

#. module: sale
#: help:sale.config.settings,group_sale_delivery_address:0
msgid ""
<<<<<<< HEAD
"Allows you to specify different delivery and invoice addresses on a sales "
"order."
=======
"* The 'Draft' status is set when the related sales order in draft "
"status.                     \n"
"* The 'Confirmed' status is set when the related sales order is "
"confirmed.                     \n"
"* The 'Exception' status is set when the related sales order is set as "
"exception.                     \n"
"* The 'Done' status is set when the sales order line has been "
"picked.                     \n"
"* The 'Cancelled' status is set when a user cancel the sales order related."
>>>>>>> a345b238
msgstr ""
"* Trạng thái 'Dự thảo' được thiết lập khi đơn hàng liên trong tình trạng dự "
"thảo.                     \n"
"* Trạng thái 'Đã xác nhận' được thiết lập khi đơn hàng được xác "
"nhận.                     \n"
"* Trạng thái 'Ngoại lệ' được thiết lập khi đơn hàng có một ngoại lệ (hóa "
"đơn, giao hàng,...).                     \n"
"* Trạng thái 'Hoàn thành' được thiết lập khi quy trình bán hàng (sale "
"workflow) kết thúc.                     \n"
"* Trạng thái 'Đã hủy' được thiết lập khi một người dùng hủy bỏ đơn hàng."

#. module: sale
<<<<<<< HEAD
#: view:sale.report:sale.view_order_product_search
#: field:sale.report,analytic_account_id:0
msgid "Analytic Account"
msgstr "Tài khoản KTQT"

#. module: sale
#: model:res.groups,name:sale.group_analytic_accounting
msgid "Analytic Accounting for Sales"
msgstr ""

#. module: sale
#: field:account.config.settings,group_analytic_account_for_sales:0
msgid "Analytic accounting for sales"
msgstr ""

#. module: sale
#: selection:sale.order,order_policy:0
msgid "Before Delivery"
msgstr ""

#. module: sale
#: code:addons/sale/sale.py:1042
#, python-format
msgid ""
"Before choosing a product,\n"
" select a customer in the sales form."
msgstr ""

#. module: sale
#: model:ir.filters,name:sale.filter_isale_report_product
msgid "By Product"
msgstr ""

#. module: sale
#: model:ir.filters,name:sale.filter_sale_report_salespersons
msgid "By Salespersons"
msgstr ""

#. module: sale
#: model:ir.filters,name:sale.filter_sale_report_salesteam
msgid "By Salesteam"
msgstr ""

#. module: sale
#: view:sale.advance.payment.inv:sale.view_sale_advance_payment_inv
#: view:sale.make.invoice:sale.view_sale_order_make_invoice
#: view:sale.order.line.make.invoice:sale.view_sale_order_line_make_invoice
msgid "Cancel"
msgstr "Hủy"

#. module: sale
#: view:sale.order.line:sale.view_order_line_form2
msgid "Cancel Line"
msgstr ""

#. module: sale
#: view:sale.order:sale.view_order_form
msgid "Cancel Order"
msgstr "Hủy Đơn hàng"

#. module: sale
#: view:sale.order:sale.view_order_form
msgid "Cancel Quotation"
msgstr ""

#. module: sale
#: selection:sale.order,state:0
#: selection:sale.order.line,state:0
#: selection:sale.report,state:0
msgid "Cancelled"
msgstr "Đã hủy"

#. module: sale
#: code:addons/sale/sale.py:581
#, python-format
msgid "Cannot cancel this sales order!"
=======
#: model:ir.actions.act_window,help:sale.action_orders
msgid ""
"<p class=\"oe_view_nocontent_create\">\n"
"                    Click to create a quotation that can be converted into a "
"sales\n"
"                    order.\n"
"                </p><p>\n"
"                    OpenERP will help you efficiently handle the complete "
"sales flow:\n"
"                    quotation, sales order, delivery, invoicing and "
"payment.\n"
"                </p>\n"
"            "
>>>>>>> a345b238
msgstr ""
"<p class=\"oe_view_nocontent_create\">\n"
"                    Nhấp chuột để tạo mới một báo giá mà có thể được chuyển "
"thành đơn hàng\n"
"                </p><p>\n"
"                    Hệ thống giúp bạn xử lý hiệu quả một quy trình bán hàng "
"đầy đủ:\n"
"                    báo giá, đơn hàng, giao nhận, hóa đơn và thanh toán.\n"
"                </p>\n"
"            "

#. module: sale
<<<<<<< HEAD
#: code:addons/sale/sale.py:1165
#, python-format
msgid "Cannot delete a sales order line which is in state '%s'."
msgstr ""

#. module: sale
#: code:addons/sale/sale.py:1134
#, python-format
msgid ""
"Cannot find a pricelist line matching this product and quantity.\n"
"You have to change either the product, the quantity or the pricelist."
msgstr ""

#. module: sale
#: view:sale.report:sale.view_order_product_search
#: field:sale.report,categ_id:0
msgid "Category of Product"
msgstr ""

#. module: sale
#: help:sale.make.invoice,grouped:0
msgid "Check the box to group the invoices for the same customers"
msgstr "Đánh dấu để nhóm hóa đơn theo khách hàng"

#. module: sale
#: help:crm.case.section,use_quotations:0
msgid "Check this box to manage quotations in this sales team."
msgstr ""

#. module: sale
#: view:crm.case.section:sale.crm_case_section_salesteams_view_kanban
msgid "Click to acces the Sales Analysis."
msgstr ""

#. module: sale
#: view:crm.case.section:sale.crm_case_section_salesteams_view_kanban
msgid "Click to see a detailed analysis of invoices."
msgstr ""

#. module: sale
#: view:crm.case.section:sale.crm_case_section_salesteams_view_kanban
msgid "Click to see a detailed analysis."
msgstr ""

#. module: sale
#: field:sale.report,delay:0
msgid "Commitment Delay"
=======
#: model:ir.actions.act_window,help:sale.act_res_partner_2_sale_order
msgid ""
"<p class=\"oe_view_nocontent_create\">\n"
"                Click to create a quotation or sales order for this "
"customer.\n"
"              </p><p>\n"
"                OpenERP will help you efficiently handle the complete sale "
"flow:\n"
"                quotation, sales order, delivery, invoicing and\n"
"                payment.\n"
"              </p><p>\n"
"                The social feature helps you organize discussions on each "
"sales\n"
"                order, and allow your customer to keep track of the "
"evolution\n"
"                of the sales order.\n"
"              </p>\n"
"            "
>>>>>>> a345b238
msgstr ""
"<p class=\"oe_view_nocontent_create\">\n"
"                Nhấp chuột để tạo mới một báo giá hoặc đơn hàng cho khách "
"hàng này.\n"
"              </p><p>\n"
"                Hệ thống giúp bạn xử lý hiệu quả một quy trình bán hàng đầy "
"đủ:\n"
"                báo giá, đơn hàng, giao nhận, hóa đơn và thanh toán\n"
"              </p><p>\n"
"                Tính năng mạng xã hội giúp bạn tổ chức các cuộc thảo luận "
"trên\n"
"                từng đơn hàng và cho phép khách hàng theo dõi tiến trình của "
"một đơn hàng.\n"
"              </p>\n"
"            "

#. module: sale
<<<<<<< HEAD
#: model:ir.model,name:sale.model_res_company
msgid "Companies"
msgstr "Các công ty"

#. module: sale
#: field:sale.order,company_id:0
#: field:sale.order.line,company_id:0
#: view:sale.report:sale.view_order_product_search
#: field:sale.report,company_id:0
msgid "Company"
msgstr "Công ty"

#. module: sale
#: code:addons/sale/sale.py:1142
#: code:addons/sale/wizard/sale_make_invoice_advance.py:92
#: code:addons/sale/wizard/sale_make_invoice_advance.py:96
#, python-format
msgid "Configuration Error!"
msgstr ""

#. module: sale
#: view:sale.order:sale.view_order_form
msgid "Confirm Sale"
msgstr ""

#. module: sale
#: field:sale.order,date_confirm:0
msgid "Confirmation Date"
msgstr "Ngày xác nhận"

#. module: sale
#: selection:sale.order.line,state:0
msgid "Confirmed"
msgstr "Đã xác nhận"

#. module: sale
#: view:sale.order.line:sale.view_sales_order_uninvoiced_line_filter
msgid "Confirmed sales order lines, not yet delivered"
msgstr ""

#. module: sale
#: field:sale.order,project_id:0
msgid "Contract / Analytic"
msgstr ""

#. module: sale
#: view:sale.config.settings:sale.view_sales_config
msgid "Contract Features"
msgstr ""

#. module: sale
#: view:sale.config.settings:sale.view_sales_config
msgid "Contracts Management"
msgstr ""

#. module: sale
#: view:sale.order.line.make.invoice:sale.view_sale_order_line_make_invoice
msgid "Create & View Invoice"
msgstr ""

#. module: sale
#: model:ir.actions.act_window,name:sale.action_view_sale_order_line_make_invoice
#: view:sale.advance.payment.inv:sale.view_sale_advance_payment_inv
#: view:sale.order:sale.view_order_form
#: field:sale.order,order_policy:0
#: view:sale.order.line:sale.view_order_line_form2
msgid "Create Invoice"
msgstr "Tạo hóa đơn"

#. module: sale
#: view:sale.make.invoice:sale.view_sale_order_make_invoice
#: view:sale.order.line.make.invoice:sale.view_sale_order_line_make_invoice
msgid "Create Invoices"
msgstr "Tạo các hóa đơn"

#. module: sale
#: view:sale.advance.payment.inv:sale.view_sale_advance_payment_inv
msgid "Create and View Invoice"
=======
#: model:ir.actions.act_window,help:sale.action_orders_salesteams
msgid ""
"<p class=\"oe_view_nocontent_create\">\n"
"                Click to create a quotation that can be converted into a "
"sales\n"
"                order.\n"
"              </p><p>\n"
"                OpenERP will help you efficiently handle the complete sales "
"flow:\n"
"                quotation, sales order, delivery, invoicing and payment.\n"
"              </p>\n"
"            "
>>>>>>> a345b238
msgstr ""
"<p class=\"oe_view_nocontent_create\">\n"
"                    Nhấp chuột để tạo mới một báo giá mà có thể được chuyển "
"thành đơn hàng\n"
"                </p><p>\n"
"                    Hệ thống giúp bạn xử lý hiệu quả một quy trình bán hàng "
"đầy đủ:\n"
"                    báo giá, đơn hàng, giao nhận, hóa đơn và thanh toán.\n"
"                </p>\n"
"            "

#. module: sale
<<<<<<< HEAD
#: view:sale.make.invoice:sale.view_sale_order_make_invoice
#: view:sale.order.line.make.invoice:sale.view_sale_order_line_make_invoice
msgid "Create invoices"
msgstr "Tạo hóa đơn"

#. module: sale
#: field:sale.advance.payment.inv,create_uid:0
#: field:sale.make.invoice,create_uid:0
#: field:sale.order,create_uid:0
#: field:sale.order.line,create_uid:0
#: field:sale.order.line.make.invoice,create_uid:0
msgid "Created by"
=======
#: model:ir.actions.act_window,help:sale.action_quotations
#: model:ir.actions.act_window,help:sale.action_quotations_salesteams
msgid ""
"<p class=\"oe_view_nocontent_create\">\n"
"                Click to create a quotation, the first step of a new sale.\n"
"              </p><p>\n"
"                OpenERP will help you handle efficiently the complete sale "
"flow:\n"
"                from the quotation to the sales order, the\n"
"                delivery, the invoicing and the payment collection.\n"
"              </p><p>\n"
"                The social feature helps you organize discussions on each "
"sales\n"
"                order, and allow your customers to keep track of the "
"evolution\n"
"                of the sales order.\n"
"              </p>\n"
"            "
>>>>>>> a345b238
msgstr ""
"<p class=\"oe_view_nocontent_create\">\n"
"                Nhấp chuột để tạo mới một báo giá, bước đầu tiền của một đơn "
"hàng mới.\n"
"              </p><p>\n"
"                Hệ thống giúp bạn xử lý hiệu của một quy trình bán hàng đầy "
"đủ:\n"
"                từ báo giá tới đơn hàng, giao nhận, hóa đơn và thanh toán\n"
"              </p><p>\n"
"                Tính năng mạng xã hội giúp bạn tổ chức các cuộc thảo luận "
"trên\n"
"                từng đơn hàng và cho phép khách hàng theo dõi tiến trình của "
"một đơn hàng.\n"
"              </p>\n"
"            "

#. module: sale
<<<<<<< HEAD
#: field:sale.advance.payment.inv,create_date:0
#: field:sale.make.invoice,create_date:0
#: field:sale.order.line,create_date:0
#: field:sale.order.line.make.invoice,create_date:0
msgid "Created on"
msgstr ""

#. module: sale
#: field:sale.order,create_date:0
msgid "Creation Date"
msgstr "Ngày tạo"

#. module: sale
#: field:sale.order,currency_id:0
msgid "Currency"
msgstr ""

#. module: sale
#: view:sale.order:sale.view_sales_order_filter
#: field:sale.order,partner_id:0
#: field:sale.order.line,order_partner_id:0
msgid "Customer"
msgstr "Khách hàng"

#. module: sale
#: code:addons/sale/sale.py:457
#, python-format
msgid "Customer Invoices"
msgstr ""

#. module: sale
#: field:sale.order,date_order:0
msgid "Date"
msgstr ""

#. module: sale
#: field:sale.report,date_confirm:0
msgid "Date Confirm"
msgstr "Ngày xác nhận"

#. module: sale
#: field:sale.report,date:0
msgid "Date Order"
msgstr ""

#. module: sale
#: view:website:sale.report_saleorder_document
msgid "Date Ordered:"
msgstr ""

#. module: sale
#: help:sale.order,message_last_post:0
msgid "Date of the last message posted on the record."
=======
#: model:ir.actions.act_window,help:sale.action_order_line_tree2
msgid ""
"<p>\n"
"                Here is a list of each sales order line to be invoiced. You "
"can\n"
"                invoice sales orders partially, by lines of sales order. You "
"do\n"
"                not need this list if you invoice from the delivery orders "
"or\n"
"                if you invoice sales totally.\n"
"              </p>\n"
"            "
msgstr ""
"<p>\n"
"                Đây là danh sách của từng hạng mục cần xuất hóa đơn. Bạn có "
"thể\n"
"                xuất hóa đơn một phần theo từng hạng mục của đơn hàng.\n"
"                Bạn không cần danh sách này nếu bạn xuất hóa đơn từ phiếu "
"xuất kho hoặc\n"
"                xuất hóa đơn một lần.\n"
"              </p>\n"
"            "

#. module: sale
#: help:sale.order.line,address_allotment_id:0
msgid "A partner to whom the particular product needs to be allotted."
msgstr "Một đối tác mà sản phẩm cụ thể cần được quy định."

#. module: sale
#: model:res.groups,name:sale.group_delivery_invoice_address
msgid "Addresses in Sales Orders"
msgstr "Đại chỉ trên đơn hàng"

#. module: sale
#: field:sale.advance.payment.inv,amount:0
msgid "Advance Amount"
msgstr "Số tiền ứng trước"

#. module: sale
#: code:addons/sale/wizard/sale_make_invoice_advance.py:203
#, python-format
msgid "Advance Invoice"
msgstr "Hóa đơn ứng trước"

#. module: sale
#: field:sale.advance.payment.inv,product_id:0
msgid "Advance Product"
msgstr "Sản phẩm ứng trước"

#. module: sale
#: code:addons/sale/wizard/sale_make_invoice_advance.py:107
#, python-format
msgid "Advance of %s %%"
msgstr "Ứng trước %s %%"

#. module: sale
#: code:addons/sale/wizard/sale_make_invoice_advance.py:114
#: code:addons/sale/wizard/sale_make_invoice_advance.py:116
#, python-format
msgid "Advance of %s %s"
msgstr "Ứng trước %s %s"

#. module: sale
#: view:sale.advance.payment.inv:0
msgid ""
"After clicking 'Show Lines to Invoice', select lines to invoice and create "
"the invoice from the 'More' dropdown menu."
>>>>>>> a345b238
msgstr ""
"Sau khi nhấp chuột 'Hiển thị hạng mục cần xuất hóa đơn', lựa chọn hạng mục "
"cần xuất hóa đơn và tạo hóa đơn từ trình đơn xổ xuống 'Xem thêm' ."

#. module: sale
<<<<<<< HEAD
#: help:sale.order,date_confirm:0
msgid "Date on which sales order is confirmed."
msgstr "Ngày xác nhận"

#. module: sale
#: help:sale.order,create_date:0
msgid "Date on which sales order is created."
msgstr ""

#. module: sale
#: view:sale.config.settings:sale.view_sales_config
msgid "Default Options"
=======
#: view:sale.order.line.make.invoice:0
msgid ""
"All items in these order lines will be invoiced. You can also invoice a "
"percentage of the sales order\n"
"                    or a fixed price (for advances) directly from the sales "
"order form if you prefer."
>>>>>>> a345b238
msgstr ""
"Tất cả hạng mục trong đơn hàng sẽ được xuất hóa đơn. Bạn cũng có thể xuất "
"hóa đơn theo tỷ lệ phần trăm của đơn hàng\n"
"                    hoặc giá cố định (dành cho ứng trước) trực tiếp từ một "
"đơn hàng."

#. module: sale
<<<<<<< HEAD
#: field:res.company,sale_note:0
msgid "Default Terms and Conditions"
msgstr ""

#. module: sale
#: view:res.company:sale.view_company_inherit_form2
msgid "Default terms & conditions..."
msgstr ""

#. module: sale
#: help:res.company,sale_note:0
msgid "Default terms and conditions for quotations."
=======
#: field:sale.order.line,address_allotment_id:0
msgid "Allotment Partner"
msgstr "Đối tác phân phối"

#. module: sale
#: field:sale.config.settings,group_sale_delivery_address:0
msgid "Allow a different address for delivery and invoicing "
msgstr "Cho phép sử dụng địa chỉ giao hàng và địa chỉ xuất hóa đơn "

#. module: sale
#: field:sale.config.settings,module_sale_journal:0
msgid "Allow batch invoicing of delivery orders through journals"
>>>>>>> a345b238
msgstr ""
"Cho phép xuất hóa đơn hàng loạt trên phiếu xuất kho thông qua sổ nhật ký"

#. module: sale
<<<<<<< HEAD
#: view:crm.case.section:sale.crm_case_section_salesteams_view_kanban
msgid ""
"Define an invoicing target in the sales team settings to see the period's "
"achievement and forecast at a glance."
msgstr ""

#. module: sale
#: field:sale.order,partner_shipping_id:0
msgid "Delivery Address"
msgstr "Địa chỉ Giao hàng"

#. module: sale
#: field:sale.order.line,delay:0
msgid "Delivery Lead Time"
msgstr "Thời gian giao hàng"

#. module: sale
#: help:sale.order,partner_shipping_id:0
msgid "Delivery address for current sales order."
=======
#: field:sale.config.settings,module_warning:0
msgid "Allow configuring alerts by customer or products"
msgstr "Cho phép cấu hình cảnh báo bởi khách hàng hoặc sản phẩm"

#. module: sale
#: field:sale.config.settings,module_website_quote:0
msgid "Allow online quotations and templates"
msgstr "Cho phép báo giá trực tuyến và mẫu báo giá"

#. module: sale
#: field:sale.config.settings,group_discount_per_so_line:0
msgid "Allow setting a discount on the sales order lines"
msgstr "Cho phép thiết lập một chiết khấu trên chi tiết đơn hàng"

#. module: sale
#: help:sale.config.settings,module_warning:0
msgid ""
"Allow to configure notification on products and trigger them when a user "
"wants to sell a given product or a given customer.\n"
"Example: Product: this product is deprecated, do not purchase more than 5.\n"
"Supplier: don't forget to ask for an express delivery."
>>>>>>> a345b238
msgstr ""
"Cho phép cấu hình thông báo trên sản phẩm và kích hoạt chúng khi một người "
"dùng muốn bán một sản phẩm hoặc một khách hàng cụ thể.\n"
"Ví dụ: Sản phẩm: sản phẩm này là lỗi thời, không bán quá 5 số lượng.\n"
"Nhà cung cấp: đừng quên hỏi về thời gian giao hàng."

#. module: sale
<<<<<<< HEAD
#: field:sale.order.line,name:0
#: view:website:sale.report_saleorder_document
msgid "Description"
msgstr "Mô tả"

#. module: sale
#: view:website:sale.report_saleorder_document
msgid "Disc.(%)"
msgstr "Chiết khấu.(%)"

#. module: sale
#: field:sale.order.line,discount:0
msgid "Discount (%)"
msgstr "Chiết khấu (%)"

#. module: sale
#: model:res.groups,name:sale.group_discount_per_so_line
msgid "Discount on lines"
=======
#: field:sale.config.settings,group_uom:0
msgid "Allow using different units of measure"
msgstr "Cho phép sử dụng nhiều đơn vị đo lường"

#. module: sale
#: help:sale.config.settings,module_account_analytic_analysis:0
msgid ""
"Allows to define your customer contracts conditions: invoicing method (fixed "
"price, on timesheet, advance invoice), the exact pricing (650€/day for a "
"developer), the duration (one year support contract).\n"
"You will be able to follow the progress of the contract and invoice "
"automatically.\n"
"-It installs the account_analytic_analysis module."
msgstr ""
"Cho phép định nghĩa điều kiện hợp đồng khách hàng: phương thức xuất hóa đơn "
"(giá cố định, theo bảng chấm công, hóa đơn tạm ứng), Giá cộng thêm (650000 "
"vnđ/ngày cho một kỹ thuật), khoảng thời gian (hợp đồng hỗ trợ 1 năm).\n"
"Bạn có thể theo dõi tiến trình của hợp đồng và tự động xuất hóa đơn.\n"
"-Nó sẽ cài đặt phân hệ account_analytic_analysis."

#. module: sale
#: help:sale.config.settings,group_sale_pricelist:0
msgid ""
"Allows to manage different prices based on rules per category of customers.\n"
"Example: 10% for retailers, promotion of 5 EUR on this product, etc."
>>>>>>> a345b238
msgstr ""
"Cho phép quản lý giá khác nhau dựa trên quy tắc cho từng nhóm khách hàng.\n"
"Ví dụ: 10% cho khách lẻ, chiết khấu 5000 vnđ cho sản phẩm này,..."

#. module: sale
<<<<<<< HEAD
#: field:sale.config.settings,module_sale_margin:0
msgid "Display margins on sales orders"
msgstr ""

#. module: sale
#: view:sale.make.invoice:sale.view_sale_order_make_invoice
msgid "Do you really want to create the invoice(s)?"
msgstr "Bạn có thật sự muốn tạo hóa đơn?"

#. module: sale
#: view:sale.order:sale.view_sales_order_filter
#: selection:sale.order,state:0
#: view:sale.order.line:sale.view_order_line_form2
#: view:sale.order.line:sale.view_sales_order_uninvoiced_line_filter
#: selection:sale.order.line,state:0
#: selection:sale.report,state:0
msgid "Done"
msgstr "Hoàn thành"

#. module: sale
#: selection:sale.order.line,state:0
msgid "Draft"
msgstr "Dự thảo"

#. module: sale
#: selection:sale.order,state:0
msgid "Draft Quotation"
msgstr "Dự thảo báo giá"

#. module: sale
#: code:addons/sale/edi/sale_order.py:140
#, python-format
msgid "EDI Pricelist (%s)"
msgstr ""

#. module: sale
#: model:ir.actions.act_window,name:sale.action_email_templates
msgid "Email Templates"
msgstr ""

#. module: sale
#: model:ir.model,name:sale.model_mail_compose_message
msgid "Email composition wizard"
=======
#: help:sale.config.settings,module_sale_stock:0
msgid ""
"Allows you to Make Quotation, Sale Order using different Order policy and "
"Manage Related Stock.\n"
"-This installs the module sale_stock."
msgstr ""
"Cho phép tạo Báo giá, Đơn hàng sử dụng chính sách đặt hàng khác nhau và Quản "
"lý kho liên quan.\n"
"-Việc này sẽ cái đặt phân hệ sale_stock."

#. module: sale
#: help:sale.config.settings,group_discount_per_so_line:0
msgid "Allows you to apply some discount per sales order line."
msgstr "Cho phép áp dụng một vài chiết khấu trên một chi tiết đơn hàng."

#. module: sale
#: help:sale.config.settings,module_sale_journal:0
msgid ""
"Allows you to categorize your sales and deliveries (picking lists) between "
"different journals, and perform batch operations on journals.\n"
"-This installs the module sale_journal."
msgstr ""
"Cho phép bạn tổ chức bán hàng và giao nhận (Bảng kế hàng xuất kho) giữa các "
"sổ nhật ký khác nhau và thực hiện các hoạt động hàng loạt trên các sổ nhật "
"ký.\n"
"-Việc này sẽ cài đặt phân hệ sale_journal."

#. module: sale
#: help:sale.config.settings,module_analytic_user_function:0
msgid ""
"Allows you to define what is the default function of a specific user on a "
"given account.\n"
"This is mostly used when a user encodes his timesheet. The values are "
"retrieved and the fields are auto-filled. But the possibility to change "
"these values is still available.\n"
"-This installs the module analytic_user_function."
>>>>>>> a345b238
msgstr ""
"Cho phép bạn xác định chức năng mặc định của một người dùng cụ thể trên một "
"tài khoản được chỉ định.\n"
"Việc này hầu hết được sử dụng khi một người dùng tạo bảng chấm công của "
"mình. Giá trị nhận được và các trường sẽ tự động được điền vào. Tuy nhiên "
"vẫn có khả năng thay đổi những giá trị này .\n"
"-Việc này sẽ cài đặt phân hệ analytic_user_function."

#. module: sale
<<<<<<< HEAD
#: model:res.groups,name:sale.group_invoice_so_lines
msgid "Enable Invoicing Sales order lines"
=======
#: help:sale.config.settings,group_uom:0
msgid ""
"Allows you to select and maintain different units of measure for products."
>>>>>>> a345b238
msgstr ""
"Cho phép bạn lựa chọn và duy trì đơn vị đo lường khác nhau cho các sản phẩm."

#. module: sale
<<<<<<< HEAD
#: code:addons/sale/sale.py:148
#: code:addons/sale/sale.py:383
#: code:addons/sale/sale.py:515
#: code:addons/sale/sale.py:612
#: code:addons/sale/sale.py:930
#: code:addons/sale/sale.py:947
#, python-format
msgid "Error!"
msgstr "Lỗi"

#. module: sale
#: selection:sale.order.line,state:0
msgid "Exception"
msgstr "Ngoại lệ"

#. module: sale
#: view:sale.report:sale.view_order_product_search
msgid "Extended Filters"
msgstr ""

#. module: sale
#: view:res.partner:sale.res_partner_address_type
msgid "False"
msgstr ""

#. module: sale
#: code:addons/sale/sale.py:582
#, python-format
msgid "First cancel all invoices attached to this sales order."
msgstr "Hủy các hóa đơn kèm theo Đơn hàng này trước."

#. module: sale
#: field:sale.order,fiscal_position:0
msgid "Fiscal Position"
msgstr "Chức vụ tài chính"

#. module: sale
#: selection:sale.advance.payment.inv,advance_payment_method:0
msgid "Fixed price (deposit)"
=======
#: help:account.config.settings,group_analytic_account_for_sales:0
msgid "Allows you to specify an analytic account on sales orders."
msgstr "Cho phép bạn chỉ ra một tài khoản quản trị trên đơn hàng."

#. module: sale
#: help:sale.config.settings,group_sale_delivery_address:0
msgid ""
"Allows you to specify different delivery and invoice addresses on a sales "
"order."
msgstr ""
"Cho phép bạn chỉ ra địa chỉ giao hàng và địa chỉ xuất hóa đơn khác nhau trên "
"đơn hàng."

#. module: sale
#: view:sale.report:0 field:sale.report,analytic_account_id:0
msgid "Analytic Account"
msgstr "Tài khoản quản trị"

#. module: sale
#: model:res.groups,name:sale.group_analytic_accounting
msgid "Analytic Accounting for Sales"
msgstr "Tài khoản quản trị cho bán hàng"

#. module: sale
#: field:account.config.settings,group_analytic_account_for_sales:0
msgid "Analytic accounting for sales"
msgstr "Tài khoản quản trị cho bán hàng"

#. module: sale
#: selection:sale.order,order_policy:0
msgid "Before Delivery"
msgstr "Trước khi giao hàng"

#. module: sale
#: code:addons/sale/sale.py:1068
#, python-format
msgid ""
"Before choosing a product,\n"
" select a customer in the sales form."
>>>>>>> a345b238
msgstr ""
"Trước khi chọn một sản phẩm,\n"
" Chọn một khách hàng trên form bán hàng."

#. module: sale
<<<<<<< HEAD
#: field:sale.order,message_follower_ids:0
msgid "Followers"
msgstr ""

#. module: sale
#: help:sale.config.settings,timesheet:0
msgid ""
"For modifying account analytic view to show important data to project "
"manager of services companies.You can also view the report of account "
"analytic summary user-wise as well as month wise.\n"
"-This installs the module account_analytic_analysis."
msgstr ""

#. module: sale
#: view:crm.case.section:sale.crm_case_section_salesteams_view_kanban
msgid "Forecast"
msgstr ""

#. module: sale
#: help:crm.case.section,invoiced_forecast:0
msgid ""
"Forecast of the invoice revenue for the current month. This is the amount "
"the sales \n"
"team should invoice this month. It is used to compute the progression ratio "
"\n"
" of the current and forecast revenue on the kanban view."
msgstr ""

#. module: sale
#: model:ir.actions.act_window,help:sale.action_account_invoice_report_salesteam
msgid ""
"From this report, you can have an overview of the amount invoiced to your "
"customer. The tool search can also be used to personalise your Invoices "
"reports and so, match this analysis to your needs."
msgstr ""

#. module: sale
#: field:sale.config.settings,group_invoice_so_lines:0
msgid "Generate invoices based on the sales order lines"
msgstr ""

#. module: sale
#: help:sale.order.line,sequence:0
msgid "Gives the sequence order when displaying a list of sales order lines."
=======
#: view:sale.advance.payment.inv:0 view:sale.make.invoice:0
#: view:sale.order.line.make.invoice:0
msgid "Cancel"
msgstr "Hủy"

#. module: sale
#: view:sale.order.line:0
msgid "Cancel Line"
msgstr "Cancel Line"

#. module: sale
#: view:sale.order:0
msgid "Cancel Order"
msgstr "Hủy Đơn hàng"

#. module: sale
#: view:sale.order:0
msgid "Cancel Quotation"
msgstr "Hủy báo giá"

#. module: sale
#: selection:sale.order,state:0 selection:sale.order.line,state:0
#: selection:sale.report,state:0
msgid "Cancelled"
msgstr "Đã hủy"

#. module: sale
#: code:addons/sale/sale.py:588
#, python-format
msgid "Cannot cancel this sales order!"
msgstr "Không thể hủy đơn hàng này!"

#. module: sale
#: code:addons/sale/sale.py:1191
#, python-format
msgid "Cannot delete a sales order line which is in state '%s'."
msgstr "Không thể xóa một chi tiết đơn hàng với trạng thái '%s'."

#. module: sale
#: code:addons/sale/sale.py:1160
#, python-format
msgid ""
"Cannot find a pricelist line matching this product and quantity.\n"
"You have to change either the product, the quantity or the pricelist."
>>>>>>> a345b238
msgstr ""
"Không thể tìm thấy quy tắc tính giá phù hợp với sản phẩm và số lượng này.\n"
"Bạn phải thay đổi cả sản phẩm , số lượng hoặc bảng giá."

#. module: sale
<<<<<<< HEAD
#: help:sale.order,state:0
msgid ""
"Gives the status of the quotation or sales order.              \n"
"The exception status is automatically set when a cancel operation occurs     "
"          in the invoice validation (Invoice Exception) or in the picking "
"list process (Shipping Exception).\n"
"The 'Waiting Schedule' status is set when the invoice is confirmed           "
"    but waiting for the scheduler to run on the order date."
msgstr ""

#. module: sale
#: view:sale.order:sale.view_sales_order_filter
#: view:sale.order.line:sale.view_sales_order_line_filter
#: view:sale.order.line:sale.view_sales_order_uninvoiced_line_filter
#: view:sale.report:sale.view_order_product_search
msgid "Group By"
msgstr ""

#. module: sale
#: field:sale.make.invoice,grouped:0
msgid "Group the invoices"
msgstr "Phân loại hóa đơn"

#. module: sale
#: help:sale.order,message_summary:0
msgid ""
"Holds the Chatter summary (number of messages, ...). This summary is "
"directly in html format in order to be inserted in kanban views."
msgstr ""

#. module: sale
#: code:addons/sale/res_config.py:100
#, python-format
msgid "Hour"
msgstr ""

#. module: sale
#: field:sale.advance.payment.inv,id:0
#: field:sale.make.invoice,id:0
#: field:sale.order,id:0
#: field:sale.order.line,id:0
#: field:sale.order.line.make.invoice,id:0
#: field:sale.report,id:0
msgid "ID"
msgstr ""

#. module: sale
#: help:sale.order,message_unread:0
msgid "If checked new messages require your attention."
msgstr ""

#. module: sale
#: code:addons/sale/sale.py:298
#, python-format
msgid ""
"If you change the pricelist of this order (and eventually the currency), "
"prices of existing order lines will not be updated."
msgstr ""

#. module: sale
#: view:sale.order:sale.view_order_form
msgid "Ignore Exception"
msgstr ""

#. module: sale
#: selection:sale.report,state:0
msgid "In Progress"
msgstr "Đang thực hiện"

#. module: sale
#: code:addons/sale/sale.py:267
#, python-format
msgid ""
"In order to delete a confirmed sales order, you must cancel it before!"
msgstr ""

#. module: sale
#: code:addons/sale/wizard/sale_make_invoice_advance.py:102
#, python-format
msgid "Incorrect Data"
msgstr "Dữ liệu sai"

#. module: sale
#: code:addons/sale/sale.py:267
#: code:addons/sale/sale.py:986
#: code:addons/sale/sale.py:1165
#, python-format
msgid "Invalid Action!"
msgstr ""

#. module: sale
#: code:addons/sale/wizard/sale_line_invoice.py:121
#: model:ir.model,name:sale.model_account_invoice
#: view:sale.order:sale.view_order_form
#, python-format
msgid "Invoice"
msgstr "Hóa đơn"

#. module: sale
#: field:sale.order,partner_invoice_id:0
msgid "Invoice Address"
msgstr "Địa chỉ hóa đơn"

#. module: sale
#: field:sale.make.invoice,invoice_date:0
msgid "Invoice Date"
msgstr "Ngày Hóa đơn"

#. module: sale
#: selection:sale.order,state:0
#: selection:sale.report,state:0
msgid "Invoice Exception"
msgstr "Hóa đơn ngoại lệ"

#. module: sale
#: field:crm.case.section,invoiced_forecast:0
msgid "Invoice Forecast"
msgstr ""

#. module: sale
#: field:sale.order.line,invoice_lines:0
msgid "Invoice Lines"
msgstr "Sản phẩm lập hóa đơn"

#. module: sale
#: model:ir.actions.act_window,name:sale.action_view_sale_advance_payment_inv
msgid "Invoice Order"
msgstr ""

#. module: sale
#: view:sale.advance.payment.inv:sale.view_sale_advance_payment_inv
msgid "Invoice Sales Order"
msgstr ""

#. module: sale
#: field:crm.case.section,invoiced_target:0
msgid "Invoice Target"
msgstr ""

#. module: sale
#: help:sale.order,partner_invoice_id:0
msgid "Invoice address for current sales order."
msgstr ""

#. module: sale
#: view:website:sale.report_saleorder_document
msgid "Invoice address:"
msgstr ""

#. module: sale
#: view:website:sale.report_saleorder_document
msgid "Invoice and shipping address:"
msgstr ""

#. module: sale
#: code:addons/sale/wizard/sale_line_invoice.py:107
#, python-format
msgid ""
"Invoice cannot be created for this Sales Order Line due to one of the "
"following reasons:\n"
"1.The state of this sales order line is either \"draft\" or \"cancel\"!\n"
"2.The Sales Order Line is Invoiced!"
msgstr ""

#. module: sale
#: code:addons/sale/wizard/sale_line_invoice.py:97
#, python-format
msgid "Invoice created"
msgstr ""

#. module: sale
#: code:addons/sale/sale.py:1224
#, python-format
msgid "Invoice paid"
msgstr ""

#. module: sale
#: selection:sale.advance.payment.inv,advance_payment_method:0
msgid "Invoice the whole sales order"
msgstr ""

#. module: sale
#: view:crm.case.section:sale.crm_case_section_salesteams_view_kanban
#: field:sale.order,invoice_exists:0
#: field:sale.order.line,invoiced:0
msgid "Invoiced"
msgstr "Đã xuất hóa đơn"

#. module: sale
#: field:sale.order,invoiced_rate:0
msgid "Invoiced Ratio"
msgstr ""

#. module: sale
#: view:crm.case.section:sale.crm_case_section_salesteams_view_kanban
#: model:ir.actions.act_window,name:sale.action_invoice_salesteams
#: field:sale.order,invoice_ids:0
msgid "Invoices"
msgstr "Hóa đơn"

#. module: sale
#: model:ir.actions.act_window,name:sale.action_account_invoice_report_salesteam
msgid "Invoices Analysis"
msgstr ""

#. module: sale
#: model:ir.model,name:sale.model_account_invoice_report
msgid "Invoices Statistics"
msgstr ""

#. module: sale
#: view:sale.config.settings:sale.view_sales_config
msgid "Invoicing Process"
msgstr ""

#. module: sale
#: field:sale.order,message_is_follower:0
msgid "Is a Follower"
msgstr ""

#. module: sale
#: help:sale.order,invoiced:0
msgid "It indicates that an invoice has been paid."
msgstr ""

#. module: sale
#: help:sale.order,invoice_exists:0
msgid "It indicates that sales order has at least one invoice."
msgstr ""

#. module: sale
#: field:sale.order,message_last_post:0
msgid "Last Message Date"
msgstr ""

#. module: sale
#: field:sale.advance.payment.inv,write_uid:0
#: field:sale.make.invoice,write_uid:0
#: field:sale.order,write_uid:0
#: field:sale.order.line,write_uid:0
#: field:sale.order.line.make.invoice,write_uid:0
msgid "Last Updated by"
msgstr ""

#. module: sale
#: field:sale.advance.payment.inv,write_date:0
#: field:sale.make.invoice,write_date:0
#: field:sale.order,write_date:0
#: field:sale.order.line,write_date:0
#: field:sale.order.line.make.invoice,write_date:0
msgid "Last Updated on"
msgstr ""

#. module: sale
#: model:ir.actions.act_window,name:sale.action_sale_order_make_invoice
msgid "Make Invoices"
msgstr ""

#. module: sale
#: selection:sale.report,state:0
msgid "Manual In Progress"
msgstr "Đang thực hiện thủ công"

#. module: sale
#: field:sale.order,message_ids:0
msgid "Messages"
=======
#: view:sale.report:0 field:sale.report,categ_id:0
msgid "Category of Product"
msgstr "Nhóm sản phẩm"

#. module: sale
#: help:sale.make.invoice,grouped:0
msgid "Check the box to group the invoices for the same customers"
msgstr "Đánh dấu để nhóm hóa đơn theo khách hàng"

#. module: sale
#: help:crm.case.section,use_quotations:0
msgid "Check this box to manage quotations in this sales team."
msgstr "Đánh dấu để quản lý báo giá trên đội ngũ bán hàng này."

#. module: sale
#: view:crm.case.section:0
msgid "Click to acces the Sales Analysis."
msgstr "Nhấp chuột để chấp nhận Sales Analysis"

#. module: sale
#: view:crm.case.section:0
msgid "Click to see a detailed analysis of invoices."
msgstr "Nhấp chuột để xem một bản phân tích chi tiết về hóa đơn."

#. module: sale
#: view:crm.case.section:0
msgid "Click to see a detailed analysis."
msgstr "Nhấp chuột để xem phân tích chi tiết."

#. module: sale
#: field:sale.report,delay:0
msgid "Commitment Delay"
msgstr "Cam kết chậm trễ (delay)"

#. module: sale
#: model:ir.model,name:sale.model_res_company
msgid "Companies"
msgstr "Công ty"

#. module: sale
#: field:sale.order,company_id:0 field:sale.order.line,company_id:0
#: view:sale.report:0 field:sale.report,company_id:0
msgid "Company"
msgstr "Công ty"

#. module: sale
#: code:addons/sale/sale.py:1168
#: code:addons/sale/wizard/sale_make_invoice_advance.py:92
#: code:addons/sale/wizard/sale_make_invoice_advance.py:96
#, python-format
msgid "Configuration Error!"
msgstr "Lỗi cấu hình!"

#. module: sale
#: view:sale.order:0
msgid "Confirm Sale"
msgstr "Xác nhận bán"

#. module: sale
#: field:sale.order,date_confirm:0
msgid "Confirmation Date"
msgstr "Ngày xác nhận"

#. module: sale
#: selection:sale.order.line,state:0
msgid "Confirmed"
msgstr "Đã xác nhận"

#. module: sale
#: view:sale.order.line:0
msgid "Confirmed sales order lines, not yet delivered"
msgstr "Xác nhận các hạng mục nhưng chưa giao hàng"

#. module: sale
#: field:sale.order,project_id:0
msgid "Contract / Analytic"
msgstr "Hợp đồng / Quản trị"

#. module: sale
#: view:sale.config.settings:0
msgid "Contract Features"
msgstr "Tính năng hợp đồng"

#. module: sale
#: view:sale.config.settings:0
msgid "Contracts Management"
msgstr "Quản lý hợp đồng"

#. module: sale
#: view:sale.order.line.make.invoice:0
msgid "Create & View Invoice"
msgstr "Tạo & Xem hóa đơn"

#. module: sale
#: model:ir.actions.act_window,name:sale.action_view_sale_order_line_make_invoice
#: view:sale.advance.payment.inv:0 view:sale.order:0
#: field:sale.order,order_policy:0 view:sale.order.line:0
msgid "Create Invoice"
msgstr "Tạo hóa đơn"

#. module: sale
#: view:sale.make.invoice:0 view:sale.order.line.make.invoice:0
msgid "Create Invoices"
msgstr "Tạo hóa đơn"

#. module: sale
#: view:sale.advance.payment.inv:0
msgid "Create and View Invoice"
msgstr "Tạo & Xem hóa đơn"

#. module: sale
#: view:sale.make.invoice:0 view:sale.order.line.make.invoice:0
msgid "Create invoices"
msgstr "Tạo hóa đơn"

#. module: sale
#: field:sale.order,create_date:0
msgid "Creation Date"
msgstr "Ngày tạo"

#. module: sale
#: field:sale.order,currency_id:0
msgid "Currency"
msgstr "Tiền tệ"

#. module: sale
#: view:sale.order:0 field:sale.order,partner_id:0
#: field:sale.order.line,order_partner_id:0
msgid "Customer"
msgstr "Khách hàng"

#. module: sale
#: code:addons/sale/sale.py:464
#, python-format
msgid "Customer Invoices"
msgstr "Hóa đơn khách hàng"

#. module: sale
#: field:sale.order,date_order:0
msgid "Date"
msgstr "Ngày tháng"

#. module: sale
#: field:sale.report,date_confirm:0
msgid "Date Confirm"
msgstr "Ngày xác nhận"

#. module: sale
#: field:sale.report,date:0
msgid "Date Order"
msgstr "Ngày đặt hàng"

#. module: sale
#: view:False:0
msgid "Date Ordered:"
msgstr "Ngày đặt hàng:"

#. module: sale
#: help:sale.order,message_last_post:0
msgid "Date of the last message posted on the record."
msgstr "Ngày của thông điệp gần nhất được ghi nhận trên một bản ghi."

#. module: sale
#: help:sale.order,date_confirm:0
msgid "Date on which sales order is confirmed."
msgstr "Ngày mà đơn hàng được xác nhận."

#. module: sale
#: help:sale.order,create_date:0
msgid "Date on which sales order is created."
msgstr "Ngày mà đơn hàng được tạo."

#. module: sale
#: view:sale.config.settings:0
msgid "Default Options"
msgstr "Tùy chọn mặc định"

#. module: sale
#: field:res.company,sale_note:0
msgid "Default Terms and Conditions"
msgstr "Điều khoản và điều kiện mặc định"

#. module: sale
#: view:res.company:0
msgid "Default terms & conditions..."
msgstr "Điều khoản và điều kiện mặc định..."

#. module: sale
#: help:res.company,sale_note:0
msgid "Default terms and conditions for quotations."
msgstr "Điều khoản và điều kiện mặc định cho báo giá"

#. module: sale
#: view:crm.case.section:0
msgid ""
"Define an invoicing target in the sales team settings to see the period's "
"achievement and forecast at a glance."
>>>>>>> a345b238
msgstr ""
"Xác định một mục tiêu xuất hóa đơn trong thiết lập đội ngũ bán hàng để nhìn "
"thấy thành tích theo kỳ và dự báo một cách nhanh nhất."

#. module: sale
<<<<<<< HEAD
#: help:sale.order,message_ids:0
msgid "Messages and communication history"
msgstr ""

#. module: sale
#: view:sale.report:sale.view_order_product_search
msgid "My Sales"
msgstr ""

#. module: sale
#: view:sale.order.line:sale.view_sales_order_line_filter
#: view:sale.order.line:sale.view_sales_order_uninvoiced_line_filter
msgid "My Sales Order Lines"
msgstr ""

#. module: sale
#: view:sale.order:sale.view_order_form
msgid "New Copy of Quotation"
msgstr ""

#. module: sale
#: view:sale.order:sale.view_sales_order_filter
msgid "New Mail"
msgstr ""

#. module: sale
#: code:addons/sale/sale.py:1042
#, python-format
msgid "No Customer Defined!"
msgstr ""

#. module: sale
#: code:addons/sale/sale.py:1126
#, python-format
msgid "No Pricelist ! : "
msgstr ""

#. module: sale
#: code:addons/sale/sale.py:1137
#, python-format
msgid "No valid pricelist line found ! :"
msgstr ""

#. module: sale
#: help:sale.order.line,delay:0
msgid ""
"Number of days between the order confirmation and the shipping of the "
"products to the customer"
msgstr ""

#. module: sale
#: model:ir.actions.act_window,name:sale.action_order_tree
msgid "Old Quotations"
msgstr "Báo giá cũ"

#. module: sale
#: selection:sale.order,order_policy:0
msgid "On Delivery Order"
msgstr ""

#. module: sale
#: selection:sale.order,order_policy:0
msgid "On Demand"
msgstr ""

#. module: sale
#: help:sale.order,order_policy:0
msgid ""
"On demand: A draft invoice can be created from the sales order when needed. "
"\n"
"On delivery order: A draft invoice can be created from the delivery order "
"when the products have been delivered. \n"
"Before delivery: A draft invoice is created from the sales order and must be "
"paid before the products can be delivered."
msgstr ""

#. module: sale
#: field:sale.config.settings,module_analytic_user_function:0
msgid "One employee can have different roles per contract"
msgstr ""

#. module: sale
#: model:ir.actions.client,name:sale.action_client_sale_menu
msgid "Open Sale Menu"
msgstr ""

#. module: sale
#: view:sale.order.line:sale.view_sales_order_line_filter
#: view:sale.order.line:sale.view_sales_order_uninvoiced_line_filter
msgid "Order"
msgstr "Đơn đặt hàng"

#. module: sale
#: view:sale.report:sale.view_order_product_search
msgid "Order Date"
msgstr "Ngày đặt hàng"

#. module: sale
#: view:sale.order:sale.view_order_form
#: field:sale.order,order_line:0
msgid "Order Lines"
msgstr "Sản phẩm chào hàng"

#. module: sale
#: model:ir.actions.act_window,name:sale.action_order_line_tree2
msgid "Order Lines to Invoice"
=======
#: field:sale.order,partner_shipping_id:0
msgid "Delivery Address"
msgstr "Địa chỉ Giao hàng"

#. module: sale
#: field:sale.order.line,delay:0
msgid "Delivery Lead Time"
msgstr "Delivery Lead Time"

#. module: sale
#: help:sale.order,partner_shipping_id:0
msgid "Delivery address for current sales order."
msgstr "Địa chỉ giao hàng cho đơn hang hiện tại."

#. module: sale
#: view:False:0 field:sale.order.line,name:0
msgid "Description"
msgstr "Miêu tả"

#. module: sale
#: view:False:0
msgid "Disc.(%)"
msgstr "Chiết khấu (%)"

#. module: sale
#: field:sale.order.line,discount:0
msgid "Discount (%)"
msgstr "Chiết khấu (%)"

#. module: sale
#: model:res.groups,name:sale.group_discount_per_so_line
msgid "Discount on lines"
msgstr "Chiết khầu trên hạng mục"

#. module: sale
#: field:sale.config.settings,module_sale_margin:0
msgid "Display margins on sales orders"
msgstr "Hiển thị margin trên đơn hàng"

#. module: sale
#: view:sale.make.invoice:0
msgid "Do you really want to create the invoice(s)?"
msgstr "Bạn có thật sự muốn tạo hóa đơn?"

#. module: sale
#: view:sale.order:0 selection:sale.order,state:0 view:sale.order.line:0
#: selection:sale.order.line,state:0 selection:sale.report,state:0
msgid "Done"
msgstr "Hoàn thành"

#. module: sale
#: selection:sale.order.line,state:0
msgid "Draft"
msgstr "Dự thảo"

#. module: sale
#: selection:sale.order,state:0
msgid "Draft Quotation"
msgstr "Báo giá dự thảo"

#. module: sale
#: code:addons/sale/edi/sale_order.py:140
#, python-format
msgid "EDI Pricelist (%s)"
msgstr "EDI Pricelist (%s)"

#. module: sale
#: model:ir.actions.act_window,name:sale.action_email_templates
msgid "Email Templates"
msgstr "Mẫu thư điện tử"

#. module: sale
#: model:ir.model,name:sale.model_mail_compose_message
msgid "Email composition wizard"
msgstr "Đồ thuật soạn email"

#. module: sale
#: model:res.groups,name:sale.group_invoice_so_lines
msgid "Enable Invoicing Sales order lines"
msgstr "Cho phép xác hóa đơn trên từng hạng mục"

#. module: sale
#: code:addons/sale/sale.py:168 code:addons/sale/sale.py:390
#: code:addons/sale/sale.py:524 code:addons/sale/sale.py:606
#: code:addons/sale/sale.py:948 code:addons/sale/sale.py:965
#, python-format
msgid "Error!"
msgstr "Lỗi!"

#. module: sale
#: selection:sale.order.line,state:0
msgid "Exception"
msgstr "Ngoại lệ"

#. module: sale
#: view:sale.report:0
msgid "Extended Filters..."
msgstr "Bộ lọc mở rộng..."

#. module: sale
#: view:res.partner:0
msgid "False"
msgstr "False"

#. module: sale
#: code:addons/sale/sale.py:589
#, python-format
msgid "First cancel all invoices attached to this sales order."
msgstr "Trước tiên hủy tất cả hóa đơn liên quan tới đơn hàng này."

#. module: sale
#: field:sale.order,fiscal_position:0
msgid "Fiscal Position"
msgstr "Vị thế tài chính"

#. module: sale
#: selection:sale.advance.payment.inv,advance_payment_method:0
msgid "Fixed price (deposit)"
msgstr "Giá cố định (tiền ứng trước)"

#. module: sale
#: field:sale.order,message_follower_ids:0
msgid "Followers"
msgstr "Người theo dõi"

#. module: sale
#: help:sale.config.settings,timesheet:0
msgid ""
"For modifying account analytic view to show important data to project "
"manager of services companies.You can also view the report of account "
"analytic summary user-wise as well as month wise.\n"
"-This installs the module account_analytic_analysis."
>>>>>>> a345b238
msgstr ""
"Sửa view kế toán quản trị để hiển thị dữ liệu quan trọng cho việc quản trị "
"dự án của các công ty chuyên về dịch vụ. Bạn cũng có thể xem báo cáo tóm tắt "
"kế toán quản trị theo người dùng cũng như theo tháng.\n"
"-Việc này sẽ cài đặt phân hệ account_analytic_analysis."

#. module: sale
<<<<<<< HEAD
#: view:sale.order:sale.view_sales_order_filter
msgid "Order Month"
msgstr ""

#. module: sale
#: view:sale.order:sale.view_order_tree
msgid "Order Number"
msgstr ""

#. module: sale
#: view:website:sale.report_saleorder_document
msgid "Order N°"
msgstr "Số Đơn đặt hàng"

#. module: sale
#: field:sale.order,name:0
#: field:sale.order.line,order_id:0
msgid "Order Reference"
msgstr "Số tham chiếu đơn chào hàng"

#. module: sale
#: sql_constraint:sale.order:0
msgid "Order Reference must be unique per Company!"
msgstr ""

#. module: sale
#: field:sale.report,state:0
msgid "Order Status"
msgstr "Trạng thái Đơn hàng"

#. module: sale
#: view:sale.order.line:sale.view_sales_order_uninvoiced_line_filter
msgid "Order reference"
msgstr ""

#. module: sale
#: view:sale.report:sale.view_order_product_search
msgid "Ordered date of the sales order"
=======
#: view:crm.case.section:0
msgid "Forecast"
msgstr "Dự báo"

#. module: sale
#: help:crm.case.section,invoiced_forecast:0
msgid ""
"Forecast of the invoice revenue for the current month. This is the amount "
"the sales \n"
"team should invoice this month. It is used to compute the progression "
"ratio \n"
" of the current and forecast revenue on the kanban view."
msgstr ""
"Dự báo doanh thu theo hóa đơn cho tháng hiện tại. Đây là số tiền mà đội ngũ "
"bán hàng\n"
"phải xuất hóa đơn trong tháng này. Nó được sử dụng để tính tỷ lệ phát "
"triển \n"
"của hiện tại và dự báo doanh thu trên kanban view."

#. module: sale
#: model:ir.actions.act_window,help:sale.action_account_invoice_report_salesteam
msgid ""
"From this report, you can have an overview of the amount invoiced to your "
"customer. The tool search can also be used to personalise your Invoices "
"reports and so, match this analysis to your needs."
msgstr ""
"Từ báo cáo này, bạn có thể có một cái nhìn tổng quát về tổng tiền đã xuất "
"hóa đơn cho khách hàng. Công cụ tìm kiếm cũng có thể được sử dụng để cá nhân "
"hóa báo cáo hóa đơn,... phù hợp với mục đích quản trị của bạn."

#. module: sale
#: field:sale.config.settings,group_invoice_so_lines:0
msgid "Generate invoices based on the sales order lines"
msgstr "Tạo hóa đơn dựa trên chi tiết đơn hàng"

#. module: sale
#: help:sale.order.line,sequence:0
msgid "Gives the sequence order when displaying a list of sales order lines."
msgstr "Chi ra trình tự khi hiển thị một danh sách chi tiết đơn hàng."

#. module: sale
#: help:sale.order,state:0
msgid ""
"Gives the status of the quotation or sales order.              \n"
"The exception status is automatically set when a cancel operation "
"occurs               in the invoice validation (Invoice Exception) or in the "
"picking list process (Shipping Exception).\n"
"The 'Waiting Schedule' status is set when the invoice is "
"confirmed               but waiting for the scheduler to run on the order "
"date."
msgstr ""
"Xác định trạng thái của báo giá hoặc đơn hàng.              \n"
"Trạng thái 'ngoại lệ' được thiết lập tự động khi một hoạt động hủy bỏ được "
"tạo ra trong việc xác nhận đơn hàng hoặc xử lý hàng xuất kho (Ngoại lệ vận "
"chuyển).\n"
"Trạng thái 'Chờ kế hoạch' được thiết lập khi hóa đơn được xác nhận nhưng "
"đang chờ bộ đặt lịch chạy trên ngày đặt hàng."

#. module: sale
#: view:sale.order:0 view:sale.order.line:0 view:sale.report:0
msgid "Group By..."
msgstr "Nhóm theo..."

#. module: sale
#: field:sale.make.invoice,grouped:0
msgid "Group the invoices"
msgstr "Nhóm hóa đơn"

#. module: sale
#: help:sale.order,message_summary:0
msgid ""
"Holds the Chatter summary (number of messages, ...). This summary is "
"directly in html format in order to be inserted in kanban views."
>>>>>>> a345b238
msgstr ""
"Holds the Chatter summary (number of messages, ...). This summary is "
"directly in html format in order to be inserted in kanban views."

#. module: sale
<<<<<<< HEAD
#: view:sale.order:sale.view_order_form
msgid "Other Information"
msgstr "Thông tin khác"

#. module: sale
#: field:sale.order,invoiced:0
msgid "Paid"
msgstr "Đã thanh toán"

#. module: sale
#: model:ir.model,name:sale.model_res_partner
#: view:sale.report:sale.view_order_product_search
#: field:sale.report,partner_id:0
msgid "Partner"
msgstr "Đối tác"

#. module: sale
#: field:sale.order,payment_term:0
msgid "Payment Term"
msgstr "Điều khoản thanh toán"

#. module: sale
#: view:website:sale.report_saleorder_document
msgid "Payment Term:"
msgstr ""

#. module: sale
#: field:sale.order,paypal_url:0
msgid "Paypal Url"
msgstr ""

#. module: sale
#: selection:sale.advance.payment.inv,advance_payment_method:0
msgid "Percentage"
msgstr ""

#. module: sale
#: code:addons/sale/sale.py:931
#, python-format
msgid "Please define income account for this product: \"%s\" (id:%d)."
msgstr ""

#. module: sale
#: code:addons/sale/sale.py:384
#, python-format
msgid "Please define sales journal for this company: \"%s\" (id:%d)."
msgstr ""

#. module: sale
#: field:sale.config.settings,timesheet:0
msgid "Prepare invoices based on timesheets"
=======
#: code:addons/sale/res_config.py:100
#, python-format
msgid "Hour"
msgstr "Giờ"

#. module: sale
#: help:sale.order,message_unread:0
msgid "If checked new messages require your attention."
msgstr "If checked new messages require your attention."

#. module: sale
#: code:addons/sale/sale.py:318
#, python-format
msgid ""
"If you change the pricelist of this order (and eventually the currency), "
"prices of existing order lines will not be updated."
>>>>>>> a345b238
msgstr ""
"Nếu bạn thay đổi bảng giá của đơn hàng này, giá của các hạng mục trên đơn "
"hàng đã tồn tại sẽ được thay đổi."

#. module: sale
<<<<<<< HEAD
#: view:website:sale.report_saleorder_document
msgid "Price"
msgstr "Giá"

#. module: sale
#: field:sale.order,pricelist_id:0
#: field:sale.report,pricelist_id:0
msgid "Pricelist"
msgstr "Bảng giá"

#. module: sale
#: code:addons/sale/sale.py:297
#, python-format
msgid "Pricelist Warning!"
=======
#: view:sale.order:0
msgid "Ignore Exception"
msgstr "Bỏ qua ngoại lệ"

#. module: sale
#: selection:sale.report,state:0
msgid "In Progress"
msgstr "Đang thực hiện"

#. module: sale
#: code:addons/sale/sale.py:287
#, python-format
msgid "In order to delete a confirmed sales order, you must cancel it before!"
>>>>>>> a345b238
msgstr ""
"Theo thứ tự để xóa một đơn hàng đã được xác nhận, bận phải hủy bỏ nó trước!"

#. module: sale
<<<<<<< HEAD
#: help:sale.order,pricelist_id:0
msgid "Pricelist for current sales order."
msgstr "Bảng giá cho đơn hàng hiện tại"

#. module: sale
#: view:sale.order:sale.view_order_form
msgid "Print"
msgstr ""

#. module: sale
#: model:ir.model,name:sale.model_procurement_order
msgid "Procurement"
msgstr "Thu mua hàng"

#. module: sale
#: field:sale.order,procurement_group_id:0
msgid "Procurement group"
msgstr ""

#. module: sale
#: field:sale.order.line,procurement_ids:0
msgid "Procurements"
msgstr ""

#. module: sale
#: model:ir.model,name:sale.model_product_product
#: view:sale.order.line:sale.view_sales_order_line_filter
#: view:sale.order.line:sale.view_sales_order_uninvoiced_line_filter
#: field:sale.order.line,product_id:0
#: view:sale.report:sale.view_order_product_search
#: field:sale.report,product_id:0
msgid "Product"
msgstr "Sản phẩm"

#. module: sale
#: view:sale.config.settings:sale.view_sales_config
msgid "Product Features"
msgstr "Tính năng sản phẩm"

#. module: sale
#: model:ir.model,name:sale.model_product_template
msgid "Product Template"
msgstr ""

#. module: sale
#: field:sale.order.line,product_uos:0
msgid "Product UoS"
msgstr "Đơn vị bán của sản phẩm"

#. module: sale
#: field:sale.config.settings,module_project:0
msgid "Project"
msgstr ""
=======
#: code:addons/sale/wizard/sale_make_invoice_advance.py:102
#, python-format
msgid "Incorrect Data"
msgstr "Dữ liệu sai"

#. module: sale
#: code:addons/sale/sale.py:287 code:addons/sale/sale.py:1004
#: code:addons/sale/sale.py:1191
#, python-format
msgid "Invalid Action!"
msgstr "Hành động không hợp lệ!"

#. module: sale
#: code:addons/sale/wizard/sale_line_invoice.py:120
#: model:ir.model,name:sale.model_account_invoice view:sale.order:0
#, python-format
msgid "Invoice"
msgstr "Hóa đơn"

#. module: sale
#: field:sale.order,partner_invoice_id:0
msgid "Invoice Address"
msgstr "Địa chỉ xuất hóa đơn"

#. module: sale
#: field:sale.make.invoice,invoice_date:0
msgid "Invoice Date"
msgstr "Ngày hóa đơn"

#. module: sale
#: selection:sale.order,state:0 selection:sale.report,state:0
msgid "Invoice Exception"
msgstr "Hóa đơn ngoại lệ"

#. module: sale
#: field:crm.case.section,invoiced_forecast:0
msgid "Invoice Forecast"
msgstr "Hóa đơn dự kiến"
>>>>>>> a345b238

#. module: sale
#: field:sale.order.line,invoice_lines:0
msgid "Invoice Lines"
msgstr "Chi tiết hóa đơn"

#. module: sale
<<<<<<< HEAD
#: view:sale.order.line:sale.view_order_line_tree
msgid "Qty"
msgstr "Số lượng"

#. module: sale
#: field:sale.advance.payment.inv,qtty:0
#: field:sale.order.line,product_uom_qty:0
#: view:website:sale.report_saleorder_document
msgid "Quantity"
msgstr "Số lượng"

#. module: sale
#: field:sale.order.line,product_uos_qty:0
msgid "Quantity (UoS)"
msgstr "Số lượng (Đơn vị bán)"

#. module: sale
#: view:sale.order:sale.view_order_form
#: view:sale.order:sale.view_quotation_tree
#: selection:sale.report,state:0
msgid "Quotation"
msgstr "Báo giá"

#. module: sale
#: model:ir.actions.report.xml,name:sale.report_sale_order
msgid "Quotation / Order"
msgstr "Báo giá / Đơn chào hàng"

#. module: sale
#: view:website:sale.report_saleorder_document
msgid "Quotation Date:"
msgstr ""

#. module: sale
#: view:sale.order:sale.view_quotation_tree
msgid "Quotation Number"
msgstr "Số hiệu Báo giá"

#. module: sale
#: view:website:sale.report_saleorder_document
msgid "Quotation N°"
msgstr "Báo giá Số"

#. module: sale
#: model:mail.message.subtype,name:sale.mt_salesteam_order_sent
msgid "Quotation Send"
msgstr ""

#. module: sale
#: selection:sale.order,state:0
msgid "Quotation Sent"
msgstr "Báo giá đã gửi đi"

#. module: sale
#: model:mail.message.subtype,description:sale.mt_order_confirmed
msgid "Quotation confirmed"
msgstr "Báo giá đã xác nhận"

#. module: sale
#: code:addons/sale/sale.py:355
#, python-format
msgid "Quotation created"
msgstr ""

#. module: sale
#: model:mail.message.subtype,description:sale.mt_order_sent
#: model:mail.message.subtype,name:sale.mt_order_sent
msgid "Quotation sent"
=======
#: model:ir.actions.act_window,name:sale.action_view_sale_advance_payment_inv
msgid "Invoice Order"
msgstr "Invoice Order"

#. module: sale
#: view:sale.advance.payment.inv:0
msgid "Invoice Sales Order"
msgstr "Invoice Sales Order"

#. module: sale
#: field:crm.case.section,invoiced_target:0
msgid "Invoice Target"
msgstr "Mục tiêu xuất hóa đơn"

#. module: sale
#: help:sale.order,partner_invoice_id:0
msgid "Invoice address for current sales order."
msgstr "Địa chỉ xuất hóa đơn cho đơn hàng hiện tại."

#. module: sale
#: view:False:0
msgid "Invoice address:"
msgstr "Địa chỉ xuất hóa đơn:"

#. module: sale
#: view:False:0
msgid "Invoice and shipping address:"
msgstr "Địa chỉ xuất hóa đơn và giao hàng:"

#. module: sale
#: code:addons/sale/wizard/sale_line_invoice.py:106
#, python-format
msgid ""
"Invoice cannot be created for this Sales Order Line due to one of the "
"following reasons:\n"
"1.The state of this sales order line is either \"draft\" or \"cancel\"!\n"
"2.The Sales Order Line is Invoiced!"
>>>>>>> a345b238
msgstr ""
"Hóa đơn không thể được tạo cho Hạng mục này do một trong những lý do sau:\n"
"1.Trạng thái của hạng mục này là \"dự thảo\" or \"hủy bỏ\"!\n"
"2.Hạng mục này đã được xuất hóa đơn!"

#. module: sale
#: code:addons/sale/wizard/sale_line_invoice.py:96
#, python-format
msgid "Invoice created"
msgstr "Hóa đơn được tạo"

#. module: sale
<<<<<<< HEAD
#: view:crm.case.section:sale.crm_case_section_salesteams_view_kanban
#: field:crm.case.section,use_quotations:0
#: model:ir.actions.act_window,name:sale.action_quotations
#: model:ir.actions.act_window,name:sale.action_quotations_salesteams
#: model:ir.ui.menu,name:sale.menu_sale_quotations
#: view:sale.order:sale.view_sales_order_filter
msgid "Quotations"
msgstr "Các báo giá"

#. module: sale
#: model:ir.actions.act_window,name:sale.action_order_report_quotation_salesteam
msgid "Quotations Analysis"
msgstr ""

#. module: sale
#: model:ir.actions.act_window,name:sale.act_res_partner_2_sale_order
msgid "Quotations and Sales"
msgstr ""

#. module: sale
#: field:crm.case.section,monthly_quoted:0
msgid "Rate of created quotation per duration"
msgstr ""

#. module: sale
#: field:crm.case.section,monthly_invoiced:0
msgid "Rate of sent invoices per duration"
msgstr ""

#. module: sale
#: field:crm.case.section,monthly_confirmed:0
msgid "Rate of validate sales orders per duration"
msgstr ""

#. module: sale
#: view:sale.order:sale.view_order_form
msgid "Recreate Invoice"
msgstr "Tạo lại hóa đơn"

#. module: sale
#: view:sale.report:sale.view_order_product_search
msgid "Reference Unit of Measure"
msgstr ""

#. module: sale
#: help:sale.order,origin:0
msgid "Reference of the document that generated this sales order request."
msgstr ""

#. module: sale
#: field:sale.order,client_order_ref:0
msgid "Reference/Description"
msgstr ""

#. module: sale
#: view:crm.case.section:sale.crm_case_section_salesteams_view_kanban
msgid "Revenue of confirmed sales orders per month."
msgstr ""

#. module: sale
#: view:crm.case.section:sale.crm_case_section_salesteams_view_kanban
msgid "Revenue of created quotations per month."
msgstr ""

#. module: sale
#: view:crm.case.section:sale.crm_case_section_salesteams_view_kanban
msgid "Revenue of sent invoices per month."
msgstr ""

#. module: sale
#: model:ir.model,name:sale.model_sale_order_line_make_invoice
msgid "Sale OrderLine Make_invoice"
msgstr ""

#. module: sale
#: selection:sale.order,state:0
msgid "Sale to Invoice"
msgstr ""

#. module: sale
#: view:product.product:sale.product_form_view_sale_order_button
#: view:product.template:sale.product_template_form_view_sale_order_button
#: view:res.company:sale.view_company_inherit_form2
#: view:res.partner:sale.crm_lead_partner_kanban_view
#: view:res.partner:sale.res_partner_view_buttons
#: view:sale.order:sale.view_sales_order_filter
#: view:sale.report:sale.view_order_product_search
msgid "Sales"
msgstr "Bán hàng"

#. module: sale
#: model:ir.model,name:sale.model_sale_advance_payment_inv
msgid "Sales Advance Payment Invoice"
msgstr ""

#. module: sale
#: model:ir.actions.act_window,name:sale.action_order_report_all
#: model:ir.actions.act_window,name:sale.action_order_report_so_salesteam
#: model:ir.ui.menu,name:sale.menu_report_product_all
#: view:sale.report:sale.view_order_product_graph
#: view:sale.report:sale.view_order_product_search
msgid "Sales Analysis"
msgstr "Phân tích Bán hàng"

#. module: sale
#: model:ir.model,name:sale.model_sale_make_invoice
msgid "Sales Make Invoice"
msgstr "Làm hóa đơn bán hàng"

#. module: sale
#: code:addons/sale/sale.py:277
#: code:addons/sale/sale.py:598
#: model:ir.model,name:sale.model_sale_order
#: field:res.partner,sale_order_ids:0
#: model:res.request.link,name:sale.req_link_sale_order
#: view:sale.order:sale.view_order_form
#: view:sale.order:sale.view_sales_order_filter
#: selection:sale.order,state:0
#, python-format
msgid "Sales Order"
msgstr "Đơn hàng"

#. module: sale
#: model:mail.message.subtype,name:sale.mt_order_confirmed
#: model:mail.message.subtype,name:sale.mt_salesteam_order_confirmed
msgid "Sales Order Confirmed"
msgstr ""

#. module: sale
#: model:ir.model,name:sale.model_sale_order_line
msgid "Sales Order Line"
msgstr ""

#. module: sale
#: model:ir.actions.act_window,name:sale.action_order_line_product_tree
#: view:sale.order:sale.view_order_form
#: view:sale.order.line:sale.view_order_line_form2
#: view:sale.order.line:sale.view_order_line_tree
msgid "Sales Order Lines"
msgstr "Sản phẩm đơn chào hàng"

#. module: sale
#: view:sale.order.line:sale.view_sales_order_line_filter
msgid "Sales Order Lines ready to be invoiced"
msgstr ""

#. module: sale
#: view:sale.order.line:sale.view_sales_order_line_filter
msgid "Sales Order Lines related to a Sales Order of mine"
msgstr ""

#. module: sale
#: view:sale.order.line:sale.view_sales_order_uninvoiced_line_filter
msgid ""
"Sales Order Lines that are confirmed, done or in exception state and haven't "
"yet been invoiced"
msgstr ""

#. module: sale
#: view:sale.order.line:sale.view_sales_order_uninvoiced_line_filter
msgid "Sales Order Lines that are in 'done' state"
msgstr "Mục đơn bán hàng đang ở trạng thái 'hoàn tất'"

#. module: sale
#: view:sale.order:sale.view_sales_order_filter
msgid "Sales Order done"
=======
#: code:addons/sale/sale.py:1244
#, python-format
msgid "Invoice paid"
msgstr "Hóa đơn đã thanh toán"

#. module: sale
#: selection:sale.advance.payment.inv,advance_payment_method:0
msgid "Invoice the whole sales order"
msgstr "Invoice the whole sales order"

#. module: sale
#: view:crm.case.section:0 field:sale.order,invoice_exists:0
#: field:sale.order.line,invoiced:0
msgid "Invoiced"
msgstr "Đã xuất hóa đơn"

#. module: sale
#: field:sale.order,invoiced_rate:0
msgid "Invoiced Ratio"
msgstr "Tỷ lệ xuất hóa đơn"

#. module: sale
#: view:crm.case.section:0
#: model:ir.actions.act_window,name:sale.action_invoice_salesteams
#: field:sale.order,invoice_ids:0
msgid "Invoices"
msgstr "Hóa đơn"

#. module: sale
#: model:ir.actions.act_window,name:sale.action_account_invoice_report_salesteam
msgid "Invoices Analysis"
msgstr "Invoices Analysis"

#. module: sale
#: model:ir.model,name:sale.model_account_invoice_report
msgid "Invoices Statistics"
msgstr "Thống kê hóa đơn"

#. module: sale
#: view:sale.config.settings:0
msgid "Invoicing Process"
msgstr "Tiến trình xuất hóa đơn"

#. module: sale
#: field:sale.order,message_is_follower:0
msgid "Is a Follower"
msgstr "Là một người theo dõi"

#. module: sale
#: help:sale.order,invoiced:0
msgid "It indicates that an invoice has been paid."
msgstr "Nó chỉ ra rằng một hóa đơn đã được thanh toán hết."

#. module: sale
#: help:sale.order,invoice_exists:0
msgid "It indicates that sales order has at least one invoice."
msgstr "Nó chỉ ra rằng đơn hàng phải có ít nhất một hóa đơn."

#. module: sale
#: field:sale.order,message_last_post:0
msgid "Last Message Date"
msgstr "Ngày thông điệp gần nhất"

#. module: sale
#: model:ir.actions.act_window,name:sale.action_sale_order_make_invoice
msgid "Make Invoices"
msgstr "Tạo hóa đơn"

#. module: sale
#: selection:sale.report,state:0
msgid "Manual In Progress"
msgstr "Đang thực hiện thủ công"

#. module: sale
#: field:sale.order,message_ids:0
msgid "Messages"
msgstr "Thông điệp"

#. module: sale
#: help:sale.order,message_ids:0
msgid "Messages and communication history"
msgstr "Lịch sử thông điệp và liên lạc"

#. module: sale
#: view:sale.order:0
msgid "My"
msgstr "Của bạn"

#. module: sale
#: view:sale.report:0
msgid "My Sales"
msgstr "Đơn hàng của bạn"

#. module: sale
#: view:sale.order.line:0
msgid "My Sales Order Lines"
msgstr "Chi tiết đơn hàng của bạn"

#. module: sale
#: view:sale.order:0
msgid "My Sales Orders"
msgstr "Đơn hàng của bạn"

#. module: sale
#: view:sale.order:0
msgid "My Sales Team(s)"
msgstr "Đội ngũ bán hàng của bạn"

#. module: sale
#: view:sale.order:0
msgid "New Copy of Quotation"
msgstr "Bản sao báo giá mới"

#. module: sale
#: code:addons/sale/sale.py:1068
#, python-format
msgid "No Customer Defined!"
msgstr "Không có khách hàng được định nghĩa!"

#. module: sale
#: code:addons/sale/sale.py:1152
#, python-format
msgid "No Pricelist ! : "
msgstr "Không có bảng giá ! : "

#. module: sale
#: code:addons/sale/sale.py:1163
#, python-format
msgid "No valid pricelist line found ! :"
msgstr "Không có quy tác tính giá hợp lệ được tìm thấy ! :"

#. module: sale
#: help:sale.order.line,delay:0
msgid ""
"Number of days between the order confirmation and the shipping of the "
"products to the customer"
>>>>>>> a345b238
msgstr ""
"Số ngày bạn hứa sẽ giao hàng cho khách hàng kể từ ngày xác nhận đơn hàng đến "
"ngày giao hàng"

#. module: sale
<<<<<<< HEAD
#: model:ir.actions.act_window,name:sale.action_orders_in_progress
msgid "Sales Order in Progress"
msgstr "Đơn chào hàng đang được thực hiện"

#. module: sale
#: view:sale.order:sale.view_sales_order_filter
msgid "Sales Order ready to be invoiced"
msgstr ""

#. module: sale
#: view:sale.order:sale.view_sales_order_filter
msgid "Sales Order that haven't yet been confirmed"
msgstr ""

#. module: sale
#: view:crm.case.section:sale.crm_case_section_salesteams_view_kanban
#: model:ir.actions.act_window,name:sale.action_orders
#: model:ir.actions.act_window,name:sale.action_orders_salesteams
#: model:ir.ui.menu,name:sale.menu_sale_order
#: view:sale.order:sale.view_order_tree
#: view:sale.order:sale.view_sale_order_calendar
#: view:sale.order:sale.view_sale_order_graph
msgid "Sales Orders"
msgstr "Đơn chào hàng"

#. module: sale
#: model:ir.model,name:sale.model_sale_report
msgid "Sales Orders Statistics"
msgstr "Thống kê đơn bán hàng"

#. module: sale
#: view:account.invoice:sale.account_invoice_groupby_inherit
#: view:account.invoice:sale.account_invoice_tree
#: field:account.invoice,section_id:0
#: field:account.invoice.report,section_id:0
#: view:sale.order:sale.view_sales_order_filter
#: field:sale.order,section_id:0
#: view:sale.report:sale.view_order_product_search
#: field:sale.report,section_id:0
msgid "Sales Team"
msgstr ""

#. module: sale
#: model:ir.model,name:sale.model_crm_case_section
msgid "Sales Teams"
msgstr ""

#. module: sale
#: model:ir.actions.act_window,name:sale.action_orders_exception
msgid "Sales in Exception"
msgstr "Bán hàng thuộc ngoại lệ"

#. module: sale
#: field:procurement.order,sale_line_id:0
msgid "Sales order line"
msgstr ""

#. module: sale
#: view:sale.order.line:sale.view_sales_order_uninvoiced_line_filter
msgid "Sales order lines done"
msgstr ""

#. module: sale
#: view:sale.order:sale.view_sales_order_filter
#: field:sale.order,user_id:0
#: view:sale.order.line:sale.view_sales_order_line_filter
#: field:sale.order.line,salesman_id:0
#: view:sale.report:sale.view_order_product_search
#: field:sale.report,user_id:0
msgid "Salesperson"
msgstr ""

#. module: sale
#: view:website:sale.report_saleorder_document
msgid "Salesperson:"
msgstr ""

#. module: sale
#: view:sale.order:sale.view_sales_order_filter
#: view:sale.order.line:sale.view_sales_order_line_filter
msgid "Search Sales Order"
msgstr "Tìm kiếm Đơn hàng"

#. module: sale
#: view:sale.order.line:sale.view_sales_order_uninvoiced_line_filter
msgid "Search Uninvoiced Lines"
msgstr ""

#. module: sale
#: help:sale.advance.payment.inv,product_id:0
msgid ""
"Select a product of type service which is called 'Advance Product'.\n"
"                You may have to create it and set it as a default value on "
"this field."
msgstr ""

#. module: sale
#: view:sale.advance.payment.inv:sale.view_sale_advance_payment_inv
msgid ""
"Select how you want to invoice this order. This\n"
"                        will create a draft invoice that can be modified\n"
"                        before validation."
msgstr ""

#. module: sale
#: view:sale.order:sale.view_order_form
msgid "Send by Email"
msgstr ""

#. module: sale
#: field:sale.order.line,sequence:0
msgid "Sequence"
msgstr "Thứ tự"

#. module: sale
#: view:sale.order.line:sale.view_sales_order_uninvoiced_line_filter
msgid "Shipped"
msgstr ""

#. module: sale
#: selection:sale.order,state:0
#: selection:sale.report,state:0
msgid "Shipping Exception"
msgstr "Vận chuyển ngoại lệ"

#. module: sale
#: view:website:sale.report_saleorder_document
msgid "Shipping address :"
msgstr "Địa chỉ giao hàng:"

#. module: sale
#: view:sale.advance.payment.inv:sale.view_sale_advance_payment_inv
msgid "Show Lines to Invoice"
msgstr ""

#. module: sale
#: selection:sale.advance.payment.inv,advance_payment_method:0
msgid "Some order lines"
msgstr ""

#. module: sale
#: field:sale.order,origin:0
msgid "Source Document"
msgstr ""

#. module: sale
#: field:sale.order,state:0
#: view:sale.order.line:sale.view_sales_order_line_filter
#: view:sale.order.line:sale.view_sales_order_uninvoiced_line_filter
#: field:sale.order.line,state:0
#: view:sale.report:sale.view_order_product_search
msgid "Status"
msgstr "Trạng thái"

#. module: sale
#: field:sale.order.line,price_subtotal:0
msgid "Subtotal"
msgstr "Tổng phụ"

#. module: sale
#: field:sale.order,message_summary:0
msgid "Summary"
msgstr ""

#. module: sale
#: help:crm.case.section,invoiced_target:0
msgid ""
"Target of invoice revenue for the current month. This is the amount the "
"sales \n"
"team estimates to be able to invoice this month."
msgstr ""

#. module: sale
#: field:sale.order,amount_tax:0
#: field:sale.order.line,tax_id:0
#: view:website:sale.report_saleorder_document
msgid "Taxes"
msgstr "Thuế"

#. module: sale
#: field:sale.order,note:0
msgid "Terms and conditions"
msgstr ""

#. module: sale
#: view:sale.order:sale.view_order_form
msgid "Terms and conditions..."
msgstr ""

#. module: sale
#: help:sale.advance.payment.inv,amount:0
msgid "The amount to be invoiced in advance."
msgstr ""

#. module: sale
#: help:sale.order,amount_untaxed:0
msgid "The amount without tax."
msgstr ""

#. module: sale
#: help:sale.order,project_id:0
msgid "The analytic account related to a sales order."
msgstr ""

#. module: sale
#: field:sale.config.settings,time_unit:0
msgid "The default working time unit for services is"
msgstr "Đơn vị đo thời gian làm việc mặc định cho các dịch vụ  là"

#. module: sale
#: help:sale.order,amount_tax:0
msgid "The tax amount."
msgstr ""

#. module: sale
#: help:sale.order,amount_total:0
msgid "The total amount."
msgstr "Tổng số tiền."

#. module: sale
#: code:addons/sale/wizard/sale_make_invoice_advance.py:103
#, python-format
msgid "The value of Advance Amount must be positive."
msgstr ""

#. module: sale
#: code:addons/sale/sale.py:948
#, python-format
msgid ""
"There is no Fiscal Position defined or Income category account defined for "
"default properties of Product categories."
msgstr ""

#. module: sale
#: code:addons/sale/sale.py:148
#, python-format
msgid "There is no default company for the current user!"
msgstr ""

#. module: sale
#: code:addons/sale/wizard/sale_make_invoice_advance.py:93
#, python-format
msgid "There is no income account defined as global property."
msgstr ""

#. module: sale
#: code:addons/sale/wizard/sale_make_invoice_advance.py:97
#, python-format
msgid "There is no income account defined for this product: \"%s\" (id:%d)."
msgstr ""

#. module: sale
#: view:sale.report:sale.view_order_product_search
msgid "This Year"
msgstr ""

#. module: sale
#: help:sale.config.settings,module_sale_margin:0
msgid ""
"This adds the 'Margin' on sales order.\n"
"This gives the profitability by calculating the difference between the Unit "
"Price and Cost Price.\n"
"-This installs the module sale_margin."
msgstr ""

#. module: sale
#: help:sale.config.settings,module_website_quote:0
msgid "This adds the online quotation"
msgstr ""

#. module: sale
#: help:account.config.settings,module_sale_analytic_plans:0
msgid "This allows install module sale_analytic_plans."
msgstr ""

#. module: sale
#: help:sale.order,invoice_ids:0
msgid ""
"This is the list of invoices that have been generated for this sales order. "
"The same sales order may have been invoiced in several times (by line for "
"example)."
msgstr ""

#. module: sale
#: model:ir.actions.act_window,help:sale.action_order_report_all
msgid ""
"This report performs analysis on your quotations and sales orders. Analysis "
"check your sales revenues and sort it by different group criteria (salesman, "
"partner, product, etc.) Use this report to perform analysis on sales not "
"having invoiced yet. If you want to analyse your turnover, you should use "
"the Invoice Analysis report in the Accounting application."
msgstr ""

#. module: sale
#: model:ir.actions.act_window,help:sale.action_order_report_quotation_salesteam
msgid ""
"This report performs analysis on your quotations. Analysis check your sales "
"revenues and sort it by different group criteria (salesman, partner, "
"product, etc.) Use this report to perform analysis on sales not having "
"invoiced yet. If you want to analyse your turnover, you should use the "
"Invoice Analysis report in the Accounting application."
msgstr ""

#. module: sale
#: model:ir.actions.act_window,help:sale.action_order_report_so_salesteam
msgid ""
"This report performs analysis on your sales orders. Analysis check your "
"sales revenues and sort it by different group criteria (salesman, partner, "
"product, etc.) Use this report to perform analysis on sales not having "
"invoiced yet. If you want to analyse your turnover, you should use the "
"Invoice Analysis report in the Accounting application."
msgstr ""

#. module: sale
#: view:sale.order.line:sale.view_sales_order_uninvoiced_line_filter
msgid "To Do"
msgstr "Cần thực hiện"

#. module: sale
#: view:sale.order:sale.view_sales_order_filter
#: view:sale.order.line:sale.view_sales_order_line_filter
msgid "To Invoice"
msgstr ""

#. module: sale
#: help:sale.config.settings,group_invoice_so_lines:0
msgid ""
"To allow your salesman to make invoices for sales order lines using the menu "
"'Lines to Invoice'."
msgstr ""

#. module: sale
#: field:sale.order,amount_total:0
#: view:sale.order.line:sale.view_order_line_tree
#: view:website:sale.report_saleorder_document
msgid "Total"
msgstr "Tổng"

#. module: sale
#: field:sale.report,price_total:0
msgid "Total Price"
msgstr "Giá tổng"

#. module: sale
#: view:sale.order:sale.view_order_tree
#: view:sale.order:sale.view_quotation_tree
msgid "Total Tax Included"
msgstr ""

#. module: sale
#: view:website:sale.report_saleorder_document
msgid "Total Without Taxes"
msgstr ""

#. module: sale
#: field:sale.config.settings,module_sale_stock:0
msgid "Trigger delivery orders automatically from sales orders"
msgstr ""

#. module: sale
#: view:sale.order.line:sale.view_sales_order_uninvoiced_line_filter
msgid "Uninvoiced"
msgstr ""

#. module: sale
#: model:ir.actions.act_window,name:sale.action_order_line_tree3
msgid "Uninvoiced and Delivered Lines"
msgstr "Sản phẩm không xuất hóa đơn và đã giao hàng"

#. module: sale
#: field:sale.order.line,price_unit:0
#: view:website:sale.report_saleorder_document
msgid "Unit Price"
msgstr "Đơn giá"

#. module: sale
#: view:sale.order.line:sale.view_order_line_tree
#: field:sale.report,product_uom:0
msgid "Unit of Measure"
msgstr "Đơn vị tính"

#. module: sale
#: field:sale.order.line,product_uom:0
msgid "Unit of Measure "
msgstr "Đơn vị tính "

#. module: sale
#: field:sale.order,message_unread:0
msgid "Unread Messages"
msgstr ""

#. module: sale
#: field:sale.order,amount_untaxed:0
msgid "Untaxed Amount"
msgstr "Tổng Chưa thuế"

#. module: sale
#: view:sale.order:sale.view_order_form
msgid "UoS"
msgstr ""

#. module: sale
#: help:sale.advance.payment.inv,advance_payment_method:0
msgid ""
"Use Invoice the whole sale order to create the final invoice.\n"
"                Use Percentage to invoice a percentage of the total amount.\n"
"                Use Fixed Price to invoice a specific amound in advance.\n"
"                Use Some Order Lines to invoice a selection of the sales "
"order lines."
msgstr ""

#. module: sale
#: view:sale.config.settings:sale.view_sales_config
msgid ""
"Use contract to be able to manage your services with\n"
"                        multiple invoicing as part of the same contract "
"with\n"
"                        your customer."
msgstr ""

#. module: sale
#: field:sale.config.settings,module_account_analytic_analysis:0
msgid "Use contracts management"
msgstr ""

#. module: sale
#: field:account.config.settings,module_sale_analytic_plans:0
msgid "Use multiple analytic accounts on sales"
msgstr ""

#. module: sale
#: field:sale.config.settings,group_sale_pricelist:0
msgid "Use pricelists to adapt your price per customers"
msgstr ""

#. module: sale
#: view:website:sale.report_saleorder_document
msgid "VAT:"
msgstr ""

#. module: sale
#: view:sale.order:sale.view_order_form
msgid "View Invoice"
msgstr ""

#. module: sale
#: selection:sale.order,state:0
#: selection:sale.report,state:0
msgid "Waiting Schedule"
msgstr "Lịch chờ"

#. module: sale
#: view:sale.config.settings:sale.view_sales_config
msgid "Warehouse Features"
msgstr "Tính năng của kho"

#. module: sale
#: code:addons/sale/wizard/sale_line_invoice.py:107
#: code:addons/sale/wizard/sale_make_invoice.py:42
#: code:addons/sale/wizard/sale_make_invoice.py:55
#, python-format
msgid "Warning!"
msgstr ""

#. module: sale
#: field:sale.order,website_message_ids:0
msgid "Website Messages"
msgstr ""

#. module: sale
#: help:sale.order,website_message_ids:0
msgid "Website communication history"
msgstr ""

#. module: sale
#: field:sale.order.line,th_weight:0
msgid "Weight"
msgstr "Khối lượng"

#. module: sale
#: field:sale.advance.payment.inv,advance_payment_method:0
msgid "What do you want to invoice?"
msgstr ""

#. module: sale
#: code:addons/sale/sale.py:986
#, python-format
msgid "You cannot cancel a sales order line that has already been invoiced."
msgstr ""

#. module: sale
#: code:addons/sale/sale.py:612
#, python-format
msgid "You cannot confirm a sales order which has no line."
msgstr ""

#. module: sale
#: code:addons/sale/wizard/sale_make_invoice.py:42
#, python-format
msgid "You cannot create invoice when sales order is not confirmed."
msgstr ""

#. module: sale
#: code:addons/sale/sale.py:516
#, python-format
msgid ""
"You cannot group sales having different currencies for the same partner."
msgstr ""

#. module: sale
#: code:addons/sale/sale.py:1124
#, python-format
msgid ""
"You have to select a pricelist or a customer in the sales form !\n"
"Please set one before choosing a product."
msgstr ""

#. module: sale
#: code:addons/sale/wizard/sale_make_invoice.py:55
#, python-format
msgid "You shouldn't manually invoice the following sale order %s"
msgstr ""

#. module: sale
#: view:website:sale.report_saleorder_document
msgid "Your Reference:"
msgstr ""

#. module: sale
#: view:res.partner:sale.res_partner_address_type
msgid "sale.group_delivery_invoice_address"
msgstr ""
=======
#: model:ir.actions.act_window,name:sale.action_order_tree
msgid "Old Quotations"
msgstr "Báo giá cũ"

#. module: sale
#: selection:sale.order,order_policy:0
msgid "On Delivery Order"
msgstr "Theo phiếu xuất kho"

#. module: sale
#: selection:sale.order,order_policy:0
msgid "On Demand"
msgstr "Theo nhu cầu"

#. module: sale
#: help:sale.order,order_policy:0
msgid ""
"On demand: A draft invoice can be created from the sales order when "
"needed. \n"
"On delivery order: A draft invoice can be created from the delivery order "
"when the products have been delivered. \n"
"Before delivery: A draft invoice is created from the sales order and must be "
"paid before the products can be delivered."
msgstr ""
"Theo nhu cầu: Một hóa đơn dự thảo có thể được tạo từ đơn hàng khi có nhu cầu "
"bằng cách ấn nút 'Tạo hóa đơn' hoặc 'Tạo & Xem hóa đơn' từ form đơn hàng. \n"
"Theo phiếu xuất kho: Một hóa đơn dự thảo có thể được tạo từ phiếu xuất kho "
"khi sản phẩm được giao. \n"
"Trước khi giao hàng: Một hóa đơn dự thảo được tạo từ đơn hàng và phải được "
"thanh toán hết trước khi sản phẩm được giao."

#. module: sale
#: field:sale.config.settings,module_analytic_user_function:0
msgid "One employee can have different roles per contract"
msgstr "Một nhân viên có thể có các quy tắc khác nhau cho một hợp đồng"

#. module: sale
#: model:ir.actions.client,name:sale.action_client_sale_menu
msgid "Open Sale Menu"
msgstr "Mở trình đơn bán hàng"

#. module: sale
#: view:sale.order.line:0
msgid "Order"
msgstr "Đơn đặt hàng"

#. module: sale
#: view:sale.report:0
msgid "Order Date (day)"
msgstr "Ngày đặt hàng (ngày)"

#. module: sale
#: view:sale.report:0
msgid "Order Date (month)"
msgstr "Ngày đặt hàng (tháng)"

#. module: sale
#: view:sale.report:0
msgid "Order Date (year)"
msgstr "Ngày đặt hàng (năm)"

#. module: sale
#: view:sale.order:0 field:sale.order,order_line:0
msgid "Order Lines"
msgstr "Chi tiết đơn hàng"

#. module: sale
#: model:ir.actions.act_window,name:sale.action_order_line_tree2
msgid "Order Lines to Invoice"
msgstr "Hạng mục cần xuất hóa đơn"

#. module: sale
#: view:sale.order:0
msgid "Order Month"
msgstr "Tháng đặt hàng"

#. module: sale
#: view:sale.order:0
msgid "Order Number"
msgstr "Số đơn hàng"

#. module: sale
#: view:False:0
msgid "Order N°"
msgstr "Số đơn hàng"

#. module: sale
#: field:sale.order,name:0 field:sale.order.line,order_id:0
msgid "Order Reference"
msgstr "Tham chiếu đơn hàng"

#. module: sale
#: sql_constraint:sale.order:0
msgid "Order Reference must be unique per Company!"
msgstr "Tham chiếu đơn hàng phải là duy nhất đối với một công ty!"

#. module: sale
#: field:sale.report,state:0
msgid "Order Status"
msgstr "Trạng thái Đơn hàng"

#. module: sale
#: view:sale.order.line:0
msgid "Order reference"
msgstr "Tham chiếu đơn hàng"

#. module: sale
#: view:sale.report:0
msgid "Ordered date of the sales order"
msgstr "Ngày đặt hàng của đơn hàng"

#. module: sale
#: view:sale.order:0
msgid "Other Information"
msgstr "Thông tin khác"

#. module: sale
#: field:sale.order,invoiced:0
msgid "Paid"
msgstr "Đã thanh toán"

#. module: sale
#: model:ir.model,name:sale.model_res_partner view:sale.report:0
#: field:sale.report,partner_id:0
msgid "Partner"
msgstr "Đối tác"

#. module: sale
#: field:sale.order,payment_term:0
msgid "Payment Term"
msgstr "Điều khoản thanh toán"

#. module: sale
#: view:False:0
msgid "Payment Term:"
msgstr "Điều khoản thanh toán:"

#. module: sale
#: field:sale.order,paypal_url:0
msgid "Paypal Url"
msgstr "Paypal Url"

#. module: sale
#: selection:sale.advance.payment.inv,advance_payment_method:0
msgid "Percentage"
msgstr "Phần trăm"

#. module: sale
#: code:addons/sale/sale.py:949
#, python-format
msgid "Please define income account for this product: \"%s\" (id:%d)."
msgstr ""
"Vui lòng xác định tài khoản doanh thu cho sản phẩm này: \"%s\" (id:%d)."

#. module: sale
#: code:addons/sale/sale.py:391
#, python-format
msgid "Please define sales journal for this company: \"%s\" (id:%d)."
msgstr ""
"Vui lòng định nghĩa sổ nhật ký bán hàng cho công ty này: \"%s\" (id:%d)."

#. module: sale
#: field:sale.config.settings,timesheet:0
msgid "Prepare invoices based on timesheets"
msgstr "Chuẩn bị hóa đơn dựa trên bảng chấm công"

#. module: sale
#: view:False:0
msgid "Price"
msgstr "Giá"

#. module: sale
#: field:sale.order,pricelist_id:0 field:sale.report,pricelist_id:0
msgid "Pricelist"
msgstr "Bảng giá"

#. module: sale
#: code:addons/sale/sale.py:317
#, python-format
msgid "Pricelist Warning!"
msgstr "Cảng báo!"

#. module: sale
#: help:sale.order,pricelist_id:0
msgid "Pricelist for current sales order."
msgstr "Bảng giá cho đơn hàng hiện tại"

#. module: sale
#: view:sale.order:0
msgid "Print"
msgstr "In"

#. module: sale
#: model:ir.model,name:sale.model_procurement_order
msgid "Procurement"
msgstr "Mua sắm"

#. module: sale
#: field:sale.order,procurement_group_id:0
msgid "Procurement group"
msgstr "Nhóm mua sắm"

#. module: sale
#: field:sale.order.line,procurement_ids:0
msgid "Procurements"
msgstr "Mua sắm"

#. module: sale
#: model:ir.model,name:sale.model_product_product view:sale.order.line:0
#: field:sale.order.line,product_id:0 view:sale.report:0
#: field:sale.report,product_id:0
msgid "Product"
msgstr "Sản phẩm"

#. module: sale
#: view:sale.config.settings:0
msgid "Product Features"
msgstr "Tính năng sản phẩm"

#. module: sale
#: field:sale.order.line,product_uos:0
msgid "Product UoS"
msgstr "Đơn vị bán của sản phẩm"

#. module: sale
#: field:sale.config.settings,module_project:0
msgid "Project"
msgstr "Dự án"

#. module: sale
#: model:res.groups,name:sale.group_mrp_properties
msgid "Properties on lines"
msgstr "Properties on lines"

#. module: sale
#: view:sale.order.line:0
msgid "Qty"
msgstr "Số lượng"

#. module: sale
#: view:False:0 field:sale.advance.payment.inv,qtty:0
#: field:sale.order.line,product_uom_qty:0
msgid "Quantity"
msgstr "Số lượng"

#. module: sale
#: field:sale.order.line,product_uos_qty:0
msgid "Quantity (UoS)"
msgstr "Số lượng (Đơn vị bán)"

#. module: sale
#: view:sale.order:0 selection:sale.report,state:0
msgid "Quotation"
msgstr "Báo giá"

#. module: sale
#: view:sale.order:0
msgid "Quotation "
msgstr "Báo giá "

#. module: sale
#: model:ir.actions.report.xml,name:sale.report_sale_order
msgid "Quotation / Order"
msgstr "Báo giá / Đơn hàng"

#. module: sale
#: view:False:0
msgid "Quotation Date:"
msgstr "Ngày báo giá:"

#. module: sale
#: view:sale.order:0
msgid "Quotation Number"
msgstr "Số báo giá"

#. module: sale
#: view:False:0
msgid "Quotation N°"
msgstr "Số báo giá"

#. module: sale
#: model:mail.message.subtype,name:sale.mt_salesteam_order_sent
msgid "Quotation Send"
msgstr "Quotation Send"

#. module: sale
#: selection:sale.order,state:0
msgid "Quotation Sent"
msgstr "Báo giá đã gửi"

#. module: sale
#: model:mail.message.subtype,description:sale.mt_order_confirmed
msgid "Quotation confirmed"
msgstr "Báo giá đã xác nhận"

#. module: sale
#: code:addons/sale/sale.py:362
#, python-format
msgid "Quotation created"
msgstr "Báo giá đã tạo"

#. module: sale
#: model:mail.message.subtype,description:sale.mt_order_sent
#: model:mail.message.subtype,name:sale.mt_order_sent
msgid "Quotation sent"
msgstr "Báo giá đã gửi"

#. module: sale
#: view:crm.case.section:0 field:crm.case.section,use_quotations:0
#: model:ir.actions.act_window,name:sale.action_quotations
#: model:ir.actions.act_window,name:sale.action_quotations_salesteams
#: model:ir.ui.menu,name:sale.menu_sale_quotations view:sale.order:0
msgid "Quotations"
msgstr "Báo giá"

#. module: sale
#: model:ir.actions.act_window,name:sale.action_order_report_quotation_salesteam
msgid "Quotations Analysis"
msgstr "Phân tích báo giá"

#. module: sale
#: model:ir.actions.act_window,name:sale.act_res_partner_2_sale_order
msgid "Quotations and Sales"
msgstr "Báo giá và Đơn hàng"

#. module: sale
#: field:crm.case.section,monthly_quoted:0
msgid "Rate of created quotation per duration"
msgstr "Tỷ lệ tạo báo giá trong khoảng thời gian"

#. module: sale
#: field:crm.case.section,monthly_invoiced:0
msgid "Rate of sent invoices per duration"
msgstr "Tỷ lệ gửi hóa đơn trong khoảng thời gian"

#. module: sale
#: field:crm.case.section,monthly_confirmed:0
msgid "Rate of validate sales orders per duration"
msgstr "Tỷ lệ xác nhận đơn hàng trong khoảng thời gian"

#. module: sale
#: view:sale.order:0
msgid "Recreate Invoice"
msgstr "Tạo lại hóa đơn"

#. module: sale
#: view:sale.report:0
msgid "Reference Unit of Measure"
msgstr "Đơn vị gốc"

#. module: sale
#: help:sale.order,origin:0
msgid "Reference of the document that generated this sales order request."
msgstr "Tham chiếu của tài liệu tạo ra đơn hàng này."

#. module: sale
#: field:sale.order,client_order_ref:0
msgid "Reference/Description"
msgstr "Tham chiếu/Miêu tả"

#. module: sale
#: view:crm.case.section:0
msgid "Revenue of confirmed sales orders per month."
msgstr "Doanh thu của các đơn hàng đã được xác nhận trên tháng."

#. module: sale
#: view:crm.case.section:0
msgid "Revenue of created quotations per month."
msgstr "Doanh thu của các báo giá đã tạo trên tháng."

#. module: sale
#: view:crm.case.section:0
msgid "Revenue of sent invoices per month."
msgstr "Doanh thu của hóa đơn đã gửi trên tháng."

#. module: sale
#: field:procurement.order,sale_line_id:0
msgid "Sale Order Line"
msgstr "Chi tiết đơn hàng"

#. module: sale
#: model:ir.model,name:sale.model_sale_order_line_make_invoice
msgid "Sale OrderLine Make_invoice"
msgstr "Sale OrderLine Make_invoice"

#. module: sale
#: selection:sale.order,state:0
msgid "Sale to Invoice"
msgstr "Đơn hàng tới hóa đơn"

#. module: sale
#: view:product.product:0 view:res.company:0 view:res.partner:0
#: view:sale.order:0 view:sale.report:0
msgid "Sales"
msgstr "Bán hàng"

#. module: sale
#: model:ir.model,name:sale.model_sale_advance_payment_inv
msgid "Sales Advance Payment Invoice"
msgstr "Hóa đơn thanh toán tạm ứng"

#. module: sale
#: model:ir.actions.act_window,name:sale.action_order_report_all
#: model:ir.actions.act_window,name:sale.action_order_report_so_salesteam
#: model:ir.ui.menu,name:sale.menu_report_product_all view:sale.report:0
msgid "Sales Analysis"
msgstr "Phân tích Bán hàng"

#. module: sale
#: model:ir.model,name:sale.model_sale_make_invoice
msgid "Sales Make Invoice"
msgstr "Làm hóa đơn bán hàng"

#. module: sale
#: code:addons/sale/sale.py:297 model:ir.model,name:sale.model_sale_order
#: field:res.partner,sale_order_ids:0
#: model:res.request.link,name:sale.req_link_sale_order view:sale.order:0
#: selection:sale.order,state:0
#, python-format
msgid "Sales Order"
msgstr "Đơn hàng"

#. module: sale
#: view:sale.order:0
msgid "Sales Order "
msgstr "Đơn hàng"

#. module: sale
#: model:mail.message.subtype,name:sale.mt_order_confirmed
#: model:mail.message.subtype,name:sale.mt_salesteam_order_confirmed
msgid "Sales Order Confirmed"
msgstr "Đơn hàng đã được xác nhận"

#. module: sale
#: model:ir.model,name:sale.model_sale_order_line
msgid "Sales Order Line"
msgstr "Chi tiết đơn hàng"

#. module: sale
#: model:ir.actions.act_window,name:sale.action_order_line_product_tree
#: view:sale.order:0 view:sale.order.line:0
msgid "Sales Order Lines"
msgstr "Chi tiết đơn hàng"

#. module: sale
#: view:sale.order.line:0
msgid "Sales Order Lines ready to be invoiced"
msgstr "Hạng mục sẵn sàng xuất hóa đơn"

#. module: sale
#: view:sale.order.line:0
msgid "Sales Order Lines related to a Sales Order of mine"
msgstr "Sales Order Lines related to a Sales Order of mine"

#. module: sale
#: view:sale.order.line:0
msgid ""
"Sales Order Lines that are confirmed, done or in exception state and haven't "
"yet been invoiced"
msgstr ""
"Hạng mục của đơn hàng đã được xác nhận, hoàn thành hoặc trong tình trạng "
"ngoại lệ và chưa được xuất hóa đơn"

#. module: sale
#: view:sale.order.line:0
msgid "Sales Order Lines that are in 'done' state"
msgstr "Hạng mục của đơn hàng trong trạng thái 'hoàn thành'"

#. module: sale
#: view:sale.order:0
msgid "Sales Order done"
msgstr "Đơn hàng đã hoàn thành"

#. module: sale
#: model:ir.actions.act_window,name:sale.action_orders_in_progress
msgid "Sales Order in Progress"
msgstr "Đơn hàng đang thực hiện"

#. module: sale
#: view:sale.order:0
msgid "Sales Order ready to be invoiced"
msgstr "Đơn hàng sẵn sàng xuất hóa đơn"

#. module: sale
#: view:sale.order:0
msgid "Sales Order that haven't yet been confirmed"
msgstr "Đơn hàng chưa được xác nhận"

#. module: sale
#: view:crm.case.section:0 model:ir.actions.act_window,name:sale.action_orders
#: model:ir.actions.act_window,name:sale.action_orders_salesteams
#: model:ir.ui.menu,name:sale.menu_sale_order view:sale.order:0
msgid "Sales Orders"
msgstr "Đơn hàng"

#. module: sale
#: model:ir.model,name:sale.model_sale_report
msgid "Sales Orders Statistics"
msgstr "Thống kê đơn hàng"

#. module: sale
#: view:account.invoice:0 field:account.invoice,section_id:0
#: field:account.invoice.report,section_id:0 view:sale.order:0
#: field:sale.order,section_id:0 view:sale.report:0
#: field:sale.report,section_id:0
msgid "Sales Team"
msgstr "Đội ngũ bán hàng"

#. module: sale
#: model:ir.model,name:sale.model_crm_case_section
msgid "Sales Teams"
msgstr "Đội ngũ bán hàng"

#. module: sale
#: model:ir.actions.act_window,name:sale.action_orders_exception
msgid "Sales in Exception"
msgstr "Đơn hàng ngoại lệ"

#. module: sale
#: view:sale.order.line:0
msgid "Sales order lines done"
msgstr "Hạng mục của đơn hàng đã hoàn thành"

#. module: sale
#: view:sale.order:0 field:sale.order,user_id:0 view:sale.order.line:0
#: field:sale.order.line,salesman_id:0 view:sale.report:0
#: field:sale.report,user_id:0
msgid "Salesperson"
msgstr "Nhân viên bán hàng"

#. module: sale
#: view:False:0
msgid "Salesperson:"
msgstr "Nhân viên bán hàng:"

#. module: sale
#: view:sale.order:0 view:sale.order.line:0
msgid "Search Sales Order"
msgstr "Tìm kiếm Đơn hàng"

#. module: sale
#: view:sale.order.line:0
msgid "Search Uninvoiced Lines"
msgstr "Tìm kiếm hạng mục chưa xuất hóa đơn"

#. module: sale
#: help:sale.advance.payment.inv,product_id:0
msgid ""
"Select a product of type service which is called 'Advance Product'.\n"
"                You may have to create it and set it as a default value on "
"this field."
msgstr ""
"Chọn một loại sản phẩm dịch vụ mà được gọi là 'Advance Product'.\n"
"                Bạn có thể tạo nó và thiết lập nó như là giá trị mặc định "
"trên trường này."

#. module: sale
#: view:sale.advance.payment.inv:0
msgid ""
"Select how you want to invoice this order. This\n"
"                        will create a draft invoice that can be modified\n"
"                        before validation."
msgstr ""
"Lựa chọn làm thế này để xuất hóa đơn cho đơn hàng này. Việc này\n"
"                        sẽ tạo một hóa đơn dự thảo mà có thể chỉnh sửa\n"
"                        trước khi xác nhận."

#. module: sale
#: view:sale.order:0
msgid "Send by Email"
msgstr "Gửi email"

#. module: sale
#: field:sale.order.line,sequence:0
msgid "Sequence"
msgstr "Thứ tự"

#. module: sale
#: view:sale.order.line:0
msgid "Shipped"
msgstr "Đã giao"

#. module: sale
#: selection:sale.order,state:0 selection:sale.report,state:0
msgid "Shipping Exception"
msgstr "Vận chuyển ngoại lệ"

#. module: sale
#: view:False:0
msgid "Shipping address :"
msgstr "Địa chỉ giao hàng:"

#. module: sale
#: view:sale.advance.payment.inv:0
msgid "Show Lines to Invoice"
msgstr "Hiển thị hàng mục cần xuất hóa đơn"

#. module: sale
#: selection:sale.advance.payment.inv,advance_payment_method:0
msgid "Some order lines"
msgstr "Một vài hạng mục"

#. module: sale
#: field:sale.order,origin:0
msgid "Source Document"
msgstr "Tài liệu nguồn"

#. module: sale
#: view:sale.order:0 field:sale.order,state:0 view:sale.order.line:0
#: field:sale.order.line,state:0 view:sale.report:0
msgid "Status"
msgstr "Trạng thái"

#. module: sale
#: field:sale.order.line,price_subtotal:0
msgid "Subtotal"
msgstr "Tổng phụ"

#. module: sale
#: field:sale.order,message_summary:0
msgid "Summary"
msgstr "Tóm tắt"

#. module: sale
#: help:crm.case.section,invoiced_target:0
msgid ""
"Target of invoice revenue for the current month. This is the amount the "
"sales \n"
"team estimates to be able to invoice this month."
msgstr ""
"Mục tiêu của doanh thu xuất hóa đơn cho tháng hiện tại. Đây là số tiền mà "
"đội ngũ bán hàng dự kiến có thể xuất được hóa đơn trong tháng này."

#. module: sale
#: view:False:0 field:sale.order,amount_tax:0 field:sale.order.line,tax_id:0
msgid "Taxes"
msgstr "Thuế"

#. module: sale
#: field:sale.order,note:0
msgid "Terms and conditions"
msgstr "Điều khoản và điều kiện"

#. module: sale
#: view:sale.order:0
msgid "Terms and conditions..."
msgstr "Điều khoản và điều kiện..."

#. module: sale
#: help:sale.advance.payment.inv,amount:0
msgid "The amount to be invoiced in advance."
msgstr "The amount to be invoiced in advance."

#. module: sale
#: help:sale.order,amount_untaxed:0
msgid "The amount without tax."
msgstr "Tổng tiền trước thuế."

#. module: sale
#: help:sale.order,project_id:0
msgid "The analytic account related to a sales order."
msgstr "Tài khoản quản trị liên quan tới một đơn hàng"

#. module: sale
#: field:sale.config.settings,time_unit:0
msgid "The default working time unit for services is"
msgstr "Đơn vị đo thời gian làm việc mặc định cho dịch vụ là"

#. module: sale
#: help:sale.order,amount_tax:0
msgid "The tax amount."
msgstr "Tổng tiền thuế."

#. module: sale
#: help:sale.order,amount_total:0
msgid "The total amount."
msgstr "Tổng số tiền."

#. module: sale
#: code:addons/sale/wizard/sale_make_invoice_advance.py:103
#, python-format
msgid "The value of Advance Amount must be positive."
msgstr "Giá trị số tiền tạm ứng phải là số dương."

#. module: sale
#: code:addons/sale/sale.py:966
#, python-format
msgid ""
"There is no Fiscal Position defined or Income category account defined for "
"default properties of Product categories."
msgstr ""
"Không có vị thể tài chính hoặc nhóm tài khoản doanh thu được xác định cho "
"thuộc tính mặc định của nhóm sản phẩm."

#. module: sale
#: code:addons/sale/sale.py:168
#, python-format
msgid "There is no default company for the current user!"
msgstr "Không có công ty mặc định cho người dùng này!"

#. module: sale
#: code:addons/sale/wizard/sale_make_invoice_advance.py:93
#, python-format
msgid "There is no income account defined as global property."
msgstr "Không có tài khoản doanh thu được xác định như là thuộc tính toàn cục."

#. module: sale
#: code:addons/sale/wizard/sale_make_invoice_advance.py:97
#, python-format
msgid "There is no income account defined for this product: \"%s\" (id:%d)."
msgstr ""
"Không có tài khoản doanh thu được xác định cho sản phẩm này: \"%s\" (id:%d)."

#. module: sale
#: help:sale.config.settings,module_sale_margin:0
msgid ""
"This adds the 'Margin' on sales order.\n"
"This gives the profitability by calculating the difference between the Unit "
"Price and Cost Price.\n"
"-This installs the module sale_margin."
msgstr ""
"This adds the 'Margin' on sales order.\n"
"This gives the profitability by calculating the difference between the Unit "
"Price and Cost Price.\n"
"-This installs the module sale_margin."

#. module: sale
#: help:sale.config.settings,module_website_quote:0
msgid "This adds the online quotation"
msgstr "Thêm báo giá trực tuyến"

#. module: sale
#: help:account.config.settings,module_sale_analytic_plans:0
msgid "This allows install module sale_analytic_plans."
msgstr "Việc này sẽ cài đặt phân hệ sale_analytic_plans."

#. module: sale
#: help:sale.order,invoice_ids:0
msgid ""
"This is the list of invoices that have been generated for this sales order. "
"The same sales order may have been invoiced in several times (by line for "
"example)."
msgstr ""
"Đây là danh sách hóa đơn được tạo cho đơn hàng này. Cùng một đơn hàng có thể "
"xuất hóa đơn nhiều lần."

#. module: sale
#: model:ir.actions.act_window,help:sale.action_order_report_all
msgid ""
"This report performs analysis on your quotations and sales orders. Analysis "
"check your sales revenues and sort it by different group criteria (salesman, "
"partner, product, etc.) Use this report to perform analysis on sales not "
"having invoiced yet. If you want to analyse your turnover, you should use "
"the Invoice Analysis report in the Accounting application."
msgstr ""
"Báo cáo này thực hiện việc phân tích trên báo giá và đơn hàng của bạn. Kiểm "
"tra doanh thu bán hàng và sắp xếp nó theo tiêu chí nhóm khác nhau (nhân viên "
"bán hàng, đối tác, sản phẩm,...). Sử dụng báo cáo này để thực hiện phân tích "
"trên đơn hàng mà chưa xuất hóa đơn. Nếu bạn muốn phân tích đơn hàng đã xuất "
"hóa đơn, bạn nên sử dụng báo cáo Phân tích hóa đơn trong ứng dụng Kế toán."

#. module: sale
#: model:ir.actions.act_window,help:sale.action_order_report_quotation_salesteam
msgid ""
"This report performs analysis on your quotations. Analysis check your sales "
"revenues and sort it by different group criteria (salesman, partner, "
"product, etc.) Use this report to perform analysis on sales not having "
"invoiced yet. If you want to analyse your turnover, you should use the "
"Invoice Analysis report in the Accounting application."
msgstr ""
"Báo cáo này thực hiện việc phân tích trên báo giá và đơn hàng của bạn. Kiểm "
"tra doanh thu bán hàng và sắp xếp nó theo tiêu chí nhóm khác nhau (nhân viên "
"bán hàng, đối tác, sản phẩm,...). Sử dụng báo cáo này để thực hiện phân tích "
"trên đơn hàng mà chưa xuất hóa đơn. Nếu bạn muốn phân tích đơn hàng đã xuất "
"hóa đơn, bạn nên sử dụng báo cáo Phân tích hóa đơn trong ứng dụng Kế toán."

#. module: sale
#: model:ir.actions.act_window,help:sale.action_order_report_so_salesteam
msgid ""
"This report performs analysis on your sales orders. Analysis check your "
"sales revenues and sort it by different group criteria (salesman, partner, "
"product, etc.) Use this report to perform analysis on sales not having "
"invoiced yet. If you want to analyse your turnover, you should use the "
"Invoice Analysis report in the Accounting application."
msgstr ""
"Báo cáo này thực hiện việc phân tích trên báo giá và đơn hàng của bạn. Kiểm "
"tra doanh thu bán hàng và sắp xếp nó theo tiêu chí nhóm khác nhau (nhân viên "
"bán hàng, đối tác, sản phẩm,...). Sử dụng báo cáo này để thực hiện phân tích "
"trên đơn hàng mà chưa xuất hóa đơn. Nếu bạn muốn phân tích đơn hàng đã xuất "
"hóa đơn, bạn nên sử dụng báo cáo Phân tích hóa đơn trong ứng dụng Kế toán."

#. module: sale
#: view:sale.order.line:0
msgid "To Do"
msgstr "Cần làm"

#. module: sale
#: view:sale.order:0 view:sale.order.line:0
msgid "To Invoice"
msgstr "Cần xuất hóa đơn"

#. module: sale
#: help:sale.config.settings,group_invoice_so_lines:0
msgid ""
"To allow your salesman to make invoices for sales order lines using the menu "
"'Lines to Invoice'."
msgstr ""
"Để cho phép nhân viên bán hàng tạo hóa đơn cho các hạng mục trên đơn hàng "
"bằng cách sử dụng trình đơn 'Hạng mục cần xuất hóa đơn'."

#. module: sale
#: view:False:0 field:sale.order,amount_total:0 view:sale.order.line:0
msgid "Total"
msgstr "Tổng"

#. module: sale
#: field:sale.report,price_total:0
msgid "Total Price"
msgstr "Giá tổng"

#. module: sale
#: view:sale.order:0
msgid "Total Tax Included"
msgstr "Tổng tiền sau thuế"

#. module: sale
#: view:False:0
msgid "Total Without Taxes"
msgstr "Tổng tiền trước thuế"

#. module: sale
#: field:sale.config.settings,module_sale_stock:0
msgid "Trigger delivery orders automatically from sales orders"
msgstr "Kích hoạt lệnh giao hàng tự động từ đơn hàng"

#. module: sale
#: view:sale.order.line:0
msgid "Uninvoiced"
msgstr "Chưa xuất hóa đơn"

#. module: sale
#: model:ir.actions.act_window,name:sale.action_order_line_tree3
msgid "Uninvoiced and Delivered Lines"
msgstr "Hạng mục chưa xuất hóa đơn và đã giao hàng"

#. module: sale
#: view:False:0 field:sale.order.line,price_unit:0
msgid "Unit Price"
msgstr "Đơn giá"

#. module: sale
#: view:sale.order.line:0 field:sale.report,product_uom:0
msgid "Unit of Measure"
msgstr "Đơn vị đo lường"

#. module: sale
#: field:sale.order.line,product_uom:0
msgid "Unit of Measure "
msgstr "Đơn vị đo lường"

#. module: sale
#: view:sale.order:0 field:sale.order,message_unread:0
msgid "Unread Messages"
msgstr "Thông điệp chưa đọc"

#. module: sale
#: field:sale.order,amount_untaxed:0
msgid "Untaxed Amount"
msgstr "Tổng tiền trước thuế"

#. module: sale
#: view:sale.order:0
msgid "UoS"
msgstr "Đơn vị bán"

#. module: sale
#: help:sale.advance.payment.inv,advance_payment_method:0
msgid ""
"Use Invoice the whole sale order to create the final invoice.\n"
"                Use Percentage to invoice a percentage of the total amount.\n"
"                Use Fixed Price to invoice a specific amound in advance.\n"
"                Use Some Order Lines to invoice a selection of the sales "
"order lines."
msgstr ""
"Sử dụng hóa đơn theo đơn hàng để tạo hóa đơn cuối cùng.\n"
"                Sử dụng Phần trăm để xuất hóa đơn theo tỷ lệ phần trăm của "
"tổng tiền.\n"
"                Sử dụng Giá cố định để xuất hóa đơn cho một số tiền ứng "
"trước cụ thể.\n"
"                Sử dụng một vài Hạng mực để xuất hóa đơn cho việc lựa chọn "
"hạng mục cần xuất hóa đơn."

#. module: sale
#: view:sale.config.settings:0
msgid ""
"Use contract to be able to manage your services with\n"
"                        multiple invoicing as part of the same contract "
"with\n"
"                        your customer."
msgstr ""
"Sử dụng hợp đồng để có thể quản lý dịch vụ với\n"
"                        việc xuất hóa đơn dịch vụ cho khách hàng."

#. module: sale
#: field:sale.config.settings,module_account_analytic_analysis:0
msgid "Use contracts management"
msgstr "Sử dụng quản lý hợp đồng"

#. module: sale
#: field:account.config.settings,module_sale_analytic_plans:0
msgid "Use multiple analytic accounts on sales"
msgstr "Sử dụng nhiều tài khoản quản trị trên đơn hàng"

#. module: sale
#: field:sale.config.settings,group_sale_pricelist:0
msgid "Use pricelists to adapt your price per customers"
msgstr "Sử dụng bảng giá để phù hợp với giá cho từng khách hàng"

#. module: sale
#: view:False:0
msgid "VAT:"
msgstr "VAT:"

#. module: sale
#: view:sale.order:0
msgid "View Invoice"
msgstr "Xem hóa đơn"

#. module: sale
#: selection:sale.order,state:0 selection:sale.report,state:0
msgid "Waiting Schedule"
msgstr "Chờ đặt lịch"

#. module: sale
#: view:sale.config.settings:0
msgid "Warehouse Features"
msgstr "Tính năng Kho"

#. module: sale
#: code:addons/sale/wizard/sale_line_invoice.py:106
#: code:addons/sale/wizard/sale_make_invoice.py:42
#: code:addons/sale/wizard/sale_make_invoice.py:55
#, python-format
msgid "Warning!"
msgstr "Cảnh báo!"

#. module: sale
#: field:sale.order.line,th_weight:0
msgid "Weight"
msgstr "Khối lượng"

#. module: sale
#: field:sale.advance.payment.inv,advance_payment_method:0
msgid "What do you want to invoice?"
msgstr "What do you want to invoice?"

#. module: sale
#: code:addons/sale/sale.py:1004
#, python-format
msgid "You cannot cancel a sales order line that has already been invoiced."
msgstr "Bạn không thể hủy một hạng mục trên đơn hàng mà đã được xuất hóa đơn."

#. module: sale
#: code:addons/sale/sale.py:606
#, python-format
msgid "You cannot confirm a sales order which has no line."
msgstr "Bạn không thể xác nhận một đơn hàng mà không có hạng mục nào."

#. module: sale
#: code:addons/sale/wizard/sale_make_invoice.py:42
#, python-format
msgid "You cannot create invoice when sales order is not confirmed."
msgstr "Bạn không thể tạo hóa đơn khi đơn hàng không được xác nhận."

#. module: sale
#: code:addons/sale/sale.py:525
#, python-format
msgid ""
"You cannot group sales having different currencies for the same partner."
msgstr ""
"Bạn không thê nhóm đơn hàng với tiền tệ khác nhau trên cùng một đối tác."

#. module: sale
#: code:addons/sale/sale.py:1150
#, python-format
msgid ""
"You have to select a pricelist or a customer in the sales form !\n"
"Please set one before choosing a product."
msgstr ""
"Bạn phải chọn một bảng giá hoặc một khách hàng trên form bán hàng !\n"
"Vui lòng chọn một trong số tiêu chí trên trước khi chọn sản phẩm."

#. module: sale
#: code:addons/sale/wizard/sale_make_invoice.py:55
#, python-format
msgid "You shouldn't manually invoice the following sale order %s"
msgstr "Bạn không thể xuất hóa đơn thủ công cho đơn hàng sau %s"

#. module: sale
#: view:False:0
msgid "Your Reference:"
msgstr "Tham chiểu của bạn:"

#. module: sale
#: model:ir.model,name:sale.model_account_config_settings
msgid "account.config.settings"
msgstr "account.config.settings"

#. module: sale
#: code:addons/sale/sale.py:743
#, python-format
msgid "invalid mode for test_state"
msgstr "invalid mode for test_state"

#. module: sale
#: view:sale.advance.payment.inv:0 view:sale.make.invoice:0
#: view:sale.order.line.make.invoice:0
msgid "or"
msgstr "hoặc"

#. module: sale
#: model:ir.model,name:sale.model_sale_config_settings
msgid "sale.config.settings"
msgstr "sale.config.settings"

#. module: sale
#: view:res.partner:0
msgid "sale.group_delivery_invoice_address"
msgstr "sale.group_delivery_invoice_address"
>>>>>>> a345b238
<|MERGE_RESOLUTION|>--- conflicted
+++ resolved
@@ -1,81 +1,3 @@
-<<<<<<< HEAD
-# Vietnamese translation for openobject-addons
-# Copyright (c) 2014 Rosetta Contributors and Canonical Ltd 2014
-# This file is distributed under the same license as the openobject-addons package.
-# FIRST AUTHOR <EMAIL@ADDRESS>, 2014.
-#
-msgid ""
-msgstr ""
-"Project-Id-Version: openobject-addons\n"
-"Report-Msgid-Bugs-To: FULL NAME <EMAIL@ADDRESS>\n"
-"POT-Creation-Date: 2014-08-14 13:08+0000\n"
-"PO-Revision-Date: 2014-08-14 16:10+0000\n"
-"Last-Translator: FULL NAME <EMAIL@ADDRESS>\n"
-"Language-Team: Vietnamese <vi@li.org>\n"
-"MIME-Version: 1.0\n"
-"Content-Type: text/plain; charset=UTF-8\n"
-"Content-Transfer-Encoding: 8bit\n"
-"X-Launchpad-Export-Date: 2014-08-15 07:48+0000\n"
-"X-Generator: Launchpad (build 17156)\n"
-
-#. module: sale
-#: field:product.product,sales_count:0
-#: field:product.template,sales_count:0
-msgid "# Sales"
-msgstr ""
-
-#. module: sale
-#: field:sale.report,nbr:0
-msgid "# of Lines"
-msgstr ""
-
-#. module: sale
-#: field:sale.report,product_uom_qty:0
-msgid "# of Qty"
-msgstr ""
-
-#. module: sale
-#: field:res.partner,sale_order_count:0
-msgid "# of Sales Order"
-msgstr ""
-
-#. module: sale
-#: model:email.template,report_name:sale.email_template_edi_sale
-msgid ""
-"${(object.name or '').replace('/','_')}_${object.state == 'draft' and "
-"'draft' or ''}"
-msgstr ""
-
-#. module: sale
-#: model:email.template,subject:sale.email_template_edi_sale
-msgid ""
-"${object.company_id.name|safe} ${object.state in ('draft', 'sent') and "
-"'Quotation' or 'Order'} (Ref ${object.name or 'n/a' })"
-msgstr ""
-
-#. module: sale
-#: view:sale.order:sale.view_order_form
-msgid "(update)"
-msgstr ""
-
-#. module: sale
-#: help:sale.order.line,state:0
-msgid ""
-"* The 'Draft' status is set when the related sales order in draft status.    "
-"                 \n"
-"* The 'Confirmed' status is set when the related sales order is confirmed.   "
-"                  \n"
-"* The 'Exception' status is set when the related sales order is set as "
-"exception.                     \n"
-"* The 'Done' status is set when the sales order line has been picked.        "
-"             \n"
-"* The 'Cancelled' status is set when a user cancel the sales order related."
-msgstr ""
-
-#. module: sale
-#: model:email.template,body_html:sale.email_template_edi_sale
-msgid ""
-=======
 # Translation of OpenERP Server.
 # This file contains the translation of the following modules:
 # 	* sale
@@ -98,354 +20,6 @@
 #. module: sale
 #: model:email.template,body_html:sale.email_template_edi_sale
 msgid ""
-"\n"
->>>>>>> a345b238
-"<div style=\"font-family: 'Lucica Grande', Ubuntu, Arial, Verdana, sans-"
-"serif; font-size: 12px; color: rgb(34, 34, 34); background-color: #FFF; \">\n"
-"\n"
-"    <p>Hello ${object.partner_id.name},</p>\n"
-"    \n"
-"    <p>Here is your ${object.state in ('draft', 'sent') and 'quotation' or "
-"'order confirmation'} from ${object.company_id.name}: </p>\n"
-"\n"
-"    <p style=\"border-left: 1px solid #8e0000; margin-left: 30px;\">\n"
-<<<<<<< HEAD
-"         <strong>REFERENCES</strong><br>\n"
-"         Order number: <strong>${object.name}</strong><br>\n"
-"         Order total: <strong>${object.amount_total} "
-"${object.pricelist_id.currency_id.name}</strong><br>\n"
-"         Order date: ${object.date_order}<br>\n"
-"       % if object.origin:\n"
-"         Order reference: ${object.origin}<br>\n"
-"       % endif\n"
-"       % if object.client_order_ref:\n"
-"         Your reference: ${object.client_order_ref}<br>\n"
-"       % endif\n"
-"       % if object.user_id:\n"
-"         Your contact: <a href=\"mailto:${object.user_id.email or "
-"''}?subject=Order ${object.name}\">${object.user_id.name}</a>\n"
-"       % endif\n"
-"    </p>\n"
-"    <p>\n"
-"        You can view your quotation online:\n"
-"    </p>\n"
-"    <a style=\"display:block; width: 150px; height:20px; margin-left: 120px; "
-"color: #DDD; font-family: 'Lucida Grande', Helvetica, Arial, sans-serif; "
-"font-size: 13px; font-weight: bold; text-align: center; text-decoration: "
-"none !important; line-height: 1; padding: 5px 0px 0px 0px; background-color: "
-"#8E0000; border-radius: 5px 5px; background-repeat: repeat no-repeat;\" "
-"href=\"/quote/${object.id}/${object.access_token}\">View ${object.state in "
-"('draft', 'sent') and 'Quotation' or 'Order'}</a>\n"
-"\n"
-"    % if object.paypal_url:\n"
-"    <br>\n"
-"    <p>It is also possible to directly pay with Paypal:</p>\n"
-"        <a style=\"margin-left: 120px;\" href=\"${object.paypal_url}\">\n"
-"            <img class=\"oe_edi_paypal_button\" "
-"src=\"https://www.paypal.com/en_US/i/btn/btn_paynowCC_LG.gif\">\n"
-"        </a>\n"
-"    % endif\n"
-"\n"
-"    <br>\n"
-"    <p>If you have any question, do not hesitate to contact us.</p>\n"
-"    <p>Thank you for choosing ${object.company_id.name or 'us'}!</p>\n"
-"    <br>\n"
-"    <br>\n"
-=======
-"       &nbsp;&nbsp;<strong>REFERENCES</strong><br />\n"
-"       &nbsp;&nbsp;Order number: <strong>${object.name}</strong><br />\n"
-"       &nbsp;&nbsp;Order total: <strong>${object.amount_total} ${object."
-"pricelist_id.currency_id.name}</strong><br />\n"
-"       &nbsp;&nbsp;Order date: ${object.date_order}<br />\n"
-"       % if object.origin:\n"
-"       &nbsp;&nbsp;Order reference: ${object.origin}<br />\n"
-"       % endif\n"
-"       % if object.client_order_ref:\n"
-"       &nbsp;&nbsp;Your reference: ${object.client_order_ref}<br />\n"
-"       % endif\n"
-"       % if object.user_id:\n"
-"       &nbsp;&nbsp;Your contact: <a href=\"mailto:${object.user_id.email or "
-"''}?subject=Order%20${object.name}\">${object.user_id.name}</a>\n"
-"       % endif\n"
-"    </p>\n"
-"\n"
-"    % if object.paypal_url:\n"
-"    <br/>\n"
-"    <p>It is also possible to directly pay with Paypal:</p>\n"
-"        <a style=\"margin-left: 120px;\" href=\"${object.paypal_url}\">\n"
-"            <img class=\"oe_edi_paypal_button\" src=\"https://www.paypal.com/"
-"en_US/i/btn/btn_paynowCC_LG.gif\"/>\n"
-"        </a>\n"
-"    % endif\n"
-"\n"
-"    <br/>\n"
-"    <p>If you have any question, do not hesitate to contact us.</p>\n"
-"    <p>Thank you for choosing ${object.company_id.name or 'us'}!</p>\n"
-"    <br/>\n"
-"    <br/>\n"
->>>>>>> a345b238
-"    <div style=\"width: 375px; margin: 0px; padding: 0px; background-color: "
-"#8E0000; border-top-left-radius: 5px 5px; border-top-right-radius: 5px 5px; "
-"background-repeat: repeat no-repeat;\">\n"
-"        <h3 style=\"margin: 0px; padding: 2px 14px; font-size: 12px; color: "
-"#DDD;\">\n"
-<<<<<<< HEAD
-"            <strong style=\"text-"
-"transform:uppercase;\">${object.company_id.name}</strong></h3>\n"
-=======
-"            <strong style=\"text-transform:uppercase;\">${object.company_id."
-"name}</strong></h3>\n"
->>>>>>> a345b238
-"    </div>\n"
-"    <div style=\"width: 347px; margin: 0px; padding: 5px 14px; line-height: "
-"16px; background-color: #F2F2F2;\">\n"
-"        <span style=\"color: #222; margin-bottom: 5px; display: block; \">\n"
-"        % if object.company_id.street:\n"
-<<<<<<< HEAD
-"            ${object.company_id.street}<br>\n"
-"        % endif\n"
-"        % if object.company_id.street2:\n"
-"            ${object.company_id.street2}<br>\n"
-"        % endif\n"
-"        % if object.company_id.city or object.company_id.zip:\n"
-"            ${object.company_id.zip} ${object.company_id.city}<br>\n"
-"        % endif\n"
-"        % if object.company_id.country_id:\n"
-"            ${object.company_id.state_id and ('%s, ' % "
-"object.company_id.state_id.name) or ''} ${object.company_id.country_id.name "
-"or ''}<br>\n"
-=======
-"            ${object.company_id.street}<br/>\n"
-"        % endif\n"
-"        % if object.company_id.street2:\n"
-"            ${object.company_id.street2}<br/>\n"
-"        % endif\n"
-"        % if object.company_id.city or object.company_id.zip:\n"
-"            ${object.company_id.zip} ${object.company_id.city}<br/>\n"
-"        % endif\n"
-"        % if object.company_id.country_id:\n"
-"            ${object.company_id.state_id and ('%s, ' % object.company_id."
-"state_id.name) or ''} ${object.company_id.country_id.name or ''}<br/>\n"
->>>>>>> a345b238
-"        % endif\n"
-"        </span>\n"
-"        % if object.company_id.phone:\n"
-"            <div style=\"margin-top: 0px; margin-right: 0px; margin-bottom: "
-"0px; margin-left: 0px; padding-top: 0px; padding-right: 0px; padding-bottom: "
-"0px; padding-left: 0px; \">\n"
-<<<<<<< HEAD
-"                Phone:  ${object.company_id.phone}\n"
-=======
-"                Phone:&nbsp; ${object.company_id.phone}\n"
->>>>>>> a345b238
-"            </div>\n"
-"        % endif\n"
-"        % if object.company_id.website:\n"
-"            <div>\n"
-<<<<<<< HEAD
-"                Web : <a "
-"href=\"${object.company_id.website}\">${object.company_id.website}</a>\n"
-=======
-"                Web :&nbsp;<a href=\"${object.company_id.website}\">${object."
-"company_id.website}</a>\n"
->>>>>>> a345b238
-"            </div>\n"
-"        %endif\n"
-"        <p></p>\n"
-"    </div>\n"
-"</div>\n"
-"            "
-<<<<<<< HEAD
-msgstr ""
-
-#. module: sale
-#: model:ir.actions.act_window,help:sale.action_orders
-msgid ""
-"<p class=\"oe_view_nocontent_create\">\n"
-"                    Click to create a quotation that can be converted into a "
-"sales\n"
-"                    order.\n"
-"                </p><p>\n"
-"                    Odoo will help you efficiently handle the complete sales "
-"flow:\n"
-"                    quotation, sales order, delivery, invoicing and "
-"payment.\n"
-"                </p>\n"
-"            "
-msgstr ""
-
-#. module: sale
-#: model:ir.actions.act_window,help:sale.act_res_partner_2_sale_order
-msgid ""
-"<p class=\"oe_view_nocontent_create\">\n"
-"                Click to create a quotation or sales order for this "
-"customer.\n"
-"              </p><p>\n"
-"                Odoo will help you efficiently handle the complete sale "
-"flow:\n"
-"                quotation, sales order, delivery, invoicing and\n"
-"                payment.\n"
-"              </p><p>\n"
-"                The social feature helps you organize discussions on each "
-"sales\n"
-"                order, and allow your customer to keep track of the "
-"evolution\n"
-"                of the sales order.\n"
-"              </p>\n"
-"            "
-msgstr ""
-
-#. module: sale
-#: model:ir.actions.act_window,help:sale.action_orders_salesteams
-msgid ""
-"<p class=\"oe_view_nocontent_create\">\n"
-"                Click to create a quotation that can be converted into a "
-"sales\n"
-"                order.\n"
-"              </p><p>\n"
-"                Odoo will help you efficiently handle the complete sales "
-"flow:\n"
-"                quotation, sales order, delivery, invoicing and payment.\n"
-"              </p>\n"
-"            "
-msgstr ""
-
-#. module: sale
-#: model:ir.actions.act_window,help:sale.action_quotations
-#: model:ir.actions.act_window,help:sale.action_quotations_salesteams
-msgid ""
-"<p class=\"oe_view_nocontent_create\">\n"
-"                Click to create a quotation, the first step of a new sale.\n"
-"              </p><p>\n"
-"                Odoo will help you handle efficiently the complete sale "
-"flow:\n"
-"                from the quotation to the sales order, the\n"
-"                delivery, the invoicing and the payment collection.\n"
-"              </p><p>\n"
-"                The social feature helps you organize discussions on each "
-"sales\n"
-"                order, and allow your customers to keep track of the "
-"evolution\n"
-"                of the sales order.\n"
-"              </p>\n"
-"            "
-msgstr ""
-
-#. module: sale
-#: model:ir.actions.act_window,help:sale.action_order_line_tree2
-msgid ""
-"<p>\n"
-"                Here is a list of each sales order line to be invoiced. You "
-"can\n"
-"                invoice sales orders partially, by lines of sales order. You "
-"do\n"
-"                not need this list if you invoice from the delivery orders "
-"or\n"
-"                if you invoice sales totally.\n"
-"              </p>\n"
-"            "
-msgstr ""
-
-#. module: sale
-#: help:sale.order.line,address_allotment_id:0
-msgid "A partner to whom the particular product needs to be allotted."
-msgstr ""
-
-#. module: sale
-#: model:res.groups,name:sale.group_delivery_invoice_address
-msgid "Addresses in Sales Orders"
-msgstr ""
-
-#. module: sale
-#: model:product.template,name:sale.advance_product_0_product_template
-msgid "Advance"
-msgstr ""
-
-#. module: sale
-#: field:sale.advance.payment.inv,amount:0
-msgid "Advance Amount"
-msgstr ""
-
-#. module: sale
-#: code:addons/sale/wizard/sale_make_invoice_advance.py:203
-#, python-format
-msgid "Advance Invoice"
-msgstr "Hóa đơn ứng trước"
-
-#. module: sale
-#: field:sale.advance.payment.inv,product_id:0
-msgid "Advance Product"
-msgstr ""
-
-#. module: sale
-#: code:addons/sale/wizard/sale_make_invoice_advance.py:107
-#, python-format
-msgid "Advance of %s %%"
-msgstr ""
-
-#. module: sale
-#: code:addons/sale/wizard/sale_make_invoice_advance.py:114
-#: code:addons/sale/wizard/sale_make_invoice_advance.py:116
-#, python-format
-msgid "Advance of %s %s"
-msgstr ""
-
-#. module: sale
-#: view:sale.advance.payment.inv:sale.view_sale_advance_payment_inv
-msgid ""
-"After clicking 'Show Lines to Invoice', select lines to invoice and create "
-"the invoice from the 'More' dropdown menu."
-msgstr ""
-
-#. module: sale
-#: view:sale.order.line.make.invoice:sale.view_sale_order_line_make_invoice
-msgid ""
-"All items in these order lines will be invoiced. You can also invoice a "
-"percentage of the sales order\n"
-"                    or a fixed price (for advances) directly from the sales "
-"order form if you prefer."
-msgstr ""
-
-#. module: sale
-#: field:sale.order.line,address_allotment_id:0
-msgid "Allotment Partner"
-msgstr "Đối tác phân phối"
-
-#. module: sale
-#: field:sale.config.settings,group_sale_delivery_address:0
-msgid "Allow a different address for delivery and invoicing "
-msgstr ""
-
-#. module: sale
-#: field:sale.config.settings,module_sale_journal:0
-msgid "Allow batch invoicing of delivery orders through journals"
-msgstr ""
-
-#. module: sale
-#: field:sale.config.settings,module_warning:0
-msgid "Allow configuring alerts by customer or products"
-msgstr ""
-
-#. module: sale
-#: field:sale.config.settings,module_website_quote:0
-msgid "Allow online quotations and templates"
-msgstr ""
-
-#. module: sale
-#: field:sale.config.settings,group_discount_per_so_line:0
-msgid "Allow setting a discount on the sales order lines"
-msgstr ""
-
-#. module: sale
-#: help:sale.config.settings,module_warning:0
-msgid ""
-"Allow to configure notification on products and trigger them when a user "
-"wants to sell a given product or a given customer.\n"
-"Example: Product: this product is deprecated, do not purchase more than 5.\n"
-"Supplier: don't forget to ask for an express delivery."
-=======
->>>>>>> a345b238
-msgstr ""
 "\n"
 "<div style=\"font-family: 'Lucica Grande', Ubuntu, Arial, Verdana, sans-"
 "serif; font-size: 12px; color: rgb(34, 34, 34); background-color: #FFF; \">\n"
@@ -529,51 +103,92 @@
 "    </div>\n"
 "</div>\n"
 "            "
-
-#. module: sale
-<<<<<<< HEAD
-#: field:sale.config.settings,group_uom:0
-msgid "Allow using different units of measure"
-msgstr ""
-
-#. module: sale
-#: help:sale.config.settings,module_account_analytic_analysis:0
-msgid ""
-"Allows to define your customer contracts conditions: invoicing method (fixed "
-"price, on timesheet, advance invoice), the exact pricing (650€/day for a "
-"developer), the duration (one year support contract).\n"
-"You will be able to follow the progress of the contract and invoice "
-"automatically.\n"
-"-It installs the account_analytic_analysis module."
-msgstr ""
-
-#. module: sale
-#: help:sale.config.settings,group_sale_pricelist:0
-msgid ""
-"Allows to manage different prices based on rules per category of customers.\n"
-"Example: 10% for retailers, promotion of 5 EUR on this product, etc."
-msgstr ""
-
-#. module: sale
-#: help:sale.config.settings,module_sale_stock:0
-msgid ""
-"Allows you to Make Quotation, Sale Order using different Order policy and "
-"Manage Related Stock.\n"
-"-This installs the module sale_stock."
-msgstr ""
-
-#. module: sale
-#: help:sale.config.settings,group_discount_per_so_line:0
-msgid "Allows you to apply some discount per sales order line."
-msgstr "Cho phép giảm giá trên mỗi mục trong đơn hàng."
-
-#. module: sale
-#: help:sale.config.settings,module_sale_journal:0
-msgid ""
-"Allows you to categorize your sales and deliveries (picking lists) between "
-"different journals, and perform batch operations on journals.\n"
-"-This installs the module sale_journal."
-=======
+msgstr ""
+"\n"
+"<div style=\"font-family: 'Lucica Grande', Ubuntu, Arial, Verdana, sans-"
+"serif; font-size: 12px; color: rgb(34, 34, 34); background-color: #FFF; \">\n"
+"\n"
+"    <p>Hello ${object.partner_id.name},</p>\n"
+"    \n"
+"    <p>Here is your ${object.state in ('draft', 'sent') and 'quotation' or "
+"'order confirmation'} from ${object.company_id.name}: </p>\n"
+"\n"
+"    <p style=\"border-left: 1px solid #8e0000; margin-left: 30px;\">\n"
+"       &nbsp;&nbsp;<strong>REFERENCES</strong><br />\n"
+"       &nbsp;&nbsp;Order number: <strong>${object.name}</strong><br />\n"
+"       &nbsp;&nbsp;Order total: <strong>${object.amount_total} ${object."
+"pricelist_id.currency_id.name}</strong><br />\n"
+"       &nbsp;&nbsp;Order date: ${object.date_order}<br />\n"
+"       % if object.origin:\n"
+"       &nbsp;&nbsp;Order reference: ${object.origin}<br />\n"
+"       % endif\n"
+"       % if object.client_order_ref:\n"
+"       &nbsp;&nbsp;Your reference: ${object.client_order_ref}<br />\n"
+"       % endif\n"
+"       % if object.user_id:\n"
+"       &nbsp;&nbsp;Your contact: <a href=\"mailto:${object.user_id.email or "
+"''}?subject=Order%20${object.name}\">${object.user_id.name}</a>\n"
+"       % endif\n"
+"    </p>\n"
+"\n"
+"    % if object.paypal_url:\n"
+"    <br/>\n"
+"    <p>It is also possible to directly pay with Paypal:</p>\n"
+"        <a style=\"margin-left: 120px;\" href=\"${object.paypal_url}\">\n"
+"            <img class=\"oe_edi_paypal_button\" src=\"https://www.paypal.com/"
+"en_US/i/btn/btn_paynowCC_LG.gif\"/>\n"
+"        </a>\n"
+"    % endif\n"
+"\n"
+"    <br/>\n"
+"    <p>If you have any question, do not hesitate to contact us.</p>\n"
+"    <p>Thank you for choosing ${object.company_id.name or 'us'}!</p>\n"
+"    <br/>\n"
+"    <br/>\n"
+"    <div style=\"width: 375px; margin: 0px; padding: 0px; background-color: "
+"#8E0000; border-top-left-radius: 5px 5px; border-top-right-radius: 5px 5px; "
+"background-repeat: repeat no-repeat;\">\n"
+"        <h3 style=\"margin: 0px; padding: 2px 14px; font-size: 12px; color: "
+"#DDD;\">\n"
+"            <strong style=\"text-transform:uppercase;\">${object.company_id."
+"name}</strong></h3>\n"
+"    </div>\n"
+"    <div style=\"width: 347px; margin: 0px; padding: 5px 14px; line-height: "
+"16px; background-color: #F2F2F2;\">\n"
+"        <span style=\"color: #222; margin-bottom: 5px; display: block; \">\n"
+"        % if object.company_id.street:\n"
+"            ${object.company_id.street}<br/>\n"
+"        % endif\n"
+"        % if object.company_id.street2:\n"
+"            ${object.company_id.street2}<br/>\n"
+"        % endif\n"
+"        % if object.company_id.city or object.company_id.zip:\n"
+"            ${object.company_id.zip} ${object.company_id.city}<br/>\n"
+"        % endif\n"
+"        % if object.company_id.country_id:\n"
+"            ${object.company_id.state_id and ('%s, ' % object.company_id."
+"state_id.name) or ''} ${object.company_id.country_id.name or ''}<br/>\n"
+"        % endif\n"
+"        </span>\n"
+"        % if object.company_id.phone:\n"
+"            <div style=\"margin-top: 0px; margin-right: 0px; margin-bottom: "
+"0px; margin-left: 0px; padding-top: 0px; padding-right: 0px; padding-bottom: "
+"0px; padding-left: 0px; \">\n"
+"                Phone:&nbsp; ${object.company_id.phone}\n"
+"            </div>\n"
+"        % endif\n"
+"        % if object.company_id.website:\n"
+"            <div>\n"
+"                Web :&nbsp;<a href=\"${object.company_id.website}\">${object."
+"company_id.website}</a>\n"
+"            </div>\n"
+"        %endif\n"
+"        <p></p>\n"
+"    </div>\n"
+"</div>\n"
+"            "
+
+#. module: sale
 #: field:product.product,sales_count:0
 msgid "# Sales"
 msgstr "# Bán"
@@ -598,55 +213,27 @@
 msgid ""
 "${(object.name or '').replace('/','_')}_${object.state == 'draft' and "
 "'draft' or ''}"
->>>>>>> a345b238
 msgstr ""
 "${(object.name or '').replace('/','_')}_${object.state == 'draft' and "
 "'draft' or ''}"
 
 #. module: sale
-<<<<<<< HEAD
-#: help:sale.config.settings,module_analytic_user_function:0
-msgid ""
-"Allows you to define what is the default function of a specific user on a "
-"given account.\n"
-"This is mostly used when a user encodes his timesheet. The values are "
-"retrieved and the fields are auto-filled. But the possibility to change "
-"these values is still available.\n"
-"-This installs the module analytic_user_function."
-=======
 #: model:email.template,subject:sale.email_template_edi_sale
 msgid ""
 "${object.company_id.name|safe} ${object.state in ('draft', 'sent') and "
 "'Quotation' or 'Order'} (Ref ${object.name or 'n/a' })"
->>>>>>> a345b238
 msgstr ""
 "${object.company_id.name|safe} ${object.state in ('draft', 'sent') and "
 "'Quotation' or 'Order'} (Ref ${object.name or 'n/a' })"
 
 #. module: sale
-<<<<<<< HEAD
-#: help:sale.config.settings,group_uom:0
-msgid ""
-"Allows you to select and maintain different units of measure for products."
-msgstr ""
-
-#. module: sale
-#: help:account.config.settings,group_analytic_account_for_sales:0
-msgid "Allows you to specify an analytic account on sales orders."
-msgstr ""
-=======
 #: view:sale.order:0
 msgid "(update)"
 msgstr "(cập nhật)"
->>>>>>> a345b238
-
-#. module: sale
-#: help:sale.config.settings,group_sale_delivery_address:0
-msgid ""
-<<<<<<< HEAD
-"Allows you to specify different delivery and invoice addresses on a sales "
-"order."
-=======
+
+#. module: sale
+#: help:sale.order.line,state:0
+msgid ""
 "* The 'Draft' status is set when the related sales order in draft "
 "status.                     \n"
 "* The 'Confirmed' status is set when the related sales order is "
@@ -656,7 +243,6 @@
 "* The 'Done' status is set when the sales order line has been "
 "picked.                     \n"
 "* The 'Cancelled' status is set when a user cancel the sales order related."
->>>>>>> a345b238
 msgstr ""
 "* Trạng thái 'Dự thảo' được thiết lập khi đơn hàng liên trong tình trạng dự "
 "thảo.                     \n"
@@ -669,84 +255,6 @@
 "* Trạng thái 'Đã hủy' được thiết lập khi một người dùng hủy bỏ đơn hàng."
 
 #. module: sale
-<<<<<<< HEAD
-#: view:sale.report:sale.view_order_product_search
-#: field:sale.report,analytic_account_id:0
-msgid "Analytic Account"
-msgstr "Tài khoản KTQT"
-
-#. module: sale
-#: model:res.groups,name:sale.group_analytic_accounting
-msgid "Analytic Accounting for Sales"
-msgstr ""
-
-#. module: sale
-#: field:account.config.settings,group_analytic_account_for_sales:0
-msgid "Analytic accounting for sales"
-msgstr ""
-
-#. module: sale
-#: selection:sale.order,order_policy:0
-msgid "Before Delivery"
-msgstr ""
-
-#. module: sale
-#: code:addons/sale/sale.py:1042
-#, python-format
-msgid ""
-"Before choosing a product,\n"
-" select a customer in the sales form."
-msgstr ""
-
-#. module: sale
-#: model:ir.filters,name:sale.filter_isale_report_product
-msgid "By Product"
-msgstr ""
-
-#. module: sale
-#: model:ir.filters,name:sale.filter_sale_report_salespersons
-msgid "By Salespersons"
-msgstr ""
-
-#. module: sale
-#: model:ir.filters,name:sale.filter_sale_report_salesteam
-msgid "By Salesteam"
-msgstr ""
-
-#. module: sale
-#: view:sale.advance.payment.inv:sale.view_sale_advance_payment_inv
-#: view:sale.make.invoice:sale.view_sale_order_make_invoice
-#: view:sale.order.line.make.invoice:sale.view_sale_order_line_make_invoice
-msgid "Cancel"
-msgstr "Hủy"
-
-#. module: sale
-#: view:sale.order.line:sale.view_order_line_form2
-msgid "Cancel Line"
-msgstr ""
-
-#. module: sale
-#: view:sale.order:sale.view_order_form
-msgid "Cancel Order"
-msgstr "Hủy Đơn hàng"
-
-#. module: sale
-#: view:sale.order:sale.view_order_form
-msgid "Cancel Quotation"
-msgstr ""
-
-#. module: sale
-#: selection:sale.order,state:0
-#: selection:sale.order.line,state:0
-#: selection:sale.report,state:0
-msgid "Cancelled"
-msgstr "Đã hủy"
-
-#. module: sale
-#: code:addons/sale/sale.py:581
-#, python-format
-msgid "Cannot cancel this sales order!"
-=======
 #: model:ir.actions.act_window,help:sale.action_orders
 msgid ""
 "<p class=\"oe_view_nocontent_create\">\n"
@@ -760,7 +268,6 @@
 "payment.\n"
 "                </p>\n"
 "            "
->>>>>>> a345b238
 msgstr ""
 "<p class=\"oe_view_nocontent_create\">\n"
 "                    Nhấp chuột để tạo mới một báo giá mà có thể được chuyển "
@@ -773,55 +280,6 @@
 "            "
 
 #. module: sale
-<<<<<<< HEAD
-#: code:addons/sale/sale.py:1165
-#, python-format
-msgid "Cannot delete a sales order line which is in state '%s'."
-msgstr ""
-
-#. module: sale
-#: code:addons/sale/sale.py:1134
-#, python-format
-msgid ""
-"Cannot find a pricelist line matching this product and quantity.\n"
-"You have to change either the product, the quantity or the pricelist."
-msgstr ""
-
-#. module: sale
-#: view:sale.report:sale.view_order_product_search
-#: field:sale.report,categ_id:0
-msgid "Category of Product"
-msgstr ""
-
-#. module: sale
-#: help:sale.make.invoice,grouped:0
-msgid "Check the box to group the invoices for the same customers"
-msgstr "Đánh dấu để nhóm hóa đơn theo khách hàng"
-
-#. module: sale
-#: help:crm.case.section,use_quotations:0
-msgid "Check this box to manage quotations in this sales team."
-msgstr ""
-
-#. module: sale
-#: view:crm.case.section:sale.crm_case_section_salesteams_view_kanban
-msgid "Click to acces the Sales Analysis."
-msgstr ""
-
-#. module: sale
-#: view:crm.case.section:sale.crm_case_section_salesteams_view_kanban
-msgid "Click to see a detailed analysis of invoices."
-msgstr ""
-
-#. module: sale
-#: view:crm.case.section:sale.crm_case_section_salesteams_view_kanban
-msgid "Click to see a detailed analysis."
-msgstr ""
-
-#. module: sale
-#: field:sale.report,delay:0
-msgid "Commitment Delay"
-=======
 #: model:ir.actions.act_window,help:sale.act_res_partner_2_sale_order
 msgid ""
 "<p class=\"oe_view_nocontent_create\">\n"
@@ -840,7 +298,6 @@
 "                of the sales order.\n"
 "              </p>\n"
 "            "
->>>>>>> a345b238
 msgstr ""
 "<p class=\"oe_view_nocontent_create\">\n"
 "                Nhấp chuột để tạo mới một báo giá hoặc đơn hàng cho khách "
@@ -858,86 +315,6 @@
 "            "
 
 #. module: sale
-<<<<<<< HEAD
-#: model:ir.model,name:sale.model_res_company
-msgid "Companies"
-msgstr "Các công ty"
-
-#. module: sale
-#: field:sale.order,company_id:0
-#: field:sale.order.line,company_id:0
-#: view:sale.report:sale.view_order_product_search
-#: field:sale.report,company_id:0
-msgid "Company"
-msgstr "Công ty"
-
-#. module: sale
-#: code:addons/sale/sale.py:1142
-#: code:addons/sale/wizard/sale_make_invoice_advance.py:92
-#: code:addons/sale/wizard/sale_make_invoice_advance.py:96
-#, python-format
-msgid "Configuration Error!"
-msgstr ""
-
-#. module: sale
-#: view:sale.order:sale.view_order_form
-msgid "Confirm Sale"
-msgstr ""
-
-#. module: sale
-#: field:sale.order,date_confirm:0
-msgid "Confirmation Date"
-msgstr "Ngày xác nhận"
-
-#. module: sale
-#: selection:sale.order.line,state:0
-msgid "Confirmed"
-msgstr "Đã xác nhận"
-
-#. module: sale
-#: view:sale.order.line:sale.view_sales_order_uninvoiced_line_filter
-msgid "Confirmed sales order lines, not yet delivered"
-msgstr ""
-
-#. module: sale
-#: field:sale.order,project_id:0
-msgid "Contract / Analytic"
-msgstr ""
-
-#. module: sale
-#: view:sale.config.settings:sale.view_sales_config
-msgid "Contract Features"
-msgstr ""
-
-#. module: sale
-#: view:sale.config.settings:sale.view_sales_config
-msgid "Contracts Management"
-msgstr ""
-
-#. module: sale
-#: view:sale.order.line.make.invoice:sale.view_sale_order_line_make_invoice
-msgid "Create & View Invoice"
-msgstr ""
-
-#. module: sale
-#: model:ir.actions.act_window,name:sale.action_view_sale_order_line_make_invoice
-#: view:sale.advance.payment.inv:sale.view_sale_advance_payment_inv
-#: view:sale.order:sale.view_order_form
-#: field:sale.order,order_policy:0
-#: view:sale.order.line:sale.view_order_line_form2
-msgid "Create Invoice"
-msgstr "Tạo hóa đơn"
-
-#. module: sale
-#: view:sale.make.invoice:sale.view_sale_order_make_invoice
-#: view:sale.order.line.make.invoice:sale.view_sale_order_line_make_invoice
-msgid "Create Invoices"
-msgstr "Tạo các hóa đơn"
-
-#. module: sale
-#: view:sale.advance.payment.inv:sale.view_sale_advance_payment_inv
-msgid "Create and View Invoice"
-=======
 #: model:ir.actions.act_window,help:sale.action_orders_salesteams
 msgid ""
 "<p class=\"oe_view_nocontent_create\">\n"
@@ -950,7 +327,6 @@
 "                quotation, sales order, delivery, invoicing and payment.\n"
 "              </p>\n"
 "            "
->>>>>>> a345b238
 msgstr ""
 "<p class=\"oe_view_nocontent_create\">\n"
 "                    Nhấp chuột để tạo mới một báo giá mà có thể được chuyển "
@@ -963,20 +339,6 @@
 "            "
 
 #. module: sale
-<<<<<<< HEAD
-#: view:sale.make.invoice:sale.view_sale_order_make_invoice
-#: view:sale.order.line.make.invoice:sale.view_sale_order_line_make_invoice
-msgid "Create invoices"
-msgstr "Tạo hóa đơn"
-
-#. module: sale
-#: field:sale.advance.payment.inv,create_uid:0
-#: field:sale.make.invoice,create_uid:0
-#: field:sale.order,create_uid:0
-#: field:sale.order.line,create_uid:0
-#: field:sale.order.line.make.invoice,create_uid:0
-msgid "Created by"
-=======
 #: model:ir.actions.act_window,help:sale.action_quotations
 #: model:ir.actions.act_window,help:sale.action_quotations_salesteams
 msgid ""
@@ -995,7 +357,6 @@
 "                of the sales order.\n"
 "              </p>\n"
 "            "
->>>>>>> a345b238
 msgstr ""
 "<p class=\"oe_view_nocontent_create\">\n"
 "                Nhấp chuột để tạo mới một báo giá, bước đầu tiền của một đơn "
@@ -1013,61 +374,6 @@
 "            "
 
 #. module: sale
-<<<<<<< HEAD
-#: field:sale.advance.payment.inv,create_date:0
-#: field:sale.make.invoice,create_date:0
-#: field:sale.order.line,create_date:0
-#: field:sale.order.line.make.invoice,create_date:0
-msgid "Created on"
-msgstr ""
-
-#. module: sale
-#: field:sale.order,create_date:0
-msgid "Creation Date"
-msgstr "Ngày tạo"
-
-#. module: sale
-#: field:sale.order,currency_id:0
-msgid "Currency"
-msgstr ""
-
-#. module: sale
-#: view:sale.order:sale.view_sales_order_filter
-#: field:sale.order,partner_id:0
-#: field:sale.order.line,order_partner_id:0
-msgid "Customer"
-msgstr "Khách hàng"
-
-#. module: sale
-#: code:addons/sale/sale.py:457
-#, python-format
-msgid "Customer Invoices"
-msgstr ""
-
-#. module: sale
-#: field:sale.order,date_order:0
-msgid "Date"
-msgstr ""
-
-#. module: sale
-#: field:sale.report,date_confirm:0
-msgid "Date Confirm"
-msgstr "Ngày xác nhận"
-
-#. module: sale
-#: field:sale.report,date:0
-msgid "Date Order"
-msgstr ""
-
-#. module: sale
-#: view:website:sale.report_saleorder_document
-msgid "Date Ordered:"
-msgstr ""
-
-#. module: sale
-#: help:sale.order,message_last_post:0
-msgid "Date of the last message posted on the record."
-=======
 #: model:ir.actions.act_window,help:sale.action_order_line_tree2
 msgid ""
 "<p>\n"
@@ -1135,33 +441,17 @@
 msgid ""
 "After clicking 'Show Lines to Invoice', select lines to invoice and create "
 "the invoice from the 'More' dropdown menu."
->>>>>>> a345b238
 msgstr ""
 "Sau khi nhấp chuột 'Hiển thị hạng mục cần xuất hóa đơn', lựa chọn hạng mục "
 "cần xuất hóa đơn và tạo hóa đơn từ trình đơn xổ xuống 'Xem thêm' ."
 
 #. module: sale
-<<<<<<< HEAD
-#: help:sale.order,date_confirm:0
-msgid "Date on which sales order is confirmed."
-msgstr "Ngày xác nhận"
-
-#. module: sale
-#: help:sale.order,create_date:0
-msgid "Date on which sales order is created."
-msgstr ""
-
-#. module: sale
-#: view:sale.config.settings:sale.view_sales_config
-msgid "Default Options"
-=======
 #: view:sale.order.line.make.invoice:0
 msgid ""
 "All items in these order lines will be invoiced. You can also invoice a "
 "percentage of the sales order\n"
 "                    or a fixed price (for advances) directly from the sales "
 "order form if you prefer."
->>>>>>> a345b238
 msgstr ""
 "Tất cả hạng mục trong đơn hàng sẽ được xuất hóa đơn. Bạn cũng có thể xuất "
 "hóa đơn theo tỷ lệ phần trăm của đơn hàng\n"
@@ -1169,20 +459,6 @@
 "đơn hàng."
 
 #. module: sale
-<<<<<<< HEAD
-#: field:res.company,sale_note:0
-msgid "Default Terms and Conditions"
-msgstr ""
-
-#. module: sale
-#: view:res.company:sale.view_company_inherit_form2
-msgid "Default terms & conditions..."
-msgstr ""
-
-#. module: sale
-#: help:res.company,sale_note:0
-msgid "Default terms and conditions for quotations."
-=======
 #: field:sale.order.line,address_allotment_id:0
 msgid "Allotment Partner"
 msgstr "Đối tác phân phối"
@@ -1195,32 +471,10 @@
 #. module: sale
 #: field:sale.config.settings,module_sale_journal:0
 msgid "Allow batch invoicing of delivery orders through journals"
->>>>>>> a345b238
 msgstr ""
 "Cho phép xuất hóa đơn hàng loạt trên phiếu xuất kho thông qua sổ nhật ký"
 
 #. module: sale
-<<<<<<< HEAD
-#: view:crm.case.section:sale.crm_case_section_salesteams_view_kanban
-msgid ""
-"Define an invoicing target in the sales team settings to see the period's "
-"achievement and forecast at a glance."
-msgstr ""
-
-#. module: sale
-#: field:sale.order,partner_shipping_id:0
-msgid "Delivery Address"
-msgstr "Địa chỉ Giao hàng"
-
-#. module: sale
-#: field:sale.order.line,delay:0
-msgid "Delivery Lead Time"
-msgstr "Thời gian giao hàng"
-
-#. module: sale
-#: help:sale.order,partner_shipping_id:0
-msgid "Delivery address for current sales order."
-=======
 #: field:sale.config.settings,module_warning:0
 msgid "Allow configuring alerts by customer or products"
 msgstr "Cho phép cấu hình cảnh báo bởi khách hàng hoặc sản phẩm"
@@ -1242,7 +496,6 @@
 "wants to sell a given product or a given customer.\n"
 "Example: Product: this product is deprecated, do not purchase more than 5.\n"
 "Supplier: don't forget to ask for an express delivery."
->>>>>>> a345b238
 msgstr ""
 "Cho phép cấu hình thông báo trên sản phẩm và kích hoạt chúng khi một người "
 "dùng muốn bán một sản phẩm hoặc một khách hàng cụ thể.\n"
@@ -1250,26 +503,6 @@
 "Nhà cung cấp: đừng quên hỏi về thời gian giao hàng."
 
 #. module: sale
-<<<<<<< HEAD
-#: field:sale.order.line,name:0
-#: view:website:sale.report_saleorder_document
-msgid "Description"
-msgstr "Mô tả"
-
-#. module: sale
-#: view:website:sale.report_saleorder_document
-msgid "Disc.(%)"
-msgstr "Chiết khấu.(%)"
-
-#. module: sale
-#: field:sale.order.line,discount:0
-msgid "Discount (%)"
-msgstr "Chiết khấu (%)"
-
-#. module: sale
-#: model:res.groups,name:sale.group_discount_per_so_line
-msgid "Discount on lines"
-=======
 #: field:sale.config.settings,group_uom:0
 msgid "Allow using different units of measure"
 msgstr "Cho phép sử dụng nhiều đơn vị đo lường"
@@ -1295,57 +528,11 @@
 msgid ""
 "Allows to manage different prices based on rules per category of customers.\n"
 "Example: 10% for retailers, promotion of 5 EUR on this product, etc."
->>>>>>> a345b238
 msgstr ""
 "Cho phép quản lý giá khác nhau dựa trên quy tắc cho từng nhóm khách hàng.\n"
 "Ví dụ: 10% cho khách lẻ, chiết khấu 5000 vnđ cho sản phẩm này,..."
 
 #. module: sale
-<<<<<<< HEAD
-#: field:sale.config.settings,module_sale_margin:0
-msgid "Display margins on sales orders"
-msgstr ""
-
-#. module: sale
-#: view:sale.make.invoice:sale.view_sale_order_make_invoice
-msgid "Do you really want to create the invoice(s)?"
-msgstr "Bạn có thật sự muốn tạo hóa đơn?"
-
-#. module: sale
-#: view:sale.order:sale.view_sales_order_filter
-#: selection:sale.order,state:0
-#: view:sale.order.line:sale.view_order_line_form2
-#: view:sale.order.line:sale.view_sales_order_uninvoiced_line_filter
-#: selection:sale.order.line,state:0
-#: selection:sale.report,state:0
-msgid "Done"
-msgstr "Hoàn thành"
-
-#. module: sale
-#: selection:sale.order.line,state:0
-msgid "Draft"
-msgstr "Dự thảo"
-
-#. module: sale
-#: selection:sale.order,state:0
-msgid "Draft Quotation"
-msgstr "Dự thảo báo giá"
-
-#. module: sale
-#: code:addons/sale/edi/sale_order.py:140
-#, python-format
-msgid "EDI Pricelist (%s)"
-msgstr ""
-
-#. module: sale
-#: model:ir.actions.act_window,name:sale.action_email_templates
-msgid "Email Templates"
-msgstr ""
-
-#. module: sale
-#: model:ir.model,name:sale.model_mail_compose_message
-msgid "Email composition wizard"
-=======
 #: help:sale.config.settings,module_sale_stock:0
 msgid ""
 "Allows you to Make Quotation, Sale Order using different Order policy and "
@@ -1382,7 +569,6 @@
 "retrieved and the fields are auto-filled. But the possibility to change "
 "these values is still available.\n"
 "-This installs the module analytic_user_function."
->>>>>>> a345b238
 msgstr ""
 "Cho phép bạn xác định chức năng mặc định của một người dùng cụ thể trên một "
 "tài khoản được chỉ định.\n"
@@ -1392,59 +578,13 @@
 "-Việc này sẽ cài đặt phân hệ analytic_user_function."
 
 #. module: sale
-<<<<<<< HEAD
-#: model:res.groups,name:sale.group_invoice_so_lines
-msgid "Enable Invoicing Sales order lines"
-=======
 #: help:sale.config.settings,group_uom:0
 msgid ""
 "Allows you to select and maintain different units of measure for products."
->>>>>>> a345b238
 msgstr ""
 "Cho phép bạn lựa chọn và duy trì đơn vị đo lường khác nhau cho các sản phẩm."
 
 #. module: sale
-<<<<<<< HEAD
-#: code:addons/sale/sale.py:148
-#: code:addons/sale/sale.py:383
-#: code:addons/sale/sale.py:515
-#: code:addons/sale/sale.py:612
-#: code:addons/sale/sale.py:930
-#: code:addons/sale/sale.py:947
-#, python-format
-msgid "Error!"
-msgstr "Lỗi"
-
-#. module: sale
-#: selection:sale.order.line,state:0
-msgid "Exception"
-msgstr "Ngoại lệ"
-
-#. module: sale
-#: view:sale.report:sale.view_order_product_search
-msgid "Extended Filters"
-msgstr ""
-
-#. module: sale
-#: view:res.partner:sale.res_partner_address_type
-msgid "False"
-msgstr ""
-
-#. module: sale
-#: code:addons/sale/sale.py:582
-#, python-format
-msgid "First cancel all invoices attached to this sales order."
-msgstr "Hủy các hóa đơn kèm theo Đơn hàng này trước."
-
-#. module: sale
-#: field:sale.order,fiscal_position:0
-msgid "Fiscal Position"
-msgstr "Chức vụ tài chính"
-
-#. module: sale
-#: selection:sale.advance.payment.inv,advance_payment_method:0
-msgid "Fixed price (deposit)"
-=======
 #: help:account.config.settings,group_analytic_account_for_sales:0
 msgid "Allows you to specify an analytic account on sales orders."
 msgstr "Cho phép bạn chỉ ra một tài khoản quản trị trên đơn hàng."
@@ -1484,58 +624,11 @@
 msgid ""
 "Before choosing a product,\n"
 " select a customer in the sales form."
->>>>>>> a345b238
 msgstr ""
 "Trước khi chọn một sản phẩm,\n"
 " Chọn một khách hàng trên form bán hàng."
 
 #. module: sale
-<<<<<<< HEAD
-#: field:sale.order,message_follower_ids:0
-msgid "Followers"
-msgstr ""
-
-#. module: sale
-#: help:sale.config.settings,timesheet:0
-msgid ""
-"For modifying account analytic view to show important data to project "
-"manager of services companies.You can also view the report of account "
-"analytic summary user-wise as well as month wise.\n"
-"-This installs the module account_analytic_analysis."
-msgstr ""
-
-#. module: sale
-#: view:crm.case.section:sale.crm_case_section_salesteams_view_kanban
-msgid "Forecast"
-msgstr ""
-
-#. module: sale
-#: help:crm.case.section,invoiced_forecast:0
-msgid ""
-"Forecast of the invoice revenue for the current month. This is the amount "
-"the sales \n"
-"team should invoice this month. It is used to compute the progression ratio "
-"\n"
-" of the current and forecast revenue on the kanban view."
-msgstr ""
-
-#. module: sale
-#: model:ir.actions.act_window,help:sale.action_account_invoice_report_salesteam
-msgid ""
-"From this report, you can have an overview of the amount invoiced to your "
-"customer. The tool search can also be used to personalise your Invoices "
-"reports and so, match this analysis to your needs."
-msgstr ""
-
-#. module: sale
-#: field:sale.config.settings,group_invoice_so_lines:0
-msgid "Generate invoices based on the sales order lines"
-msgstr ""
-
-#. module: sale
-#: help:sale.order.line,sequence:0
-msgid "Gives the sequence order when displaying a list of sales order lines."
-=======
 #: view:sale.advance.payment.inv:0 view:sale.make.invoice:0
 #: view:sale.order.line.make.invoice:0
 msgid "Cancel"
@@ -1580,280 +673,11 @@
 msgid ""
 "Cannot find a pricelist line matching this product and quantity.\n"
 "You have to change either the product, the quantity or the pricelist."
->>>>>>> a345b238
 msgstr ""
 "Không thể tìm thấy quy tắc tính giá phù hợp với sản phẩm và số lượng này.\n"
 "Bạn phải thay đổi cả sản phẩm , số lượng hoặc bảng giá."
 
 #. module: sale
-<<<<<<< HEAD
-#: help:sale.order,state:0
-msgid ""
-"Gives the status of the quotation or sales order.              \n"
-"The exception status is automatically set when a cancel operation occurs     "
-"          in the invoice validation (Invoice Exception) or in the picking "
-"list process (Shipping Exception).\n"
-"The 'Waiting Schedule' status is set when the invoice is confirmed           "
-"    but waiting for the scheduler to run on the order date."
-msgstr ""
-
-#. module: sale
-#: view:sale.order:sale.view_sales_order_filter
-#: view:sale.order.line:sale.view_sales_order_line_filter
-#: view:sale.order.line:sale.view_sales_order_uninvoiced_line_filter
-#: view:sale.report:sale.view_order_product_search
-msgid "Group By"
-msgstr ""
-
-#. module: sale
-#: field:sale.make.invoice,grouped:0
-msgid "Group the invoices"
-msgstr "Phân loại hóa đơn"
-
-#. module: sale
-#: help:sale.order,message_summary:0
-msgid ""
-"Holds the Chatter summary (number of messages, ...). This summary is "
-"directly in html format in order to be inserted in kanban views."
-msgstr ""
-
-#. module: sale
-#: code:addons/sale/res_config.py:100
-#, python-format
-msgid "Hour"
-msgstr ""
-
-#. module: sale
-#: field:sale.advance.payment.inv,id:0
-#: field:sale.make.invoice,id:0
-#: field:sale.order,id:0
-#: field:sale.order.line,id:0
-#: field:sale.order.line.make.invoice,id:0
-#: field:sale.report,id:0
-msgid "ID"
-msgstr ""
-
-#. module: sale
-#: help:sale.order,message_unread:0
-msgid "If checked new messages require your attention."
-msgstr ""
-
-#. module: sale
-#: code:addons/sale/sale.py:298
-#, python-format
-msgid ""
-"If you change the pricelist of this order (and eventually the currency), "
-"prices of existing order lines will not be updated."
-msgstr ""
-
-#. module: sale
-#: view:sale.order:sale.view_order_form
-msgid "Ignore Exception"
-msgstr ""
-
-#. module: sale
-#: selection:sale.report,state:0
-msgid "In Progress"
-msgstr "Đang thực hiện"
-
-#. module: sale
-#: code:addons/sale/sale.py:267
-#, python-format
-msgid ""
-"In order to delete a confirmed sales order, you must cancel it before!"
-msgstr ""
-
-#. module: sale
-#: code:addons/sale/wizard/sale_make_invoice_advance.py:102
-#, python-format
-msgid "Incorrect Data"
-msgstr "Dữ liệu sai"
-
-#. module: sale
-#: code:addons/sale/sale.py:267
-#: code:addons/sale/sale.py:986
-#: code:addons/sale/sale.py:1165
-#, python-format
-msgid "Invalid Action!"
-msgstr ""
-
-#. module: sale
-#: code:addons/sale/wizard/sale_line_invoice.py:121
-#: model:ir.model,name:sale.model_account_invoice
-#: view:sale.order:sale.view_order_form
-#, python-format
-msgid "Invoice"
-msgstr "Hóa đơn"
-
-#. module: sale
-#: field:sale.order,partner_invoice_id:0
-msgid "Invoice Address"
-msgstr "Địa chỉ hóa đơn"
-
-#. module: sale
-#: field:sale.make.invoice,invoice_date:0
-msgid "Invoice Date"
-msgstr "Ngày Hóa đơn"
-
-#. module: sale
-#: selection:sale.order,state:0
-#: selection:sale.report,state:0
-msgid "Invoice Exception"
-msgstr "Hóa đơn ngoại lệ"
-
-#. module: sale
-#: field:crm.case.section,invoiced_forecast:0
-msgid "Invoice Forecast"
-msgstr ""
-
-#. module: sale
-#: field:sale.order.line,invoice_lines:0
-msgid "Invoice Lines"
-msgstr "Sản phẩm lập hóa đơn"
-
-#. module: sale
-#: model:ir.actions.act_window,name:sale.action_view_sale_advance_payment_inv
-msgid "Invoice Order"
-msgstr ""
-
-#. module: sale
-#: view:sale.advance.payment.inv:sale.view_sale_advance_payment_inv
-msgid "Invoice Sales Order"
-msgstr ""
-
-#. module: sale
-#: field:crm.case.section,invoiced_target:0
-msgid "Invoice Target"
-msgstr ""
-
-#. module: sale
-#: help:sale.order,partner_invoice_id:0
-msgid "Invoice address for current sales order."
-msgstr ""
-
-#. module: sale
-#: view:website:sale.report_saleorder_document
-msgid "Invoice address:"
-msgstr ""
-
-#. module: sale
-#: view:website:sale.report_saleorder_document
-msgid "Invoice and shipping address:"
-msgstr ""
-
-#. module: sale
-#: code:addons/sale/wizard/sale_line_invoice.py:107
-#, python-format
-msgid ""
-"Invoice cannot be created for this Sales Order Line due to one of the "
-"following reasons:\n"
-"1.The state of this sales order line is either \"draft\" or \"cancel\"!\n"
-"2.The Sales Order Line is Invoiced!"
-msgstr ""
-
-#. module: sale
-#: code:addons/sale/wizard/sale_line_invoice.py:97
-#, python-format
-msgid "Invoice created"
-msgstr ""
-
-#. module: sale
-#: code:addons/sale/sale.py:1224
-#, python-format
-msgid "Invoice paid"
-msgstr ""
-
-#. module: sale
-#: selection:sale.advance.payment.inv,advance_payment_method:0
-msgid "Invoice the whole sales order"
-msgstr ""
-
-#. module: sale
-#: view:crm.case.section:sale.crm_case_section_salesteams_view_kanban
-#: field:sale.order,invoice_exists:0
-#: field:sale.order.line,invoiced:0
-msgid "Invoiced"
-msgstr "Đã xuất hóa đơn"
-
-#. module: sale
-#: field:sale.order,invoiced_rate:0
-msgid "Invoiced Ratio"
-msgstr ""
-
-#. module: sale
-#: view:crm.case.section:sale.crm_case_section_salesteams_view_kanban
-#: model:ir.actions.act_window,name:sale.action_invoice_salesteams
-#: field:sale.order,invoice_ids:0
-msgid "Invoices"
-msgstr "Hóa đơn"
-
-#. module: sale
-#: model:ir.actions.act_window,name:sale.action_account_invoice_report_salesteam
-msgid "Invoices Analysis"
-msgstr ""
-
-#. module: sale
-#: model:ir.model,name:sale.model_account_invoice_report
-msgid "Invoices Statistics"
-msgstr ""
-
-#. module: sale
-#: view:sale.config.settings:sale.view_sales_config
-msgid "Invoicing Process"
-msgstr ""
-
-#. module: sale
-#: field:sale.order,message_is_follower:0
-msgid "Is a Follower"
-msgstr ""
-
-#. module: sale
-#: help:sale.order,invoiced:0
-msgid "It indicates that an invoice has been paid."
-msgstr ""
-
-#. module: sale
-#: help:sale.order,invoice_exists:0
-msgid "It indicates that sales order has at least one invoice."
-msgstr ""
-
-#. module: sale
-#: field:sale.order,message_last_post:0
-msgid "Last Message Date"
-msgstr ""
-
-#. module: sale
-#: field:sale.advance.payment.inv,write_uid:0
-#: field:sale.make.invoice,write_uid:0
-#: field:sale.order,write_uid:0
-#: field:sale.order.line,write_uid:0
-#: field:sale.order.line.make.invoice,write_uid:0
-msgid "Last Updated by"
-msgstr ""
-
-#. module: sale
-#: field:sale.advance.payment.inv,write_date:0
-#: field:sale.make.invoice,write_date:0
-#: field:sale.order,write_date:0
-#: field:sale.order.line,write_date:0
-#: field:sale.order.line.make.invoice,write_date:0
-msgid "Last Updated on"
-msgstr ""
-
-#. module: sale
-#: model:ir.actions.act_window,name:sale.action_sale_order_make_invoice
-msgid "Make Invoices"
-msgstr ""
-
-#. module: sale
-#: selection:sale.report,state:0
-msgid "Manual In Progress"
-msgstr "Đang thực hiện thủ công"
-
-#. module: sale
-#: field:sale.order,message_ids:0
-msgid "Messages"
-=======
 #: view:sale.report:0 field:sale.report,categ_id:0
 msgid "Category of Product"
 msgstr "Nhóm sản phẩm"
@@ -2051,120 +875,11 @@
 msgid ""
 "Define an invoicing target in the sales team settings to see the period's "
 "achievement and forecast at a glance."
->>>>>>> a345b238
 msgstr ""
 "Xác định một mục tiêu xuất hóa đơn trong thiết lập đội ngũ bán hàng để nhìn "
 "thấy thành tích theo kỳ và dự báo một cách nhanh nhất."
 
 #. module: sale
-<<<<<<< HEAD
-#: help:sale.order,message_ids:0
-msgid "Messages and communication history"
-msgstr ""
-
-#. module: sale
-#: view:sale.report:sale.view_order_product_search
-msgid "My Sales"
-msgstr ""
-
-#. module: sale
-#: view:sale.order.line:sale.view_sales_order_line_filter
-#: view:sale.order.line:sale.view_sales_order_uninvoiced_line_filter
-msgid "My Sales Order Lines"
-msgstr ""
-
-#. module: sale
-#: view:sale.order:sale.view_order_form
-msgid "New Copy of Quotation"
-msgstr ""
-
-#. module: sale
-#: view:sale.order:sale.view_sales_order_filter
-msgid "New Mail"
-msgstr ""
-
-#. module: sale
-#: code:addons/sale/sale.py:1042
-#, python-format
-msgid "No Customer Defined!"
-msgstr ""
-
-#. module: sale
-#: code:addons/sale/sale.py:1126
-#, python-format
-msgid "No Pricelist ! : "
-msgstr ""
-
-#. module: sale
-#: code:addons/sale/sale.py:1137
-#, python-format
-msgid "No valid pricelist line found ! :"
-msgstr ""
-
-#. module: sale
-#: help:sale.order.line,delay:0
-msgid ""
-"Number of days between the order confirmation and the shipping of the "
-"products to the customer"
-msgstr ""
-
-#. module: sale
-#: model:ir.actions.act_window,name:sale.action_order_tree
-msgid "Old Quotations"
-msgstr "Báo giá cũ"
-
-#. module: sale
-#: selection:sale.order,order_policy:0
-msgid "On Delivery Order"
-msgstr ""
-
-#. module: sale
-#: selection:sale.order,order_policy:0
-msgid "On Demand"
-msgstr ""
-
-#. module: sale
-#: help:sale.order,order_policy:0
-msgid ""
-"On demand: A draft invoice can be created from the sales order when needed. "
-"\n"
-"On delivery order: A draft invoice can be created from the delivery order "
-"when the products have been delivered. \n"
-"Before delivery: A draft invoice is created from the sales order and must be "
-"paid before the products can be delivered."
-msgstr ""
-
-#. module: sale
-#: field:sale.config.settings,module_analytic_user_function:0
-msgid "One employee can have different roles per contract"
-msgstr ""
-
-#. module: sale
-#: model:ir.actions.client,name:sale.action_client_sale_menu
-msgid "Open Sale Menu"
-msgstr ""
-
-#. module: sale
-#: view:sale.order.line:sale.view_sales_order_line_filter
-#: view:sale.order.line:sale.view_sales_order_uninvoiced_line_filter
-msgid "Order"
-msgstr "Đơn đặt hàng"
-
-#. module: sale
-#: view:sale.report:sale.view_order_product_search
-msgid "Order Date"
-msgstr "Ngày đặt hàng"
-
-#. module: sale
-#: view:sale.order:sale.view_order_form
-#: field:sale.order,order_line:0
-msgid "Order Lines"
-msgstr "Sản phẩm chào hàng"
-
-#. module: sale
-#: model:ir.actions.act_window,name:sale.action_order_line_tree2
-msgid "Order Lines to Invoice"
-=======
 #: field:sale.order,partner_shipping_id:0
 msgid "Delivery Address"
 msgstr "Địa chỉ Giao hàng"
@@ -2297,7 +1012,6 @@
 "manager of services companies.You can also view the report of account "
 "analytic summary user-wise as well as month wise.\n"
 "-This installs the module account_analytic_analysis."
->>>>>>> a345b238
 msgstr ""
 "Sửa view kế toán quản trị để hiển thị dữ liệu quan trọng cho việc quản trị "
 "dự án của các công ty chuyên về dịch vụ. Bạn cũng có thể xem báo cáo tóm tắt "
@@ -2305,46 +1019,6 @@
 "-Việc này sẽ cài đặt phân hệ account_analytic_analysis."
 
 #. module: sale
-<<<<<<< HEAD
-#: view:sale.order:sale.view_sales_order_filter
-msgid "Order Month"
-msgstr ""
-
-#. module: sale
-#: view:sale.order:sale.view_order_tree
-msgid "Order Number"
-msgstr ""
-
-#. module: sale
-#: view:website:sale.report_saleorder_document
-msgid "Order N°"
-msgstr "Số Đơn đặt hàng"
-
-#. module: sale
-#: field:sale.order,name:0
-#: field:sale.order.line,order_id:0
-msgid "Order Reference"
-msgstr "Số tham chiếu đơn chào hàng"
-
-#. module: sale
-#: sql_constraint:sale.order:0
-msgid "Order Reference must be unique per Company!"
-msgstr ""
-
-#. module: sale
-#: field:sale.report,state:0
-msgid "Order Status"
-msgstr "Trạng thái Đơn hàng"
-
-#. module: sale
-#: view:sale.order.line:sale.view_sales_order_uninvoiced_line_filter
-msgid "Order reference"
-msgstr ""
-
-#. module: sale
-#: view:sale.report:sale.view_order_product_search
-msgid "Ordered date of the sales order"
-=======
 #: view:crm.case.section:0
 msgid "Forecast"
 msgstr "Dự báo"
@@ -2418,65 +1092,11 @@
 msgid ""
 "Holds the Chatter summary (number of messages, ...). This summary is "
 "directly in html format in order to be inserted in kanban views."
->>>>>>> a345b238
 msgstr ""
 "Holds the Chatter summary (number of messages, ...). This summary is "
 "directly in html format in order to be inserted in kanban views."
 
 #. module: sale
-<<<<<<< HEAD
-#: view:sale.order:sale.view_order_form
-msgid "Other Information"
-msgstr "Thông tin khác"
-
-#. module: sale
-#: field:sale.order,invoiced:0
-msgid "Paid"
-msgstr "Đã thanh toán"
-
-#. module: sale
-#: model:ir.model,name:sale.model_res_partner
-#: view:sale.report:sale.view_order_product_search
-#: field:sale.report,partner_id:0
-msgid "Partner"
-msgstr "Đối tác"
-
-#. module: sale
-#: field:sale.order,payment_term:0
-msgid "Payment Term"
-msgstr "Điều khoản thanh toán"
-
-#. module: sale
-#: view:website:sale.report_saleorder_document
-msgid "Payment Term:"
-msgstr ""
-
-#. module: sale
-#: field:sale.order,paypal_url:0
-msgid "Paypal Url"
-msgstr ""
-
-#. module: sale
-#: selection:sale.advance.payment.inv,advance_payment_method:0
-msgid "Percentage"
-msgstr ""
-
-#. module: sale
-#: code:addons/sale/sale.py:931
-#, python-format
-msgid "Please define income account for this product: \"%s\" (id:%d)."
-msgstr ""
-
-#. module: sale
-#: code:addons/sale/sale.py:384
-#, python-format
-msgid "Please define sales journal for this company: \"%s\" (id:%d)."
-msgstr ""
-
-#. module: sale
-#: field:sale.config.settings,timesheet:0
-msgid "Prepare invoices based on timesheets"
-=======
 #: code:addons/sale/res_config.py:100
 #, python-format
 msgid "Hour"
@@ -2493,28 +1113,11 @@
 msgid ""
 "If you change the pricelist of this order (and eventually the currency), "
 "prices of existing order lines will not be updated."
->>>>>>> a345b238
 msgstr ""
 "Nếu bạn thay đổi bảng giá của đơn hàng này, giá của các hạng mục trên đơn "
 "hàng đã tồn tại sẽ được thay đổi."
 
 #. module: sale
-<<<<<<< HEAD
-#: view:website:sale.report_saleorder_document
-msgid "Price"
-msgstr "Giá"
-
-#. module: sale
-#: field:sale.order,pricelist_id:0
-#: field:sale.report,pricelist_id:0
-msgid "Pricelist"
-msgstr "Bảng giá"
-
-#. module: sale
-#: code:addons/sale/sale.py:297
-#, python-format
-msgid "Pricelist Warning!"
-=======
 #: view:sale.order:0
 msgid "Ignore Exception"
 msgstr "Bỏ qua ngoại lệ"
@@ -2528,66 +1131,10 @@
 #: code:addons/sale/sale.py:287
 #, python-format
 msgid "In order to delete a confirmed sales order, you must cancel it before!"
->>>>>>> a345b238
 msgstr ""
 "Theo thứ tự để xóa một đơn hàng đã được xác nhận, bận phải hủy bỏ nó trước!"
 
 #. module: sale
-<<<<<<< HEAD
-#: help:sale.order,pricelist_id:0
-msgid "Pricelist for current sales order."
-msgstr "Bảng giá cho đơn hàng hiện tại"
-
-#. module: sale
-#: view:sale.order:sale.view_order_form
-msgid "Print"
-msgstr ""
-
-#. module: sale
-#: model:ir.model,name:sale.model_procurement_order
-msgid "Procurement"
-msgstr "Thu mua hàng"
-
-#. module: sale
-#: field:sale.order,procurement_group_id:0
-msgid "Procurement group"
-msgstr ""
-
-#. module: sale
-#: field:sale.order.line,procurement_ids:0
-msgid "Procurements"
-msgstr ""
-
-#. module: sale
-#: model:ir.model,name:sale.model_product_product
-#: view:sale.order.line:sale.view_sales_order_line_filter
-#: view:sale.order.line:sale.view_sales_order_uninvoiced_line_filter
-#: field:sale.order.line,product_id:0
-#: view:sale.report:sale.view_order_product_search
-#: field:sale.report,product_id:0
-msgid "Product"
-msgstr "Sản phẩm"
-
-#. module: sale
-#: view:sale.config.settings:sale.view_sales_config
-msgid "Product Features"
-msgstr "Tính năng sản phẩm"
-
-#. module: sale
-#: model:ir.model,name:sale.model_product_template
-msgid "Product Template"
-msgstr ""
-
-#. module: sale
-#: field:sale.order.line,product_uos:0
-msgid "Product UoS"
-msgstr "Đơn vị bán của sản phẩm"
-
-#. module: sale
-#: field:sale.config.settings,module_project:0
-msgid "Project"
-msgstr ""
-=======
 #: code:addons/sale/wizard/sale_make_invoice_advance.py:102
 #, python-format
 msgid "Incorrect Data"
@@ -2626,7 +1173,6 @@
 #: field:crm.case.section,invoiced_forecast:0
 msgid "Invoice Forecast"
 msgstr "Hóa đơn dự kiến"
->>>>>>> a345b238
 
 #. module: sale
 #: field:sale.order.line,invoice_lines:0
@@ -2634,76 +1180,6 @@
 msgstr "Chi tiết hóa đơn"
 
 #. module: sale
-<<<<<<< HEAD
-#: view:sale.order.line:sale.view_order_line_tree
-msgid "Qty"
-msgstr "Số lượng"
-
-#. module: sale
-#: field:sale.advance.payment.inv,qtty:0
-#: field:sale.order.line,product_uom_qty:0
-#: view:website:sale.report_saleorder_document
-msgid "Quantity"
-msgstr "Số lượng"
-
-#. module: sale
-#: field:sale.order.line,product_uos_qty:0
-msgid "Quantity (UoS)"
-msgstr "Số lượng (Đơn vị bán)"
-
-#. module: sale
-#: view:sale.order:sale.view_order_form
-#: view:sale.order:sale.view_quotation_tree
-#: selection:sale.report,state:0
-msgid "Quotation"
-msgstr "Báo giá"
-
-#. module: sale
-#: model:ir.actions.report.xml,name:sale.report_sale_order
-msgid "Quotation / Order"
-msgstr "Báo giá / Đơn chào hàng"
-
-#. module: sale
-#: view:website:sale.report_saleorder_document
-msgid "Quotation Date:"
-msgstr ""
-
-#. module: sale
-#: view:sale.order:sale.view_quotation_tree
-msgid "Quotation Number"
-msgstr "Số hiệu Báo giá"
-
-#. module: sale
-#: view:website:sale.report_saleorder_document
-msgid "Quotation N°"
-msgstr "Báo giá Số"
-
-#. module: sale
-#: model:mail.message.subtype,name:sale.mt_salesteam_order_sent
-msgid "Quotation Send"
-msgstr ""
-
-#. module: sale
-#: selection:sale.order,state:0
-msgid "Quotation Sent"
-msgstr "Báo giá đã gửi đi"
-
-#. module: sale
-#: model:mail.message.subtype,description:sale.mt_order_confirmed
-msgid "Quotation confirmed"
-msgstr "Báo giá đã xác nhận"
-
-#. module: sale
-#: code:addons/sale/sale.py:355
-#, python-format
-msgid "Quotation created"
-msgstr ""
-
-#. module: sale
-#: model:mail.message.subtype,description:sale.mt_order_sent
-#: model:mail.message.subtype,name:sale.mt_order_sent
-msgid "Quotation sent"
-=======
 #: model:ir.actions.act_window,name:sale.action_view_sale_advance_payment_inv
 msgid "Invoice Order"
 msgstr "Invoice Order"
@@ -2741,7 +1217,6 @@
 "following reasons:\n"
 "1.The state of this sales order line is either \"draft\" or \"cancel\"!\n"
 "2.The Sales Order Line is Invoiced!"
->>>>>>> a345b238
 msgstr ""
 "Hóa đơn không thể được tạo cho Hạng mục này do một trong những lý do sau:\n"
 "1.Trạng thái của hạng mục này là \"dự thảo\" or \"hủy bỏ\"!\n"
@@ -2754,174 +1229,6 @@
 msgstr "Hóa đơn được tạo"
 
 #. module: sale
-<<<<<<< HEAD
-#: view:crm.case.section:sale.crm_case_section_salesteams_view_kanban
-#: field:crm.case.section,use_quotations:0
-#: model:ir.actions.act_window,name:sale.action_quotations
-#: model:ir.actions.act_window,name:sale.action_quotations_salesteams
-#: model:ir.ui.menu,name:sale.menu_sale_quotations
-#: view:sale.order:sale.view_sales_order_filter
-msgid "Quotations"
-msgstr "Các báo giá"
-
-#. module: sale
-#: model:ir.actions.act_window,name:sale.action_order_report_quotation_salesteam
-msgid "Quotations Analysis"
-msgstr ""
-
-#. module: sale
-#: model:ir.actions.act_window,name:sale.act_res_partner_2_sale_order
-msgid "Quotations and Sales"
-msgstr ""
-
-#. module: sale
-#: field:crm.case.section,monthly_quoted:0
-msgid "Rate of created quotation per duration"
-msgstr ""
-
-#. module: sale
-#: field:crm.case.section,monthly_invoiced:0
-msgid "Rate of sent invoices per duration"
-msgstr ""
-
-#. module: sale
-#: field:crm.case.section,monthly_confirmed:0
-msgid "Rate of validate sales orders per duration"
-msgstr ""
-
-#. module: sale
-#: view:sale.order:sale.view_order_form
-msgid "Recreate Invoice"
-msgstr "Tạo lại hóa đơn"
-
-#. module: sale
-#: view:sale.report:sale.view_order_product_search
-msgid "Reference Unit of Measure"
-msgstr ""
-
-#. module: sale
-#: help:sale.order,origin:0
-msgid "Reference of the document that generated this sales order request."
-msgstr ""
-
-#. module: sale
-#: field:sale.order,client_order_ref:0
-msgid "Reference/Description"
-msgstr ""
-
-#. module: sale
-#: view:crm.case.section:sale.crm_case_section_salesteams_view_kanban
-msgid "Revenue of confirmed sales orders per month."
-msgstr ""
-
-#. module: sale
-#: view:crm.case.section:sale.crm_case_section_salesteams_view_kanban
-msgid "Revenue of created quotations per month."
-msgstr ""
-
-#. module: sale
-#: view:crm.case.section:sale.crm_case_section_salesteams_view_kanban
-msgid "Revenue of sent invoices per month."
-msgstr ""
-
-#. module: sale
-#: model:ir.model,name:sale.model_sale_order_line_make_invoice
-msgid "Sale OrderLine Make_invoice"
-msgstr ""
-
-#. module: sale
-#: selection:sale.order,state:0
-msgid "Sale to Invoice"
-msgstr ""
-
-#. module: sale
-#: view:product.product:sale.product_form_view_sale_order_button
-#: view:product.template:sale.product_template_form_view_sale_order_button
-#: view:res.company:sale.view_company_inherit_form2
-#: view:res.partner:sale.crm_lead_partner_kanban_view
-#: view:res.partner:sale.res_partner_view_buttons
-#: view:sale.order:sale.view_sales_order_filter
-#: view:sale.report:sale.view_order_product_search
-msgid "Sales"
-msgstr "Bán hàng"
-
-#. module: sale
-#: model:ir.model,name:sale.model_sale_advance_payment_inv
-msgid "Sales Advance Payment Invoice"
-msgstr ""
-
-#. module: sale
-#: model:ir.actions.act_window,name:sale.action_order_report_all
-#: model:ir.actions.act_window,name:sale.action_order_report_so_salesteam
-#: model:ir.ui.menu,name:sale.menu_report_product_all
-#: view:sale.report:sale.view_order_product_graph
-#: view:sale.report:sale.view_order_product_search
-msgid "Sales Analysis"
-msgstr "Phân tích Bán hàng"
-
-#. module: sale
-#: model:ir.model,name:sale.model_sale_make_invoice
-msgid "Sales Make Invoice"
-msgstr "Làm hóa đơn bán hàng"
-
-#. module: sale
-#: code:addons/sale/sale.py:277
-#: code:addons/sale/sale.py:598
-#: model:ir.model,name:sale.model_sale_order
-#: field:res.partner,sale_order_ids:0
-#: model:res.request.link,name:sale.req_link_sale_order
-#: view:sale.order:sale.view_order_form
-#: view:sale.order:sale.view_sales_order_filter
-#: selection:sale.order,state:0
-#, python-format
-msgid "Sales Order"
-msgstr "Đơn hàng"
-
-#. module: sale
-#: model:mail.message.subtype,name:sale.mt_order_confirmed
-#: model:mail.message.subtype,name:sale.mt_salesteam_order_confirmed
-msgid "Sales Order Confirmed"
-msgstr ""
-
-#. module: sale
-#: model:ir.model,name:sale.model_sale_order_line
-msgid "Sales Order Line"
-msgstr ""
-
-#. module: sale
-#: model:ir.actions.act_window,name:sale.action_order_line_product_tree
-#: view:sale.order:sale.view_order_form
-#: view:sale.order.line:sale.view_order_line_form2
-#: view:sale.order.line:sale.view_order_line_tree
-msgid "Sales Order Lines"
-msgstr "Sản phẩm đơn chào hàng"
-
-#. module: sale
-#: view:sale.order.line:sale.view_sales_order_line_filter
-msgid "Sales Order Lines ready to be invoiced"
-msgstr ""
-
-#. module: sale
-#: view:sale.order.line:sale.view_sales_order_line_filter
-msgid "Sales Order Lines related to a Sales Order of mine"
-msgstr ""
-
-#. module: sale
-#: view:sale.order.line:sale.view_sales_order_uninvoiced_line_filter
-msgid ""
-"Sales Order Lines that are confirmed, done or in exception state and haven't "
-"yet been invoiced"
-msgstr ""
-
-#. module: sale
-#: view:sale.order.line:sale.view_sales_order_uninvoiced_line_filter
-msgid "Sales Order Lines that are in 'done' state"
-msgstr "Mục đơn bán hàng đang ở trạng thái 'hoàn tất'"
-
-#. module: sale
-#: view:sale.order:sale.view_sales_order_filter
-msgid "Sales Order done"
-=======
 #: code:addons/sale/sale.py:1244
 #, python-format
 msgid "Invoice paid"
@@ -3058,546 +1365,11 @@
 msgid ""
 "Number of days between the order confirmation and the shipping of the "
 "products to the customer"
->>>>>>> a345b238
 msgstr ""
 "Số ngày bạn hứa sẽ giao hàng cho khách hàng kể từ ngày xác nhận đơn hàng đến "
 "ngày giao hàng"
 
 #. module: sale
-<<<<<<< HEAD
-#: model:ir.actions.act_window,name:sale.action_orders_in_progress
-msgid "Sales Order in Progress"
-msgstr "Đơn chào hàng đang được thực hiện"
-
-#. module: sale
-#: view:sale.order:sale.view_sales_order_filter
-msgid "Sales Order ready to be invoiced"
-msgstr ""
-
-#. module: sale
-#: view:sale.order:sale.view_sales_order_filter
-msgid "Sales Order that haven't yet been confirmed"
-msgstr ""
-
-#. module: sale
-#: view:crm.case.section:sale.crm_case_section_salesteams_view_kanban
-#: model:ir.actions.act_window,name:sale.action_orders
-#: model:ir.actions.act_window,name:sale.action_orders_salesteams
-#: model:ir.ui.menu,name:sale.menu_sale_order
-#: view:sale.order:sale.view_order_tree
-#: view:sale.order:sale.view_sale_order_calendar
-#: view:sale.order:sale.view_sale_order_graph
-msgid "Sales Orders"
-msgstr "Đơn chào hàng"
-
-#. module: sale
-#: model:ir.model,name:sale.model_sale_report
-msgid "Sales Orders Statistics"
-msgstr "Thống kê đơn bán hàng"
-
-#. module: sale
-#: view:account.invoice:sale.account_invoice_groupby_inherit
-#: view:account.invoice:sale.account_invoice_tree
-#: field:account.invoice,section_id:0
-#: field:account.invoice.report,section_id:0
-#: view:sale.order:sale.view_sales_order_filter
-#: field:sale.order,section_id:0
-#: view:sale.report:sale.view_order_product_search
-#: field:sale.report,section_id:0
-msgid "Sales Team"
-msgstr ""
-
-#. module: sale
-#: model:ir.model,name:sale.model_crm_case_section
-msgid "Sales Teams"
-msgstr ""
-
-#. module: sale
-#: model:ir.actions.act_window,name:sale.action_orders_exception
-msgid "Sales in Exception"
-msgstr "Bán hàng thuộc ngoại lệ"
-
-#. module: sale
-#: field:procurement.order,sale_line_id:0
-msgid "Sales order line"
-msgstr ""
-
-#. module: sale
-#: view:sale.order.line:sale.view_sales_order_uninvoiced_line_filter
-msgid "Sales order lines done"
-msgstr ""
-
-#. module: sale
-#: view:sale.order:sale.view_sales_order_filter
-#: field:sale.order,user_id:0
-#: view:sale.order.line:sale.view_sales_order_line_filter
-#: field:sale.order.line,salesman_id:0
-#: view:sale.report:sale.view_order_product_search
-#: field:sale.report,user_id:0
-msgid "Salesperson"
-msgstr ""
-
-#. module: sale
-#: view:website:sale.report_saleorder_document
-msgid "Salesperson:"
-msgstr ""
-
-#. module: sale
-#: view:sale.order:sale.view_sales_order_filter
-#: view:sale.order.line:sale.view_sales_order_line_filter
-msgid "Search Sales Order"
-msgstr "Tìm kiếm Đơn hàng"
-
-#. module: sale
-#: view:sale.order.line:sale.view_sales_order_uninvoiced_line_filter
-msgid "Search Uninvoiced Lines"
-msgstr ""
-
-#. module: sale
-#: help:sale.advance.payment.inv,product_id:0
-msgid ""
-"Select a product of type service which is called 'Advance Product'.\n"
-"                You may have to create it and set it as a default value on "
-"this field."
-msgstr ""
-
-#. module: sale
-#: view:sale.advance.payment.inv:sale.view_sale_advance_payment_inv
-msgid ""
-"Select how you want to invoice this order. This\n"
-"                        will create a draft invoice that can be modified\n"
-"                        before validation."
-msgstr ""
-
-#. module: sale
-#: view:sale.order:sale.view_order_form
-msgid "Send by Email"
-msgstr ""
-
-#. module: sale
-#: field:sale.order.line,sequence:0
-msgid "Sequence"
-msgstr "Thứ tự"
-
-#. module: sale
-#: view:sale.order.line:sale.view_sales_order_uninvoiced_line_filter
-msgid "Shipped"
-msgstr ""
-
-#. module: sale
-#: selection:sale.order,state:0
-#: selection:sale.report,state:0
-msgid "Shipping Exception"
-msgstr "Vận chuyển ngoại lệ"
-
-#. module: sale
-#: view:website:sale.report_saleorder_document
-msgid "Shipping address :"
-msgstr "Địa chỉ giao hàng:"
-
-#. module: sale
-#: view:sale.advance.payment.inv:sale.view_sale_advance_payment_inv
-msgid "Show Lines to Invoice"
-msgstr ""
-
-#. module: sale
-#: selection:sale.advance.payment.inv,advance_payment_method:0
-msgid "Some order lines"
-msgstr ""
-
-#. module: sale
-#: field:sale.order,origin:0
-msgid "Source Document"
-msgstr ""
-
-#. module: sale
-#: field:sale.order,state:0
-#: view:sale.order.line:sale.view_sales_order_line_filter
-#: view:sale.order.line:sale.view_sales_order_uninvoiced_line_filter
-#: field:sale.order.line,state:0
-#: view:sale.report:sale.view_order_product_search
-msgid "Status"
-msgstr "Trạng thái"
-
-#. module: sale
-#: field:sale.order.line,price_subtotal:0
-msgid "Subtotal"
-msgstr "Tổng phụ"
-
-#. module: sale
-#: field:sale.order,message_summary:0
-msgid "Summary"
-msgstr ""
-
-#. module: sale
-#: help:crm.case.section,invoiced_target:0
-msgid ""
-"Target of invoice revenue for the current month. This is the amount the "
-"sales \n"
-"team estimates to be able to invoice this month."
-msgstr ""
-
-#. module: sale
-#: field:sale.order,amount_tax:0
-#: field:sale.order.line,tax_id:0
-#: view:website:sale.report_saleorder_document
-msgid "Taxes"
-msgstr "Thuế"
-
-#. module: sale
-#: field:sale.order,note:0
-msgid "Terms and conditions"
-msgstr ""
-
-#. module: sale
-#: view:sale.order:sale.view_order_form
-msgid "Terms and conditions..."
-msgstr ""
-
-#. module: sale
-#: help:sale.advance.payment.inv,amount:0
-msgid "The amount to be invoiced in advance."
-msgstr ""
-
-#. module: sale
-#: help:sale.order,amount_untaxed:0
-msgid "The amount without tax."
-msgstr ""
-
-#. module: sale
-#: help:sale.order,project_id:0
-msgid "The analytic account related to a sales order."
-msgstr ""
-
-#. module: sale
-#: field:sale.config.settings,time_unit:0
-msgid "The default working time unit for services is"
-msgstr "Đơn vị đo thời gian làm việc mặc định cho các dịch vụ  là"
-
-#. module: sale
-#: help:sale.order,amount_tax:0
-msgid "The tax amount."
-msgstr ""
-
-#. module: sale
-#: help:sale.order,amount_total:0
-msgid "The total amount."
-msgstr "Tổng số tiền."
-
-#. module: sale
-#: code:addons/sale/wizard/sale_make_invoice_advance.py:103
-#, python-format
-msgid "The value of Advance Amount must be positive."
-msgstr ""
-
-#. module: sale
-#: code:addons/sale/sale.py:948
-#, python-format
-msgid ""
-"There is no Fiscal Position defined or Income category account defined for "
-"default properties of Product categories."
-msgstr ""
-
-#. module: sale
-#: code:addons/sale/sale.py:148
-#, python-format
-msgid "There is no default company for the current user!"
-msgstr ""
-
-#. module: sale
-#: code:addons/sale/wizard/sale_make_invoice_advance.py:93
-#, python-format
-msgid "There is no income account defined as global property."
-msgstr ""
-
-#. module: sale
-#: code:addons/sale/wizard/sale_make_invoice_advance.py:97
-#, python-format
-msgid "There is no income account defined for this product: \"%s\" (id:%d)."
-msgstr ""
-
-#. module: sale
-#: view:sale.report:sale.view_order_product_search
-msgid "This Year"
-msgstr ""
-
-#. module: sale
-#: help:sale.config.settings,module_sale_margin:0
-msgid ""
-"This adds the 'Margin' on sales order.\n"
-"This gives the profitability by calculating the difference between the Unit "
-"Price and Cost Price.\n"
-"-This installs the module sale_margin."
-msgstr ""
-
-#. module: sale
-#: help:sale.config.settings,module_website_quote:0
-msgid "This adds the online quotation"
-msgstr ""
-
-#. module: sale
-#: help:account.config.settings,module_sale_analytic_plans:0
-msgid "This allows install module sale_analytic_plans."
-msgstr ""
-
-#. module: sale
-#: help:sale.order,invoice_ids:0
-msgid ""
-"This is the list of invoices that have been generated for this sales order. "
-"The same sales order may have been invoiced in several times (by line for "
-"example)."
-msgstr ""
-
-#. module: sale
-#: model:ir.actions.act_window,help:sale.action_order_report_all
-msgid ""
-"This report performs analysis on your quotations and sales orders. Analysis "
-"check your sales revenues and sort it by different group criteria (salesman, "
-"partner, product, etc.) Use this report to perform analysis on sales not "
-"having invoiced yet. If you want to analyse your turnover, you should use "
-"the Invoice Analysis report in the Accounting application."
-msgstr ""
-
-#. module: sale
-#: model:ir.actions.act_window,help:sale.action_order_report_quotation_salesteam
-msgid ""
-"This report performs analysis on your quotations. Analysis check your sales "
-"revenues and sort it by different group criteria (salesman, partner, "
-"product, etc.) Use this report to perform analysis on sales not having "
-"invoiced yet. If you want to analyse your turnover, you should use the "
-"Invoice Analysis report in the Accounting application."
-msgstr ""
-
-#. module: sale
-#: model:ir.actions.act_window,help:sale.action_order_report_so_salesteam
-msgid ""
-"This report performs analysis on your sales orders. Analysis check your "
-"sales revenues and sort it by different group criteria (salesman, partner, "
-"product, etc.) Use this report to perform analysis on sales not having "
-"invoiced yet. If you want to analyse your turnover, you should use the "
-"Invoice Analysis report in the Accounting application."
-msgstr ""
-
-#. module: sale
-#: view:sale.order.line:sale.view_sales_order_uninvoiced_line_filter
-msgid "To Do"
-msgstr "Cần thực hiện"
-
-#. module: sale
-#: view:sale.order:sale.view_sales_order_filter
-#: view:sale.order.line:sale.view_sales_order_line_filter
-msgid "To Invoice"
-msgstr ""
-
-#. module: sale
-#: help:sale.config.settings,group_invoice_so_lines:0
-msgid ""
-"To allow your salesman to make invoices for sales order lines using the menu "
-"'Lines to Invoice'."
-msgstr ""
-
-#. module: sale
-#: field:sale.order,amount_total:0
-#: view:sale.order.line:sale.view_order_line_tree
-#: view:website:sale.report_saleorder_document
-msgid "Total"
-msgstr "Tổng"
-
-#. module: sale
-#: field:sale.report,price_total:0
-msgid "Total Price"
-msgstr "Giá tổng"
-
-#. module: sale
-#: view:sale.order:sale.view_order_tree
-#: view:sale.order:sale.view_quotation_tree
-msgid "Total Tax Included"
-msgstr ""
-
-#. module: sale
-#: view:website:sale.report_saleorder_document
-msgid "Total Without Taxes"
-msgstr ""
-
-#. module: sale
-#: field:sale.config.settings,module_sale_stock:0
-msgid "Trigger delivery orders automatically from sales orders"
-msgstr ""
-
-#. module: sale
-#: view:sale.order.line:sale.view_sales_order_uninvoiced_line_filter
-msgid "Uninvoiced"
-msgstr ""
-
-#. module: sale
-#: model:ir.actions.act_window,name:sale.action_order_line_tree3
-msgid "Uninvoiced and Delivered Lines"
-msgstr "Sản phẩm không xuất hóa đơn và đã giao hàng"
-
-#. module: sale
-#: field:sale.order.line,price_unit:0
-#: view:website:sale.report_saleorder_document
-msgid "Unit Price"
-msgstr "Đơn giá"
-
-#. module: sale
-#: view:sale.order.line:sale.view_order_line_tree
-#: field:sale.report,product_uom:0
-msgid "Unit of Measure"
-msgstr "Đơn vị tính"
-
-#. module: sale
-#: field:sale.order.line,product_uom:0
-msgid "Unit of Measure "
-msgstr "Đơn vị tính "
-
-#. module: sale
-#: field:sale.order,message_unread:0
-msgid "Unread Messages"
-msgstr ""
-
-#. module: sale
-#: field:sale.order,amount_untaxed:0
-msgid "Untaxed Amount"
-msgstr "Tổng Chưa thuế"
-
-#. module: sale
-#: view:sale.order:sale.view_order_form
-msgid "UoS"
-msgstr ""
-
-#. module: sale
-#: help:sale.advance.payment.inv,advance_payment_method:0
-msgid ""
-"Use Invoice the whole sale order to create the final invoice.\n"
-"                Use Percentage to invoice a percentage of the total amount.\n"
-"                Use Fixed Price to invoice a specific amound in advance.\n"
-"                Use Some Order Lines to invoice a selection of the sales "
-"order lines."
-msgstr ""
-
-#. module: sale
-#: view:sale.config.settings:sale.view_sales_config
-msgid ""
-"Use contract to be able to manage your services with\n"
-"                        multiple invoicing as part of the same contract "
-"with\n"
-"                        your customer."
-msgstr ""
-
-#. module: sale
-#: field:sale.config.settings,module_account_analytic_analysis:0
-msgid "Use contracts management"
-msgstr ""
-
-#. module: sale
-#: field:account.config.settings,module_sale_analytic_plans:0
-msgid "Use multiple analytic accounts on sales"
-msgstr ""
-
-#. module: sale
-#: field:sale.config.settings,group_sale_pricelist:0
-msgid "Use pricelists to adapt your price per customers"
-msgstr ""
-
-#. module: sale
-#: view:website:sale.report_saleorder_document
-msgid "VAT:"
-msgstr ""
-
-#. module: sale
-#: view:sale.order:sale.view_order_form
-msgid "View Invoice"
-msgstr ""
-
-#. module: sale
-#: selection:sale.order,state:0
-#: selection:sale.report,state:0
-msgid "Waiting Schedule"
-msgstr "Lịch chờ"
-
-#. module: sale
-#: view:sale.config.settings:sale.view_sales_config
-msgid "Warehouse Features"
-msgstr "Tính năng của kho"
-
-#. module: sale
-#: code:addons/sale/wizard/sale_line_invoice.py:107
-#: code:addons/sale/wizard/sale_make_invoice.py:42
-#: code:addons/sale/wizard/sale_make_invoice.py:55
-#, python-format
-msgid "Warning!"
-msgstr ""
-
-#. module: sale
-#: field:sale.order,website_message_ids:0
-msgid "Website Messages"
-msgstr ""
-
-#. module: sale
-#: help:sale.order,website_message_ids:0
-msgid "Website communication history"
-msgstr ""
-
-#. module: sale
-#: field:sale.order.line,th_weight:0
-msgid "Weight"
-msgstr "Khối lượng"
-
-#. module: sale
-#: field:sale.advance.payment.inv,advance_payment_method:0
-msgid "What do you want to invoice?"
-msgstr ""
-
-#. module: sale
-#: code:addons/sale/sale.py:986
-#, python-format
-msgid "You cannot cancel a sales order line that has already been invoiced."
-msgstr ""
-
-#. module: sale
-#: code:addons/sale/sale.py:612
-#, python-format
-msgid "You cannot confirm a sales order which has no line."
-msgstr ""
-
-#. module: sale
-#: code:addons/sale/wizard/sale_make_invoice.py:42
-#, python-format
-msgid "You cannot create invoice when sales order is not confirmed."
-msgstr ""
-
-#. module: sale
-#: code:addons/sale/sale.py:516
-#, python-format
-msgid ""
-"You cannot group sales having different currencies for the same partner."
-msgstr ""
-
-#. module: sale
-#: code:addons/sale/sale.py:1124
-#, python-format
-msgid ""
-"You have to select a pricelist or a customer in the sales form !\n"
-"Please set one before choosing a product."
-msgstr ""
-
-#. module: sale
-#: code:addons/sale/wizard/sale_make_invoice.py:55
-#, python-format
-msgid "You shouldn't manually invoice the following sale order %s"
-msgstr ""
-
-#. module: sale
-#: view:website:sale.report_saleorder_document
-msgid "Your Reference:"
-msgstr ""
-
-#. module: sale
-#: view:res.partner:sale.res_partner_address_type
-msgid "sale.group_delivery_invoice_address"
-msgstr ""
-=======
 #: model:ir.actions.act_window,name:sale.action_order_tree
 msgid "Old Quotations"
 msgstr "Báo giá cũ"
@@ -4626,5 +2398,4 @@
 #. module: sale
 #: view:res.partner:0
 msgid "sale.group_delivery_invoice_address"
-msgstr "sale.group_delivery_invoice_address"
->>>>>>> a345b238
+msgstr "sale.group_delivery_invoice_address"