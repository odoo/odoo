<?xml version="1.0" encoding="utf-8"?>
<openerp>
<data>
<template id="report_saleorder_document">
    <t t-call="report.external_layout">
        <div class="page">
            <div class="oe_structure"/>
            <div class="row">
                <div class="col-xs-6">
                    <strong t-if="o.partner_shipping_id == o.partner_invoice_id">Invoice and shipping address:</strong>
                    <strong t-if="o.partner_shipping_id != o.partner_invoice_id">Invoice address:</strong>
                    <div t-field="o.partner_invoice_id" 
                        t-field-options='{"widget": "contact", "fields": ["address", "name", "phone", "fax"], "no_marker": true}'/>
                    <p t-if="o.partner_id.vat">VAT: <span t-field="o.partner_id.vat"/></p>
                    <div t-if="o.partner_shipping_id != o.partner_invoice_id" class="mt8">
                        <strong>Shipping address:</strong>
                        <div t-field="o.partner_shipping_id" 
                            t-field-options='{"widget": "contact", "fields": ["address", "name", "phone", "fax"], "no_marker": true}'/>
                        <p t-if="o.partner_id.vat">VAT: <span t-field="o.partner_id.vat"/></p>
                    </div>                        
                </div>
                <div class="col-xs-5 col-xs-offset-1">
                    <div t-field="o.partner_id"
                        t-field-options='{"widget": "contact", "fields": ["address", "name"], "no_marker": true}' />
                </div>
            </div>

            <h2>
                <span t-if="o.state not in ['draft','sent']">Order N° </span>
                <span t-if="o.state in ['draft','sent']">Quotation N° </span>
                <span t-field="o.name"/>
            </h2>

            <div class="row mt32 mb32" id="informations">
                <div t-if="o.client_order_ref" class="col-xs-3">
                    <strong>Your Reference:</strong>
                    <p t-field="o.client_order_ref"/>
                </div>
                <div t-if="o.date_order" class="col-xs-3">
                    <strong t-if="o.state not in ['draft','sent']">Date Ordered:</strong>
                    <strong t-if="o.state in ['draft','sent']">Quotation Date:</strong>
                    <p t-field="o.date_order"/>
                </div>
                <div t-if="o.user_id.name" class="col-xs-3">
                    <strong>Salesperson:</strong>
                    <p t-field="o.user_id.name"/>
                </div>
                <div name="payment_term" t-if="o.payment_term" class="col-xs-3">
                    <strong>Payment Term:</strong>
                    <p t-field="o.payment_term.name"/>
                </div>
            </div>

            <table class="table table-condensed">
                <thead>
                    <tr>
                        <th>Description</th>
                        <th class="text-right">Quantity</th>
                        <th class="text-right">Unit Price</th>
                        <th groups="sale.group_discount_per_so_line">Disc.(%)</th>
                        <th>Taxes</th>
                        <th class="text-right">Price</th>
                    </tr>
               </thead>
               <tbody class="sale_tbody">
                    <tr t-foreach="o.order_line" t-as="l">
                        <td>
                           <span t-field="l.name"/>
                        </td>
                        <td class="text-right">
                            <span t-field="l.product_uom_qty"/>
                            <span groups="product.group_uom" t-field="l.product_uom"/>
                        </td>
                        <td class="text-right">
                            <span t-field="l.price_unit"/>
                        </td>
                        <td groups="sale.group_discount_per_so_line">
                            <span t-field="l.discount"/>
                        </td>
                        <td>
                            <span t-esc="', '.join(map(lambda x: x.name, l.tax_id))"/>
                        </td>
                        <td class="text-right">
                            <span t-field="l.price_subtotal"
                                t-field-options='{"widget": "monetary", "display_currency": "o.pricelist_id.currency_id"}'/>
                        </td>
                    </tr>
                </tbody>
            </table>

            <div class="row">
                <div class="col-xs-4 pull-right">
                    <table class="table table-condensed">
                        <tr class="border-black">
                            <td><strong>Total Without Taxes</strong></td>
                            <td class="text-right">
                                <span t-field="o.amount_untaxed"
                                    t-field-options='{"widget": "monetary", "display_currency": "o.pricelist_id.currency_id"}'/>
                            </td>
                        </tr>
                        <tr>
                            <td>Taxes</td>
                            <td class="text-right">
                                <span t-field="o.amount_tax"
                                    t-field-options='{"widget": "monetary", "display_currency": "o.pricelist_id.currency_id"}'/>
                            </td>
                        </tr>
                        <tr class="border-black">
                            <td><strong>Total</strong></td>
                            <td class="text-right">
                                <span t-field="o.amount_total"
                                    t-field-options='{"widget": "monetary", "display_currency": "o.pricelist_id.currency_id"}'/>
                            </td>
                        </tr>
                    </table>
                </div>
            </div>

            <p t-field="o.note" />
<<<<<<< HEAD
            <p t-if="o.payment_term">
                <span t-field="o.payment_term.note"/>
            </p>
            <p t-if="not o.payment_term and o.partner_id.property_payment_term">
                <span t-field="o.partner_id.property_payment_term.note"/>
            </p>
            <p t-if="o.fiscal_position and o.fiscal_position.note">
                <strong>Fiscal Position Remark:</strong>
                <span t-field="o.fiscal_position.note"/>
=======
            <p t-if="o.payment_term.note">
                <strong>Payment Term:</strong>
                <span t-field="o.payment_term.note"/>
>>>>>>> ea54d4af
            </p>
            <div class="oe_structure"/>
        </div>
    </t>
</template>

<template id="report_saleorder">
    <t t-call="report.html_container">
        <t t-foreach="doc_ids" t-as="doc_id">
            <t t-raw="translate_doc(doc_id, doc_model, 'partner_id.lang', 'sale.report_saleorder_document')"/>
        </t>
    </t>
</template>
</data>
</openerp><|MERGE_RESOLUTION|>--- conflicted
+++ resolved
@@ -117,8 +117,7 @@
             </div>
 
             <p t-field="o.note" />
-<<<<<<< HEAD
-            <p t-if="o.payment_term">
+            <p t-if="o.payment_term.note">
                 <span t-field="o.payment_term.note"/>
             </p>
             <p t-if="not o.payment_term and o.partner_id.property_payment_term">
@@ -127,11 +126,6 @@
             <p t-if="o.fiscal_position and o.fiscal_position.note">
                 <strong>Fiscal Position Remark:</strong>
                 <span t-field="o.fiscal_position.note"/>
-=======
-            <p t-if="o.payment_term.note">
-                <strong>Payment Term:</strong>
-                <span t-field="o.payment_term.note"/>
->>>>>>> ea54d4af
             </p>
             <div class="oe_structure"/>
         </div>
