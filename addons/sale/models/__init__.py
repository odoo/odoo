--- conflicted
+++ resolved
@@ -12,8 +12,5 @@
 from . import res_config_settings
 from . import sales_team
 from . import payment
-<<<<<<< HEAD
 from . import uom_uom
-=======
-from . import utm
->>>>>>> 172b69c0
+from . import utm