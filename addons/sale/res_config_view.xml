<?xml version="1.0" encoding="utf-8"?>
<openerp>
    <data>
        <record id="view_sales_config" model="ir.ui.view">
            <field name="name">sale settings</field>
            <field name="model">sale.config.settings</field>
            <field name="inherit_id" ref="base_setup.view_sale_config_settings"/>
            <field name="arch" type="xml">
                <div id="main" position="inside">
                    <group string="Products">
                        <field name="group_product_variant" widget="radio"/>
                        <field name="module_website_sale_digital" widget="radio"/>
                        <field name="group_uom" widget="radio"/>
                        <field name="default_invoice_policy" widget="radio"/>
                    </group>
                    <group string="Quotations &amp; Sales" id="sale">
                        <field name="group_sale_delivery_address" widget="radio"/>
                        <field name="group_display_incoterm" widget="radio"/>
                        <field name="group_discount_per_so_line" widget="radio"/>
                        <field name="module_website_quote" widget="radio"/>
                        <field name="module_sale_margin" widget="radio"/>
                    </group>
<<<<<<< HEAD
                    <group name="manage_price">
                        <label for="sale_pricelist_setting" string="Sale Price"/>
                        <div>
                            <field name="sale_pricelist_setting" class="oe_inline" widget="radio" on_change="onchange_sale_price(sale_pricelist_setting)"/>
                            <field name="group_sale_pricelist" class="oe_inline" invisible="1"/>
                            <field name="group_pricelist_item" class="oe_inline" invisible="1"/>
                            <field name="group_product_pricelist" class="oe_inline" invisible="1"/>
                        </div>
                    </group>
                    <group string="Contracts" id="contract">
                        <field name="module_sale_contract" widget="radio"/>
                    </group>
=======
>>>>>>> 3dc45d3c
                </div>
            </field>
        </record>

        <menuitem id="base.menu_sale_config" name="Configuration" parent="base.menu_base_partner"
            sequence="100" groups="base.group_configuration"/>
        <menuitem id="base.menu_sale_general_settings" name="Settings" parent="base.menu_sale_config"
            sequence="0" action="base_setup.action_sale_config"/>

        <record id="view_account_config" model="ir.ui.view">
            <field name="name">account settings</field>
            <field name="model">account.config.settings</field>
            <field name="inherit_id" ref="account.view_account_config_settings"/>
            <field name="priority" eval="16"/>
            <field name="arch" type="xml">
                <separator name="analytic_account" position="attributes">
                    <attribute name="invisible">0</attribute>
                </separator>
                <group name="analytic_account_sale" position="attributes">
                    <attribute name="invisible">0</attribute>
                </group>
                <xpath expr="//group[@name='analytic_account_sale']" position="inside">
                    <div>
                        <field name="group_analytic_account_for_sales" class="oe_inline"/>
                        <label for="group_analytic_account_for_sales"/>
                    </div>
                </xpath>
            </field>
        </record>
    </data>
</openerp><|MERGE_RESOLUTION|>--- conflicted
+++ resolved
@@ -20,7 +20,6 @@
                         <field name="module_website_quote" widget="radio"/>
                         <field name="module_sale_margin" widget="radio"/>
                     </group>
-<<<<<<< HEAD
                     <group name="manage_price">
                         <label for="sale_pricelist_setting" string="Sale Price"/>
                         <div>
@@ -30,11 +29,6 @@
                             <field name="group_product_pricelist" class="oe_inline" invisible="1"/>
                         </div>
                     </group>
-                    <group string="Contracts" id="contract">
-                        <field name="module_sale_contract" widget="radio"/>
-                    </group>
-=======
->>>>>>> 3dc45d3c
                 </div>
             </field>
         </record>
