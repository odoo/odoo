<openerp>
    <data>
        <menuitem icon="terp-partner" id="base.menu_base_partner" name="Sales" sequence="0" groups="base.group_sale_salesman,base.group_sale_manager"/>

        <menuitem id="base.menu_sales" name="Sales" parent="base.menu_base_partner" sequence="1"/>

        <menuitem id="base.menu_product" name="Products" parent="base.menu_base_partner" sequence="9"/>         

        <record id="view_shop_form" model="ir.ui.view">
            <field name="name">sale.shop</field>
            <field name="model">sale.shop</field>
            <field name="type">form</field>
            <field name="arch" type="xml">
                <form string="Sales Shop">
                    <field name="name" select="1"/>
                    <field name="warehouse_id" required="1" select="1" widget="selection"/>
                    <field name="company_id" widget="selection" groups="base.group_multi_company"/>
                    <separator colspan="4" string="Accounting"/>
                    <field name="payment_default_id"/>
                    <field domain="[('type','=','sale')]" name="pricelist_id" select="1"/>
                    <field name="project_id" select="1" groups="analytic.group_analytic_accounting"/>
                </form>
            </field>
        </record>
        <record id="view_shop_tree" model="ir.ui.view">
            <field name="name">sale.shop</field>
            <field name="model">sale.shop</field>
            <field name="type">tree</field>
            <field name="arch" type="xml">
                <tree string="Sales Shop">
                    <field name="name"/>
                    <field name="warehouse_id"/>
                    <field name="pricelist_id"/>
                    <field name="project_id" groups="analytic.group_analytic_accounting"/>
                </tree>
            </field>
        </record>

        <record id="action_shop_form" model="ir.actions.act_window">
            <field name="name">Shop</field>
            <field name="type">ir.actions.act_window</field>
            <field name="res_model">sale.shop</field>
            <field name="view_type">form</field>
            <field name="view_mode">tree,form</field>
            <field name="view_id" ref="view_shop_tree"/>
            <field name="help">If you have more than one shop reselling your company products, you can create and manage that from here. Whenever you will record a new quotation or sales order, it has to be linked to a shop. The shop also defines the warehouse from which the products will be delivered for each particular sales.</field>
        </record>

        <menuitem action="action_shop_form" id="menu_action_shop_form" parent="base.menu_sale_config_sales" sequence="0"/>

        <record id="view_sale_order_calendar" model="ir.ui.view">
            <field name="name">sale.order.calendar</field>
            <field name="model">sale.order</field>
            <field name="type">calendar</field>
            <field name="arch" type="xml">
                <calendar string="Sales Orders" color="state" date_start="date_order">
                    <field name="partner_id"/>
                    <field name="amount_total"/>
                </calendar>
            </field>
        </record>
        <record model="ir.ui.view" id="view_sale_order_graph">
            <field name="name">sale.order.graph</field>
            <field name="model">sale.order</field>
            <field name="type">graph</field>
            <field name="arch" type="xml">
                <graph string="Sales Orders" type="bar">
                    <field name="partner_id"/>
                    <field name="amount_total" operator="+"/>
                </graph>
            </field>
        </record>

        <record id="view_order_tree" model="ir.ui.view">
            <field name="name">sale.order.tree</field>
            <field name="model">sale.order</field>
            <field name="type">tree</field>
            <field name="priority">2</field>
            <field name="arch" type="xml">
                <tree string="Sales Orders" colors="grey:state=='cancel';blue:state in ('waiting_date','manual');red:state in ('invoice_except','shipping_except')">
                    <field name="name"/>
                    <field name="date_order"/>
                    <field name="client_order_ref" groups="base.group_extended"/>
                    <field name="partner_id"/>
                    <field name="user_id"/>
                    <field name="picked_rate" widget="progressbar"/>
                    <field name="invoiced_rate" widget="progressbar"/>
                    <field name="amount_untaxed" sum="Total Tax Excluded"/>
                    <field name="amount_total" sum="Total Tax Included"/>
                    <field name="state"/>
                </tree>
            </field>
        </record>

        <record id="view_order_form" model="ir.ui.view">
            <field name="name">sale.order.form</field>
            <field name="model">sale.order</field>
            <field name="type">form</field>
            <field name="arch" type="xml">
                <form string="Sales Order">
                    <group col="6" colspan="4">
                        <field name="name"/>
                        <field name="date_order"/>
                        <field name="invoiced"/>
                        <field name="shop_id" on_change="onchange_shop_id(shop_id)" widget="selection"/>
                        <field name="client_order_ref"/>
                        <field name="shipped"/>
                    </group>
                    <notebook colspan="5">
                        <page string="Sales Order">
                            <field name="partner_id" on_change="onchange_partner_id(partner_id)" domain="[('customer','=',True)]" context="{'search_default_customer':1}" required="1"/>
                            <field domain="[('partner_id','=',partner_id)]" name="partner_order_id"/>
                            <field domain="[('partner_id','=',partner_id)]" name="partner_invoice_id" groups="base.group_extended"/>
                            <field domain="[('partner_id','=',partner_id)]" name="partner_shipping_id" groups="base.group_extended"/>
                            <field domain="[('type','=','sale')]" name="pricelist_id" groups="base.group_extended"/>
                            <field name="project_id" context="{'partner_id':partner_id, 'contact_id':partner_order_id, 'pricelist_id':pricelist_id, 'default_name':name}" groups="analytic.group_analytic_accounting" domain="[('parent_id','!=',False)]"/>
                            <newline/>
                            <field colspan="4" mode="tree,form,graph" name="order_line" nolabel="1" widget="one2many_list">
                                <form string="Sales Order Lines">
                                    <notebook>
                                        <page string="Order Line">
                                            <field colspan="4" context="{'partner_id':parent.partner_id, 'quantity':product_uom_qty, 'pricelist':parent.pricelist_id, 'shop':parent.shop_id, 'uom':product_uom}" name="product_id" on_change="product_id_change(parent.pricelist_id,product_id,product_uom_qty,product_uom,product_uos_qty,product_uos,name,parent.partner_id, False, True, parent.date_order, product_packaging, parent.fiscal_position, False, context)"/>
                                            <field context="{'partner_id':parent.partner_id, 'quantity':product_uom_qty, 'pricelist':parent.pricelist_id, 'shop':parent.shop_id, 'uom':product_uom}" name="product_uom_qty" on_change="product_id_change(parent.pricelist_id,product_id,product_uom_qty,product_uom,product_uos_qty,product_uos,name,parent.partner_id, False, False, parent.date_order, product_packaging, parent.fiscal_position, True, context)"/>
                                            <field name="product_uom" on_change="product_uom_change(parent.pricelist_id,product_id,product_uom_qty,product_uom,product_uos_qty,product_uos,name,parent.partner_id, False, False, parent.date_order, context)"/>
                                            <field groups="product.group_uos" name="product_uos_qty"/>
                                            <field groups="product.group_uos" name="product_uos"/>
<<<<<<< HEAD
                                            <field
                                                name="product_packaging"
                                                context="{'partner_id':parent.partner_id, 'quantity':product_uom_qty, 'pricelist':parent.pricelist_id, 'shop':parent.shop_id, 'uom':product_uom}"
                                                on_change="product_packaging_change(parent.pricelist_id, product_id, product_uom_qty, product_uom, parent.partner_id, product_packaging, True, context)"
                                                domain="[('product_id','=',product_id)]"
                                                groups="base.group_extended"/>
=======
                                            <field name="product_packaging" context="{'partner_id':parent.partner_id, 'quantity':product_uom_qty, 'pricelist':parent.pricelist_id, 'shop':parent.shop_id, 'uom':product_uom}" on_change="product_id_change(parent.pricelist_id,product_id,product_uom_qty,product_uom,product_uos_qty,product_uos,name,parent.partner_id, False, False, parent.date_order, product_packaging, parent.fiscal_position, False, context)" domain="[('product_id','=',product_id)]" groups="base.group_extended"/>
>>>>>>> 178fec5c

                                            <field colspan="4" name="name"/>
                                            <field name="price_unit"/>
                                            <field name="discount"/>
                                            <field name="type" groups="base.group_extended"/>
                                            <field name="delay" groups="base.group_extended"/>
                                            <newline/>
                                            <separator colspan="5" string="Taxes"/>
                                            <field colspan="4" name="tax_id" nolabel="1" domain="[('parent_id','=',False),('type_tax_use','&lt;&gt;','purchase')]"/>
                                            <group colspan="4" col="5" groups="base.group_extended">
                                                <separator colspan="5" string="States"/>
                                                <field name="state"/>
                                                <field name="invoiced"/>
                                                <group attrs="{'invisible':[('invoiced','=',True)]}">
                                                <button colspan="1" name="%(action_view_sale_order_line_make_invoice)d" states="confirmed" string="Make Invoices" type="action" icon="terp-document-new"/>
                                                 </group>
                                            </group>
                                        </page>
                                        <page groups="base.group_extended" string="Extra Info">
                                            <field name="th_weight"/>
                                            <field name="address_allotment_id"/>
                                            <field name="property_ids" colspan="4"/>
                                        </page>
                                        <page string="Notes">
                                            <field colspan="4" name="notes" nolabel="1"/>
                                        </page>
                                        <page string="History" groups="base.group_extended">
                                            <separator colspan="4" string="Invoice Lines"/>
                                            <field colspan="4" name="invoice_lines" nolabel="1"/>
                                            <separator colspan="4" string="Stock Moves"/>
                                            <field colspan="4" name="move_ids" nolabel="1" widget="many2many"/>
                                        </page>
                                    </notebook>
                                </form>
                                <tree string="Sales Order Lines">
                                    <field colspan="4" name="name"/>
                                    <field name="product_uom_qty" string="Qty"/>
                                    <field name="product_uom" string="UoM"/>
                                    <field name="discount"/>
                                    <field name="price_unit"/>
                                    <field name="price_subtotal"/>
                                </tree>
                            </field>
                            <newline/>
                            <group col="13" colspan="10">
                                <field name="amount_untaxed" sum="Untaxed amount"/>
                                <field name="amount_tax"/>
                                <field name="amount_total"/>
                                <button name="button_dummy" states="draft" string="Compute" type="object" icon="gtk-execute"/>
                                <button name="%(action_view_sale_advance_payment_inv)d" string="Advance Invoice" type="action" icon="gtk-execute" states="draft,manual" groups="base.group_extended"/>
                            </group>
                            <group col="13" colspan="4">
                                <field name="state"/>
                                <button name="invoice_recreate" states="invoice_except" string="Recreate Invoice" icon="gtk-go-forward"/>
                                <button name="invoice_corrected" states="invoice_except" string="Ignore Exception" icon="gtk-apply"/>
                                <button name="ship_recreate" states="shipping_except" string="Recreate Packing" icon="gtk-ok"/>
                                <button name="ship_corrected" states="shipping_except" string="Ignore Exception" icon="gtk-apply"/>
                                <button name="action_cancel" states="manual,progress" string="Cancel Order" type="object" icon="gtk-cancel"/>
                                <button name="manual_invoice" states="manual" string="Create Final Invoice" icon="gtk-go-forward" type="object"/>
                                <button name="ship_cancel" states="shipping_except" string="Cancel Order" icon="gtk-cancel"/>
                                <button name="action_cancel_draft" states="cancel" string="Set to Draft" type="object" icon="gtk-convert"/>
                                <button name="cancel" states="draft" string="Cancel Order" icon="gtk-cancel"/>
                                <button name="invoice_cancel" states="invoice_except" string="Cancel Order" icon="gtk-cancel"/>
                                <button name="order_confirm" states="draft" string="Confirm Order" icon="gtk-apply"/>
                            </group>
                        </page>
                        <page string="Other Information">
                            <group colspan="2" col="2" groups="base.group_extended" name="logistics">
                                <separator string="Logistic" colspan="2"/>
                                <field name="incoterm" widget="selection"/>
                                <field name="picking_policy" required="True"/>
                                <field name="order_policy" on_change="shipping_policy_change(order_policy)"/>
                                <field name="invoice_quantity" attrs="{'readonly':[('order_policy','in',('prepaid','picking'))]}"/>
                            </group>
                            <group colspan="2" col="2">
                                <separator string="References" colspan="2"/>
                                <field name="user_id"/>
                                <field groups="base.group_extended" name="origin"/>
                            </group>
                            <group colspan="2" col="2" groups="base.group_extended">
                                <separator string="Conditions" colspan="2"/>
                                <field name="payment_term" widget="selection"/>
                                <field name="fiscal_position" widget="selection"/>
                                <field name="company_id" widget="selection" groups="base.group_multi_company"/>
                            </group>
                            <group colspan="2" col="2" groups="base.group_extended">
                                <separator string="Dates" colspan="2"/>
                                <field name="create_date" widget="datetime"/>
                                <field name="date_confirm"/>
                            </group>
                            <separator colspan="4" string="Notes"/>
                            <field colspan="4" name="note" nolabel="1"/>
                        </page>
                        <page string="History" groups="base.group_extended">
                            <separator colspan="4" string="Invoices"/>
                            <field colspan="4" name="invoice_ids" nolabel="1" context="{'form_view_ref':'account.invoice_form'}"/>
                            <separator colspan="4" string="Packings"/>
                            <field colspan="4" name="picking_ids" nolabel="1"/>
                        </page>
                    </notebook>
                </form>
            </field>
        </record>

        <record id="view_sales_order_filter" model="ir.ui.view">
            <field name="name">sale.order.list.select</field>
            <field name="model">sale.order</field>
            <field name="type">search</field>
            <field name="arch" type="xml">
                <search string="Search Sales Order">
                    <filter icon="terp-document-new" string="Quotations" domain="[('state','=','draft')]" help="Sales Order that haven't yet been confirmed"/>
                    <filter icon="terp-check" string="Sales" domain="[('state','in',('manual','progress'))]"/>
                    <separator orientation="vertical"/>
                    <filter icon="terp-dolar_ok!" string="To Invoice" domain="[('state','=','manual')]" help="Sales Order ready to be invoiced"/>
                    <separator orientation="vertical"/>
                    <field name="name"/>
                    <field name="partner_id"/>
                    <field name="user_id">
                        <filter domain="[('user_id','=',uid)]" help="My Sale Orders" icon="terp-personal"/>
                    </field>
                    <newline/>
                    <group expand="0" string="Group By..." colspan="11" col="11" groups="base.group_extended">
                        <filter string="Customer" icon="terp-personal" domain="[]" context="{'group_by':'partner_id'}"/>
                        <filter string="Salesman" icon="terp-personal" domain="[]" context="{'group_by':'user_id'}"/>
                        <separator orientation="vertical"/>
                        <filter string="State" icon="terp-stock_effects-object-colorize" domain="[]" context="{'group_by':'state'}"/>
                        <separator orientation="vertical"/>
                        <filter string="Order Date" icon="terp-go-month" domain="[]" context="{'group_by':'date_order'}"/>
                    </group>
               </search>
            </field>
        </record>

        <record id="action_order_form" model="ir.actions.act_window">
            <field name="name">Sales Orders</field>
            <field name="type">ir.actions.act_window</field>
            <field name="res_model">sale.order</field>
            <field name="view_type">form</field>
            <field name="view_mode">tree,form,calendar,graph</field>
            <field name="search_view_id" ref="view_sales_order_filter"/>
            <field name="context">{"search_default_user_id":uid}</field>
            <field name="help">Sales Orders help you manage quotations and orders from your customers. OpenERP suggests that you start by creating a quotation. Once it is confirmed, the quotation will be converted into a Sales Order. OpenERP can handle several types of products so that a sales order may trigger tasks, delivery orders, manufacturing orders, purchases and so on. Based on the configuration of the sales order, a draft invoice will be generated so that you just have to confirm it when you want to bill your customer.</field>
        </record>
        <menuitem action="action_order_form" id="menu_sale_order" parent="base.menu_sales" sequence="3" groups="base.group_sale_salesman,base.group_sale_manager"/>

        <record id="action_order_tree2" model="ir.actions.act_window">
            <field name="name">Sales in Exception</field>
            <field name="type">ir.actions.act_window</field>
            <field name="res_model">sale.order</field>
            <field name="view_type">form</field>
            <field name="view_mode">tree,form,calendar,graph</field>
            <field name="domain">[('state','in',('shipping_except','invoice_except'))]</field>
            <field name="filter" eval="True"/>
            <field name="search_view_id" ref="view_sales_order_filter"/>
        </record>

        <record id="action_order_tree4" model="ir.actions.act_window">
            <field name="name">Sales Order in Progress</field>
            <field name="type">ir.actions.act_window</field>
            <field name="res_model">sale.order</field>
            <field name="view_type">form</field>
            <field name="view_mode">tree,form,calendar,graph</field>
            <field name="domain">[('state','in',('progress','waiting_date','manual'))]</field>
            <field name="search_view_id" ref="view_sales_order_filter"/>
        </record>


        <record id="action_order_tree5" model="ir.actions.act_window">
            <field name="name">All Quotations</field>
            <field name="type">ir.actions.act_window</field>
            <field name="res_model">sale.order</field>
            <field name="view_type">form</field>
            <field name="view_mode">tree,form,calendar,graph</field>
            <field name="domain">[('state','=','draft')]</field>
            <field name="search_view_id" ref="view_sales_order_filter"/>
        </record>

        <record id="action_order_tree" model="ir.actions.act_window">
            <field name="name">Old Quotations</field>
            <field name="type">ir.actions.act_window</field>
            <field name="res_model">sale.order</field>
            <field name="view_type">form</field>
            <field name="view_mode">tree,form,calendar,graph</field>
            <field name="domain">[('state','=','draft'),('date_order','&lt;',time.strftime('%Y-%m-%d %H:%M:%S'))]</field>
            <field name="filter" eval="True"/>
            <field name="search_view_id" ref="view_sales_order_filter"/>
        </record>

        <record id="view_order_line_graph" model="ir.ui.view">
            <field name="name">sale.order.line.graph</field>
            <field name="model">sale.order.line</field>
            <field name="type">graph</field>
            <field name="arch" type="xml">
                <graph string="Sales Order Lines">
                    <field name="product_id"/>
                    <field name="price_subtotal" operator="+"/>
                </graph>
            </field>
        </record>

        <record id="view_order_line_tree" model="ir.ui.view">
            <field name="name">sale.order.line.tree</field>
            <field name="model">sale.order.line</field>
            <field name="type">tree</field>
            <field name="arch" type="xml">
                <tree string="Sales Order Lines">
                    <field name="order_id"/>
                    <field name="order_partner_id"/>
                    <field name="product_id"/>
                    <field name="product_uom_qty" string="Qty"/>
                    <field name="product_uom" string="UoM"/>
                    <field name="salesman_id"/>
                    <field name="price_subtotal" sum="Total"/>
                    <field name="state"/>
                    <field name="invoiced"/>
                </tree>
            </field>
        </record>
        <record id="view_order_line_form2" model="ir.ui.view">
            <field name="name">sale.order.line.form2</field>
            <field name="model">sale.order.line</field>
            <field name="type">form</field>
            <field name="arch" type="xml">
                <form string="Sales Order Lines">
                    <group colspan="4" col="6">
                        <field name="order_id"/>
                        <field name="order_partner_id" readonly="1" invisible="1"/>
                        <field name="invoiced"/>

                        <field name="product_id" readonly="1"/>
                        <field name="product_uom_qty" readonly="1"/>
                        <field name="product_uom"/>

                        <field colspan="4" name="name" groups="base.group_extended"/>
                        <field name="company_id" groups="base.group_multi_company" readonly="1"/>
                    </group>
                    <separator colspan="4" string="Price"/>
                    <group colspan="4" col="6">
                        <field name="price_unit"/>
                        <field name="discount"/>
                        <field name="price_subtotal"/>
                    </group>
                    <separator colspan="4" string="Notes"/>
                    <field colspan="4" name="notes" nolabel="1"/>
                    <separator colspan="4"/>
                    <field name="state"/>
                    <group col="3" colspan="2">
                        <button name="button_cancel" string="Cancel" type="object" icon="gtk-cancel" states="confirmed,exception"/>
                        <button colspan="1" name="%(action_view_sale_order_line_make_invoice)d" string="Create Invoice" type="action" states="done" icon="gtk-go-forward" attrs="{'invisible': [('invoiced', '=', 1)]}"/>
                        <button name="button_done" string="Done" type="object" states="confirmed,exception" icon="gtk-go-forward"/>
                    </group>
                </form>
            </field>
        </record>

        <record id="view_sales_order_line_filter" model="ir.ui.view">
            <field name="name">sale.order.line.select</field>
            <field name="model">sale.order.line</field>
            <field name="type">search</field>
            <field name="arch" type="xml">
                <search string="Search Sales Order">
                    <filter icon="terp-dolar_ok!" string="To Invoice" domain="[('invoiced','&lt;&gt;', 1),('state','=','done')]" separator="1" help="Sale Order Lines ready to be invoiced"/>
                    <separator orientation="vertical"/>
                    <field name="order_id"/>
                    <field name="order_partner_id"/>
                    <field name="product_id"/>
                    <field name="salesman_id">
                        <filter icon="terp-personnal" domain="[('salesman_id','=',uid)]" help="Sales Order Lines related to a Sales Order of mine"/>
                    </field>
                    <newline/>
                    <group expand="context.get('report',False)" string="Group By..." colspan="9" col="8">
                        <filter string="Product" icon="terp-accessories-archiver" domain="[]" context="{'group_by':'product_id'}"/>
                        <filter string="Order" icon="terp-gtk-jump-to-rtl" domain="[]" context="{'group_by':'order_id'}"/>
                        <filter string="Salesman" icon="terp-personal" domain="[]" context="{'group_by':'salesman_id'}"/>
                        <filter string="State" icon="terp-stock_effects-object-colorize" domain="[]" context="{'group_by':'state'}"/>
                    </group>
                </search>
            </field>
        </record>

        <record id="view_sales_order_uninvoiced_line_filter" model="ir.ui.view">
            <field name="name">sale.order.uninvoiced.line</field>
            <field name="model">sale.order.line</field>
            <field name="type">search</field>
            <field name="arch" type="xml">
                <search string="Search Uninvoiced Lines">
                    <filter icon="terp-gtk-go-back-rtl" string="To Do" domain="[('state','=','confirmed')]" name="sale order" help="Confirmed sale order lines, not yet delivered"/>
                    <filter icon="terp-dialog-close" string="Done" domain="[('state','=','done')]" name="sale_order_done" help="Sale order lines done"/>
                    <separator orientation="vertical"/>
                    <filter icon="terp-accessories-archiver" string="Shipped" domain="[('state','=','done')]" name="unshipped" help="Sale Order Lines that are in 'done' state"/>
                    <filter icon="terp-dolar_ok!" string="Uninvoiced" name="uninvoiced" domain="[('invoiced','&lt;&gt;', 1),('state','&lt;&gt;','draft'),('state','&lt;&gt;','cancel')]" help="Sale Order Lines that are confirmed, done or in exception state and haven't yet been invoiced"/>
                    <separator orientation="vertical"/>
                    <field name="order_id"/>
                    <field name="order_partner_id"/>
                    <field name="product_id"/>
                    <field name="salesman_id">
                        <filter icon="terp-personal" domain="[('salesman_id','=',uid)]" help="My Sales Order Lines"/>
                    </field>
                    <newline/>
                    <group expand="0" string="Group By..." colspan="9" col="8">
                        <filter string="Order" icon="terp-gtk-jump-to-rtl" domain="[]" context="{'group_by':'order_id'}" help="Order reference"/>
                        <filter string="Product" icon="terp-accessories-archiver" domain="[]" context="{'group_by':'product_id'}"/>
                        <separator orientation="vertical"/>
                        <filter string="State" icon="terp-stock_effects-object-colorize" domain="[]" context="{'group_by':'state'}"/>
                    </group>
                </search>
            </field>
        </record>

        <record id="action_order_line_tree2" model="ir.actions.act_window">
            <field name="name">Lines to Invoice</field>
            <field name="type">ir.actions.act_window</field>
            <field name="res_model">sale.order.line</field>
            <field name="view_type">form</field>
            <field name="view_mode">tree,form,graph</field>
            <field name="search_view_id" ref="view_sales_order_uninvoiced_line_filter"/>
            <field name="context">{"search_default_uninvoiced":1}</field>
            <field name="filter" eval="True"/>
            <field name="help">Here is a list of each sales order line to be invoiced. You can invoice sales orders partially, by lines of sales order. You do not need this list if you invoice from the delivery orders or if you invoice sales totally.</field>
        </record>

        <record id="action_order_line_tree3" model="ir.actions.act_window">
            <field name="name">Uninvoiced and Delivered Lines</field>
            <field name="type">ir.actions.act_window</field>
            <field name="res_model">sale.order.line</field>
            <field name="view_type">form</field>
            <field name="view_mode">tree,form,graph</field>
            <field name="domain">[('invoiced','&lt;&gt;', 1),('state','=','done')]</field>
            <field name="filter" eval="True"/>
        </record>

        <act_window
            context="{'search_default_partner_id': [active_id], 'default_partner_id': active_id}"
            id="act_res_partner_2_sale_order"
            name="Quotations and Sales"
            groups="base.group_sale_salesman"
            res_model="sale.order"
            src_model="res.partner"/>

        <act_window
            context="{'search_default_product_id': [active_id], 'default_product_id': active_id}"
            id="action_order_line_product_tree"
            name="Sales Order Lines"
            res_model="sale.order.line"
            src_model="product.product"
            groups="base.group_sale_salesman"/>

        <menuitem id="menu_invoiced" name="Invoicing" parent="base.menu_base_partner" sequence="5" groups="-base.group_extended"/>
        <menuitem id="menu_invoicing_sales_order_lines" parent="menu_invoiced" action="action_order_line_tree2" sequence="2" groups="base.group_no_one"/>

        <!-- configartion view -->

        <record id="view_config_picking_policy" model="ir.ui.view">
            <field name="name">Set Up Your Invoicing Method</field>
            <field name="model">sale.config.picking_policy</field>
            <field name="type">form</field>
            <field name="inherit_id" ref="base.res_config_view_base"/>
            <field name="arch" type="xml">
              <data>
                <form position="attributes">
                  <attribute name="string">Sales Application Configuration</attribute>
                </form>
                <group colspan="4" col="8" position="replace">
                    <group colspan="8">
                        <separator string="How do you generate your costumer invoice ?"/>
                    </group>
                    <group colspan="8" col="2">
                        <label align="0.0" string="Based on Sales Orders" width="200"/>
                        <field name="sale_orders" on_change="onchange_order(sale_orders,deli_orders)" nolabel="1"/>
                        <label align="0.0" string="Based on Delivery Orders" width="200"/>
                        <field name="deli_orders" on_change="onchange_order(sale_orders,deli_orders)" nolabel="1"/>
                        <label align="0.0" string="Based on Task's Work" width="200"/>
                        <field name="task_work" nolabel="1"/>
                        <label align="0.0" string="Based on Timesheet" width="200"/>
                        <field name="timesheet" nolabel="1"/>
                    </group>
                    <group colspan="8">
                        <separator string="Options"/>
                    </group>
                    <group colspan="8">
                        <group colspan="4" col="2" attrs="{'invisible':['|',('sale_orders','!=',True),('deli_orders','!=',True)]}">
                            <label align="0.0" string="Main Method Based On" width="200"/>
                            <field name="order_policy" nolabel="1"/>
                        </group>
                        <group colspan="4" col="2" attrs="{'invisible':[('sale_orders','!=',True), ('deli_orders','!=',True)]}">
                            <label align="0.0" string="Do you charge the delivery" width="200"/>
                            <field name="charge_delivery" nolabel="1"/>
                        </group>
                        <group colspan="4" col="2" attrs="{'invisible':[('task_work','=',False),('timesheet','=',False)]}">
                            <label align="0.0" string="Main Working Time Unit" width="200"/>
                            <field name="time_unit" widget="selection" domain="[('category_id','=',3)]" nolabel="1"/>
                        </group>
                    </group>
                </group>
                <xpath expr="//button[@name=&quot;action_skip&quot;]" position="replace"/>
              </data>
            </field>
        </record>

        <record id="action_config_picking_policy" model="ir.actions.act_window">
            <field name="name">Set up your Invoicing Method</field>
            <field name="type">ir.actions.act_window</field>
            <field name="res_model">sale.config.picking_policy</field>
            <field name="view_id" ref="view_config_picking_policy"/>
            <field name="view_type">form</field>
            <field name="view_mode">form</field>
            <field name="target">new</field>
        </record>

        <!-- register configuration wizard -->
        <record id="config_wizard_step_sale_picking_policy" model="ir.actions.todo">
            <field name="action_id" ref="action_config_picking_policy"/>
            <field name="category_id" ref="base.category_sales_management_config"/>
        </record>

    </data>
</openerp><|MERGE_RESOLUTION|>--- conflicted
+++ resolved
@@ -4,7 +4,7 @@
 
         <menuitem id="base.menu_sales" name="Sales" parent="base.menu_base_partner" sequence="1"/>
 
-        <menuitem id="base.menu_product" name="Products" parent="base.menu_base_partner" sequence="9"/>         
+        <menuitem id="base.menu_product" name="Products" parent="base.menu_base_partner" sequence="9"/>
 
         <record id="view_shop_form" model="ir.ui.view">
             <field name="name">sale.shop</field>
@@ -124,17 +124,7 @@
                                             <field name="product_uom" on_change="product_uom_change(parent.pricelist_id,product_id,product_uom_qty,product_uom,product_uos_qty,product_uos,name,parent.partner_id, False, False, parent.date_order, context)"/>
                                             <field groups="product.group_uos" name="product_uos_qty"/>
                                             <field groups="product.group_uos" name="product_uos"/>
-<<<<<<< HEAD
-                                            <field
-                                                name="product_packaging"
-                                                context="{'partner_id':parent.partner_id, 'quantity':product_uom_qty, 'pricelist':parent.pricelist_id, 'shop':parent.shop_id, 'uom':product_uom}"
-                                                on_change="product_packaging_change(parent.pricelist_id, product_id, product_uom_qty, product_uom, parent.partner_id, product_packaging, True, context)"
-                                                domain="[('product_id','=',product_id)]"
-                                                groups="base.group_extended"/>
-=======
-                                            <field name="product_packaging" context="{'partner_id':parent.partner_id, 'quantity':product_uom_qty, 'pricelist':parent.pricelist_id, 'shop':parent.shop_id, 'uom':product_uom}" on_change="product_id_change(parent.pricelist_id,product_id,product_uom_qty,product_uom,product_uos_qty,product_uos,name,parent.partner_id, False, False, parent.date_order, product_packaging, parent.fiscal_position, False, context)" domain="[('product_id','=',product_id)]" groups="base.group_extended"/>
->>>>>>> 178fec5c
-
+                                            <field name="product_packaging" context="{'partner_id':parent.partner_id, 'quantity':product_uom_qty, 'pricelist':parent.pricelist_id, 'shop':parent.shop_id, 'uom':product_uom}" on_change="product_packaging_change(parent.pricelist_id, product_id, product_uom_qty, product_uom, parent.partner_id, product_packaging, True, context)" domain="[('product_id','=',product_id)]" groups="base.group_extended"/>
                                             <field colspan="4" name="name"/>
                                             <field name="price_unit"/>
                                             <field name="discount"/>
