<?xml version="1.0" encoding="utf-8"?>
<openerp>
    <data>
<!--        <menuitem icon="terp-sale" id="menu_sale_root" name="Sales Management"-->
<!--            groups="group_sale_user"/>-->
        <menuitem id="base.menu_sales" name="Sales" parent="base.menu_base_partner" sequence="1"/>

        <menuitem id="base.menu_product" name="Products" parent="base.menu_base_partner" sequence="4"/>
        <menuitem action="product.product_normal_action" id="product.menu_products" parent="base.menu_product" sequence="1"/>

        <record id="view_shop_form" model="ir.ui.view">
            <field name="name">sale.shop</field>
            <field name="model">sale.shop</field>
            <field name="type">form</field>
            <field name="arch" type="xml">
                <form string="Sale Shop">
                    <field name="name" select="1"/>
                    <field name="warehouse_id" required="1" select="1" widget="selection"/>
                    <separator colspan="4" string="Accounting"/>
                    <field name="payment_default_id"/>
                    <field domain="[('type','=','sale')]" name="pricelist_id" select="1"/>
                    <field name="project_id" select="1"/>
                </form>
            </field>
        </record>
        <record id="view_shop_tree" model="ir.ui.view">
            <field name="name">sale.shop</field>
            <field name="model">sale.shop</field>
            <field name="type">tree</field>
            <field name="arch" type="xml">
                <tree string="Sale Shop">
                    <field name="name"/>
                    <field name="pricelist_id"/>
                    <field name="project_id"/>
                    <field name="warehouse_id"/>
                </tree>
            </field>
        </record>

        <record id="action_shop_form" model="ir.actions.act_window">
            <field name="name">Shop</field>
            <field name="type">ir.actions.act_window</field>
            <field name="res_model">sale.shop</field>
            <field name="view_type">form</field>
            <field name="view_mode">tree,form</field>
            <field name="view_id" ref="view_shop_tree"/>
        </record>
        <menuitem action="action_shop_form" id="menu_action_shop_form" parent="base.menu_base_config" sequence="70"/>

        <record id="view_sale_order_calendar" model="ir.ui.view">
            <field name="name">sale.order.calendar</field>
            <field name="model">sale.order</field>
            <field name="type">calendar</field>
            <field name="arch" type="xml">
                <calendar string="Sales orders" color="state" date_start="date_order">
                    <field name="partner_id"/>
                    <field name="amount_total"/>
                </calendar>
            </field>
        </record>
        <record model="ir.ui.view" id="view_sale_order_graph">
            <field name="name">sale.order.graph</field>
            <field name="model">sale.order</field>
            <field name="type">graph</field>
            <field name="arch" type="xml">
                <graph string="Sales orders" type="bar">
                    <field name="partner_id"/>
                    <field name="amount_total" operator="+"/>
                </graph>
            </field>
        </record>

        <record id="view_order_tree" model="ir.ui.view">
            <field name="name">sale.order.tree</field>
            <field name="model">sale.order</field>
            <field name="type">tree</field>
            <field name="arch" type="xml">
                <tree string="Sales orders">
                    <field name="date_order" string="Order date"/>
                    <field name="name" string="Reference"/>
                    <field name="partner_id"/>
                    <field name="partner_shipping_id"/>
                    <field name="picked_rate" widget="progressbar"/>
                    <field name="invoiced_rate" widget="progressbar"/>
                    <field name="amount_untaxed" sum="Total Untaxed amount"/>
                    <field name="amount_total" sum="Total amount"/>
                    <field name="state"/>
                </tree>
            </field>
        </record>

        <record id="view_order_form" model="ir.ui.view">
            <field name="name">sale.order.form</field>
            <field name="model">sale.order</field>
            <field name="type">form</field>
            <field name="arch" type="xml">
                <form string="Sales order">
                    <group col="6" colspan="4">
                        <field name="name" select="1"/>
                        <field name="client_order_ref" select="2"/>
                        <field name="shipped" select="2"/>
                        <field name="shop_id" on_change="onchange_shop_id(shop_id)" select="2" widget="selection"/>
                        <field name="date_order" select="1" string="Order date" />
                        <field name="invoiced" select="2"/>
                    </group>
                    <notebook colspan="4">
                        <page string="Sale Order">
                            <field name="partner_id" on_change="onchange_partner_id(partner_id)" required="1" select="1"/>
                            <field domain="[('partner_id','=',partner_id)]" name="partner_order_id"/>
                            <field domain="[('partner_id','=',partner_id)]" name="partner_invoice_id"/>
                            <field domain="[('partner_id','=',partner_id)]" name="partner_shipping_id"/>
                            <field domain="[('type','=','sale')]" name="pricelist_id"/>
                            <field name="project_id" select="2" context="{'partner_id':partner_id, 'contact_id':partner_order_id, 'pricelist_id':pricelist_id, 'default_name':name}"/>
                            <newline/>
                            <field colspan="4" mode="tree,form,graph" name="order_line" nolabel="1" widget="one2many_list">
                                <form string="Sale Order Lines">
                                    <notebook>
                                        <page string="Order Line">
                                            <separator colspan="4" string="Automatic Declaration"/>
                                            <field colspan="4"
                                                context="partner_id=parent.partner_id,quantity=product_uom_qty,pricelist=parent.pricelist_id,shop=parent.shop_id,uom=product_uom"
                                                name="product_id"
                                                on_change="product_id_change(parent.pricelist_id,product_id,product_uom_qty,product_uom,product_uos_qty,product_uos,name,parent.partner_id, 'lang' in context and context['lang'], True, parent.date_order, product_packaging, parent.fiscal_position)"
                                                select="1"/>
                                            <field
                                                context="partner_id=parent.partner_id,quantity=product_uom_qty,pricelist=parent.pricelist_id,shop=parent.shop_id,uom=product_uom"
                                                name="product_uom_qty"
                                                on_change="product_id_change(parent.pricelist_id,product_id,product_uom_qty,product_uom,product_uos_qty,product_uos,name,parent.partner_id, 'lang' in context and context['lang'], False, parent.date_order, product_packaging, parent.fiscal_position, True)"
                                                select="1"/>
                                            <field name="product_uom"
                                                on_change="product_uom_change(parent.pricelist_id,product_id,product_uom_qty,product_uom,product_uos_qty,product_uos,name,parent.partner_id, 'lang' in context and context['lang'], False, parent.date_order)"/>
                                            <field
                                                name="product_packaging"
                                                context="partner_id=parent.partner_id,quantity=product_uom_qty,pricelist=parent.pricelist_id,shop=parent.shop_id,uom=product_uom"
                                                on_change="product_id_change(parent.pricelist_id,product_id,product_uom_qty,product_uom,product_uos_qty,product_uos,name,parent.partner_id, 'lang' in context and context['lang'], False, parent.date_order, product_packaging, parent.fiscal_position)"
                                                domain="[('product_id','=',product_id)]"
                                                groups="base.group_extended"/>

                                            <field name="company_id" groups="base.group_multi_company" widget="selection"/>
                                            <separator colspan="4" string="Manual Description"/>
                                            <field colspan="4" name="name" select="2"/>
                                            <field name="price_unit" select="2"/>
                                            <field name="discount"/>
                                            <field name="type"/>
                                            <field name="delay" select="2"/>
                                            <newline/>
                                            <field colspan="4" name="tax_id" domain="[('parent_id','=',False),('type_tax_use','&lt;&gt;','purchase')]"/>
                                            <separator colspan="4" string="States"/>
                                            <field name="state" select="2"/>
                                            <group col="3" colspan="2">
                                                <field name="invoiced" select="2"/>
                                                <button colspan="1" name="%(wizard_sale_order_line_invoice)d" states="confirmed" string="Make Invoice" type="action" icon="gtk-print"/>
                                            </group>
                                        </page>
                                        <page groups="base.group_extended" string="Extra Info">
                                            <field groups="product.group_uos" name="product_uos_qty" on_change="uos_change(product_uos, product_uos_qty, product_id)"/>
                                            <field groups="product.group_uos" name="product_uos"/>
                                            <field name="th_weight"/>
                                            <field name="address_allotment_id" select="2"/>
                                            <separator colspan="4" string="Properties"/>
                                            <field colspan="4" name="property_ids" nolabel="1"/>
                                        </page>
                                        <page string="Notes">
                                            <field colspan="4" name="notes" nolabel="1"/>
                                        </page>
                                        <page string="History" groups="base.group_extended">
                                            <separator colspan="4" string="Invoice Lines"/>
                                            <field colspan="4" name="invoice_lines" nolabel="1"/>
                                            <separator colspan="4" string="Stock Moves"/>
                                            <field colspan="4" name="move_ids" nolabel="1" widget="many2many"/>
                                        </page>
                                    </notebook>
                                </form>
                                <tree string="Sales order lines">
                                    <field colspan="4" name="name"/>
                                    <field name="product_uom_qty" string="Qty"/>
                                    <field name="product_uom" string="UoM"/>
                                    <field name="discount"/>
                                    <field name="price_unit"/>
                                    <field name="price_net"/>
                                    <field name="price_subtotal"/>
                                </tree>
                            </field>
                            <newline/>
                            <group col="7" colspan="4">
                                <field name="amount_untaxed" sum="Untaxed amount"/>
                                <field name="amount_tax"/>
                                <field name="amount_total" sum="Total amount"/>
                                <button name="button_dummy" states="draft" string="Compute" type="object" icon="gtk-execute"/>
                            </group>
                            <group col="13" colspan="4">
                                <field name="state" select="2"/>
                                <button name="order_confirm" states="draft" string="Confirm Order" icon="gtk-apply"/>
                                <button name="invoice_recreate" states="invoice_except" string="Recreate Invoice" icon="gtk-print"/>
                                <button name="invoice_corrected" states="invoice_except" string="Invoice Corrected" icon="gtk-apply"/>
                                <button name="ship_recreate" states="shipping_except" string="Recreate Requisition" icon="gtk-ok"/>
                                <button name="ship_corrected" states="shipping_except" string="Requisition Corrected" icon="gtk-apply"/>
                                <button name="manual_invoice" states="manual" string="Create Invoice" icon="gtk-print"/>
                                <button name="ship_cancel" states="shipping_except" string="Cancel Order" icon="gtk-cancel"/>
                                <button name="action_cancel_draft" states="cancel" string="Set to Draft" type="object" icon="gtk-convert"/>
                                <button name="action_cancel" states="manual,progress" string="Cancel Order" type="object" icon="gtk-cancel"/>
                                <button name="cancel" states="draft" string="Cancel Order" icon="gtk-cancel"/>
                                <button name="invoice_cancel" states="invoice_except" string="Cancel Order" icon="gtk-cancel"/>
                            </group>
                        </page>
                        <page string="Other data">
                            <field groups="base.group_extended" name="incoterm"/>
                            <field groups="base.group_extended" name="picking_policy" required="True"/>
                            <field name="user_id"/>
                            <field name="order_policy" on_change="shipping_policy_change(order_policy)"/>
                            <field groups="base.group_extended" name="origin"/>
                            <field groups="base.group_extended" name="invoice_quantity" attrs="{'readonly':[('order_policy','=','prepaid'),('order_policy','=','picking')]}"/>
                            <field name="payment_term" widget="selection"/>
                            <field name="fiscal_position" groups="base.group_extended" widget="selection"/>
                            <field name="company_id" groups="base.group_multi_company" widget="selection"/>
                            <separator colspan="4" string="Notes"/>
                            <field colspan="4" name="note" nolabel="1"/>
                        </page>
                        <page string="History">
                            <separator colspan="4" string="Related invoices"/>
                            <field colspan="4" name="invoice_ids" nolabel="1"/>
                            <field colspan="4" name="picking_ids" nolabel="1"/>
                        </page>
                    </notebook>
                </form>
            </field>
        </record>

        <record id="view_sales_order_filter" model="ir.ui.view">
            <field name="name">sale.order.list.select</field>
            <field name="model">sale.order</field>
            <field name="type">search</field>
            <field name="arch" type="xml">
                <search string="Search Sales Order">
                    <group col='11' colspan='4'>
                        <filter icon="terp-sale" string="Quotations" domain="[('state','=','draft')]"/>
                        <filter icon="terp-sale" string="Running" domain="[('state','in',('manual','progress'))]"/>
                        <filter icon="terp-sale" string="Sales To Invoice" domain="[('state','=','manual')]"/>
                        <separator orientation="vertical"/>
                        <field name="name" select="1"/>
                        <field name="partner_id" select="1"/>
                        <field name="user_id" select="1" widget="selection">
<<<<<<< HEAD
                            <filter icon="terp-partner" domain="[('user_id','=',uid)]" help="My Sale Orders" default="1"/>
=======
                            <filter icon="terp-partner" domain="[('user_id','=',uid)]" help="My Sale Orders"/>
>>>>>>> 9d0cf55f
                        </field>
                        <field name="date_order" select="1" string="Order date" />
					</group>
					<group expand="1" string="Group By..." colspan="4" col="8">
<<<<<<< HEAD
						<filter string="Customer" icon="terp-sale" domain="[]" context="{'group_by':'partner_id'}"/>
                        <filter string="State" icon="terp-sale" domain="[]" context="{'group_by':'state'}"/>
                        <filter string="Order Date" icon="terp-sale" domain="[]" context="{'group_by':'date_order'}"/>
					</group>                        
=======
						<filter string="By Customer" icon="terp-sale" domain="[]" context="{'group_by':'partner_id'}"/>
                        <filter string="By State" icon="terp-sale" domain="[]" context="{'group_by':'state'}"/>
                        <filter string="By Order Date" icon="terp-sale" domain="[]" context="{'group_by':'date_order'}"/>
					</group>
>>>>>>> 9d0cf55f
               </search>
            </field>
        </record>

        <record id="action_order_form" model="ir.actions.act_window">
            <field name="name">Sales Orders</field>
            <field name="type">ir.actions.act_window</field>
            <field name="res_model">sale.order</field>
            <field name="view_type">form</field>
            <field name="view_mode">tree,form,calendar,graph</field>
            <field name="search_view_id" ref="view_sales_order_filter"/>
        </record>
        <menuitem action="action_order_form" id="menu_sale_order" parent="base.menu_sales" sequence="3"/>

        <record id="action_order_tree2" model="ir.actions.act_window">
            <field name="name">Sales in Exception</field>
            <field name="type">ir.actions.act_window</field>
            <field name="res_model">sale.order</field>
            <field name="view_type">form</field>
            <field name="view_mode">tree,form,calendar,graph</field>
            <field name="domain">[('state','in',('shipping_except','invoice_except'))]</field>
            <field name="filter" eval="True"/>
            <field name="search_view_id" ref="view_sales_order_filter"/>
        </record>

        <record id="action_order_tree4" model="ir.actions.act_window">
            <field name="name">Sales Order in Progress</field>
            <field name="type">ir.actions.act_window</field>
            <field name="res_model">sale.order</field>
            <field name="view_type">form</field>
            <field name="view_mode">tree,form,calendar,graph</field>
            <field name="domain">[('state','in',('progress','waiting_date','manual'))]</field>
            <field name="search_view_id" ref="view_sales_order_filter"/>
        </record>


        <record id="action_order_tree5" model="ir.actions.act_window">
            <field name="name">All Quotations</field>
            <field name="type">ir.actions.act_window</field>
            <field name="res_model">sale.order</field>
            <field name="view_type">form</field>
            <field name="view_mode">tree,form,calendar,graph</field>
            <field name="domain">[('state','=','draft')]</field>
            <field name="search_view_id" ref="view_sales_order_filter"/>
        </record>

        <record id="action_order_tree" model="ir.actions.act_window">
            <field name="name">Old Quotations</field>
            <field name="type">ir.actions.act_window</field>
            <field name="res_model">sale.order</field>
            <field name="view_type">form</field>
            <field name="view_mode">tree,form,calendar,graph</field>
            <field name="domain">[('state','=','draft'),('date_order','&lt;',time.strftime('%Y-%m-%d %H:%M:%S'))]</field>
            <field name="filter" eval="True"/>
            <field name="search_view_id" ref="view_sales_order_filter"/>
        </record>

        <record id="view_order_line_graph" model="ir.ui.view">
            <field name="name">sale.order.line.graph</field>
            <field name="model">sale.order.line</field>
            <field name="type">graph</field>
            <field name="arch" type="xml">
                <graph string="Sales order lines">
                    <field name="product_id"/>
                    <field name="price_subtotal" operator="+"/>
                </graph>
            </field>
        </record>

        <record id="view_order_line_tree" model="ir.ui.view">
            <field name="name">sale.order.line.tree</field>
            <field name="model">sale.order.line</field>
            <field name="type">tree</field>
            <field name="arch" type="xml">
                <tree string="Sales order lines">
                    <field name="order_id"/>
                    <field name="order_partner_id"/>
                    <field name="product_id"/>
                    <field name="product_uom_qty" string="Qty"/>
                    <field name="product_uom" string="UoM"/>
                    <field name="discount"/>
                    <field name="price_unit"/>
                    <field name="price_net"/>
                    <field name="price_subtotal"/>
                    <field name="th_weight"/>
                    <field name="state"/>
                </tree>
            </field>
        </record>
        <record id="view_order_line_form2" model="ir.ui.view">
            <field name="name">sale.order.line.form2</field>
            <field name="model">sale.order.line</field>
            <field name="type">form</field>
            <field name="arch" type="xml">
                <form string="Sales Order Lines">
                    <notebook>
                        <page string="Order Lines">
                            <separator colspan="4" string="Automatic Declaration"/>
                            <field name="order_id" select="1"/>
                            <field name="order_partner_id" readonly="1" select="1" invisible="1"/>
                            <field name="product_uom_qty" readonly="1" select="2"/>
                            <field name="product_uom"/>
                            <field name="product_id" readonly="1" select="1"/>
                            <field name="invoiced" select="2"/>
                            <field name="company_id" groups="base.group_multi_company" widget="selection"/>
                            <separator colspan="4" string="Manual Designation"/>
                            <field colspan="4" name="name" select="2"/>
                            <field name="price_unit" select="2"/>
                            <field name="discount"/>
                            <field name="type"/>
                            <field name="delay" select="2"/>
                            <field name="price_subtotal"/>
                            <field name="th_weight"/>
                            <field colspan="4" name="tax_id" domain="[('parent_id','=',False),('type_tax_use','&lt;&gt;','purchase')]"/>
                            <separator colspan="4" string="States"/>
                            <field name="state" select="2"/>
                            <group col="2" colspan="2">
                                <button name="button_done" states="confirmed,exception" string="Done" type="object" icon="gtk-jump-to"/>
                                <button name="button_cancel" states="confirmed,exception" string="Cancel" type="object" icon="gtk-cancel" />
                            </group>
                        </page>
                        <page string="Properties">
                            <field name="property_ids" nolabel="1"/>
                        </page>
                        <page string="Notes">
                            <field colspan="4" name="notes" nolabel="1"/>
                        </page>
                        <page string="Invoice Lines">
                            <field colspan="4" name="invoice_lines" nolabel="1"/>
                        </page>
                    </notebook>
                </form>
            </field>
        </record>

        <record id="view_sales_order_line_filter" model="ir.ui.view">
            <field name="name">sale.order.line.select</field>
            <field name="model">sale.order.line</field>
            <field name="type">search</field>
            <field name="arch" type="xml">
                <search string="Search Sales Order">
                    <group col='8' colspan='4'>
                        <filter icon="terp-purchase" string="To Invoice" domain="[('invoiced','&lt;&gt;', 1),('state','=','done')]" separator="1"/>
                        <separator orientation="vertical"/>
                        <field name="order_id" select="1"/>
                        <field name="order_partner_id" select="1"/>
                        <field name="product_id" select="1"/>
                        <field name="salesman_id" select="1" widget="selection">
                            <filter icon="terp-sale" domain="[('salesman_id','=',uid)]" help="My Sale Order Lines"/>
                            <filter icon="terp-sale" domain="[('salesman_id','child_of',[uid])]" help="My Departments Sale Order Lines"/>
                        </field>
					<group expand="context.get('report',False)" string="Group By..." colspan="4" col="8">
<<<<<<< HEAD
						<filter string="Product" icon="terp-sale"  default="1" domain="[]" context="{'group_by':'product_id'}"/>
                        <filter string="Order" icon="terp-sale" domain="[]" context="{'group_by':'order_id'}"/>
                        <filter string="State" icon="terp-sale" domain="[]" context="{'group_by':'state'}"/>
					</group>                        
                        
=======
						<filter string="By Product" icon="terp-sale"  default="1" domain="[]" context="{'group_by':'product_id'}"/>
                        <filter string="By Order" icon="terp-sale" domain="[]" context="{'group_by':'order_id'}"/>
                        <filter string="By State" icon="terp-sale" domain="[]" context="{'group_by':'state'}"/>
					</group>

>>>>>>> 9d0cf55f
                    </group>
                </search>
            </field>
        </record>

        <record id="action_order_line_tree2" model="ir.actions.act_window">
            <field name="name">Uninvoiced Lines</field>
            <field name="type">ir.actions.act_window</field>
            <field name="res_model">sale.order.line</field>
            <field name="view_type">form</field>
            <field name="view_mode">tree,form,graph</field>
            <field name="domain">[('invoiced','&lt;&gt;', 1),('state','&lt;&gt;','draft'),('state','&lt;&gt;','cancel')]</field>
            <field name="filter" eval="True"/>
        </record>

        <record id="action_order_line_tree3" model="ir.actions.act_window">
            <field name="name">Uninvoiced and Delivered Lines</field>
            <field name="type">ir.actions.act_window</field>
            <field name="res_model">sale.order.line</field>
            <field name="view_type">form</field>
            <field name="view_mode">tree,form,graph</field>
            <field name="domain">[('invoiced','&lt;&gt;', 1),('state','=','done')]</field>
            <field name="filter" eval="True"/>
        </record>

        <act_window context="{'partner_id': active_id}" domain="[('partner_id', '=', active_id)]" id="act_res_partner_2_sale_order" name="Sales" res_model="sale.order" src_model="res.partner"/>

        <act_window domain="[('product_id','=',active_id)]" id="action_order_line_product_tree" name="Product sales" res_model="sale.order.line" src_model="product.product"/>

        <menuitem id="menu_invoiced" name="Invoicing" parent="base.menu_base_partner" sequence="6"/>
        <menuitem action="action_order_line_tree2" id="menu_invoicing_sales_order_lines" parent="menu_invoiced" sequence="2"/>
        <!-- configartion view -->

        <record id="view_config_picking_policy" model="ir.ui.view">
            <field name="name">Configure Picking Policy for Sale Order </field>
            <field name="model">sale.config.picking_policy</field>
            <field name="type">form</field>
            <field name="inherit_id" ref="base.res_config_view_base"/>
            <field name="arch" type="xml">
              <data>
                <form position="attributes">
                  <attribute name="string">Sales Configuration</attribute>
                </form>
                <group string="res_config_contents" position="replace">
                  <label colspan="4" align="0.0"
                         string="Set the policies selected by default when creating a new sale order."/>
                  <separator colspan="4"
                       string="Configure Sale Order Logistic"/>
                  <newline/>
                  <field name="picking_policy"/>
                  <newline/>
                  <field name="order_policy"/>
                  <newline/>
                  <field name="step"/>
                </group>
                <xpath expr='//button[@name="action_skip"]' position='replace'/>
              </data>
            </field>
        </record>

        <record id="action_config_picking_policy" model="ir.actions.act_window">
            <field name="name">Configure Picking Policy for Sale Order</field>
            <field name="type">ir.actions.act_window</field>
            <field name="res_model">sale.config.picking_policy</field>
            <field name="view_id" ref="view_config_picking_policy"/>
            <field name="view_type">form</field>
            <field name="view_mode">form</field>
            <field name="target">new</field>
        </record>

        <!-- register configuration wizard -->
        <record id="config_wizard_step_sale_picking_policy" model="ir.actions.todo">
            <field name="action_id" ref="action_config_picking_policy"/>
        </record>

    </data>
</openerp><|MERGE_RESOLUTION|>--- conflicted
+++ resolved
@@ -240,26 +240,16 @@
                         <field name="name" select="1"/>
                         <field name="partner_id" select="1"/>
                         <field name="user_id" select="1" widget="selection">
-<<<<<<< HEAD
                             <filter icon="terp-partner" domain="[('user_id','=',uid)]" help="My Sale Orders" default="1"/>
-=======
-                            <filter icon="terp-partner" domain="[('user_id','=',uid)]" help="My Sale Orders"/>
->>>>>>> 9d0cf55f
                         </field>
                         <field name="date_order" select="1" string="Order date" />
 					</group>
 					<group expand="1" string="Group By..." colspan="4" col="8">
-<<<<<<< HEAD
 						<filter string="Customer" icon="terp-sale" domain="[]" context="{'group_by':'partner_id'}"/>
                         <filter string="State" icon="terp-sale" domain="[]" context="{'group_by':'state'}"/>
                         <filter string="Order Date" icon="terp-sale" domain="[]" context="{'group_by':'date_order'}"/>
-					</group>                        
-=======
-						<filter string="By Customer" icon="terp-sale" domain="[]" context="{'group_by':'partner_id'}"/>
-                        <filter string="By State" icon="terp-sale" domain="[]" context="{'group_by':'state'}"/>
-                        <filter string="By Order Date" icon="terp-sale" domain="[]" context="{'group_by':'date_order'}"/>
-					</group>
->>>>>>> 9d0cf55f
+					</group>                       
+
                </search>
             </field>
         </record>
@@ -412,19 +402,11 @@
                             <filter icon="terp-sale" domain="[('salesman_id','child_of',[uid])]" help="My Departments Sale Order Lines"/>
                         </field>
 					<group expand="context.get('report',False)" string="Group By..." colspan="4" col="8">
-<<<<<<< HEAD
 						<filter string="Product" icon="terp-sale"  default="1" domain="[]" context="{'group_by':'product_id'}"/>
                         <filter string="Order" icon="terp-sale" domain="[]" context="{'group_by':'order_id'}"/>
                         <filter string="State" icon="terp-sale" domain="[]" context="{'group_by':'state'}"/>
-					</group>                        
-                        
-=======
-						<filter string="By Product" icon="terp-sale"  default="1" domain="[]" context="{'group_by':'product_id'}"/>
-                        <filter string="By Order" icon="terp-sale" domain="[]" context="{'group_by':'order_id'}"/>
-                        <filter string="By State" icon="terp-sale" domain="[]" context="{'group_by':'state'}"/>
-					</group>
-
->>>>>>> 9d0cf55f
+					</group>                                                
+
                     </group>
                 </search>
             </field>
