--- conflicted
+++ resolved
@@ -550,10 +550,6 @@
                   <field name="step"/>
                 </group>
                 <xpath expr='//button[@name="action_skip"]' position='replace'/>
-<<<<<<< HEAD
-=======
-
->>>>>>> 48f0a855
               </data>
             </field>
         </record>
