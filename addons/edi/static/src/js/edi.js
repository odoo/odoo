odoo.define('edi.EdiImport', function (require) {
"use strict";

var core = require('web.core');
var Dialog = require('web.Dialog');
var framework = require('web.framework');
var Widget = require('web.Widget');

var _t = core._t;
var QWeb = core.qweb;

var EdiImport = Widget.extend({

    init: function(parent,url) {
        this._super();
        this.url = url;
    },
    start: function() {
        if (!this.session.session_is_valid()) {
            framework.redirect('/web/login?redir=' + encodeURIComponent(window.location));
        } else {
            this.show_import();
        }
    },

    show_import: function() {
        this.destroy_content();
        this.do_import();
    },

    destroy_content: function() {
        _.each(_.clone(this.getChildren()), function(el) {
            el.destroy();
        });
        this.$el.children().remove();
    },

    do_import: function() {
        this.rpc('/edi/import_edi_url', {url: this.url}).done(this.on_imported).fail(this.on_imported_error);
    },
    on_imported: function(response) {
        if ('action' in response) {
            this.rpc("/web/session/save_session_action", {the_action: response.action}).done(function(key) {
                window.location = "/#sa="+encodeURIComponent(key);
            });
        }
        else {
            new Dialog(this,{
                    title: 'Import Successful!',
                    buttons: {
                        Ok: function() {
                            this.parents('.modal').modal('hide');
                            window.location = "/";
                        }
                    }
                },$('<div>').html(_t('The document has been successfully imported!'))).open();
        }
    },
    on_imported_error: function(response){
        var self = this;
        var msg = _t("Sorry, the document could not be imported.");
        if (response.data.message) {
            msg += "\n " + _t("Reason:") + response.data.message;
        }
        var params = {error: response, message: msg};
        new Dialog(this,{
                title: _t("Document Import Notification"),
                buttons: {
                    Ok: function() { this.parents('.modal').modal('hide');}
                }
            },$(QWeb.render("CrashManager.warning", params))).open();
    }
});

return EdiImport;

<<<<<<< HEAD
};
=======
});
>>>>>>> 4bef17cc
<|MERGE_RESOLUTION|>--- conflicted
+++ resolved
@@ -74,8 +74,4 @@
 
 return EdiImport;
 
-<<<<<<< HEAD
-};
-=======
-});
->>>>>>> 4bef17cc
+});