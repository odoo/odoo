--- conflicted
+++ resolved
@@ -28,12 +28,12 @@
 #. module: auth_oauth
 #: model_terms:ir.ui.view,arch_db:auth_oauth.providers
 msgid "- or -"
-msgstr "- or -"
+msgstr "- hoặc -"
 
 #. module: auth_oauth
 #: model_terms:ir.ui.view,arch_db:auth_oauth.res_config_settings_view_form
 msgid "<i class=\"fa fa-fw fa-arrow-right\"/>Tutorial"
-msgstr "<i class=\"fa fa-fw fa-arrow-right\"/>Tutorial"
+msgstr "<i class=\"fa fa-fw fa-arrow-right\"/>Hướng dẫn"
 
 #. module: auth_oauth
 #: code:addons/auth_oauth/controllers/main.py:0
@@ -44,38 +44,22 @@
 #. module: auth_oauth
 #: model:ir.model.fields,field_description:auth_oauth.field_res_config_settings__auth_oauth_google_enabled
 msgid "Allow users to sign in with Google"
-<<<<<<< HEAD
 msgstr "Cho phép người dùng đăng nhập bằng Google"
-=======
-msgstr "Allow users to sign in with Google"
->>>>>>> d5884484
 
 #. module: auth_oauth
 #: model_terms:ir.ui.view,arch_db:auth_oauth.res_config_settings_view_form
 msgid "Allow users to sign in with their Google account"
-<<<<<<< HEAD
 msgstr "Cho phép người dùng đăng nhập bằng tài khoản Google của họ"
-=======
-msgstr "Allow users to sign in with their Google account"
->>>>>>> d5884484
 
 #. module: auth_oauth
 #: model:ir.model.fields,field_description:auth_oauth.field_auth_oauth_provider__enabled
 msgid "Allowed"
-<<<<<<< HEAD
 msgstr "Được phép"
-=======
-msgstr "Allowed"
->>>>>>> d5884484
 
 #. module: auth_oauth
 #: model:ir.model.fields,field_description:auth_oauth.field_auth_oauth_provider__auth_endpoint
 msgid "Authentication URL"
-<<<<<<< HEAD
 msgstr "URL Chứng thực"
-=======
-msgstr "Authentication URL"
->>>>>>> d5884484
 
 #. module: auth_oauth
 #: model:ir.model.fields,field_description:auth_oauth.field_auth_oauth_provider__body
@@ -85,7 +69,7 @@
 #. module: auth_oauth
 #: model:ir.model.fields,field_description:auth_oauth.field_auth_oauth_provider__css_class
 msgid "CSS class"
-msgstr "CSS class"
+msgstr ""
 
 #. module: auth_oauth
 #: model:ir.model.fields,field_description:auth_oauth.field_auth_oauth_provider__client_id
@@ -96,7 +80,7 @@
 #. module: auth_oauth
 #: model_terms:ir.ui.view,arch_db:auth_oauth.res_config_settings_view_form
 msgid "Client ID:"
-msgstr "Client ID:"
+msgstr ""
 
 #. module: auth_oauth
 #: model:ir.model,name:auth_oauth.model_res_config_settings
@@ -116,7 +100,7 @@
 #. module: auth_oauth
 #: model:ir.model.fields,field_description:auth_oauth.field_auth_oauth_provider__data_endpoint
 msgid "Data URL"
-msgstr "Data URL"
+msgstr ""
 
 #. module: auth_oauth
 #: model:ir.model.fields,field_description:auth_oauth.field_auth_oauth_provider__display_name
@@ -126,11 +110,7 @@
 #. module: auth_oauth
 #: model_terms:ir.ui.view,arch_db:auth_oauth.res_config_settings_view_form
 msgid "Google Authentication"
-<<<<<<< HEAD
 msgstr "Xác thực bằng Google"
-=======
-msgstr "Google Authentication"
->>>>>>> d5884484
 
 #. module: auth_oauth
 #: model:ir.model.fields,field_description:auth_oauth.field_auth_oauth_provider__id
@@ -155,89 +135,73 @@
 #. module: auth_oauth
 #: model:ir.model.fields,help:auth_oauth.field_auth_oauth_provider__body
 msgid "Link text in Login Dialog"
-msgstr "Link text in Login Dialog"
+msgstr ""
 
 #. module: auth_oauth
 #: model:auth.oauth.provider,body:auth_oauth.provider_facebook
 msgid "Log in with Facebook"
-msgstr "Log in with Facebook"
+msgstr "Đăng nhập bằng Facebook"
 
 #. module: auth_oauth
 #: model:auth.oauth.provider,body:auth_oauth.provider_google
 msgid "Log in with Google"
-msgstr "Log in with Google"
+msgstr "Đăng nhập bằng Google"
 
 #. module: auth_oauth
 #: model:auth.oauth.provider,body:auth_oauth.provider_openerp
 msgid "Log in with Odoo.com"
-msgstr "Log in with Odoo.com"
+msgstr "Đăng nhập bằng Odoo.com"
 
 #. module: auth_oauth
 #: model:ir.model.fields,field_description:auth_oauth.field_res_users__oauth_access_token
 msgid "OAuth Access Token"
-msgstr "OAuth Access Token"
+msgstr ""
 
 #. module: auth_oauth
 #: model:ir.model.fields,field_description:auth_oauth.field_res_users__oauth_provider_id
 msgid "OAuth Provider"
-<<<<<<< HEAD
 msgstr "Nhà cung cấp OAuth"
-=======
-msgstr "OAuth Provider"
->>>>>>> d5884484
 
 #. module: auth_oauth
 #: model:ir.ui.menu,name:auth_oauth.menu_oauth_providers
 #: model_terms:ir.ui.view,arch_db:auth_oauth.res_config_settings_view_form
 msgid "OAuth Providers"
-<<<<<<< HEAD
 msgstr "Nhà cung cấp OAuth"
-=======
-msgstr "OAuth Providers"
->>>>>>> d5884484
 
 #. module: auth_oauth
 #: model:ir.model.constraint,message:auth_oauth.constraint_res_users_uniq_users_oauth_provider_oauth_uid
 msgid "OAuth UID must be unique per provider"
-msgstr "OAuth UID must be unique per provider"
+msgstr ""
 
 #. module: auth_oauth
 #: model:ir.model.fields,field_description:auth_oauth.field_res_users__oauth_uid
 msgid "OAuth User ID"
-msgstr "OAuth User ID"
+msgstr ""
 
 #. module: auth_oauth
 #: model:ir.model,name:auth_oauth.model_auth_oauth_provider
 msgid "OAuth2 provider"
-msgstr "OAuth2 provider"
+msgstr ""
 
 #. module: auth_oauth
 #: model_terms:ir.ui.view,arch_db:auth_oauth.view_users_form
 msgid "Oauth"
-msgstr "Oauth"
+msgstr ""
 
 #. module: auth_oauth
 #: model:ir.model.fields,help:auth_oauth.field_res_users__oauth_uid
 msgid "Oauth Provider user_id"
-msgstr "Oauth Provider user_id"
+msgstr ""
 
 #. module: auth_oauth
 #: model:ir.model.fields,field_description:auth_oauth.field_auth_oauth_provider__name
 msgid "Provider name"
-<<<<<<< HEAD
 msgstr "Tên Nhà cung cấp"
-=======
-msgstr "Provider name"
->>>>>>> d5884484
 
 #. module: auth_oauth
 #: model:ir.actions.act_window,name:auth_oauth.action_oauth_provider
 msgid "Providers"
-<<<<<<< HEAD
 msgstr "Nhà cung cấp"
-=======
-msgstr "Providers"
->>>>>>> d5884484
 
 #. module: auth_oauth
 #: model:ir.model.fields,field_description:auth_oauth.field_auth_oauth_provider__scope
@@ -252,17 +216,13 @@
 #. module: auth_oauth
 #: model:ir.model.fields,field_description:auth_oauth.field_res_config_settings__server_uri_google
 msgid "Server uri"
-msgstr "Server uri"
+msgstr ""
 
 #. module: auth_oauth
 #: code:addons/auth_oauth/controllers/main.py:0
 #, python-format
 msgid "Sign up is not allowed on this database."
-<<<<<<< HEAD
 msgstr "Đăng ký không được cho phép đối với cơ sở dữ liệu này."
-=======
-msgstr "Sign up is not allowed on this database."
->>>>>>> d5884484
 
 #. module: auth_oauth
 #: model:ir.model,name:auth_oauth.model_ir_config_parameter
@@ -277,7 +237,7 @@
 #. module: auth_oauth
 #: model:ir.model.fields,field_description:auth_oauth.field_auth_oauth_provider__validation_endpoint
 msgid "Validation URL"
-msgstr "Validation URL"
+msgstr "URL thẩm định"
 
 #. module: auth_oauth
 #: code:addons/auth_oauth/controllers/main.py:0
@@ -287,23 +247,17 @@
 "Please ask for an invitation and be sure to follow the link in your "
 "invitation email."
 msgstr ""
-<<<<<<< HEAD
 "Bạn không có quyền truy cập vào hệ thống này hoặc lời mời của bạn đã hết "
 "hiệu lực. Vui lòng yêu cầu một lời mời và chắc chắn rằng bạn theo link được "
 "cung cấp trong email mời."
-=======
-"You do not have access to this database or your invitation has expired. "
-"Please ask for an invitation and be sure to follow the link in your "
-"invitation email."
->>>>>>> d5884484
 
 #. module: auth_oauth
 #: model_terms:ir.ui.view,arch_db:auth_oauth.view_oauth_provider_form
 #: model_terms:ir.ui.view,arch_db:auth_oauth.view_oauth_provider_tree
 msgid "arch"
-msgstr "arch"
+msgstr ""
 
 #. module: auth_oauth
 #: model_terms:ir.ui.view,arch_db:auth_oauth.res_config_settings_view_form
 msgid "e.g. 1234-xyz.apps.googleusercontent.com"
-msgstr "e.g. 1234-xyz.apps.googleusercontent.com"+msgstr ""