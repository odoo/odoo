# Translation of Odoo Server.
# This file contains the translation of the following modules:
# 	* hr_recruitment_survey
#
msgid ""
msgstr ""
"Project-Id-Version: Odoo Server saas~14.5\n"
"Report-Msgid-Bugs-To: \n"
"POT-Creation-Date: 2021-09-14 10:28+0000\n"
"PO-Revision-Date: 2021-09-14 10:28+0000\n"
"Last-Translator: \n"
"Language-Team: \n"
"MIME-Version: 1.0\n"
"Content-Type: text/plain; charset=UTF-8\n"
"Content-Transfer-Encoding: \n"
"Plural-Forms: \n"

#. module: hr_recruitment_survey
#: model:survey.survey,description:hr_recruitment_survey.survey_recruitment_form
msgid ""
"<p>\n"
"    Please answer those questions to help recruitment officers to preprocess your application.\n"
"</p>"
msgstr ""

#. module: hr_recruitment_survey
#: model:survey.question,description:hr_recruitment_survey.survey_recruitment_form_p1
msgid ""
"<p>Please fill information about you: who you are, what are your education, experience, and activities.\n"
"    It will help us managing your application.</p>"
msgstr ""

#. module: hr_recruitment_survey
#: model:survey.question,description:hr_recruitment_survey.survey_recruitment_form_p1_q4
#: model:survey.question,description:hr_recruitment_survey.survey_recruitment_form_p1_q5
msgid ""
"<p>Please summarize your education history: schools, location, diplomas, "
"...</p>"
msgstr ""

#. module: hr_recruitment_survey
#: model:survey.question,description:hr_recruitment_survey.survey_recruitment_form_p1_q7
msgid ""
"<p>Please tell us a bit more about yourself: what are your main activities, "
"...</p>"
msgstr ""

#. module: hr_recruitment_survey
#: model:survey.question,description:hr_recruitment_survey.survey_recruitment_form_p1_q6
msgid ""
"<p>What are your main knowledge regarding the job you are applying to ?</p>"
msgstr ""

#. module: hr_recruitment_survey
#: model_terms:ir.ui.view,arch_db:hr_recruitment_survey.hr_applicant_view_form_inherit
msgid ""
"<span class=\"o_stat_text\">Consult</span>\n"
"                        <span class=\"o_stat_text\">Interview</span>"
msgstr ""

#. module: hr_recruitment_survey
#: model:survey.question,title:hr_recruitment_survey.survey_recruitment_form_p1
msgid "About you"
msgstr ""

#. module: hr_recruitment_survey
#: model:survey.question,title:hr_recruitment_survey.survey_recruitment_form_p1_q7
msgid "Activities"
msgstr ""

#. module: hr_recruitment_survey
#: model:ir.model,name:hr_recruitment_survey.model_hr_applicant
#: model:ir.model.fields,field_description:hr_recruitment_survey.field_survey_invite__applicant_id
#: model:ir.model.fields,field_description:hr_recruitment_survey.field_survey_user_input__applicant_id
msgid "Applicant"
msgstr ""

#. module: hr_recruitment_survey
#: model:ir.model.fields,help:hr_recruitment_survey.field_hr_applicant__survey_id
#: model:ir.model.fields,help:hr_recruitment_survey.field_hr_job__survey_id
msgid ""
"Choose an interview form for this job position and you will be able to "
"print/answer this interview from all applicants who apply for this job"
msgstr ""

#. module: hr_recruitment_survey
#: model_terms:ir.ui.view,arch_db:hr_recruitment_survey.view_hr_job_kanban_inherit
msgid "Create Interview Form"
msgstr ""

#. module: hr_recruitment_survey
#: model_terms:ir.ui.view,arch_db:hr_recruitment_survey.hr_job_survey_inherit
#: model_terms:ir.ui.view,arch_db:hr_recruitment_survey.view_hr_job_kanban_inherit
msgid "Display Interview Form"
msgstr ""

#. module: hr_recruitment_survey
#: model:survey.question,title:hr_recruitment_survey.survey_recruitment_form_p1_q4
msgid "Education"
msgstr ""

#. module: hr_recruitment_survey
#: model:survey.question,title:hr_recruitment_survey.survey_recruitment_form_p1_q2
msgid "From which university did or will you graduate ?"
msgstr ""

#. module: hr_recruitment_survey
#: model:survey.question.answer,value:hr_recruitment_survey.survey_recruitment_form_p1_q8_row2
msgid "Getting on with colleagues"
msgstr ""

#. module: hr_recruitment_survey
#: model:survey.question.answer,value:hr_recruitment_survey.survey_recruitment_form_p1_q8_row8
msgid "Getting perks such as free parking, gym passes"
msgstr ""

#. module: hr_recruitment_survey
#: model:survey.question.answer,value:hr_recruitment_survey.survey_recruitment_form_p1_q8_row1
msgid "Having a good pay"
msgstr ""

#. module: hr_recruitment_survey
#: model:survey.question.answer,value:hr_recruitment_survey.survey_recruitment_form_p1_q8_row3
msgid "Having a nice office environment"
msgstr ""

#. module: hr_recruitment_survey
#: model:survey.question.answer,value:hr_recruitment_survey.survey_recruitment_form_p1_q8_row7
msgid "Having freebies such as tea, coffee and stationery"
msgstr ""

#. module: hr_recruitment_survey
#: model:survey.question,comments_message:hr_recruitment_survey.survey_recruitment_form_p1
#: model:survey.question,comments_message:hr_recruitment_survey.survey_recruitment_form_p1_q1
#: model:survey.question,comments_message:hr_recruitment_survey.survey_recruitment_form_p1_q2
#: model:survey.question,comments_message:hr_recruitment_survey.survey_recruitment_form_p1_q3
#: model:survey.question,comments_message:hr_recruitment_survey.survey_recruitment_form_p1_q4
#: model:survey.question,comments_message:hr_recruitment_survey.survey_recruitment_form_p1_q5
#: model:survey.question,comments_message:hr_recruitment_survey.survey_recruitment_form_p1_q6
#: model:survey.question,comments_message:hr_recruitment_survey.survey_recruitment_form_p1_q7
#: model:survey.question,comments_message:hr_recruitment_survey.survey_recruitment_form_p1_q8
msgid "If other, please specify:"
msgstr ""

#. module: hr_recruitment_survey
#: model:survey.question.answer,value:hr_recruitment_survey.survey_recruitment_form_p1_q8_col2
msgid "Important"
msgstr ""

#. module: hr_recruitment_survey
#: model:ir.model.fields,field_description:hr_recruitment_survey.field_hr_job__survey_id
msgid "Interview Form"
msgstr ""

#. module: hr_recruitment_survey
#: code:addons/hr_recruitment_survey/models/hr_job.py:0
#, python-format
msgid "Interview Form : %s"
msgstr ""

#. module: hr_recruitment_survey
#: model_terms:ir.ui.view,arch_db:hr_recruitment_survey.res_config_settings_view_form
msgid "Interview Survey"
msgstr ""

#. module: hr_recruitment_survey
#: model:ir.model,name:hr_recruitment_survey.model_hr_job
msgid "Job Position"
msgstr ""

#. module: hr_recruitment_survey
#: model:survey.question,title:hr_recruitment_survey.survey_recruitment_form_p1_q6
msgid "Knowledge"
msgstr ""

#. module: hr_recruitment_survey
#: model:survey.question.answer,value:hr_recruitment_survey.survey_recruitment_form_p1_q8_row6
msgid "Management quality"
msgstr ""

#. module: hr_recruitment_survey
#: model:survey.question.answer,value:hr_recruitment_survey.survey_recruitment_form_p1_q8_col1
msgid "Not important"
msgstr ""

#. module: hr_recruitment_survey
#: model:survey.question.answer,value:hr_recruitment_survey.survey_recruitment_form_p1_q8_row5
msgid "Office location"
msgstr ""

#. module: hr_recruitment_survey
#: model:survey.question,title:hr_recruitment_survey.survey_recruitment_form_p1_q5
msgid "Past work experiences"
msgstr ""

#. module: hr_recruitment_survey
#: model_terms:ir.ui.view,arch_db:hr_recruitment_survey.view_hr_job_kanban_inherit
msgid "Preview Interview"
msgstr ""

#. module: hr_recruitment_survey
#: model:survey.survey,title:hr_recruitment_survey.survey_recruitment_form
msgid "Recruitment Form"
msgstr ""

#. module: hr_recruitment_survey
#: model:ir.model.fields,field_description:hr_recruitment_survey.field_hr_applicant__response_id
msgid "Response"
msgstr ""

#. module: hr_recruitment_survey
#: model_terms:ir.ui.view,arch_db:hr_recruitment_survey.hr_applicant_view_form_inherit
msgid "SEND INTERVIEW"
msgstr ""

#. module: hr_recruitment_survey
#: model_terms:ir.ui.view,arch_db:hr_recruitment_survey.hr_applicant_view_form_inherit
msgid "See interview report"
msgstr ""

#. module: hr_recruitment_survey
#: model:ir.model.fields,field_description:hr_recruitment_survey.field_hr_applicant__response_state
msgid "Status"
msgstr ""

#. module: hr_recruitment_survey
#: code:addons/hr_recruitment_survey/models/hr_job.py:0
#: model:ir.model.fields,field_description:hr_recruitment_survey.field_hr_applicant__survey_id
#, python-format
msgid "Survey"
msgstr ""

#. module: hr_recruitment_survey
#: model:ir.model,name:hr_recruitment_survey.model_survey_invite
msgid "Survey Invitation Wizard"
msgstr ""

#. module: hr_recruitment_survey
#: model:ir.model,name:hr_recruitment_survey.model_survey_user_input
msgid "Survey User Input"
msgstr ""

#. module: hr_recruitment_survey
#: model_terms:survey.survey,description_done:hr_recruitment_survey.survey_recruitment_form
msgid "Thank you for answering this survey. We will come back to you soon."
msgstr ""

#. module: hr_recruitment_survey
#: model:survey.question,validation_error_msg:hr_recruitment_survey.survey_recruitment_form_p1
#: model:survey.question,validation_error_msg:hr_recruitment_survey.survey_recruitment_form_p1_q1
#: model:survey.question,validation_error_msg:hr_recruitment_survey.survey_recruitment_form_p1_q2
#: model:survey.question,validation_error_msg:hr_recruitment_survey.survey_recruitment_form_p1_q3
#: model:survey.question,validation_error_msg:hr_recruitment_survey.survey_recruitment_form_p1_q4
#: model:survey.question,validation_error_msg:hr_recruitment_survey.survey_recruitment_form_p1_q5
#: model:survey.question,validation_error_msg:hr_recruitment_survey.survey_recruitment_form_p1_q6
#: model:survey.question,validation_error_msg:hr_recruitment_survey.survey_recruitment_form_p1_q7
#: model:survey.question,validation_error_msg:hr_recruitment_survey.survey_recruitment_form_p1_q8
msgid "The answer you entered is not valid."
msgstr ""

#. module: hr_recruitment_survey
#: code:addons/hr_recruitment_survey/models/survey_invite.py:0
#, python-format
msgid "The applicant \"%s\" has finished the survey."
msgstr ""

#. module: hr_recruitment_survey
#: code:addons/hr_recruitment_survey/models/survey_invite.py:0
#, python-format
<<<<<<< HEAD
=======
msgid "The survey %(survey_link)s has been sent to %(partner_link)s"
msgstr ""

#. module: hr_recruitment_survey
#: code:addons/hr_recruitment_survey/models/survey_invite.py:0
#, python-format
>>>>>>> 4d11cb0e
msgid "The survey has been sent to \"%s\"."
msgstr ""

#. module: hr_recruitment_survey
#: model:survey.question,constr_error_msg:hr_recruitment_survey.survey_recruitment_form_p1
#: model:survey.question,constr_error_msg:hr_recruitment_survey.survey_recruitment_form_p1_q1
#: model:survey.question,constr_error_msg:hr_recruitment_survey.survey_recruitment_form_p1_q2
#: model:survey.question,constr_error_msg:hr_recruitment_survey.survey_recruitment_form_p1_q3
#: model:survey.question,constr_error_msg:hr_recruitment_survey.survey_recruitment_form_p1_q4
#: model:survey.question,constr_error_msg:hr_recruitment_survey.survey_recruitment_form_p1_q5
#: model:survey.question,constr_error_msg:hr_recruitment_survey.survey_recruitment_form_p1_q6
#: model:survey.question,constr_error_msg:hr_recruitment_survey.survey_recruitment_form_p1_q7
#: model:survey.question,constr_error_msg:hr_recruitment_survey.survey_recruitment_form_p1_q8
msgid "This question requires an answer."
msgstr ""

#. module: hr_recruitment_survey
#: model:survey.question.answer,value:hr_recruitment_survey.survey_recruitment_form_p1_q8_col3
msgid "Very important"
msgstr ""

#. module: hr_recruitment_survey
#: model:survey.question,title:hr_recruitment_survey.survey_recruitment_form_p1_q3
msgid "Were you referred by an employee?"
msgstr ""

#. module: hr_recruitment_survey
#: model:survey.question,title:hr_recruitment_survey.survey_recruitment_form_p1_q8
msgid "What is important for you ?"
msgstr ""

#. module: hr_recruitment_survey
#: model:survey.question,title:hr_recruitment_survey.survey_recruitment_form_p1_q1
msgid "Which country are you from ?"
msgstr ""

#. module: hr_recruitment_survey
#: model:survey.question.answer,value:hr_recruitment_survey.survey_recruitment_form_p1_q8_row4
msgid "Working with state of the art technology"
msgstr ""

#. module: hr_recruitment_survey
#: code:addons/hr_recruitment_survey/models/hr_applicant.py:0
#, python-format
msgid "You must define a Contact Name for this applicant."
msgstr ""<|MERGE_RESOLUTION|>--- conflicted
+++ resolved
@@ -267,15 +267,12 @@
 #. module: hr_recruitment_survey
 #: code:addons/hr_recruitment_survey/models/survey_invite.py:0
 #, python-format
-<<<<<<< HEAD
-=======
 msgid "The survey %(survey_link)s has been sent to %(partner_link)s"
 msgstr ""
 
 #. module: hr_recruitment_survey
 #: code:addons/hr_recruitment_survey/models/survey_invite.py:0
 #, python-format
->>>>>>> 4d11cb0e
 msgid "The survey has been sent to \"%s\"."
 msgstr ""
 
