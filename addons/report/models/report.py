--- conflicted
+++ resolved
@@ -300,10 +300,8 @@
             'report_name': report.report_name,
             'report_type': report.report_type,
             'report_file': report.report_file,
-<<<<<<< HEAD
-            #'context': context,
-=======
->>>>>>> 2c5ec48f
+
+
         }
 
     @api.v8
