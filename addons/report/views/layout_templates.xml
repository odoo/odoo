--- conflicted
+++ resolved
@@ -1,6 +1,5 @@
 <?xml version="1.0" encoding="utf-8"?>
 <odoo>
-<<<<<<< HEAD
 <template id="report.assets_common">
     <t t-call="web.less_helpers"/>
 
@@ -14,7 +13,12 @@
     <link href="/website/static/src/less/website.snippets.less" rel="stylesheet" type="text/less"/>
 
     <link href="/report/static/src/less/report.less" rel="stylesheet" type="text/less"/>
+    <link href="/report/static/src/less/report_noboxed_layout.less" rel="stylesheet" type="text/less"/>
+    <link href="/report/static/src/less/report_boxed_layout.less" rel="stylesheet" type="text/less"/>
+    <link href="/report/static/src/less/report_clean_layout.less" rel="stylesheet" type="text/less"/>
     <link href="/web/static/lib/fontawesome/css/font-awesome.css" rel="stylesheet" type="text/css"/>
+
+    <link href="https://fonts.googleapis.com/css?family=Work+Sans:thin,light,regular,medium,bold,semi-bold" rel="stylesheet"/>
 </template>
 
 <template id="report.assets_pdf">
@@ -64,188 +68,35 @@
                 <main>
                     <t t-raw="0"/>
                 </main>
-=======
-    <template id="report.assets_common">
-        <t t-call="web.less_helpers"/>
-
-        <link href="/web/static/src/less/import_bootstrap.less" rel="stylesheet" type="text/less"/>
-        <link href="/base/static/src/css/description.css" rel="stylesheet" type="text/css"/>
-
-        <link rel="stylesheet" type="text/less" href="/web_editor/static/src/less/web_editor.common.less"/>
-
-        <!-- FIXME remove website dependency ..? -->
-        <link href="/website/static/src/less/website.wrapwrap.less" rel="stylesheet" type="text/less"/>
-        <link href="/website/static/src/less/website.snippets.less" rel="stylesheet" type="text/less"/>
-
-        <link href="/report/static/src/less/report.less" rel="stylesheet" type="text/less"/>
-
-        <!-- FONT AWESOME -->
-        <link rel="stylesheet" href="https://maxcdn.bootstrapcdn.com/font-awesome/4.6.1/css/font-awesome.min.css"/>
-        <!-- FONTS -->
-        <link href="https://fonts.googleapis.com/css?family=Work+Sans:thin,light,regular,medium,bold,semi-bold" rel="stylesheet"/>
-
-        <!-- Template styles -->
-        <link href="/report/static/src/less/report_noboxed_layout.less" rel="stylesheet" type="text/less"/>
-        <link href="/report/static/src/less/report_boxed_layout.less" rel="stylesheet" type="text/less"/>
-        <link href="/report/static/src/less/report_clean_layout.less" rel="stylesheet" type="text/less"/>
-    </template>
-
-    <template id="report.assets_pdf">
-        <link href="/report/static/src/css/reset.min.css" rel="stylesheet"/>
-    </template>
-
-    <template id="report.assets_editor">
-        <t t-call="web.less_helpers"/>
-
-        <link href="/report/static/src/less/report.editor.less" rel="stylesheet" type="text/less"/>
-
-        <script type="text/javascript" src="/web/static/src/js/services/session.js"></script>
-        <script type="text/javascript" src="/report/static/src/js/utils.js"></script>
-        <script type="text/javascript" src='/report/static/src/js/report.editor.js' />
-    </template>
-
-    <template id="layout" name="Report layout">&lt;!DOCTYPE html&gt;
-        <html t-att-lang="lang and lang.replace('_', '-')"
-              t-att-data-editable="'1' if editable else None"
-              t-att-data-translatable="'1' if translatable else None"
-              t-att-data-edit_translations="'1' if edit_translations else None"
-              t-att-data-main-object="repr(main_object) if editable else None"
-              t-att-data-report-margin-top="data_report_margin_top"
-              t-att-data-report-header-spacing="data_report_header_spacing"
-              t-att-data-report-dpi="data_report_dpi"
-              t-att-web-base-url="web_base_url">
-            <head>
-                <meta charset="utf-8" />
-                <meta name="viewport" content="initial-scale=1"/>
-                <title><t t-esc="title or 'Odoo Report'"/></title>
-                <t t-call-assets="web.assets_common" t-js="false"/>
-                <t t-call-assets="report.assets_common" t-js="false"/>
-                <t t-if="editable">
-                    <t t-call-assets="web_editor.summernote" t-js="false"/>
-                    <t t-call-assets="web_editor.assets_editor" t-js="false"/>
-                    <t t-call-assets="report.assets_editor" t-js="false"/>
-                </t>
-                <t t-if="editable">
-                    <t t-call-assets="web.assets_common" t-css="false"/>
-                    <t t-call-assets="web_editor.summernote" t-css="false"/>
-                    <t t-call-assets="web_editor.assets_editor" t-css="false"/>
-                    <t t-call-assets="report.assets_editor" t-css="false"/>
-                </t>
-            </head>
-            <body class="container">
-                <div id="wrapwrap">
-                    <main>
-                        <t t-raw="0"/>
-                    </main>
-                </div>
-            </body>
-        </html>
-    </template>
-
-    <template id="html_container">
-        <t t-set="body_classname" t-value="'container'"/>
-        <t t-call="report.layout">
-            <t t-raw="0"/>
-        </t>
-    </template>
-
-    <template id="external_layout">
-        <!-- Multicompany -->
-        <t t-if="not o and doc">
-            <t t-set="o" t-value="doc"/>
-        </t>
-        <t t-if="o and 'company_id' in o">
-            <t t-set="company" t-value="o.company_id.sudo()"></t>
-        </t>
-        <t t-if="not o or not 'company_id' in o">
-            <t t-set="company" t-value="res_company"></t>
-        </t>
-
-        <t t-call="report.external_layout_header" />
-        <t t-raw="0" />
-        <t t-call="report.external_layout_footer" />
-    </template>
-
-    <!-- DEFAULT HEADER -->
-    <template id="external_layout_header">
-        <div class="header">
-            <div class="row">
-                <div class="col-xs-3">
-                    <img t-if="company.logo" t-att-src="'data:image/png;base64,%s' % company.logo" style="max-height: 45px;"/>
-                </div>
-                <div class="col-xs-9 text-right" style="margin-top:20px;" t-field="company.rml_header1"/>
->>>>>>> 90e573fb
             </div>
-            <div class="row zero_min_height">
-                <div class="col-xs-12">
-                    <div style="border-bottom: 1px solid black;"></div>
-                </div>
-            </div>
-<<<<<<< HEAD
-            <div class="col-xs-9 text-right" style="margin-top:20px;" t-field="company.rml_header1"/>
-        </div>
-        <div t-if="company.logo or company.rml_header1" class="row zero_min_height">
-            <div class="col-xs-12">
-                <div style="border-bottom: 1px solid black;"></div>
-            </div>
-        </div>
-        <div class="row">
-            <div class="col-xs-6" name="company_address">
-                <t t-if="company.street and company.zip">
-                <span t-field="company.partner_id"
-                    t-field-options='{"widget": "contact", "fields": ["address", "name"], "no_marker": true}'
-                    style="border-bottom: 1px solid black; display:inline-block;"/>
-                </t>
-                <t t-if="not (company.street and company.zip)">
-                    <p name="report_company_data_warning">
-                        <i class="fa fa-warning"/> Company address is not defined. Please, got to <i>Settings > General Settings > configure your company data </i>, to set the missing informations.
-                    </p>
-                </t>
-            </div>
-        </div>
-    </div>
+        </body>
+    </html>
 </template>
 
-<template id="external_layout_footer_default">
-    <ul class="list-inline">
-                <t t-set="company" t-value="company.sudo()"/>
-                <li t-if="company.phone">Phone: <span t-field="company.phone"/></li>
-
-                <li t-if="company.fax and company.phone">&amp;bull;</li>
-                <li t-if="company.fax">Fax: <span t-field="company.fax"/></li>
-
-                <li t-if="company.email and company.fax or company.email and company.phone">&amp;bull;</li>
-                <li t-if="company.email">Email: <span t-field="company.email"/></li>
-
-                <li t-if="company.website and company.email or company.website and company.fax or company.website and company.phone">&amp;bull;</li>
-                <li t-if="company.website">Website: <span t-field="company.website"/></li>
-            </ul>
-
-    <ul class="list-inline" name="financial_infos">
-                <li t-if="company.vat">TIN: <span t-field="company.vat"/></li>
-            </ul>
+<template id="html_container">
+    <t t-set="body_classname" t-value="'container'"/>
+    <t t-call="report.layout">
+        <t t-raw="0"/>
+    </t>
 </template>
 
-<template id="external_layout_footer">
-    <div class="footer">
-        <div class="text-center" style="border-top: 1px solid black;">
-            <t t-if="not company.custom_footer">
-                <t t-call="report.external_layout_footer_default"/>
-            </t>
+<template id="external_layout">
+    <!-- Multicompany -->
+    <t t-if="not o and doc">
+        <t t-set="o" t-value="doc"/>
+    </t>
+    <t t-if="o and 'company_id' in o">
+        <t t-set="company" t-value="o.company_id.sudo()"></t>
+    </t>
+    <t t-if="not o or not 'company_id' in o">
+        <t t-set="company" t-value="res_company"></t>
+    </t>
 
-            <t t-if="company.custom_footer">
-                <span t-raw="company.rml_footer" style="white-space: pre-wrap;"/>
-            </t>
+    <t t-call="report.report_template_default">
+        <t t-raw="0" />
+    </t>
+</template>
 
-            <ul class="list-inline">
-                <li>Page:</li>
-                <li><span class="page"/></li>
-                <li>/</li>
-                <li><span class="topage"/></li>
-            </ul>
-        </div>
-    </div>
-</template>
 
 <template id="internal_layout">
     <!-- Multicompany -->
@@ -265,114 +116,50 @@
                 <span t-esc="company.name"/>
             </div>
             <div class="col-xs-2 col-xs-offset-3 text-right">
-=======
-            <div class="row">
-                <div class="col-xs-6" name="company_address">
-                    <span t-field="company.partner_id"
-                        t-field-options='{"widget": "contact", "fields": ["address", "name"], "no_marker": true}'
-                        style="border-bottom: 1px solid black; display:inline-block;"/>
-                </div>
-            </div>
-        </div>
-    </template>
-    <!-- DEFAULT FOOTER -->
-    <!-- <template id="external_layout_footer">
-        <div class="footer">
-            <div class="text-center" style="border-top: 1px solid black;">
-                <ul t-if="not company.custom_footer" class="list-inline">
-                    <li t-if="company.phone">Phone: <span t-field="company.phone"/></li>
-
-                    <li t-if="company.fax and company.phone">&amp;bull;</li>
-                    <li t-if="company.fax">Fax: <span t-field="company.fax"/></li>
-
-                    <li t-if="company.email and company.fax or company.email and company.phone">&amp;bull;</li>
-                    <li t-if="company.email">Email: <span t-field="company.email"/></li>
-
-                    <li t-if="company.website and company.email or company.website and company.fax or company.website and company.phone">&amp;bull;</li>
-                    <li t-if="company.website">Website: <span t-field="company.website"/></li>
-                </ul>
-
-                <ul t-if="not company.custom_footer" class="list-inline" name="financial_infos">
-                    <li t-if="company.vat">TIN: <span t-field="company.vat"/></li>
-                </ul>
-
-                <t t-if="company.custom_footer">
-                    <span t-raw="company.rml_footer"/>
-                </t>
-
->>>>>>> 90e573fb
                 <ul class="list-inline">
-                    <li>Page:</li>
                     <li><span class="page"/></li>
                     <li>/</li>
                     <li><span class="topage"/></li>
                 </ul>
             </div>
-        </div>      
-    </template> -->
+        </div>
+    </div>
+    <t t-raw="0" />
+</template>
 
-    <template id="internal_layout">
-        <!-- Multicompany -->
-        <t t-if="o and 'company_id' in o">
-            <t t-set="company" t-value="o.company_id"></t>
-        </t>
-        <t t-if="not o or not 'company_id' in o">
-            <t t-set="company" t-value="res_company"></t>
-        </t>
-
-        <div class="header">
-            <div class="row">
-                <div class="col-xs-3">
-                    <span t-esc="context_timestamp(datetime.datetime.now()).strftime('%Y-%m-%d %H:%M')"/>
-                </div>
-                <div class="col-xs-2 col-xs-offset-2 text-center">
-                    <span t-esc="company.name"/>
-                </div>
-                <div class="col-xs-2 col-xs-offset-3 text-right">
-                    <ul class="list-inline">
-                        <li><span class="page"/></li>
-                        <li>/</li>
-                        <li><span class="topage"/></li>
-                    </ul>
-                </div>
-            </div>
-        </div>
-        <t t-raw="0" />
-    </template>
-
-    <template id="minimal_layout">
-        <t t-raw="'&lt;base href=%s&gt;' % base_url"/>
-        &lt;!DOCTYPE html&gt;
-        <html style="height: 0;">
-            <head>
-                <t t-call-assets="report.assets_pdf" t-js="false"/>
-                <t t-call-assets="report.assets_common" t-js="false"/>
-                <t t-call-assets="report.assets_pdf" t-css="false"/>
-                <t t-call-assets="report.assets_common" t-css="false"/>
-                <meta charset="utf-8"/>
-                <t t-if="subst is True">
-                    <script>
-                        function subst() {
-                            var vars = {};
-                            var x = document.location.search.substring(1).split('&amp;');
-                            for (var i in x) {
-                                var z = x[i].split('=', 2);
-                                vars[z[0]] = unescape(z[1]);
-                            }
-                            var x=['frompage', 'topage', 'page', 'webpage', 'section', 'subsection', 'subsubsection'];
-                            for (var i in x) {
-                                var y = document.getElementsByClassName(x[i]);
-                                for (var j=0; j&lt;y.length; ++j)
-                                    y[j].textContent = vars[x[i]];
-                            }
+<template id="minimal_layout">
+    <t t-raw="'&lt;base href=%s&gt;' % base_url"/>
+    &lt;!DOCTYPE html&gt;
+    <html style="height: 0;">
+        <head>
+            <t t-call-assets="report.assets_pdf" t-js="false"/>
+            <t t-call-assets="report.assets_common" t-js="false"/>
+            <t t-call-assets="report.assets_pdf" t-css="false"/>
+            <t t-call-assets="report.assets_common" t-css="false"/>
+            <meta charset="utf-8"/>
+            <t t-if="subst is True">
+                <script>
+                    function subst() {
+                        var vars = {};
+                        var x = document.location.search.substring(1).split('&amp;');
+                        for (var i in x) {
+                            var z = x[i].split('=', 2);
+                            vars[z[0]] = unescape(z[1]);
                         }
-                    </script>
-                </t>
-            </head>
-            <body class="container" onload="subst()">
-                <t t-raw="body"/>
-            </body>
-        </html>
-    </template>
+                        var x=['frompage', 'topage', 'page', 'webpage', 'section', 'subsection', 'subsubsection'];
+                        for (var i in x) {
+                            var y = document.getElementsByClassName(x[i]);
+                            for (var j=0; j&lt;y.length; ++j)
+                                y[j].textContent = vars[x[i]];
+                        }
+                    }
+                </script>
+            </t>
+        </head>
+        <body class="container" onload="subst()">
+            <t t-raw="body"/>
+        </body>
+    </html>
+</template>
 
 </odoo>