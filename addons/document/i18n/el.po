<<<<<<< HEAD
# Greek translation for openobject-addons
# Copyright (c) 2014 Rosetta Contributors and Canonical Ltd 2014
# This file is distributed under the same license as the openobject-addons package.
# FIRST AUTHOR <EMAIL@ADDRESS>, 2014.
#
msgid ""
msgstr ""
"Project-Id-Version: openobject-addons\n"
"Report-Msgid-Bugs-To: FULL NAME <EMAIL@ADDRESS>\n"
"POT-Creation-Date: 2014-09-23 16:27+0000\n"
"PO-Revision-Date: 2014-10-31 23:13+0000\n"
"Last-Translator: Kostas Goutoudis <goutoudis@gmail.com>\n"
"Language-Team: Greek <el@li.org>\n"
=======
# Translation of Odoo Server.
# This file contains the translation of the following modules:
# * document
# 
# Translators:
# FIRST AUTHOR <EMAIL@ADDRESS>, 2014
# Goutoudis Kostas <goutoudis@gmail.com>, 2015
msgid ""
msgstr ""
"Project-Id-Version: Odoo 8.0\n"
"Report-Msgid-Bugs-To: \n"
"POT-Creation-Date: 2015-01-21 14:08+0000\n"
"PO-Revision-Date: 2015-12-06 00:01+0000\n"
"Last-Translator: Goutoudis Kostas <goutoudis@gmail.com>\n"
"Language-Team: Greek (http://www.transifex.com/odoo/odoo-8/language/el/)\n"
>>>>>>> 83a4a582
"MIME-Version: 1.0\n"
"Content-Type: text/plain; charset=UTF-8\n"
"Content-Transfer-Encoding: 8bit\n"
"X-Launchpad-Export-Date: 2014-11-01 07:14+0000\n"
"X-Generator: Launchpad (build 17211)\n"

#. module: document
#: field:report.document.file,nbr:0
#: field:report.document.user,nbr:0
msgid "# of Files"
msgstr "# των Αρχείων"

#. module: document
#. openerp-web
#: code:addons/document/static/src/js/document.js:19
#, python-format
msgid "%s (%s)"
msgstr ""

#. module: document
#: code:addons/document/document.py:117
#: code:addons/document/document.py:307
#, python-format
msgid "%s (copy)"
msgstr ""

#. module: document
#: model:ir.actions.act_window,help:document.action_document_file_form
msgid ""
"<p class=\"oe_view_nocontent_create\">\n"
"            Click to create a new document. \n"
"          </p><p>\n"
"            The Documents repository gives you access to all attachments, "
"such\n"
"            as mails, project documents, invoices etc.\n"
"          </p>\n"
"        "
msgstr ""
"Επιλέξτε για να δημιουργήσετε ένα νέο έγγραφο. \n"
"</p><p>\n"
"Το αποθετήριο Εγγράφων σας δίνει πρόσβαση σε όλα τα συνημμένα, όπως\n"
"mails, έγγραφα έργων, τιμολόγια κλπ.\n"
"</p>\n"
"        "

#. module: document
#: help:document.directory.dctx,expr:0
msgid ""
"A python expression used to evaluate the field.\n"
"You can use 'dir_id' for current dir, 'res_id', 'res_model' as a reference "
"to the current record, in dynamic folders"
msgstr ""

#. module: document
#: field:document.directory.content.type,active:0
msgid "Active"
msgstr "Ενεργό"

#. module: document
#: model:ir.actions.act_window,name:document.action_view_all_document_tree1
msgid "All Users files"
msgstr "Όλα τα αρχεία Χρήστη"

#. module: document
#: view:report.document.user:document.view_report_document_user_search
msgid "All users files"
msgstr "Όλα τα αρχεία χρήστη"

#. module: document
#: help:document.directory,ressource_id:0
msgid ""
"Along with Parent Model, this ID attaches this folder to a specific record "
"of Parent Model."
msgstr ""
"Μαζί με το Μητρικό Μοντέλο, αυτός ο κωδικός επισυνάπτει αυτό το αρχείο σε "
"μια συγκεκριμένη εγγραφή του Μητρικού Μοντέλου."

#. module: document
#: selection:report.document.user,month:0
msgid "April"
msgstr "Απρίλιος"

#. module: document
#. openerp-web
#: code:addons/document/static/src/js/document.js:7
#, python-format
msgid "Attachment(s)"
msgstr "Συνημμένα"

#. module: document
#: view:ir.attachment:document.view_document_file_tree
msgid "Attachments"
msgstr "Συνημμένα"

#. module: document
#: selection:report.document.user,month:0
msgid "August"
msgstr "Αύγουστος"

#. module: document
#: help:document.directory.content,include_name:0
msgid ""
"Check this field if you want that the name of the file to contain the record "
"name.\n"
"If set, the directory will have to be a resource one."
<<<<<<< HEAD
msgstr ""
"Επιλέξτε αυτό το πεδίο εάν θέλετε το όνομα του αρχείου να περιέχει την "
"περιγραφή της εγγραφής.\n"
"Εάν ρυθμιστεί,ο φάκελος θα πρέπει να είναι ένας φάκελος προέλευσης."
=======
msgstr "Επιλέξτε αυτό το πεδίο εάν θέλετε το όνομα του αρχείου να περιέχει την περιγραφή της εγγραφής.\nΕάν ρυθμιστεί, ο φάκελος θα πρέπει να είναι ένας φάκελος προέλευσης."
>>>>>>> 83a4a582

#. module: document
#: help:document.directory,ressource_tree:0
msgid ""
"Check this if you want to use the same tree structure as the object selected "
"in the system."
msgstr ""
"Ελέγξτε αυτό εάν θέλετε την ίδια δενδροειδή δομή όπως το επιλεγμένο "
"αντικείμενο στο σύστημα."

#. module: document
#: field:document.directory,child_ids:0
msgid "Children"
msgstr "Υποκατηγορίες"

#. module: document
#: view:document.directory:document.view_document_directory_filter
#: field:document.directory,company_id:0
msgid "Company"
msgstr "Εταιρία"

#. module: document
#: view:document.configuration:document.view_auto_config_form
#: model:ir.actions.act_window,name:document.action_config_auto_directory
msgid "Configure Directories"
msgstr "Διαμόρφωση Φακέλων"

#. module: document
#: field:document.directory.content,name:0
msgid "Content Name"
msgstr "Όνομα Περιεχόμενου"

#. module: document
#: field:document.directory.content.type,name:0
msgid "Content Type"
msgstr "Τύπος Περιεχόμενου"

#. module: document
#: view:document.directory:document.view_document_directory_form
msgid "Contents"
msgstr "Περιεχόμενα"

#. module: document
#: field:document.directory,dctx_ids:0
msgid "Context fields"
msgstr "Πεδία Περιεχομένων"

#. module: document
#: field:document.configuration,create_uid:0
#: field:document.directory.content,create_uid:0
#: field:document.directory.content.type,create_uid:0
#: field:document.directory.dctx,create_uid:0
#: field:document.storage,create_uid:0
msgid "Created by"
msgstr "Δημιουργήθηκε από"

#. module: document
#: field:document.configuration,create_date:0
#: field:document.directory.content,create_date:0
#: field:document.directory.content.type,create_date:0
#: field:document.directory.dctx,create_date:0
#: field:document.storage,create_date:0
msgid "Created on"
msgstr "Δημιουργήθηκε στις"

#. module: document
#: field:document.directory,create_uid:0
msgid "Creator"
msgstr "Δημιουργός"

#. module: document
#: field:document.directory,create_date:0
#: field:report.document.user,create_date:0
msgid "Date Created"
msgstr "Ημερομηνία Δημιουργίας"

#. module: document
#: field:document.directory,write_date:0
msgid "Date Modified"
msgstr "Ημερομηνία Τροποποίησης"

#. module: document
#: selection:report.document.user,month:0
msgid "December"
msgstr "Δεκέμβριος"

#. module: document
#: view:document.directory:document.view_document_directory_form
msgid "Define words in the context, for all child directories and files"
<<<<<<< HEAD
msgstr ""
"Προσδορίζει λέξεις στο κείμενο, για όλους τους παραγόμενους φακέλους και "
"αρχεία"
=======
msgstr "Προσδιορίζει λέξεις στο κείμενο, για όλους τους παραγόμενους φακέλους και αρχεία"
>>>>>>> 83a4a582

#. module: document
#: view:document.directory:document.view_document_directory_form
msgid "Definition"
msgstr "Ορισμός"

#. module: document
#: view:document.directory:document.view_document_directory_form
#: view:document.directory:document.view_document_directory_tree
#: model:ir.actions.act_window,name:document.action_document_directory_form
#: model:ir.ui.menu,name:document.menu_document_directories
msgid "Directories"
msgstr "Φάκελοι"

#. module: document
#: model:ir.actions.act_window,name:document.action_document_directory_tree
#: model:ir.ui.menu,name:document.menu_document_directories_tree
msgid "Directories' Structure"
msgstr ""

#. module: document
#: field:document.directory.content,directory_id:0
#: field:document.directory.dctx,dir_id:0
#: model:ir.actions.act_window,name:document.action_document_file_directory_form
#: view:ir.attachment:document.view_attach_filter_inherit2
#: field:ir.attachment,parent_id:0
#: model:ir.model,name:document.model_document_directory
#: field:report.document.user,directory:0
msgid "Directory"
msgstr "Φάκελος"

#. module: document
#: model:ir.model,name:document.model_document_configuration
msgid "Directory Configuration"
msgstr "Διαμόρφωση Φακέλλων"

#. module: document
#: model:ir.model,name:document.model_document_directory_content
msgid "Directory Content"
msgstr "Περιεχόμενο Φακέλου"

#. module: document
#: model:ir.model,name:document.model_document_directory_content_type
msgid "Directory Content Type"
msgstr "Τύπος Περιεχόμενου Φακέλου"

#. module: document
#: model:ir.model,name:document.model_document_directory_dctx
msgid "Directory Dynamic Context"
msgstr "Περιεχόμενο Δυναμικού Φακέλου"

#. module: document
#: view:document.directory:document.view_document_directory_form
#: field:report.document.user,type:0
msgid "Directory Type"
msgstr "Τύπος Φακέλου"

#. module: document
#: sql_constraint:document.directory:0
msgid "Directory cannot be parent of itself!"
msgstr "Ο Φάκελος δεν μπορεί να είναι μητρικός του εαυτού του!"

#. module: document
#: code:addons/document/document.py:347
#, python-format
msgid "Directory name contains special characters!"
msgstr "Το όνομα του φακέλλου περιέχει ειδικούς χαρακτήρες!"

#. module: document
#: code:addons/document/document.py:337
#: code:addons/document/document.py:342
#, python-format
msgid "Directory name must be unique!"
msgstr "Το όνομα του φακέλου θα πρέπει να είναι μοναδικό!"

#. module: document
#: view:document.directory:document.view_document_directory_filter
msgid "Document Directory"
msgstr "Φάκελος Εγγράφου"

#. module: document
#: model:ir.ui.menu,name:document.menu_document_management_configuration
msgid "Document Management"
msgstr "Διαχείριση Εγγράφου"

#. module: document
#: field:document.directory.content,extension:0
msgid "Document Type"
msgstr "Τύπος Εγγράφου"

#. module: document
#: model:ir.actions.act_window,name:document.action_document_file_form
msgid "Documents"
msgstr "Έγγραφα"

#. module: document
#: field:document.directory,domain:0
msgid "Domain"
msgstr "Τομέας"

#. module: document
#: view:document.directory:document.view_document_directory_form
msgid "Dynamic context"
msgstr "Δυναμικό Περιεχόμενο"

#. module: document
#: help:document.directory,type:0
msgid ""
"Each directory can either have the type Static or be linked to another "
"resource. A static directory, as with Operating Systems, is the classic "
"directory that can contain a set of files. The directories linked to systems "
"resources automatically possess sub-directories for each of resource types "
"defined in the parent directory."
<<<<<<< HEAD
msgstr ""
"Κάθε φάκελος μπορεί είτε να έχει ένα στατικό τύπο είτε να συνδεθεί με μια "
"άλλη πηγή - πόρο. Ένας στατικός φάκελος, όπως και στα Λειτουργικά Συστήματα "
", είναι ο κλασικός φάκελος που μπορεί να περιέχει ένα αριθμό αρχείων. Οι "
"φάκελοι που συνδεόνται με πηγές του συστήματος αυτόματα κατακτούν τους "
"υποφάκελους για κάθε τύπο πόρου που καθορίστηκε στο μητρικό φάκελο."
=======
msgstr "Κάθε φάκελος μπορεί είτε να έχει ένα στατικό τύπο είτε να συνδεθεί με μια άλλη πηγή - πόρο. Ένας στατικός φάκελος, όπως και στα Λειτουργικά Συστήματα , είναι ο κλασικός φάκελος που μπορεί να περιέχει ένα αριθμό αρχείων. Οι φάκελοι που συνδέονται με πηγές του συστήματος αυτόματα κατακτούν τους υποφάκελους για κάθε τύπο πόρου που καθορίστηκε στο μητρικό φάκελο."
>>>>>>> 83a4a582

#. module: document
#: code:addons/document/document.py:573
#, python-format
msgid "Error at doc write!"
msgstr "Λάθος στο γράψιμο του εγγράφου!"

#. module: document
#: constraint:document.directory:0
msgid "Error! You cannot create recursive directories."
msgstr "Λάθος! Δεν μπορείτε να δημιουργήσετε αναδρομικούς φακέλους."

#. module: document
#: field:document.directory.dctx,expr:0
msgid "Expression"
msgstr "Έκφραση"

#. module: document
#: field:document.directory.content.type,code:0
msgid "Extension"
msgstr "Επέκταση"

#. module: document
#: selection:report.document.user,month:0
msgid "February"
msgstr "Φεβρουάριος"

#. module: document
#: field:document.directory.dctx,field:0
msgid "Field"
msgstr "Πεδίο"

#. module: document
#: help:document.directory,resource_field:0
msgid ""
"Field to be used as name on resource directories. If empty, the \"name\" "
"will be used."
msgstr ""
"Το όνομα θα χρησιμοποιηθεί σαν περιγραφή για τους φακέλους προέλευσης. Εάν "
"είναι κενό το \"περιγραφή\" θα χρησιμοποιηθεί."

#. module: document
#: view:document.directory:document.view_document_directory_form
msgid "Fields"
msgstr "Πεδία"

#. module: document
#: field:report.document.user,datas_fname:0
msgid "File Name"
msgstr "Όνομα Αρχείου"

#. module: document
#: field:report.document.file,file_size:0
#: field:report.document.user,file_size:0
msgid "File Size"
msgstr "Μέγεθος Αρχείου"

#. module: document
#: model:ir.actions.act_window,name:document.action_view_size_month
#: view:report.document.file:document.view_size_month
#: view:report.document.file:document.view_size_month_tree
msgid "File Size by Month"
msgstr "Μέγεθος Αρχείων ανά Μήνα"

#. module: document
#: field:document.directory,file_ids:0
#: view:report.document.user:document.view_document_user_form
#: view:report.document.user:document.view_document_user_tree
msgid "Files"
msgstr "Αρχεία"

#. module: document
#: model:ir.actions.act_window,name:document.action_view_files_by_month_graph
#: view:report.document.user:document.view_files_by_month_graph
#: view:report.document.user:document.view_files_by_month_tree
msgid "Files by Month"
msgstr "Αρχεία ανά Μήνα"

#. module: document
#: model:ir.actions.act_window,name:document.action_view_files_by_user_graph
#: view:report.document.user:document.view_files_by_user_graph
msgid "Files by User"
msgstr "Αρχεία Ανά Χρήστη"

#. module: document
#: model:ir.model,name:document.model_report_document_file
msgid "Files details by Directory"
msgstr "Λεπτομέρειες Αρχείων ανά Φάκελο"

#. module: document
#: model:ir.model,name:document.model_report_document_user
msgid "Files details by Users"
msgstr "Λεπτομέρειες Αρχείων από Χρήστες"

#. module: document
#: view:ir.attachment:document.view_attach_filter_inherit0
msgid "Filter on my documents"
msgstr "Φίλτρο στα Έγγραφα μου"

#. module: document
#: field:document.directory,resource_find_all:0
msgid "Find all resources"
msgstr "Εύρεση όλων των πόρων"

#. module: document
#: selection:document.directory,type:0
msgid "Folders per resource"
msgstr "Φάκελοι ανά πόρο"

#. module: document
#: view:document.directory:document.view_document_directory_form
msgid "For each entry here, virtual files will appear in this folder."
msgstr ""
"Για κάθε εγγραφή εδώ, εικονικά αρχεία θα εμφανιστούν σε αυτόν το φάκελο"

#. module: document
#: view:document.directory:document.view_document_directory_form
msgid "Generated Files"
msgstr "Αρχεία που Δημιουργήθηκαν"

#. module: document
#: view:document.directory:document.view_document_directory_filter
msgid "Group By"
msgstr "Ομαδοποίηση κατά"

#. module: document
#: field:document.directory,group_ids:0
msgid "Groups"
msgstr "Ομάδες"

#. module: document
#: field:document.configuration,id:0
#: field:document.directory,id:0
#: field:document.directory.content,id:0
#: field:document.directory.content.type,id:0
#: field:document.directory.dctx,id:0
#: field:document.storage,id:0
#: field:report.document.file,id:0
#: field:report.document.user,id:0
msgid "ID"
msgstr "Κωδικός"

#. module: document
#: help:document.directory,resource_find_all:0
msgid ""
"If true, all attachments that match this resource will  be located. If "
"false, only ones that have this as parent."
msgstr ""
"Εάν αληθές, όλα τα συνημμένα που ταιριάζουν με αυτόν τον πόρο θα "
"εντοπιστούν. Εάν"

#. module: document
#: help:document.directory,ressource_parent_type_id:0
msgid ""
"If you put an object here, this directory template will appear bellow all of "
"these objects. Such directories are \"attached\" to the specific model or "
"record, just like attachments. Don't put a parent directory if you select a "
"parent model."
msgstr ""
"Εάν τοποθετήσετε ένα αντικείμενο εδώ, αυτός το πρότυπο φακέλου θα εμφανιστεί "
"κάτω από όλα αυτά τα αντικείμενα. Τετοιοι φάκελοι είναι \"συνεμένοι\" στο "
"συγκεκριμένο μοντέλο ή εγγραφή, όπως τα συνημμένα. Μην τοποθετείτε ένα "
"μητρικό φάκελο εάν εσείς επιλέγετε ένα μητρικό μοντέλο."

#. module: document
#: field:document.directory.content,include_name:0
msgid "Include Record Name"
msgstr "Συμπερίληψη Ονόματος Εγγραφής"

#. module: document
#: view:ir.attachment:document.view_document_file_form
#: field:ir.attachment,index_content:0
msgid "Indexed Content"
msgstr "Αρχειοθετημένα Περιεχόμενα"

#. module: document
#: selection:report.document.user,month:0
msgid "January"
msgstr "Ιανουάριος"

#. module: document
#: selection:report.document.user,month:0
msgid "July"
msgstr "Ιούλιος"

#. module: document
#: selection:report.document.user,month:0
msgid "June"
msgstr "Ιούνιος"

#. module: document
#: view:document.configuration:document.view_auto_config_form
msgid "Knowledge Application Configuration"
msgstr "Διαμόρφωση Εφαρμογής Γνώσης"

#. module: document
#: field:document.directory,write_uid:0
msgid "Last Modification User"
msgstr "Τελευταίος Χρήστης Τροποποίησης"

#. module: document
#: field:document.configuration,write_uid:0
#: field:document.directory.content,write_uid:0
#: field:document.directory.content.type,write_uid:0
#: field:document.directory.dctx,write_uid:0
#: field:document.storage,write_uid:0
msgid "Last Updated by"
msgstr "Τελευταία ενημέρωση από"

#. module: document
#: field:document.configuration,write_date:0
#: field:document.directory.content,write_date:0
#: field:document.directory.content.type,write_date:0
#: field:document.directory.dctx,write_date:0
#: field:document.storage,write_date:0
msgid "Last Updated on"
msgstr "Τελευταία ενημέρωση στις"

#. module: document
#: selection:report.document.user,month:0
msgid "March"
msgstr "Μάρτιος"

#. module: document
#: selection:report.document.user,month:0
msgid "May"
msgstr "Μάιος"

#. module: document
#: field:document.directory.content.type,mimetype:0
msgid "Mime Type"
msgstr "Τύπος MIME"

#. module: document
#: field:ir.actions.report.xml,model_id:0
msgid "Model Id"
msgstr "Κωδ. Μοντέλου"

#. module: document
#: view:ir.attachment:document.view_document_file_form
msgid "Modification"
msgstr "Τροποποίηση"

#. module: document
#: field:report.document.user,change_date:0
msgid "Modified Date"
msgstr "Ημερομηνία τροποποίησης"

#. module: document
#: field:report.document.file,month:0
#: field:report.document.user,month:0
msgid "Month"
msgstr "Μήνας"

#. module: document
#: view:ir.attachment:document.view_attach_filter_inherit0
msgid "My Document(s)"
msgstr "Τα Έγγραφα μου"

#. module: document
#: field:document.directory,name:0
msgid "Name"
msgstr "Όνομα"

#. module: document
#: field:document.directory,resource_field:0
msgid "Name field"
msgstr "Όνομα πεδίου"

#. module: document
#: selection:report.document.user,month:0
msgid "November"
msgstr "Νοέμβριος"

#. module: document
#: selection:report.document.user,month:0
msgid "October"
msgstr "Οκτώβριος"

#. module: document
#: view:document.configuration:document.view_auto_config_form
msgid ""
"Odoo's Document Management System supports mapping virtual folders with "
"documents. The virtual folder of a document can be used to manage the files "
"attached to the document, or to print and download any report. This tool "
"will create directories automatically according to modules installed."
msgstr ""

#. module: document
#: view:document.directory:document.view_document_directory_form
msgid ""
"Only members of these groups will have access to this directory and its "
"files."
msgstr ""
"Μόνο μέλη αυτών των ομάδων θα έχουν πρόσβαση σε αυτό τον φάκελο και τα "
"αρχεία του."

#. module: document
#: view:document.directory:document.view_document_directory_filter
#: field:document.directory,user_id:0
#: view:ir.attachment:document.view_attach_filter_inherit2
#: field:ir.attachment,user_id:0
#: field:report.document.user,user_id:0
msgid "Owner"
msgstr "Κάτοχος"

#. module: document
#: view:document.directory:document.view_document_directory_form
msgid "PDF Report"
msgstr "Εκτύπωση PDF"

#. module: document
#: field:document.directory,parent_id:0
msgid "Parent Directory"
msgstr "Μητρικός κατάλογος"

#. module: document
#: field:document.directory,ressource_parent_type_id:0
msgid "Parent Model"
msgstr "Μητρικό Μοντέλο"

#. module: document
#: view:ir.attachment:document.view_attach_filter_inherit2
#: field:ir.attachment,partner_id:0
msgid "Partner"
msgstr "Συνεργάτης"

#. module: document
#: field:document.directory.content,prefix:0
msgid "Prefix"
msgstr "Πρόθεμα"

#. module: document
#: model:ir.actions.act_window,name:document.act_res_partner_document
#: model:ir.actions.act_window,name:document.zoom_directory
msgid "Related Documents"
msgstr "Σχετικά Έγγραφα"

#. module: document
#: field:document.directory.content,report_id:0
msgid "Report"
msgstr "Αναφορά"

#. module: document
#: field:document.directory,ressource_id:0
msgid "Resource ID"
msgstr "Κωδ. Πόρου"

#. module: document
#: field:document.directory,ressource_type_id:0
msgid "Resource model"
msgstr "Μοντέλο Πόρου"

#. module: document
#: view:document.directory:document.view_document_directory_filter
msgid "Resources"
msgstr "Πόροι"

#. module: document
#: view:document.directory:document.view_document_directory_filter
msgid "Search Document Directory"
msgstr "Αναζήτηση στον Φάκελο Εγγράφων"

#. module: document
#: view:document.directory:document.view_document_directory_form
msgid "Security"
msgstr "Ασφάλεια"

#. module: document
#: help:document.directory,ressource_type_id:0
msgid ""
"Select an object here and there will be one folder per record of that "
"resource."
msgstr ""
"Επιλέξτε ένα αντικείμενο εδώ και θα είναι ένα αρχείο ανά εγγραφή για αυτόν "
"τον πόρο."

#. module: document
#: selection:report.document.user,month:0
msgid "September"
msgstr "Σεπτέμβριος"

#. module: document
#: view:document.directory:document.view_document_directory_form
msgid "Seq."
msgstr "Ακολουθία."

#. module: document
#: field:document.directory.content,sequence:0
msgid "Sequence"
msgstr "Ακολουθία"

#. module: document
#: view:document.directory:document.view_document_directory_filter
msgid "Static"
msgstr "Στατικό"

#. module: document
#: selection:document.directory,type:0
msgid "Static Directory"
msgstr "Στατικός Φάκελος"

#. module: document
#: model:ir.model,name:document.model_document_storage
msgid "Storage Media"
msgstr "Μέσο αποθήκευσης"

#. module: document
#: field:document.directory.content,suffix:0
msgid "Suffix"
msgstr "Κατάληξη"

#. module: document
#: sql_constraint:document.directory:0
msgid "The directory name must be unique !"
msgstr "Αυτό το όνομα φακέλου πρέπει να είναι μοναδικό"

#. module: document
#: sql_constraint:ir.attachment:0
msgid "The filename must be unique in a directory !"
msgstr ""

#. module: document
#: help:document.directory.dctx,field:0
msgid "The name of the field."
msgstr "Το όνομα του πεδίου"

#. module: document
#: view:document.directory:document.view_document_directory_form
msgid ""
"These groups, however, do NOT apply to children directories, which must "
"define their own groups."
msgstr ""
"Αυτές οι ομάδες, όμως, ΔΕΝ εφαρμόζονται σε παραγόμενους φακέλους, οι οποίοι "
"πρέπει να καθορίσουν τις δικές τους ομάδες."

#. module: document
#: field:document.directory,ressource_tree:0
msgid "Tree Structure"
msgstr "Δομή Δένδρου"

#. module: document
#: view:document.directory:document.view_document_directory_filter
#: field:document.directory,type:0
msgid "Type"
msgstr "Τύπος"

#. module: document
#: help:document.directory,domain:0
msgid ""
"Use a domain if you want to apply an automatic filter on visible resources."
msgstr ""
"Χρησιμοποιήστε έναν τομέα έαν θέλετε να εφαρμόσετε ένα αυτόματο φίλτρο σε "
"ορατούς πόρους."

#. module: document
#: view:report.document.user:document.view_report_document_user_search
msgid "Users File"
msgstr "Αρχείο Χρήστη"

#. module: document
#: code:addons/document/document.py:337
#: code:addons/document/document.py:342
#: code:addons/document/document.py:347
#, python-format
msgid "ValidateError"
msgstr "Λάθος Επικύρωσης"

#. module: document
#: field:document.directory,content_ids:0
msgid "Virtual Files"
msgstr "Εικονικά Αρχεία"

#. module: document
#: view:document.configuration:document.view_auto_config_form
msgid ""
"When executing this wizard, it will configure your directories automatically "
"according to modules installed."
msgstr ""
"Όταν εκτελείτε αυτόν το οδηγό, θα διαμορφώσει τους φακέλους σας αυτόματα "
"σύμφωνα με τα module που έχουν εγκατασταθεί."

#. module: document
#: field:report.document.user,name:0
msgid "Year"
msgstr "Έτος"

#. module: document
#: view:document.configuration:document.view_auto_config_form
msgid "res_config_contents"
msgstr "res_config_contents"

#. module: document
#: field:report.document.user,user:0
msgid "unknown"
msgstr "άγνωστο"<|MERGE_RESOLUTION|>--- conflicted
+++ resolved
@@ -1,18 +1,3 @@
-<<<<<<< HEAD
-# Greek translation for openobject-addons
-# Copyright (c) 2014 Rosetta Contributors and Canonical Ltd 2014
-# This file is distributed under the same license as the openobject-addons package.
-# FIRST AUTHOR <EMAIL@ADDRESS>, 2014.
-#
-msgid ""
-msgstr ""
-"Project-Id-Version: openobject-addons\n"
-"Report-Msgid-Bugs-To: FULL NAME <EMAIL@ADDRESS>\n"
-"POT-Creation-Date: 2014-09-23 16:27+0000\n"
-"PO-Revision-Date: 2014-10-31 23:13+0000\n"
-"Last-Translator: Kostas Goutoudis <goutoudis@gmail.com>\n"
-"Language-Team: Greek <el@li.org>\n"
-=======
 # Translation of Odoo Server.
 # This file contains the translation of the following modules:
 # * document
@@ -28,16 +13,14 @@
 "PO-Revision-Date: 2015-12-06 00:01+0000\n"
 "Last-Translator: Goutoudis Kostas <goutoudis@gmail.com>\n"
 "Language-Team: Greek (http://www.transifex.com/odoo/odoo-8/language/el/)\n"
->>>>>>> 83a4a582
 "MIME-Version: 1.0\n"
 "Content-Type: text/plain; charset=UTF-8\n"
-"Content-Transfer-Encoding: 8bit\n"
-"X-Launchpad-Export-Date: 2014-11-01 07:14+0000\n"
-"X-Generator: Launchpad (build 17211)\n"
-
-#. module: document
-#: field:report.document.file,nbr:0
-#: field:report.document.user,nbr:0
+"Content-Transfer-Encoding: \n"
+"Language: el\n"
+"Plural-Forms: nplurals=2; plural=(n != 1);\n"
+
+#. module: document
+#: field:report.document.file,nbr:0 field:report.document.user,nbr:0
 msgid "# of Files"
 msgstr "# των Αρχείων"
 
@@ -46,14 +29,13 @@
 #: code:addons/document/static/src/js/document.js:19
 #, python-format
 msgid "%s (%s)"
-msgstr ""
-
-#. module: document
-#: code:addons/document/document.py:117
-#: code:addons/document/document.py:307
+msgstr "%s (%s)"
+
+#. module: document
+#: code:addons/document/document.py:117 code:addons/document/document.py:307
 #, python-format
 msgid "%s (copy)"
-msgstr ""
+msgstr "%s (αντίγραφο)"
 
 #. module: document
 #: model:ir.actions.act_window,help:document.action_document_file_form
@@ -61,26 +43,18 @@
 "<p class=\"oe_view_nocontent_create\">\n"
 "            Click to create a new document. \n"
 "          </p><p>\n"
-"            The Documents repository gives you access to all attachments, "
-"such\n"
+"            The Documents repository gives you access to all attachments, such\n"
 "            as mails, project documents, invoices etc.\n"
 "          </p>\n"
 "        "
-msgstr ""
-"Επιλέξτε για να δημιουργήσετε ένα νέο έγγραφο. \n"
-"</p><p>\n"
-"Το αποθετήριο Εγγράφων σας δίνει πρόσβαση σε όλα τα συνημμένα, όπως\n"
-"mails, έγγραφα έργων, τιμολόγια κλπ.\n"
-"</p>\n"
-"        "
+msgstr "Επιλέξτε για να δημιουργήσετε ένα νέο έγγραφο. \n</p><p>\nΤο αποθετήριο Εγγράφων σας δίνει πρόσβαση σε όλα τα συνημμένα, όπως\nmails, έγγραφα έργων, τιμολόγια κλπ.\n</p>\n        "
 
 #. module: document
 #: help:document.directory.dctx,expr:0
 msgid ""
 "A python expression used to evaluate the field.\n"
-"You can use 'dir_id' for current dir, 'res_id', 'res_model' as a reference "
-"to the current record, in dynamic folders"
-msgstr ""
+"You can use 'dir_id' for current dir, 'res_id', 'res_model' as a reference to the current record, in dynamic folders"
+msgstr "Μια έκφραση python χρησιμοποιείται για να αξιολογήσει το πεδίο.\nΜπορείτε να χρησιμοποιήσετε το 'dir_id' για τον τρέχοντα κατάλογο, το 'res_id', το 'res_model' ως αναφορά στην τρέχουσα εγγραφή σε δυναμικούς φακέλους"
 
 #. module: document
 #: field:document.directory.content.type,active:0
@@ -102,9 +76,7 @@
 msgid ""
 "Along with Parent Model, this ID attaches this folder to a specific record "
 "of Parent Model."
-msgstr ""
-"Μαζί με το Μητρικό Μοντέλο, αυτός ο κωδικός επισυνάπτει αυτό το αρχείο σε "
-"μια συγκεκριμένη εγγραφή του Μητρικού Μοντέλου."
+msgstr "Μαζί με το Μητρικό Μοντέλο, αυτός ο κωδικός επισυνάπτει αυτό το αρχείο σε μια συγκεκριμένη εγγραφή του Μητρικού Μοντέλου."
 
 #. module: document
 #: selection:report.document.user,month:0
@@ -131,26 +103,16 @@
 #. module: document
 #: help:document.directory.content,include_name:0
 msgid ""
-"Check this field if you want that the name of the file to contain the record "
-"name.\n"
+"Check this field if you want that the name of the file to contain the record name.\n"
 "If set, the directory will have to be a resource one."
-<<<<<<< HEAD
-msgstr ""
-"Επιλέξτε αυτό το πεδίο εάν θέλετε το όνομα του αρχείου να περιέχει την "
-"περιγραφή της εγγραφής.\n"
-"Εάν ρυθμιστεί,ο φάκελος θα πρέπει να είναι ένας φάκελος προέλευσης."
-=======
 msgstr "Επιλέξτε αυτό το πεδίο εάν θέλετε το όνομα του αρχείου να περιέχει την περιγραφή της εγγραφής.\nΕάν ρυθμιστεί, ο φάκελος θα πρέπει να είναι ένας φάκελος προέλευσης."
->>>>>>> 83a4a582
 
 #. module: document
 #: help:document.directory,ressource_tree:0
 msgid ""
-"Check this if you want to use the same tree structure as the object selected "
-"in the system."
-msgstr ""
-"Ελέγξτε αυτό εάν θέλετε την ίδια δενδροειδή δομή όπως το επιλεγμένο "
-"αντικείμενο στο σύστημα."
+"Check this if you want to use the same tree structure as the object selected"
+" in the system."
+msgstr "Ελέγξτε αυτό εάν θέλετε την ίδια δενδροειδή δομή όπως το επιλεγμένο αντικείμενο στο σύστημα."
 
 #. module: document
 #: field:document.directory,child_ids:0
@@ -231,13 +193,7 @@
 #. module: document
 #: view:document.directory:document.view_document_directory_form
 msgid "Define words in the context, for all child directories and files"
-<<<<<<< HEAD
-msgstr ""
-"Προσδορίζει λέξεις στο κείμενο, για όλους τους παραγόμενους φακέλους και "
-"αρχεία"
-=======
 msgstr "Προσδιορίζει λέξεις στο κείμενο, για όλους τους παραγόμενους φακέλους και αρχεία"
->>>>>>> 83a4a582
 
 #. module: document
 #: view:document.directory:document.view_document_directory_form
@@ -256,7 +212,7 @@
 #: model:ir.actions.act_window,name:document.action_document_directory_tree
 #: model:ir.ui.menu,name:document.menu_document_directories_tree
 msgid "Directories' Structure"
-msgstr ""
+msgstr "Δομή Φακέλων"
 
 #. module: document
 #: field:document.directory.content,directory_id:0
@@ -307,8 +263,7 @@
 msgstr "Το όνομα του φακέλλου περιέχει ειδικούς χαρακτήρες!"
 
 #. module: document
-#: code:addons/document/document.py:337
-#: code:addons/document/document.py:342
+#: code:addons/document/document.py:337 code:addons/document/document.py:342
 #, python-format
 msgid "Directory name must be unique!"
 msgstr "Το όνομα του φακέλου θα πρέπει να είναι μοναδικό!"
@@ -348,19 +303,10 @@
 msgid ""
 "Each directory can either have the type Static or be linked to another "
 "resource. A static directory, as with Operating Systems, is the classic "
-"directory that can contain a set of files. The directories linked to systems "
-"resources automatically possess sub-directories for each of resource types "
+"directory that can contain a set of files. The directories linked to systems"
+" resources automatically possess sub-directories for each of resource types "
 "defined in the parent directory."
-<<<<<<< HEAD
-msgstr ""
-"Κάθε φάκελος μπορεί είτε να έχει ένα στατικό τύπο είτε να συνδεθεί με μια "
-"άλλη πηγή - πόρο. Ένας στατικός φάκελος, όπως και στα Λειτουργικά Συστήματα "
-", είναι ο κλασικός φάκελος που μπορεί να περιέχει ένα αριθμό αρχείων. Οι "
-"φάκελοι που συνδεόνται με πηγές του συστήματος αυτόματα κατακτούν τους "
-"υποφάκελους για κάθε τύπο πόρου που καθορίστηκε στο μητρικό φάκελο."
-=======
 msgstr "Κάθε φάκελος μπορεί είτε να έχει ένα στατικό τύπο είτε να συνδεθεί με μια άλλη πηγή - πόρο. Ένας στατικός φάκελος, όπως και στα Λειτουργικά Συστήματα , είναι ο κλασικός φάκελος που μπορεί να περιέχει ένα αριθμό αρχείων. Οι φάκελοι που συνδέονται με πηγές του συστήματος αυτόματα κατακτούν τους υποφάκελους για κάθε τύπο πόρου που καθορίστηκε στο μητρικό φάκελο."
->>>>>>> 83a4a582
 
 #. module: document
 #: code:addons/document/document.py:573
@@ -398,9 +344,7 @@
 msgid ""
 "Field to be used as name on resource directories. If empty, the \"name\" "
 "will be used."
-msgstr ""
-"Το όνομα θα χρησιμοποιηθεί σαν περιγραφή για τους φακέλους προέλευσης. Εάν "
-"είναι κενό το \"περιγραφή\" θα χρησιμοποιηθεί."
+msgstr "Το όνομα θα χρησιμοποιηθεί σαν περιγραφή για τους φακέλους προέλευσης. Εάν είναι κενό το \"περιγραφή\" θα χρησιμοποιηθεί."
 
 #. module: document
 #: view:document.directory:document.view_document_directory_form
@@ -473,8 +417,7 @@
 #. module: document
 #: view:document.directory:document.view_document_directory_form
 msgid "For each entry here, virtual files will appear in this folder."
-msgstr ""
-"Για κάθε εγγραφή εδώ, εικονικά αρχεία θα εμφανιστούν σε αυτόν το φάκελο"
+msgstr "Για κάθε εγγραφή εδώ, εικονικά αρχεία θα εμφανιστούν σε αυτόν το φάκελο"
 
 #. module: document
 #: view:document.directory:document.view_document_directory_form
@@ -492,14 +435,11 @@
 msgstr "Ομάδες"
 
 #. module: document
-#: field:document.configuration,id:0
-#: field:document.directory,id:0
+#: field:document.configuration,id:0 field:document.directory,id:0
 #: field:document.directory.content,id:0
 #: field:document.directory.content.type,id:0
-#: field:document.directory.dctx,id:0
-#: field:document.storage,id:0
-#: field:report.document.file,id:0
-#: field:report.document.user,id:0
+#: field:document.directory.dctx,id:0 field:document.storage,id:0
+#: field:report.document.file,id:0 field:report.document.user,id:0
 msgid "ID"
 msgstr "Κωδικός"
 
@@ -508,22 +448,16 @@
 msgid ""
 "If true, all attachments that match this resource will  be located. If "
 "false, only ones that have this as parent."
-msgstr ""
-"Εάν αληθές, όλα τα συνημμένα που ταιριάζουν με αυτόν τον πόρο θα "
-"εντοπιστούν. Εάν"
+msgstr "Εάν αληθές, όλα τα συνημμένα που ταιριάζουν με αυτόν τον πόρο θα εντοπιστούν. Εάν"
 
 #. module: document
 #: help:document.directory,ressource_parent_type_id:0
 msgid ""
-"If you put an object here, this directory template will appear bellow all of "
-"these objects. Such directories are \"attached\" to the specific model or "
+"If you put an object here, this directory template will appear bellow all of"
+" these objects. Such directories are \"attached\" to the specific model or "
 "record, just like attachments. Don't put a parent directory if you select a "
 "parent model."
-msgstr ""
-"Εάν τοποθετήσετε ένα αντικείμενο εδώ, αυτός το πρότυπο φακέλου θα εμφανιστεί "
-"κάτω από όλα αυτά τα αντικείμενα. Τετοιοι φάκελοι είναι \"συνεμένοι\" στο "
-"συγκεκριμένο μοντέλο ή εγγραφή, όπως τα συνημμένα. Μην τοποθετείτε ένα "
-"μητρικό φάκελο εάν εσείς επιλέγετε ένα μητρικό μοντέλο."
+msgstr "Εάν τοποθετήσετε ένα αντικείμενο εδώ, αυτός το πρότυπο φακέλου θα εμφανιστεί κάτω από όλα αυτά τα αντικείμενα. Τετοιοι φάκελοι είναι \"συνεμένοι\" στο συγκεκριμένο μοντέλο ή εγγραφή, όπως τα συνημμένα. Μην τοποθετείτε ένα μητρικό φάκελο εάν εσείς επιλέγετε ένα μητρικό μοντέλο."
 
 #. module: document
 #: field:document.directory.content,include_name:0
@@ -610,8 +544,7 @@
 msgstr "Ημερομηνία τροποποίησης"
 
 #. module: document
-#: field:report.document.file,month:0
-#: field:report.document.user,month:0
+#: field:report.document.file,month:0 field:report.document.user,month:0
 msgid "Month"
 msgstr "Μήνας"
 
@@ -647,23 +580,20 @@
 "documents. The virtual folder of a document can be used to manage the files "
 "attached to the document, or to print and download any report. This tool "
 "will create directories automatically according to modules installed."
-msgstr ""
+msgstr "Το Σύστημα Διαχείρισης Εγγράφων του Odoo υποστηρίζει χαρτογράφηση εικονικών φακέλων με έγγραφα. Ο εικονικός φάκελος ενός εγγράφου μπορεί να χρησιμοποιηθεί για την διαχείριση των αρχείων που συνδέθηκαν στο έγγραφο, ή να εκτυπώσει και να κατεβάσει οποιαδήποτε αναφορά. Αυτό το εργαλείο θα δημιουργήσει αυτοματοποιημένους φακέλους σύμφωνα με τις εγκατεστημένες εφαρμογές."
 
 #. module: document
 #: view:document.directory:document.view_document_directory_form
 msgid ""
 "Only members of these groups will have access to this directory and its "
 "files."
-msgstr ""
-"Μόνο μέλη αυτών των ομάδων θα έχουν πρόσβαση σε αυτό τον φάκελο και τα "
-"αρχεία του."
+msgstr "Μόνο μέλη αυτών των ομάδων θα έχουν πρόσβαση σε αυτό τον φάκελο και τα αρχεία του."
 
 #. module: document
 #: view:document.directory:document.view_document_directory_filter
 #: field:document.directory,user_id:0
 #: view:ir.attachment:document.view_attach_filter_inherit2
-#: field:ir.attachment,user_id:0
-#: field:report.document.user,user_id:0
+#: field:ir.attachment,user_id:0 field:report.document.user,user_id:0
 msgid "Owner"
 msgstr "Κάτοχος"
 
@@ -734,9 +664,7 @@
 msgid ""
 "Select an object here and there will be one folder per record of that "
 "resource."
-msgstr ""
-"Επιλέξτε ένα αντικείμενο εδώ και θα είναι ένα αρχείο ανά εγγραφή για αυτόν "
-"τον πόρο."
+msgstr "Επιλέξτε ένα αντικείμενο εδώ και θα είναι ένα αρχείο ανά εγγραφή για αυτόν τον πόρο."
 
 #. module: document
 #: selection:report.document.user,month:0
@@ -781,7 +709,7 @@
 #. module: document
 #: sql_constraint:ir.attachment:0
 msgid "The filename must be unique in a directory !"
-msgstr ""
+msgstr "Το όνομα αρχείου πρέπει να είναι μοναδικό στον φάκελο !"
 
 #. module: document
 #: help:document.directory.dctx,field:0
@@ -793,9 +721,7 @@
 msgid ""
 "These groups, however, do NOT apply to children directories, which must "
 "define their own groups."
-msgstr ""
-"Αυτές οι ομάδες, όμως, ΔΕΝ εφαρμόζονται σε παραγόμενους φακέλους, οι οποίοι "
-"πρέπει να καθορίσουν τις δικές τους ομάδες."
+msgstr "Αυτές οι ομάδες, όμως, ΔΕΝ εφαρμόζονται σε παραγόμενους φακέλους, οι οποίοι πρέπει να καθορίσουν τις δικές τους ομάδες."
 
 #. module: document
 #: field:document.directory,ressource_tree:0
@@ -812,9 +738,7 @@
 #: help:document.directory,domain:0
 msgid ""
 "Use a domain if you want to apply an automatic filter on visible resources."
-msgstr ""
-"Χρησιμοποιήστε έναν τομέα έαν θέλετε να εφαρμόσετε ένα αυτόματο φίλτρο σε "
-"ορατούς πόρους."
+msgstr "Χρησιμοποιήστε έναν τομέα έαν θέλετε να εφαρμόσετε ένα αυτόματο φίλτρο σε ορατούς πόρους."
 
 #. module: document
 #: view:report.document.user:document.view_report_document_user_search
@@ -822,8 +746,7 @@
 msgstr "Αρχείο Χρήστη"
 
 #. module: document
-#: code:addons/document/document.py:337
-#: code:addons/document/document.py:342
+#: code:addons/document/document.py:337 code:addons/document/document.py:342
 #: code:addons/document/document.py:347
 #, python-format
 msgid "ValidateError"
@@ -837,11 +760,9 @@
 #. module: document
 #: view:document.configuration:document.view_auto_config_form
 msgid ""
-"When executing this wizard, it will configure your directories automatically "
-"according to modules installed."
-msgstr ""
-"Όταν εκτελείτε αυτόν το οδηγό, θα διαμορφώσει τους φακέλους σας αυτόματα "
-"σύμφωνα με τα module που έχουν εγκατασταθεί."
+"When executing this wizard, it will configure your directories automatically"
+" according to modules installed."
+msgstr "Όταν εκτελείτε αυτόν το οδηγό, θα διαμορφώσει τους φακέλους σας αυτόματα σύμφωνα με τα module που έχουν εγκατασταθεί."
 
 #. module: document
 #: field:report.document.user,name:0
@@ -849,6 +770,11 @@
 msgstr "Έτος"
 
 #. module: document
+#: view:ir.attachment:document.view_document_file_form
+msgid "on"
+msgstr "στις"
+
+#. module: document
 #: view:document.configuration:document.view_auto_config_form
 msgid "res_config_contents"
 msgstr "res_config_contents"
