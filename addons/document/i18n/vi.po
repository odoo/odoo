--- conflicted
+++ resolved
@@ -1,28 +1,21 @@
-# Translation of OpenERP Server.
+# Translation of Odoo Server.
 # This file contains the translation of the following modules:
 # 	* document
 #
 msgid ""
 msgstr ""
-"Project-Id-Version: OpenERP Server 7.saas~5\n"
+"Project-Id-Version: Odoo 8.0\n"
 "Report-Msgid-Bugs-To: \n"
-<<<<<<< HEAD
 "POT-Creation-Date: 2014-09-09 08:42+0000\n"
 "PO-Revision-Date: 2014-09-09 16:07+0700\n"
 "Last-Translator: Leo Tran <leo.tran@tvtmarine.com>\n"
 "Language-Team: T.V.T Marine Automation (aka TVTMA) <support@ma.tvtmarine."
 "com>\n"
-=======
-"POT-Creation-Date: 2015-01-21 14:08+0000\n"
-"PO-Revision-Date: 2015-12-29 08:13+0000\n"
-"Last-Translator: fanha99 <fanha99@hotmail.com>\n"
-"Language-Team: Vietnamese (http://www.transifex.com/odoo/odoo-8/language/vi/)\n"
->>>>>>> 7ad626f8
 "MIME-Version: 1.0\n"
 "Content-Type: text/plain; charset=UTF-8\n"
-"Content-Transfer-Encoding: 8bit\n"
-"Language: Vietnam\n"
-"X-Generator: Poedit 1.5.4\n"
+"Content-Transfer-Encoding: \n"
+"Language: vi\n"
+"Plural-Forms: nplurals=1; plural=0;\n"
 
 #. module: document
 #: field:report.document.file,nbr:0 field:report.document.user,nbr:0
@@ -48,8 +41,7 @@
 "<p class=\"oe_view_nocontent_create\">\n"
 "            Click to create a new document. \n"
 "          </p><p>\n"
-"            The Documents repository gives you access to all attachments, "
-"such\n"
+"            The Documents repository gives you access to all attachments, such\n"
 "            as mails, project documents, invoices etc.\n"
 "          </p>\n"
 "        "
@@ -77,7 +69,7 @@
 #. module: document
 #: field:document.directory.content.type,active:0
 msgid "Active"
-msgstr "Kích hoạt"
+msgstr "Có hiệu lực"
 
 #. module: document
 #: model:ir.actions.act_window,name:document.action_view_all_document_tree1
@@ -85,7 +77,7 @@
 msgstr "Tất cả file người dùng"
 
 #. module: document
-#: view:report.document.user:0
+#: view:report.document.user:document.view_report_document_user_search
 msgid "All users files"
 msgstr "Tất cả file người dùng"
 
@@ -95,8 +87,6 @@
 "Along with Parent Model, this ID attaches this folder to a specific record "
 "of Parent Model."
 msgstr ""
-"Along with Parent Model, this ID attaches this folder to a specific record "
-"of Parent Model."
 
 #. module: document
 #: selection:report.document.user,month:0
@@ -111,7 +101,7 @@
 msgstr "Đính kèm"
 
 #. module: document
-#: view:ir.attachment:0
+#: view:ir.attachment:document.view_document_file_tree
 msgid "Attachments"
 msgstr "Đính kèm"
 
@@ -123,19 +113,18 @@
 #. module: document
 #: help:document.directory.content,include_name:0
 msgid ""
+"Check this field if you want that the name of the file to contain the record name.\n"
+"If set, the directory will have to be a resource one."
+msgstr ""
 "Check this field if you want that the name of the file to contain the record "
 "name.\n"
 "If set, the directory will have to be a resource one."
-msgstr ""
-"Check this field if you want that the name of the file to contain the record "
-"name.\n"
-"If set, the directory will have to be a resource one."
 
 #. module: document
 #: help:document.directory,ressource_tree:0
 msgid ""
-"Check this if you want to use the same tree structure as the object selected "
-"in the system."
+"Check this if you want to use the same tree structure as the object selected"
+" in the system."
 msgstr ""
 "Check this if you want to use the same tree structure as the object selected "
 "in the system."
@@ -146,12 +135,13 @@
 msgstr "Children"
 
 #. module: document
-#: view:document.directory:0 field:document.directory,company_id:0
+#: view:document.directory:document.view_document_directory_filter
+#: field:document.directory,company_id:0
 msgid "Company"
 msgstr "Công ty"
 
 #. module: document
-#: view:document.configuration:0
+#: view:document.configuration:document.view_auto_config_form
 #: model:ir.actions.act_window,name:document.action_config_auto_directory
 msgid "Configure Directories"
 msgstr "Cấu hình thư mục"
@@ -167,16 +157,13 @@
 msgstr "Kiểu nội dung"
 
 #. module: document
-#: view:document.directory:0
+#: view:document.directory:document.view_document_directory_form
 msgid "Contents"
 msgstr "Nội dung"
 
 #. module: document
 #: field:document.directory,dctx_ids:0
 msgid "Context fields"
-<<<<<<< HEAD
-msgstr "Context fields"
-=======
 msgstr ""
 
 #. module: document
@@ -195,8 +182,7 @@
 #: field:document.directory.dctx,create_date:0
 #: field:document.storage,create_date:0
 msgid "Created on"
-msgstr "Tạo trên"
->>>>>>> 7ad626f8
+msgstr "Tạo vào"
 
 #. module: document
 #: field:document.directory,create_uid:0
@@ -220,17 +206,18 @@
 msgstr "Tháng 12"
 
 #. module: document
-#: view:document.directory:0
+#: view:document.directory:document.view_document_directory_form
 msgid "Define words in the context, for all child directories and files"
 msgstr "Xác định các từ trong ngữ cảnh, cho tất cả thư mục con và files"
 
 #. module: document
-#: view:document.directory:0
+#: view:document.directory:document.view_document_directory_form
 msgid "Definition"
 msgstr "Định nghĩa"
 
 #. module: document
-#: view:document.directory:0
+#: view:document.directory:document.view_document_directory_form
+#: view:document.directory:document.view_document_directory_tree
 #: model:ir.actions.act_window,name:document.action_document_directory_form
 #: model:ir.ui.menu,name:document.menu_document_directories
 msgid "Directories"
@@ -246,7 +233,8 @@
 #: field:document.directory.content,directory_id:0
 #: field:document.directory.dctx,dir_id:0
 #: model:ir.actions.act_window,name:document.action_document_file_directory_form
-#: view:ir.attachment:0 field:ir.attachment,parent_id:0
+#: view:ir.attachment:document.view_attach_filter_inherit2
+#: field:ir.attachment,parent_id:0
 #: model:ir.model,name:document.model_document_directory
 #: field:report.document.user,directory:0
 msgid "Directory"
@@ -273,7 +261,8 @@
 msgstr "Directory Dynamic Context"
 
 #. module: document
-#: view:document.directory:0 field:report.document.user,type:0
+#: view:document.directory:document.view_document_directory_form
+#: field:report.document.user,type:0
 msgid "Directory Type"
 msgstr "Kiểu thư mục"
 
@@ -295,7 +284,7 @@
 msgstr "Tên thư mục phải là duy nhất!"
 
 #. module: document
-#: view:document.directory:0
+#: view:document.directory:document.view_document_directory_filter
 msgid "Document Directory"
 msgstr "Thư mục tài liệu"
 
@@ -322,7 +311,7 @@
 msgstr "Domain"
 
 #. module: document
-#: view:document.directory:0
+#: view:document.directory:document.view_document_directory_form
 msgid "Dynamic context"
 msgstr "Ngữ cảnh động"
 
@@ -342,7 +331,7 @@
 "defined in the parent directory."
 
 #. module: document
-#: code:addons/document/document.py:572
+#: code:addons/document/document.py:573
 #, python-format
 msgid "Error at doc write!"
 msgstr "Error at doc write!"
@@ -382,14 +371,14 @@
 "will be used."
 
 #. module: document
-#: view:document.directory:0
+#: view:document.directory:document.view_document_directory_form
 msgid "Fields"
-msgstr "Fields"
+msgstr "Trường"
 
 #. module: document
 #: field:report.document.user,datas_fname:0
 msgid "File Name"
-msgstr "Tên file"
+msgstr "Tên tập tin"
 
 #. module: document
 #: field:report.document.file,file_size:0
@@ -399,24 +388,28 @@
 
 #. module: document
 #: model:ir.actions.act_window,name:document.action_view_size_month
-#: view:report.document.file:0
+#: view:report.document.file:document.view_size_month
+#: view:report.document.file:document.view_size_month_tree
 msgid "File Size by Month"
 msgstr "Dung lượng file theo tháng"
 
 #. module: document
-#: field:document.directory,file_ids:0 view:report.document.user:0
+#: field:document.directory,file_ids:0
+#: view:report.document.user:document.view_document_user_form
+#: view:report.document.user:document.view_document_user_tree
 msgid "Files"
 msgstr "Files"
 
 #. module: document
 #: model:ir.actions.act_window,name:document.action_view_files_by_month_graph
-#: view:report.document.user:0
+#: view:report.document.user:document.view_files_by_month_graph
+#: view:report.document.user:document.view_files_by_month_tree
 msgid "Files by Month"
 msgstr "Files theo tháng"
 
 #. module: document
 #: model:ir.actions.act_window,name:document.action_view_files_by_user_graph
-#: view:report.document.user:0
+#: view:report.document.user:document.view_files_by_user_graph
 msgid "Files by User"
 msgstr "Files theo người dùng"
 
@@ -431,7 +424,7 @@
 msgstr "Chi tiết files theo người dùng"
 
 #. module: document
-#: view:ir.attachment:0
+#: view:ir.attachment:document.view_attach_filter_inherit0
 msgid "Filter on my documents"
 msgstr "Lọc trên tài liệu của bạn"
 
@@ -446,24 +439,33 @@
 msgstr "Thư mục theo tài nguyên"
 
 #. module: document
-#: view:document.directory:0
+#: view:document.directory:document.view_document_directory_form
 msgid "For each entry here, virtual files will appear in this folder."
 msgstr "For each entry here, virtual files will appear in this folder."
 
 #. module: document
-#: view:document.directory:0
+#: view:document.directory:document.view_document_directory_form
 msgid "Generated Files"
 msgstr "Files đã được tạo"
 
 #. module: document
-#: view:document.directory:0
-msgid "Group By..."
-msgstr "Nhóm theo..."
+#: view:document.directory:document.view_document_directory_filter
+msgid "Group By"
+msgstr "Nhóm theo"
 
 #. module: document
 #: field:document.directory,group_ids:0
 msgid "Groups"
-msgstr "Nhóm"
+msgstr "Các nhóm"
+
+#. module: document
+#: field:document.configuration,id:0 field:document.directory,id:0
+#: field:document.directory.content,id:0
+#: field:document.directory.content.type,id:0
+#: field:document.directory.dctx,id:0 field:document.storage,id:0
+#: field:report.document.file,id:0 field:report.document.user,id:0
+msgid "ID"
+msgstr "ID"
 
 #. module: document
 #: help:document.directory,resource_find_all:0
@@ -477,15 +479,11 @@
 #. module: document
 #: help:document.directory,ressource_parent_type_id:0
 msgid ""
-"If you put an object here, this directory template will appear bellow all of "
-"these objects. Such directories are \"attached\" to the specific model or "
+"If you put an object here, this directory template will appear bellow all of"
+" these objects. Such directories are \"attached\" to the specific model or "
 "record, just like attachments. Don't put a parent directory if you select a "
 "parent model."
 msgstr ""
-"If you put an object here, this directory template will appear bellow all of "
-"these objects. Such directories are \"attached\" to the specific model or "
-"record, just like attachments. Don't put a parent directory if you select a "
-"parent model."
 
 #. module: document
 #: field:document.directory.content,include_name:0
@@ -493,7 +491,8 @@
 msgstr "Bao gồm tên bản ghi"
 
 #. module: document
-#: view:ir.attachment:0 field:ir.attachment,index_content:0
+#: view:ir.attachment:document.view_document_file_form
+#: field:ir.attachment,index_content:0
 msgid "Indexed Content"
 msgstr "Nội dung đã được đánh chỉ mục"
 
@@ -513,17 +512,14 @@
 msgstr "Tháng 6"
 
 #. module: document
-#: view:document.configuration:0
+#: view:document.configuration:document.view_auto_config_form
 msgid "Knowledge Application Configuration"
 msgstr "Cấu hình ứng dụng Tri thức"
 
 #. module: document
-#: field:document.directory,write_uid:0 field:ir.attachment,write_uid:0
+#: field:document.directory,write_uid:0
 msgid "Last Modification User"
-<<<<<<< HEAD
 msgstr "Người dùng sửa gần nhất"
-=======
-msgstr ""
 
 #. module: document
 #: field:document.configuration,write_uid:0
@@ -542,7 +538,6 @@
 #: field:document.storage,write_date:0
 msgid "Last Updated on"
 msgstr "Cập nhật lần cuối"
->>>>>>> 7ad626f8
 
 #. module: document
 #: selection:report.document.user,month:0
@@ -565,7 +560,7 @@
 msgstr "Model Id"
 
 #. module: document
-#: view:ir.attachment:0
+#: view:ir.attachment:document.view_document_file_form
 msgid "Modification"
 msgstr "Chỉnh sửa"
 
@@ -580,7 +575,7 @@
 msgstr "Tháng"
 
 #. module: document
-#: view:ir.attachment:0
+#: view:ir.attachment:document.view_attach_filter_inherit0
 msgid "My Document(s)"
 msgstr "Tài liệu của bạn"
 
@@ -605,16 +600,7 @@
 msgstr "Tháng 10"
 
 #. module: document
-#: view:document.directory:0
-msgid ""
-"Only members of these groups will have access to this directory and its "
-"files."
-msgstr ""
-"Chỉ thành viên của các nhóm này mới được truy cập vào thư mục này và các "
-"files của nó."
-
-#. module: document
-#: view:document.configuration:0
+#: view:document.configuration:document.view_auto_config_form
 msgid ""
 "OpenERP's Document Management System supports mapping virtual folders with "
 "documents. The virtual folder of a document can be used to manage the files "
@@ -627,16 +613,26 @@
 "cụ này sẽ tạo thư mục tự động tùy theo phân hệ đã cài đặt."
 
 #. module: document
-#: view:document.directory:0 field:document.directory,user_id:0
-#: view:ir.attachment:0 field:ir.attachment,user_id:0
-#: field:report.document.user,user_id:0
+#: view:document.directory:document.view_document_directory_form
+msgid ""
+"Only members of these groups will have access to this directory and its "
+"files."
+msgstr ""
+"Chỉ thành viên của các nhóm này mới được truy cập vào thư mục này và các "
+"files của nó."
+
+#. module: document
+#: view:document.directory:document.view_document_directory_filter
+#: field:document.directory,user_id:0
+#: view:ir.attachment:document.view_attach_filter_inherit2
+#: field:ir.attachment,user_id:0 field:report.document.user,user_id:0
 msgid "Owner"
 msgstr "Chủ sở hữu"
 
 #. module: document
-#: view:document.directory:0
+#: view:document.directory:document.view_document_directory_form
 msgid "PDF Report"
-msgstr "PDF Report"
+msgstr "Báo cáo PDF"
 
 #. module: document
 #: field:document.directory,parent_id:0
@@ -649,7 +645,8 @@
 msgstr "Đối tượng cha"
 
 #. module: document
-#: view:ir.attachment:0 field:ir.attachment,partner_id:0
+#: view:ir.attachment:document.view_attach_filter_inherit2
+#: field:ir.attachment,partner_id:0
 msgid "Partner"
 msgstr "Đối tác"
 
@@ -680,17 +677,17 @@
 msgstr "Đối tượng tài nguyên"
 
 #. module: document
-#: view:document.directory:0
+#: view:document.directory:document.view_document_directory_filter
 msgid "Resources"
 msgstr "Tài nguyên"
 
 #. module: document
-#: view:document.directory:0
+#: view:document.directory:document.view_document_directory_filter
 msgid "Search Document Directory"
 msgstr "Tìm kiếm thư mục tài liệu"
 
 #. module: document
-#: view:document.directory:0
+#: view:document.directory:document.view_document_directory_form
 msgid "Security"
 msgstr "Bảo mật"
 
@@ -709,17 +706,17 @@
 msgstr "Tháng 9"
 
 #. module: document
-#: view:document.directory:0
+#: view:document.directory:document.view_document_directory_form
 msgid "Seq."
-msgstr "Seq."
+msgstr "STT."
 
 #. module: document
 #: field:document.directory.content,sequence:0
 msgid "Sequence"
-msgstr "Dãy số"
-
-#. module: document
-#: view:document.directory:0
+msgstr "Trình tự"
+
+#. module: document
+#: view:document.directory:document.view_document_directory_filter
 msgid "Static"
 msgstr "Tĩnh"
 
@@ -754,13 +751,11 @@
 msgstr "The name of the field."
 
 #. module: document
-#: view:document.directory:0
+#: view:document.directory:document.view_document_directory_form
 msgid ""
 "These groups, however, do NOT apply to children directories, which must "
 "define their own groups."
 msgstr ""
-"These groups, however, do NOT apply to children directories, which must "
-"define their own groups."
 
 #. module: document
 #: field:document.directory,ressource_tree:0
@@ -768,7 +763,8 @@
 msgstr "Cấu trúc cây"
 
 #. module: document
-#: view:document.directory:0 field:document.directory,type:0
+#: view:document.directory:document.view_document_directory_filter
+#: field:document.directory,type:0
 msgid "Type"
 msgstr "Kiểu"
 
@@ -780,7 +776,7 @@
 "Use a domain if you want to apply an automatic filter on visible resources."
 
 #. module: document
-#: view:report.document.user:0
+#: view:report.document.user:document.view_report_document_user_search
 msgid "Users File"
 msgstr "File người dùng"
 
@@ -797,7 +793,7 @@
 msgstr "Files ảo"
 
 #. module: document
-#: view:document.configuration:0
+#: view:document.configuration:document.view_auto_config_form
 msgid ""
 "When executing this wizard, it will configure your directories automatically "
 "according to modules installed."
@@ -811,26 +807,12 @@
 msgstr "Năm"
 
 #. module: document
-#: model:ir.model,name:document.model_ir_actions_report_xml
-msgid "ir.actions.report.xml"
-msgstr "ir.actions.report.xml"
-
-#. module: document
-#: model:ir.model,name:document.model_ir_attachment
-msgid "ir.attachment"
-msgstr "ir.attachment"
-
-#. module: document
-#: view:ir.attachment:0
+#: view:ir.attachment:document.view_document_file_form
 msgid "on"
-<<<<<<< HEAD
 msgstr "vào"
-=======
-msgstr "trên"
->>>>>>> 7ad626f8
-
-#. module: document
-#: view:document.configuration:0
+
+#. module: document
+#: view:document.configuration:document.view_auto_config_form
 msgid "res_config_contents"
 msgstr "res_config_contents"
 
