--- conflicted
+++ resolved
@@ -1,43 +1,3 @@
-<<<<<<< HEAD
-# Vietnamese translation for openobject-addons
-# Copyright (c) 2014 Rosetta Contributors and Canonical Ltd 2014
-# This file is distributed under the same license as the openobject-addons package.
-# FIRST AUTHOR <EMAIL@ADDRESS>, 2014.
-#
-msgid ""
-msgstr ""
-"Project-Id-Version: openobject-addons\n"
-"Report-Msgid-Bugs-To: FULL NAME <EMAIL@ADDRESS>\n"
-"POT-Creation-Date: 2014-08-14 13:09+0000\n"
-"PO-Revision-Date: 2014-08-14 16:10+0000\n"
-"Last-Translator: FULL NAME <EMAIL@ADDRESS>\n"
-"Language-Team: Vietnamese <vi@li.org>\n"
-"MIME-Version: 1.0\n"
-"Content-Type: text/plain; charset=UTF-8\n"
-"Content-Transfer-Encoding: 8bit\n"
-"X-Launchpad-Export-Date: 2014-08-15 07:06+0000\n"
-"X-Generator: Launchpad (build 17156)\n"
-
-#. module: document
-#: field:report.document.file,nbr:0
-#: field:report.document.user,nbr:0
-msgid "# of Files"
-msgstr ""
-
-#. module: document
-#. openerp-web
-#: code:addons/document/static/src/js/document.js:17
-#, python-format
-msgid "%s (%s)"
-msgstr ""
-
-#. module: document
-#: code:addons/document/document.py:117
-#: code:addons/document/document.py:307
-#, python-format
-msgid "%s (copy)"
-msgstr ""
-=======
 # Translation of OpenERP Server.
 # This file contains the translation of the following modules:
 # 	* document
@@ -74,7 +34,6 @@
 #, python-format
 msgid "%s (copy)"
 msgstr "%s (sao chép)"
->>>>>>> a345b238
 
 #. module: document
 #: model:ir.actions.act_window,help:document.action_document_file_form
@@ -104,40 +63,24 @@
 "You can use 'dir_id' for current dir, 'res_id', 'res_model' as a reference "
 "to the current record, in dynamic folders"
 msgstr ""
-<<<<<<< HEAD
-=======
 "A python expression used to evaluate the field.\n"
 "You can use 'dir_id' for current dir, 'res_id', 'res_model' as a reference "
 "to the current record, in dynamic folders"
->>>>>>> a345b238
 
 #. module: document
 #: field:document.directory.content.type,active:0
 msgid "Active"
-<<<<<<< HEAD
-msgstr ""
-=======
 msgstr "Kích hoạt"
->>>>>>> a345b238
 
 #. module: document
 #: model:ir.actions.act_window,name:document.action_view_all_document_tree1
 msgid "All Users files"
-<<<<<<< HEAD
-msgstr ""
-
-#. module: document
-#: view:report.document.user:document.view_report_document_user_search
-msgid "All users files"
-msgstr ""
-=======
 msgstr "Tất cả file người dùng"
 
 #. module: document
 #: view:report.document.user:0
 msgid "All users files"
 msgstr "Tất cả file người dùng"
->>>>>>> a345b238
 
 #. module: document
 #: help:document.directory,ressource_id:0
@@ -152,39 +95,6 @@
 #: selection:report.document.user,month:0
 msgid "April"
 msgstr "Tháng Tư"
-<<<<<<< HEAD
-
-#. module: document
-#. openerp-web
-#: code:addons/document/static/src/js/document.js:6
-#, python-format
-msgid "Attachment(s)"
-msgstr ""
-
-#. module: document
-#: view:ir.attachment:document.view_document_file_tree
-msgid "Attachments"
-msgstr ""
-
-#. module: document
-#: selection:report.document.user,month:0
-msgid "August"
-msgstr "Tháng Tám"
-
-#. module: document
-#: help:document.directory.content,include_name:0
-msgid ""
-"Check this field if you want that the name of the file to contain the record "
-"name.\n"
-"If set, the directory will have to be a resource one."
-msgstr ""
-
-#. module: document
-#: help:document.directory,ressource_tree:0
-msgid ""
-"Check this if you want to use the same tree structure as the object selected "
-"in the system."
-=======
 
 #. module: document
 #. openerp-web
@@ -209,116 +119,21 @@
 "Check this field if you want that the name of the file to contain the record "
 "name.\n"
 "If set, the directory will have to be a resource one."
->>>>>>> a345b238
 msgstr ""
 "Check this field if you want that the name of the file to contain the record "
 "name.\n"
 "If set, the directory will have to be a resource one."
 
 #. module: document
-<<<<<<< HEAD
-#: field:document.directory,child_ids:0
-msgid "Children"
-=======
 #: help:document.directory,ressource_tree:0
 msgid ""
 "Check this if you want to use the same tree structure as the object selected "
 "in the system."
->>>>>>> a345b238
 msgstr ""
 "Check this if you want to use the same tree structure as the object selected "
 "in the system."
 
 #. module: document
-<<<<<<< HEAD
-#: view:document.directory:document.view_document_directory_filter
-#: field:document.directory,company_id:0
-msgid "Company"
-msgstr ""
-
-#. module: document
-#: view:document.configuration:document.view_auto_config_form
-#: model:ir.actions.act_window,name:document.action_config_auto_directory
-msgid "Configure Directories"
-msgstr ""
-
-#. module: document
-#: field:document.directory.content,name:0
-msgid "Content Name"
-msgstr ""
-
-#. module: document
-#: field:document.directory.content.type,name:0
-msgid "Content Type"
-msgstr ""
-
-#. module: document
-#: view:document.directory:document.view_document_directory_form
-msgid "Contents"
-msgstr ""
-
-#. module: document
-#: field:document.directory,dctx_ids:0
-msgid "Context fields"
-msgstr ""
-
-#. module: document
-#: field:document.configuration,create_uid:0
-#: field:document.directory.content,create_uid:0
-#: field:document.directory.content.type,create_uid:0
-#: field:document.directory.dctx,create_uid:0
-#: field:document.storage,create_uid:0
-msgid "Created by"
-msgstr ""
-
-#. module: document
-#: field:document.configuration,create_date:0
-#: field:document.directory.content,create_date:0
-#: field:document.directory.content.type,create_date:0
-#: field:document.directory.dctx,create_date:0
-#: field:document.storage,create_date:0
-msgid "Created on"
-msgstr ""
-
-#. module: document
-#: field:document.directory,create_uid:0
-msgid "Creator"
-msgstr ""
-
-#. module: document
-#: field:document.directory,create_date:0
-#: field:report.document.user,create_date:0
-msgid "Date Created"
-msgstr ""
-
-#. module: document
-#: field:document.directory,write_date:0
-msgid "Date Modified"
-msgstr ""
-
-#. module: document
-#: selection:report.document.user,month:0
-msgid "December"
-msgstr "Tháng Mười Hai"
-
-#. module: document
-#: view:document.directory:document.view_document_directory_form
-msgid "Define words in the context, for all child directories and files"
-msgstr ""
-
-#. module: document
-#: view:document.directory:document.view_document_directory_form
-msgid "Definition"
-msgstr ""
-
-#. module: document
-#: view:document.directory:document.view_document_directory_form
-#: view:document.directory:document.view_document_directory_tree
-#: model:ir.actions.act_window,name:document.action_document_directory_form
-#: model:ir.ui.menu,name:document.menu_document_directories
-msgid "Directories"
-msgstr ""
-=======
 #: field:document.directory,child_ids:0
 msgid "Children"
 msgstr "Children"
@@ -391,112 +206,57 @@
 #: model:ir.ui.menu,name:document.menu_document_directories
 msgid "Directories"
 msgstr "Thư mục"
->>>>>>> a345b238
 
 #. module: document
 #: model:ir.actions.act_window,name:document.action_document_directory_tree
 #: model:ir.ui.menu,name:document.menu_document_directories_tree
 msgid "Directories' Structure"
-<<<<<<< HEAD
-msgstr ""
-=======
 msgstr "Cấu trúc thư mục"
->>>>>>> a345b238
 
 #. module: document
 #: field:document.directory.content,directory_id:0
 #: field:document.directory.dctx,dir_id:0
 #: model:ir.actions.act_window,name:document.action_document_file_directory_form
-<<<<<<< HEAD
-#: view:ir.attachment:document.view_attach_filter_inherit2
-#: field:ir.attachment,parent_id:0
-#: model:ir.model,name:document.model_document_directory
-#: field:report.document.user,directory:0
-msgid "Directory"
-msgstr ""
-=======
 #: view:ir.attachment:0 field:ir.attachment,parent_id:0
 #: model:ir.model,name:document.model_document_directory
 #: field:report.document.user,directory:0
 msgid "Directory"
 msgstr "Thư mục"
->>>>>>> a345b238
 
 #. module: document
 #: model:ir.model,name:document.model_document_configuration
 msgid "Directory Configuration"
-<<<<<<< HEAD
-msgstr ""
-=======
 msgstr "Cấu hình thư mục"
->>>>>>> a345b238
 
 #. module: document
 #: model:ir.model,name:document.model_document_directory_content
 msgid "Directory Content"
-<<<<<<< HEAD
-msgstr ""
-=======
 msgstr "Nội dung thư mục"
->>>>>>> a345b238
 
 #. module: document
 #: model:ir.model,name:document.model_document_directory_content_type
 msgid "Directory Content Type"
-<<<<<<< HEAD
-msgstr ""
-=======
 msgstr "Kiểu nội dung thư mục"
->>>>>>> a345b238
 
 #. module: document
 #: model:ir.model,name:document.model_document_directory_dctx
 msgid "Directory Dynamic Context"
-<<<<<<< HEAD
-msgstr ""
-
-#. module: document
-#: view:document.directory:document.view_document_directory_form
-#: field:report.document.user,type:0
-msgid "Directory Type"
-msgstr ""
-=======
 msgstr "Directory Dynamic Context"
 
 #. module: document
 #: view:document.directory:0 field:report.document.user,type:0
 msgid "Directory Type"
 msgstr "Kiểu thư mục"
->>>>>>> a345b238
 
 #. module: document
 #: sql_constraint:document.directory:0
 msgid "Directory cannot be parent of itself!"
-<<<<<<< HEAD
-msgstr ""
-=======
 msgstr "Thư mục không được là cha của chính nó!"
->>>>>>> a345b238
 
 #. module: document
 #: code:addons/document/document.py:347
 #, python-format
 msgid "Directory name contains special characters!"
-<<<<<<< HEAD
-msgstr ""
-
-#. module: document
-#: code:addons/document/document.py:337
-#: code:addons/document/document.py:342
-#, python-format
-msgid "Directory name must be unique!"
-msgstr ""
-
-#. module: document
-#: view:document.directory:document.view_document_directory_filter
-msgid "Document Directory"
-msgstr ""
-=======
 msgstr "Tên thư mục bao gồm ký tự đặc biệt!"
 
 #. module: document
@@ -509,28 +269,15 @@
 #: view:document.directory:0
 msgid "Document Directory"
 msgstr "Thư mục tài liệu"
->>>>>>> a345b238
 
 #. module: document
 #: model:ir.ui.menu,name:document.menu_document_management_configuration
 msgid "Document Management"
-<<<<<<< HEAD
-msgstr ""
-=======
 msgstr "Quản lý tài liệu"
->>>>>>> a345b238
 
 #. module: document
 #: field:document.directory.content,extension:0
 msgid "Document Type"
-<<<<<<< HEAD
-msgstr ""
-
-#. module: document
-#: model:ir.actions.act_window,name:document.action_document_file_form
-msgid "Documents"
-msgstr ""
-=======
 msgstr "Loại tài liệu"
 
 #. module: document
@@ -539,18 +286,16 @@
 #: model:ir.ui.menu,name:document.menu_document_files
 msgid "Documents"
 msgstr "Tài liệu"
->>>>>>> a345b238
 
 #. module: document
 #: field:document.directory,domain:0
 msgid "Domain"
-<<<<<<< HEAD
-msgstr ""
-
-#. module: document
-#: view:document.directory:document.view_document_directory_form
+msgstr "Domain"
+
+#. module: document
+#: view:document.directory:0
 msgid "Dynamic context"
-msgstr ""
+msgstr "Ngữ cảnh động"
 
 #. module: document
 #: help:document.directory,type:0
@@ -561,90 +306,13 @@
 "resources automatically possess sub-directories for each of resource types "
 "defined in the parent directory."
 msgstr ""
-
-#. module: document
-#: code:addons/document/document.py:573
-#, python-format
-msgid "Error at doc write!"
-msgstr ""
-
-#. module: document
-#: constraint:document.directory:0
-msgid "Error! You cannot create recursive directories."
-msgstr ""
-
-#. module: document
-#: field:document.directory.dctx,expr:0
-msgid "Expression"
-=======
-msgstr "Domain"
-
-#. module: document
-#: view:document.directory:0
-msgid "Dynamic context"
-msgstr "Ngữ cảnh động"
-
-#. module: document
-#: help:document.directory,type:0
-msgid ""
 "Each directory can either have the type Static or be linked to another "
 "resource. A static directory, as with Operating Systems, is the classic "
 "directory that can contain a set of files. The directories linked to systems "
 "resources automatically possess sub-directories for each of resource types "
 "defined in the parent directory."
->>>>>>> a345b238
-msgstr ""
-"Each directory can either have the type Static or be linked to another "
-"resource. A static directory, as with Operating Systems, is the classic "
-"directory that can contain a set of files. The directories linked to systems "
-"resources automatically possess sub-directories for each of resource types "
-"defined in the parent directory."
-
-#. module: document
-<<<<<<< HEAD
-#: field:document.directory.content.type,code:0
-msgid "Extension"
-msgstr ""
-
-#. module: document
-#: selection:report.document.user,month:0
-msgid "February"
-msgstr "Tháng Hai"
-
-#. module: document
-#: field:document.directory.dctx,field:0
-msgid "Field"
-msgstr ""
-
-#. module: document
-#: help:document.directory,resource_field:0
-msgid ""
-"Field to be used as name on resource directories. If empty, the \"name\" "
-"will be used."
-msgstr ""
-
-#. module: document
-#: view:document.directory:document.view_document_directory_form
-msgid "Fields"
-msgstr ""
-
-#. module: document
-#: field:report.document.user,datas_fname:0
-msgid "File Name"
-msgstr ""
-
-#. module: document
-#: field:report.document.file,file_size:0
-#: field:report.document.user,file_size:0
-msgid "File Size"
-msgstr ""
-
-#. module: document
-#: model:ir.actions.act_window,name:document.action_view_size_month
-#: view:report.document.file:document.view_size_month
-#: view:report.document.file:document.view_size_month_tree
-msgid "File Size by Month"
-=======
+
+#. module: document
 #: code:addons/document/document.py:572
 #, python-format
 msgid "Error at doc write!"
@@ -680,32 +348,11 @@
 msgid ""
 "Field to be used as name on resource directories. If empty, the \"name\" "
 "will be used."
->>>>>>> a345b238
 msgstr ""
 "Field to be used as name on resource directories. If empty, the \"name\" "
 "will be used."
 
 #. module: document
-<<<<<<< HEAD
-#: field:document.directory,file_ids:0
-#: view:report.document.user:document.view_document_user_form
-#: view:report.document.user:document.view_document_user_tree
-msgid "Files"
-msgstr ""
-
-#. module: document
-#: model:ir.actions.act_window,name:document.action_view_files_by_month_graph
-#: view:report.document.user:document.view_files_by_month_graph
-#: view:report.document.user:document.view_files_by_month_tree
-msgid "Files by Month"
-msgstr ""
-
-#. module: document
-#: model:ir.actions.act_window,name:document.action_view_files_by_user_graph
-#: view:report.document.user:document.view_files_by_user_graph
-msgid "Files by User"
-msgstr ""
-=======
 #: view:document.directory:0
 msgid "Fields"
 msgstr "Fields"
@@ -720,7 +367,6 @@
 #: field:report.document.user,file_size:0
 msgid "File Size"
 msgstr "Dung lượng file"
->>>>>>> a345b238
 
 #. module: document
 #: model:ir.actions.act_window,name:document.action_view_size_month
@@ -729,57 +375,66 @@
 msgstr "Dung lượng file theo tháng"
 
 #. module: document
-<<<<<<< HEAD
+#: field:document.directory,file_ids:0 view:report.document.user:0
+msgid "Files"
+msgstr "Files"
+
+#. module: document
+#: model:ir.actions.act_window,name:document.action_view_files_by_month_graph
+#: view:report.document.user:0
+msgid "Files by Month"
+msgstr "Files theo tháng"
+
+#. module: document
+#: model:ir.actions.act_window,name:document.action_view_files_by_user_graph
+#: view:report.document.user:0
+msgid "Files by User"
+msgstr "Files theo người dùng"
+
+#. module: document
+#: model:ir.model,name:document.model_report_document_file
+msgid "Files details by Directory"
+msgstr "Chi tiết files theo thư mục"
+
+#. module: document
 #: model:ir.model,name:document.model_report_document_user
 msgid "Files details by Users"
-msgstr ""
-
-#. module: document
-#: view:ir.attachment:document.view_attach_filter_inherit0
+msgstr "Chi tiết files theo người dùng"
+
+#. module: document
+#: view:ir.attachment:0
 msgid "Filter on my documents"
-msgstr ""
+msgstr "Lọc trên tài liệu của bạn"
 
 #. module: document
 #: field:document.directory,resource_find_all:0
 msgid "Find all resources"
-msgstr ""
+msgstr "Tìm tất cả tài nguyên"
 
 #. module: document
 #: selection:document.directory,type:0
 msgid "Folders per resource"
-msgstr ""
-
-#. module: document
-#: view:document.directory:document.view_document_directory_form
+msgstr "Thư mục theo tài nguyên"
+
+#. module: document
+#: view:document.directory:0
 msgid "For each entry here, virtual files will appear in this folder."
-msgstr ""
-
-#. module: document
-#: view:document.directory:document.view_document_directory_form
+msgstr "For each entry here, virtual files will appear in this folder."
+
+#. module: document
+#: view:document.directory:0
 msgid "Generated Files"
-msgstr ""
-
-#. module: document
-#: view:document.directory:document.view_document_directory_filter
-msgid "Group By"
-msgstr ""
+msgstr "Files đã được tạo"
+
+#. module: document
+#: view:document.directory:0
+msgid "Group By..."
+msgstr "Nhóm theo..."
 
 #. module: document
 #: field:document.directory,group_ids:0
 msgid "Groups"
-msgstr "Các nhóm"
-
-#. module: document
-#: field:document.configuration,id:0
-#: field:document.directory,id:0
-#: field:document.directory.content,id:0
-#: field:document.directory.content.type,id:0
-#: field:document.directory.dctx,id:0
-#: field:document.storage,id:0
-#: field:report.document.file,id:0
-#: field:report.document.user,id:0
-msgid "ID"
-msgstr ""
+msgstr "Nhóm"
 
 #. module: document
 #: help:document.directory,resource_find_all:0
@@ -787,6 +442,8 @@
 "If true, all attachments that match this resource will  be located. If "
 "false, only ones that have this as parent."
 msgstr ""
+"If true, all attachments that match this resource will  be located. If "
+"false, only ones that have this as parent."
 
 #. module: document
 #: help:document.directory,ressource_parent_type_id:0
@@ -796,194 +453,10 @@
 "record, just like attachments. Don't put a parent directory if you select a "
 "parent model."
 msgstr ""
-
-#. module: document
-#: field:document.directory.content,include_name:0
-msgid "Include Record Name"
-msgstr ""
-
-#. module: document
-#: view:ir.attachment:document.view_document_file_form
-#: field:ir.attachment,index_content:0
-msgid "Indexed Content"
-msgstr ""
-
-#. module: document
-#: selection:report.document.user,month:0
-msgid "January"
-msgstr "Tháng Giêng"
-
-#. module: document
-#: selection:report.document.user,month:0
-msgid "July"
-msgstr "Tháng Bảy"
-
-#. module: document
-#: selection:report.document.user,month:0
-msgid "June"
-msgstr "Tháng Sáu"
-
-#. module: document
-#: view:document.configuration:document.view_auto_config_form
-msgid "Knowledge Application Configuration"
-msgstr ""
-
-#. module: document
-#: field:document.directory,write_uid:0
-msgid "Last Modification User"
-msgstr ""
-
-#. module: document
-#: field:document.configuration,write_uid:0
-#: field:document.directory.content,write_uid:0
-#: field:document.directory.content.type,write_uid:0
-#: field:document.directory.dctx,write_uid:0
-#: field:document.storage,write_uid:0
-msgid "Last Updated by"
-msgstr ""
-
-#. module: document
-#: field:document.configuration,write_date:0
-#: field:document.directory.content,write_date:0
-#: field:document.directory.content.type,write_date:0
-#: field:document.directory.dctx,write_date:0
-#: field:document.storage,write_date:0
-msgid "Last Updated on"
-msgstr ""
-
-#. module: document
-#: selection:report.document.user,month:0
-msgid "March"
-msgstr "Tháng Ba"
-
-#. module: document
-#: selection:report.document.user,month:0
-msgid "May"
-msgstr "Tháng Năm"
-
-#. module: document
-#: field:document.directory.content.type,mimetype:0
-msgid "Mime Type"
-msgstr ""
-
-#. module: document
-#: field:ir.actions.report.xml,model_id:0
-msgid "Model Id"
-msgstr ""
-
-#. module: document
-#: view:ir.attachment:document.view_document_file_form
-msgid "Modification"
-msgstr ""
-
-#. module: document
-#: field:report.document.user,change_date:0
-msgid "Modified Date"
-msgstr ""
-
-#. module: document
-#: field:report.document.file,month:0
-#: field:report.document.user,month:0
-msgid "Month"
-msgstr ""
-
-#. module: document
-#: view:ir.attachment:document.view_attach_filter_inherit0
-msgid "My Document(s)"
-msgstr ""
-
-#. module: document
-#: field:document.directory,name:0
-msgid "Name"
-msgstr ""
-
-#. module: document
-#: field:document.directory,resource_field:0
-msgid "Name field"
-msgstr ""
-=======
-#: field:document.directory,file_ids:0 view:report.document.user:0
-msgid "Files"
-msgstr "Files"
-
-#. module: document
-#: model:ir.actions.act_window,name:document.action_view_files_by_month_graph
-#: view:report.document.user:0
-msgid "Files by Month"
-msgstr "Files theo tháng"
-
-#. module: document
-#: model:ir.actions.act_window,name:document.action_view_files_by_user_graph
-#: view:report.document.user:0
-msgid "Files by User"
-msgstr "Files theo người dùng"
-
-#. module: document
-#: model:ir.model,name:document.model_report_document_file
-msgid "Files details by Directory"
-msgstr "Chi tiết files theo thư mục"
-
-#. module: document
-#: model:ir.model,name:document.model_report_document_user
-msgid "Files details by Users"
-msgstr "Chi tiết files theo người dùng"
-
-#. module: document
-#: view:ir.attachment:0
-msgid "Filter on my documents"
-msgstr "Lọc trên tài liệu của bạn"
-
-#. module: document
-#: field:document.directory,resource_find_all:0
-msgid "Find all resources"
-msgstr "Tìm tất cả tài nguyên"
-
-#. module: document
-#: selection:document.directory,type:0
-msgid "Folders per resource"
-msgstr "Thư mục theo tài nguyên"
-
-#. module: document
-#: view:document.directory:0
-msgid "For each entry here, virtual files will appear in this folder."
-msgstr "For each entry here, virtual files will appear in this folder."
-
-#. module: document
-#: view:document.directory:0
-msgid "Generated Files"
-msgstr "Files đã được tạo"
-
-#. module: document
-#: view:document.directory:0
-msgid "Group By..."
-msgstr "Nhóm theo..."
-
-#. module: document
-#: field:document.directory,group_ids:0
-msgid "Groups"
-msgstr "Nhóm"
-
-#. module: document
-#: help:document.directory,resource_find_all:0
-msgid ""
-"If true, all attachments that match this resource will  be located. If "
-"false, only ones that have this as parent."
-msgstr ""
-"If true, all attachments that match this resource will  be located. If "
-"false, only ones that have this as parent."
-
-#. module: document
-#: help:document.directory,ressource_parent_type_id:0
-msgid ""
 "If you put an object here, this directory template will appear bellow all of "
 "these objects. Such directories are \"attached\" to the specific model or "
 "record, just like attachments. Don't put a parent directory if you select a "
 "parent model."
-msgstr ""
-"If you put an object here, this directory template will appear bellow all of "
-"these objects. Such directories are \"attached\" to the specific model or "
-"record, just like attachments. Don't put a parent directory if you select a "
-"parent model."
 
 #. module: document
 #: field:document.directory.content,include_name:0
@@ -1019,7 +492,6 @@
 #: field:document.directory,write_uid:0 field:ir.attachment,write_uid:0
 msgid "Last Modification User"
 msgstr "Người dùng sửa gần nhất"
->>>>>>> a345b238
 
 #. module: document
 #: selection:report.document.user,month:0
@@ -1028,116 +500,75 @@
 
 #. module: document
 #: selection:report.document.user,month:0
-<<<<<<< HEAD
+msgid "May"
+msgstr "Tháng 5"
+
+#. module: document
+#: field:document.directory.content.type,mimetype:0
+msgid "Mime Type"
+msgstr "Mime Type"
+
+#. module: document
+#: field:ir.actions.report.xml,model_id:0
+msgid "Model Id"
+msgstr "Model Id"
+
+#. module: document
+#: view:ir.attachment:0
+msgid "Modification"
+msgstr "Chỉnh sửa"
+
+#. module: document
+#: field:report.document.user,change_date:0
+msgid "Modified Date"
+msgstr "Ngày chỉnh sửa"
+
+#. module: document
+#: field:report.document.file,month:0 field:report.document.user,month:0
+msgid "Month"
+msgstr "Tháng"
+
+#. module: document
+#: view:ir.attachment:0
+msgid "My Document(s)"
+msgstr "Tài liệu của bạn"
+
+#. module: document
+#: field:document.directory,name:0
+msgid "Name"
+msgstr "Tên"
+
+#. module: document
+#: field:document.directory,resource_field:0
+msgid "Name field"
+msgstr "Tên trường"
+
+#. module: document
+#: selection:report.document.user,month:0
+msgid "November"
+msgstr "Tháng 11"
+
+#. module: document
+#: selection:report.document.user,month:0
 msgid "October"
-msgstr "Tháng Mười"
-
-#. module: document
-#: view:document.configuration:document.view_auto_config_form
-msgid ""
-"Odoo's Document Management System supports mapping virtual folders with "
+msgstr "Tháng 10"
+
+#. module: document
+#: view:document.directory:0
+msgid ""
+"Only members of these groups will have access to this directory and its "
+"files."
+msgstr ""
+"Chỉ thành viên của các nhóm này mới được truy cập vào thư mục này và các "
+"files của nó."
+
+#. module: document
+#: view:document.configuration:0
+msgid ""
+"OpenERP's Document Management System supports mapping virtual folders with "
 "documents. The virtual folder of a document can be used to manage the files "
 "attached to the document, or to print and download any report. This tool "
 "will create directories automatically according to modules installed."
-msgstr ""
-
-#. module: document
-#: view:document.directory:document.view_document_directory_form
-msgid ""
-"Only members of these groups will have access to this directory and its "
-"files."
-msgstr ""
-
-#. module: document
-#: view:document.directory:document.view_document_directory_filter
-#: field:document.directory,user_id:0
-#: view:ir.attachment:document.view_attach_filter_inherit2
-#: field:ir.attachment,user_id:0
-#: field:report.document.user,user_id:0
-msgid "Owner"
-msgstr ""
-
-#. module: document
-#: view:document.directory:document.view_document_directory_form
-msgid "PDF Report"
-msgstr ""
-
-#. module: document
-#: field:document.directory,parent_id:0
-msgid "Parent Directory"
-msgstr ""
-
-#. module: document
-#: field:document.directory,ressource_parent_type_id:0
-msgid "Parent Model"
-=======
-msgid "May"
-msgstr "Tháng 5"
-
-#. module: document
-#: field:document.directory.content.type,mimetype:0
-msgid "Mime Type"
-msgstr "Mime Type"
-
-#. module: document
-#: field:ir.actions.report.xml,model_id:0
-msgid "Model Id"
-msgstr "Model Id"
-
-#. module: document
-#: view:ir.attachment:0
-msgid "Modification"
-msgstr "Chỉnh sửa"
-
-#. module: document
-#: field:report.document.user,change_date:0
-msgid "Modified Date"
-msgstr "Ngày chỉnh sửa"
-
-#. module: document
-#: field:report.document.file,month:0 field:report.document.user,month:0
-msgid "Month"
-msgstr "Tháng"
-
-#. module: document
-#: view:ir.attachment:0
-msgid "My Document(s)"
-msgstr "Tài liệu của bạn"
-
-#. module: document
-#: field:document.directory,name:0
-msgid "Name"
-msgstr "Tên"
-
-#. module: document
-#: field:document.directory,resource_field:0
-msgid "Name field"
-msgstr "Tên trường"
-
-#. module: document
-#: selection:report.document.user,month:0
-msgid "November"
-msgstr "Tháng 11"
-
-#. module: document
-#: selection:report.document.user,month:0
-msgid "October"
-msgstr "Tháng 10"
-
-#. module: document
-#: view:document.directory:0
-msgid ""
-"Only members of these groups will have access to this directory and its "
-"files."
->>>>>>> a345b238
-msgstr ""
-"Chỉ thành viên của các nhóm này mới được truy cập vào thư mục này và các "
-"files của nó."
-
-#. module: document
-#: view:ir.attachment:document.view_attach_filter_inherit2
-#: field:ir.attachment,partner_id:0
-msgid "Partner"
 msgstr ""
 "Hệ thống quản lý tài liệu hỗ trợ ánh xạ lập sơ đồ thư mục ảo với các tài "
 "liệu. Thư mục ảo của một tài liệu có thể được sử dụng để quản lý các files "
@@ -1145,22 +576,6 @@
 "cụ này sẽ tạo thư mục tự động tùy theo phân hệ đã cài đặt."
 
 #. module: document
-<<<<<<< HEAD
-#: field:document.directory.content,prefix:0
-msgid "Prefix"
-msgstr ""
-
-#. module: document
-#: model:ir.actions.act_window,name:document.act_res_partner_document
-#: model:ir.actions.act_window,name:document.zoom_directory
-msgid "Related Documents"
-msgstr ""
-
-#. module: document
-#: field:document.directory.content,report_id:0
-msgid "Report"
-msgstr ""
-=======
 #: view:document.directory:0 field:document.directory,user_id:0
 #: view:ir.attachment:0 field:ir.attachment,user_id:0
 #: field:report.document.user,user_id:0
@@ -1202,7 +617,6 @@
 #: field:document.directory.content,report_id:0
 msgid "Report"
 msgstr "Báo cáo"
->>>>>>> a345b238
 
 #. module: document
 #: field:document.directory,ressource_id:0
@@ -1212,24 +626,6 @@
 #. module: document
 #: field:document.directory,ressource_type_id:0
 msgid "Resource model"
-<<<<<<< HEAD
-msgstr ""
-
-#. module: document
-#: view:document.directory:document.view_document_directory_filter
-msgid "Resources"
-msgstr ""
-
-#. module: document
-#: view:document.directory:document.view_document_directory_filter
-msgid "Search Document Directory"
-msgstr ""
-
-#. module: document
-#: view:document.directory:document.view_document_directory_form
-msgid "Security"
-msgstr ""
-=======
 msgstr "Đối tượng tài nguyên"
 
 #. module: document
@@ -1246,7 +642,6 @@
 #: view:document.directory:0
 msgid "Security"
 msgstr "Bảo mật"
->>>>>>> a345b238
 
 #. module: document
 #: help:document.directory,ressource_type_id:0
@@ -1260,49 +655,6 @@
 #. module: document
 #: selection:report.document.user,month:0
 msgid "September"
-<<<<<<< HEAD
-msgstr "Tháng Chín"
-
-#. module: document
-#: view:document.directory:document.view_document_directory_form
-msgid "Seq."
-msgstr ""
-
-#. module: document
-#: field:document.directory.content,sequence:0
-msgid "Sequence"
-msgstr ""
-
-#. module: document
-#: view:document.directory:document.view_document_directory_filter
-msgid "Static"
-msgstr ""
-
-#. module: document
-#: selection:document.directory,type:0
-msgid "Static Directory"
-msgstr ""
-
-#. module: document
-#: model:ir.model,name:document.model_document_storage
-msgid "Storage Media"
-msgstr ""
-
-#. module: document
-#: field:document.directory.content,suffix:0
-msgid "Suffix"
-msgstr ""
-
-#. module: document
-#: sql_constraint:document.directory:0
-msgid "The directory name must be unique !"
-msgstr ""
-
-#. module: document
-#: sql_constraint:ir.attachment:0
-msgid "The filename must be unique in a directory !"
-msgstr ""
-=======
 msgstr "Tháng 9"
 
 #. module: document
@@ -1344,19 +696,14 @@
 #: sql_constraint:ir.attachment:0
 msgid "The filename must be unique in a directory !"
 msgstr "Tên file phải là duy nhất trong một thư mục !"
->>>>>>> a345b238
 
 #. module: document
 #: help:document.directory.dctx,field:0
 msgid "The name of the field."
-<<<<<<< HEAD
-msgstr ""
-=======
 msgstr "The name of the field."
->>>>>>> a345b238
-
-#. module: document
-#: view:document.directory:document.view_document_directory_form
+
+#. module: document
+#: view:document.directory:0
 msgid ""
 "These groups, however, do NOT apply to children directories, which must "
 "define their own groups."
@@ -1367,22 +714,12 @@
 #. module: document
 #: field:document.directory,ressource_tree:0
 msgid "Tree Structure"
-<<<<<<< HEAD
-msgstr ""
-
-#. module: document
-#: view:document.directory:document.view_document_directory_filter
-#: field:document.directory,type:0
-msgid "Type"
-msgstr ""
-=======
 msgstr "Cấu trúc cây"
 
 #. module: document
 #: view:document.directory:0 field:document.directory,type:0
 msgid "Type"
 msgstr "Loại"
->>>>>>> a345b238
 
 #. module: document
 #: help:document.directory,domain:0
@@ -1392,19 +729,6 @@
 "Use a domain if you want to apply an automatic filter on visible resources."
 
 #. module: document
-<<<<<<< HEAD
-#: view:report.document.user:document.view_report_document_user_search
-msgid "Users File"
-msgstr ""
-
-#. module: document
-#: code:addons/document/document.py:337
-#: code:addons/document/document.py:342
-#: code:addons/document/document.py:347
-#, python-format
-msgid "ValidateError"
-msgstr ""
-=======
 #: view:report.document.user:0
 msgid "Users File"
 msgstr "File người dùng"
@@ -1415,22 +739,14 @@
 #, python-format
 msgid "ValidateError"
 msgstr "Lỗi thẩm định"
->>>>>>> a345b238
 
 #. module: document
 #: field:document.directory,content_ids:0
 msgid "Virtual Files"
-<<<<<<< HEAD
-msgstr ""
-
-#. module: document
-#: view:document.configuration:document.view_auto_config_form
-=======
 msgstr "Files ảo"
 
 #. module: document
 #: view:document.configuration:0
->>>>>>> a345b238
 msgid ""
 "When executing this wizard, it will configure your directories automatically "
 "according to modules installed."
@@ -1444,16 +760,6 @@
 msgstr "Năm"
 
 #. module: document
-<<<<<<< HEAD
-#: view:document.configuration:document.view_auto_config_form
-msgid "res_config_contents"
-msgstr ""
-
-#. module: document
-#: field:report.document.user,user:0
-msgid "unknown"
-msgstr ""
-=======
 #: model:ir.model,name:document.model_ir_actions_report_xml
 msgid "ir.actions.report.xml"
 msgstr "ir.actions.report.xml"
@@ -1476,5 +782,4 @@
 #. module: document
 #: field:report.document.user,user:0
 msgid "unknown"
-msgstr "unknown"
->>>>>>> a345b238
+msgstr "unknown"