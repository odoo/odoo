--- conflicted
+++ resolved
@@ -4,105 +4,6 @@
  * OpenERP web_calendar
  *---------------------------------------------------------*/
 
-<<<<<<< HEAD
-_.str.toBoolElse = function (str, elseValues, trueValues, falseValues) {
-    var ret = _.str.toBool(str, trueValues, falseValues);
-    if (_.isUndefined(ret)) {
-        return elseValues;
-    }
-    return ret;
-};
-
-openerp.web_calendar = function(instance) {
-    var _t = instance.web._t,
-        _lt = instance.web._lt,
-        QWeb = instance.web.qweb;
-
-    function get_class(name) {
-        return new instance.web.Registry({'tmp' : name}).get_object("tmp");
-    }
-
-    function get_fc_defaultOptions() {
-        shortTimeformat = moment._locale._longDateFormat.LT;
-        var dateFormat = instance.web.normalize_format(_t.database.parameters.date_format);
-
-        // adapt format for fullcalendar v1.
-        // see http://fullcalendar.io/docs1/utilities/formatDate/
-        var conversions = [['YYYY', 'yyyy'], ['YY', 'y'], ['DDDD', 'dddd'], ['DD', 'dd']];
-        _.each(conversions, function(conv) {
-            dateFormat = dateFormat.replace(conv[0], conv[1]);
-        });
-
-        return {
-            weekNumberTitle: _t("W"),
-            allDayText: _t("All day"),
-            buttonText : {
-                today:    _t("Today"),
-                month:    _t("Month"),
-                week:     _t("Week"),
-                day:      _t("Day")
-            },
-            monthNames: moment.months(),
-            monthNamesShort: moment.monthsShort(),
-            dayNames: moment.weekdays(),
-            dayNamesShort: moment.weekdaysShort(),
-            firstDay: moment._locale._week.dow,
-            weekNumbers: true,
-            axisFormat : shortTimeformat.replace(/:mm/,'(:mm)'),
-            timeFormat : {
-               // for agendaWeek and agendaDay               
-               agenda: shortTimeformat + '{ - ' + shortTimeformat + '}', // 5:00 - 6:30
-                // for all other views
-                '': shortTimeformat.replace(/:mm/,'(:mm)')  // 7pm
-            },
-            titleFormat: {
-                month: 'MMMM yyyy',
-                week: dateFormat + "{ '&#8212;'"+ dateFormat,
-                day: dateFormat,
-            },
-            columnFormat: {
-                month: 'ddd',
-                week: 'ddd ' + dateFormat,
-                day: 'dddd ' + dateFormat,
-            },
-            weekMode : 'liquid',
-            aspectRatio: 1.8,
-            snapMinutes: 15,
-        };
-    }
-
-    function is_virtual_id(id) {
-        return typeof id === "string" && id.indexOf('-') >= 0;
-    }
-
-    function isNullOrUndef(value) {
-        return _.isUndefined(value) || _.isNull(value);
-    }
-
-    instance.web.views.add('calendar', 'instance.web_calendar.CalendarView');
-
-    instance.web_calendar.CalendarView = instance.web.View.extend({
-        template: "CalendarView",
-        display_name: _lt('Calendar'),
-        quick_create_instance: 'instance.web_calendar.QuickCreate',
-
-        init: function (parent, dataset, view_id, options) {
-            this._super(parent);
-            this.ready = $.Deferred();
-            this.set_default_options(options);
-            this.dataset = dataset;
-            this.model = dataset.model;
-            this.fields_view = {};
-            this.view_id = view_id;
-            this.view_type = 'calendar';
-            this.color_map = {};
-            this.range_start = null;
-            this.range_stop = null;
-            this.selected_filters = [];
-
-            this.shown = $.Deferred();
-        },
-=======
 var core = require('web.core');
 var data = require('web.data');
 var form_common = require('web.form_common');
@@ -127,7 +28,6 @@
     _.each(conversions, function(conv) {
         dateFormat = dateFormat.replace(conv[0], conv[1]);
     });
->>>>>>> 4bef17cc
 
     return {
         weekNumberTitle: _t("W"),
@@ -380,83 +280,6 @@
 
             // callbacks
 
-<<<<<<< HEAD
-            for (var fld = 0; fld < fv.arch.children.length; fld++) {
-                this.info_fields.push(fv.arch.children[fld].attrs.name);
-            }
-
-            self.shown.done(this._do_show_init.bind(this));
-            var edit_check = new instance.web.Model(this.dataset.model)
-                .call("check_access_rights", ["write", false])
-                .then(function (write_right) {
-                    self.write_right = write_right;
-                });
-            var init = new instance.web.Model(this.dataset.model)
-                .call("check_access_rights", ["create", false])
-                .then(function (create_right) {
-                    self.create_right = create_right;
-                    self.ready.resolve();
-                    self.trigger('calendar_view_loaded', fv);
-                });
-            return $.when(edit_check, init);
-        },
-        _do_show_init: function () {
-            var self = this;
-            this.init_calendar().then(function() {
-                $(window).trigger('resize');
-                self.trigger('calendar_view_loaded', self.fields_view);
-            });
-        },
-        get_fc_init_options: function () {
-            //Documentation here : http://arshaw.com/fullcalendar/docs/
-            var self = this;
-            return  $.extend({}, get_fc_defaultOptions(), {
-                
-                defaultView: (this.mode == "month")?"month":
-                    (this.mode == "week"?"agendaWeek":
-                     (this.mode == "day"?"agendaDay":"month")),
-                header: {
-                    left: 'prev,next today',
-                    center: 'title',
-                    right: 'month,agendaWeek,agendaDay'
-                },
-                selectable: !this.options.read_only_mode && this.create_right,
-                selectHelper: true,
-                editable: !this.options.read_only_mode,
-                droppable: true,
-
-                // callbacks
-
-                eventDrop: function (event, _day_delta, _minute_delta, _all_day, _revertFunc) {
-                    var data = self.get_event_data(event);
-                    self.proxy('update_record')(event._id, data); // we don't revert the event, but update it.
-                },
-                eventResize: function (event, _day_delta, _minute_delta, _revertFunc) {
-                    var data = self.get_event_data(event);
-                    self.proxy('update_record')(event._id, data);
-                },
-                eventRender: function (event, element, view) {
-                    element.find('.fc-event-title').html(event.title);
-                },
-                eventAfterRender: function (event, element, view) {
-                    if ((view.name !== 'month') && (((event.end-event.start)/60000)<=30)) {
-                        //if duration is too small, we see the html code of img
-                        var current_title = $(element.find('.fc-event-time')).text();
-                        var new_title = current_title.substr(0,current_title.indexOf("<img")>0?current_title.indexOf("<img"):current_title.length);
-                        element.find('.fc-event-time').html(new_title);
-                    }
-                },
-                eventClick: function (event) { self.open_event(event._id,event.title); },
-                select: function (start_date, end_date, all_day, _js_event, _view) {
-                    var data_template = self.get_event_data({
-                        start: start_date,
-                        end: end_date,
-                        allDay: all_day,
-                    });
-                    self.open_quick_create(data_template);
-
-                },
-=======
             eventDrop: function (event, _day_delta, _minute_delta, _all_day, _revertFunc) {
                 var data = self.get_event_data(event);
                 self.proxy('update_record')(event._id, data); // we don't revert the event, but update it.
@@ -486,7 +309,6 @@
                 self.open_quick_create(data_template);
 
             },
->>>>>>> 4bef17cc
 
             unselectAuto: false,
 
@@ -499,19 +321,9 @@
             var curView = context.$calendar.fullCalendar( 'getView');
             var curDate = new Date(obj.currentYear , obj.currentMonth, obj.currentDay);
 
-<<<<<<< HEAD
-                if (curView.name == "agendaWeek") {
-                    if (curDate <= curView.end && curDate >= curView.start) {
-                        context.$calendar.fullCalendar('changeView','agendaDay');
-                    }
-                }
-                else if (curView.name != "agendaDay" || (curView.name == "agendaDay" && moment(curDate).diff(moment(curView.start))===0)) {
-                        context.$calendar.fullCalendar('changeView','agendaWeek');
-=======
             if (curView.name == "agendaWeek") {
                 if (curDate <= curView.end && curDate >= curView.start) {
                     context.$calendar.fullCalendar('changeView','agendaDay');
->>>>>>> 4bef17cc
                 }
             }
             else if (curView.name != "agendaDay" || (curView.name == "agendaDay" && moment(curDate).diff(moment(curView.start))===0)) {
@@ -660,31 +472,6 @@
                         });
                 });
             });
-<<<<<<< HEAD
-            return def;
-        },
-        
-        /**
-         * Transform OpenERP event object to fullcalendar event object
-         */
-        event_data_transform: function(evt) {
-            var self = this;
-
-            var date_delay = evt[this.date_delay] || 1.0,
-                all_day = this.all_day ? evt[this.all_day] : false,
-                res_computed_text = '',
-                the_title = '',
-                attendees = [];
-
-            if (!all_day) {
-                date_start = instance.web.auto_str_to_date(evt[this.date_start]);
-                date_stop = this.date_stop ? instance.web.auto_str_to_date(evt[this.date_stop]) : null;
-            }
-            else {
-                date_start = instance.web.auto_str_to_date(evt[this.date_start].split(' ')[0],'start');
-                date_stop = this.date_stop ? instance.web.auto_str_to_date(evt[this.date_stop].split(' ')[0],'start') : null;
-            }
-=======
             def.resolve(evts);
         });
         return def;
@@ -711,7 +498,6 @@
             date_start = time.auto_str_to_date(evt[this.date_start].split(' ')[0],'start');
             date_stop = this.date_stop ? time.auto_str_to_date(evt[this.date_stop].split(' ')[0],'start') : null;
         }
->>>>>>> 4bef17cc
 
         if (this.info_fields) {
             var temp_ret = {};
@@ -797,28 +583,6 @@
                 }
                 the_title = the_title_avatar + the_title;
             }
-<<<<<<< HEAD
-            
-            if (!date_stop && date_delay) {
-                var m_start = moment(date_start).add(date_delay,'hours');
-                date_stop = m_start.toDate();
-            }
-            var r = {
-                'start': moment(date_start).format('YYYY-MM-DD HH:mm:ss'),
-                'end': moment(date_stop).format('YYYY-MM-DD HH:mm:ss'),
-                'title': the_title,
-                'allDay': (this.fields[this.date_start].type == 'date' || (this.all_day && evt[this.all_day]) || false),
-                'id': evt.id,
-                'attendees':attendees
-            };
-            if (!self.useContacts || self.all_filters[evt[this.color_field]] !== undefined) {
-                if (this.color_field && evt[this.color_field]) {
-                    var color_key = evt[this.color_field];
-                    if (typeof color_key === "object") {
-                        color_key = color_key[0];
-                    }
-                    r.className = 'cal_opacity calendar_color_'+ this.get_color(color_key);
-=======
         }
         
         if (!date_stop && date_delay) {
@@ -838,7 +602,6 @@
                 var color_key = evt[this.color_field];
                 if (typeof color_key === "object") {
                     color_key = color_key[0];
->>>>>>> 4bef17cc
                 }
                 r.className = 'cal_opacity calendar_color_'+ this.get_color(color_key);
             }
@@ -869,46 +632,6 @@
             event_end = m_date.toDate();
         }
 
-<<<<<<< HEAD
-            // Normalize event_end without changing fullcalendars event.
-            var data = {
-                name: event.title
-            };            
-            
-            var event_end = event.end;
-            //Bug when we move an all_day event from week or day view, we don't have a dateend or duration...            
-            if (event_end == null) {
-                var m_date = moment(event.start).add(2, 'hours');
-                event_end = m_date.toDate();
-            }
-
-            if (event.allDay) {
-                // Sometimes fullcalendar doesn't give any event.end.
-                if (event_end == null || _.isUndefined(event_end)) {
-                    event_end = new Date(event.start);
-                }
-                if (this.all_day) {
-                    date_start_day = new Date(Date.UTC(event.start.getFullYear(),event.start.getMonth(),event.start.getDate()));
-                    date_stop_day = new Date(Date.UTC(event_end.getFullYear(),event_end.getMonth(),event_end.getDate()));                    
-                }
-                else {
-                    date_start_day = new Date(event.start.getFullYear(),event.start.getMonth(),event.start.getDate(),7);
-                    date_stop_day = new Date(event_end.getFullYear(),event_end.getMonth(),event_end.getDate(),19);
-                }
-                data[this.date_start] = instance.web.datetime_to_str(date_start_day);
-                if (this.date_stop) {
-                    data[this.date_stop] = instance.web.datetime_to_str(date_stop_day);
-                }
-                diff_seconds = Math.round((date_stop_day.getTime() - date_start_day.getTime()) / 1000);
-                                
-            }
-            else {
-                data[this.date_start] = instance.web.datetime_to_str(event.start);
-                if (this.date_stop) {
-                    data[this.date_stop] = instance.web.datetime_to_str(event_end);
-                }
-                diff_seconds = Math.round((event_end.getTime() - event.start.getTime()) / 1000);
-=======
         if (event.allDay) {
             // Sometimes fullcalendar doesn't give any event.end.
             if (event_end === null || _.isUndefined(event_end)) {
@@ -921,7 +644,6 @@
             else {
                 date_start_day = new Date(event.start.getFullYear(),event.start.getMonth(),event.start.getDate(),7);
                 date_stop_day = new Date(event_end.getFullYear(),event_end.getMonth(),event_end.getDate(),19);
->>>>>>> 4bef17cc
             }
             data[this.date_start] = time.datetime_to_str(date_start_day);
             if (this.date_stop) {
@@ -938,23 +660,9 @@
             diff_seconds = Math.round((event_end.getTime() - event.start.getTime()) / 1000);
         }
 
-<<<<<<< HEAD
-        do_search: function (domain, context, _group_by) {
-            var self = this;
-            this.shown.done(function () {
-                self._do_search(domain, context, _group_by);
-            });
-        },
-        _do_search: function(domain, context, _group_by) {
-            var self = this;
-           if (! self.all_filters) {            
-                self.all_filters = {}                
-           }
-=======
         if (this.all_day) {
             data[this.all_day] = event.allDay;
         }
->>>>>>> 4bef17cc
 
         if (this.date_delay) {
             
@@ -1075,171 +783,6 @@
                             });
                         }).done(function() {
                             return self.perform_necessary_name_gets(events).then(callback);
-<<<<<<< HEAD
-                        }
-                    });
-                },
-                eventDataTransform: function (event) {
-                    return self.event_data_transform(event);
-                },
-            };
-            this.$calendar.fullCalendar('addEventSource', this.event_source);
-        },
-        /**
-         * Build OpenERP Domain to filter object by this.date_start field
-         * between given start, end dates.
-         */
-        get_range_domain: function(domain, start, end) {
-            var format = instance.web.date_to_str;
-            
-            extend_domain = [[this.date_start, '>=', format(start)],
-                     [this.date_start, '<=', format(end)]];
-
-            if (this.date_stop) {
-                //add at start 
-                extend_domain.splice(0,0,'|','|','&');
-                //add at end 
-                extend_domain.push(
-                                '&',
-                                [this.date_start, '<=', format(start)],
-                                [this.date_stop, '>=', format(start)],
-                                '&',
-                                [this.date_start, '<=', format(end)],
-                                [this.date_stop, '>=', format(start)]
-                );
-                //final -> (A & B) | (C & D) | (E & F) ->  | | & A B & C D & E F
-            }
-            return new instance.web.CompoundDomain(domain, extend_domain);
-        },
-
-        /**
-         * Updates record identified by ``id`` with values in object ``data``
-         */
-        update_record: function(id, data) {
-            var self = this;
-            delete(data.name); // Cannot modify actual name yet
-            var index = this.dataset.get_id_index(id);
-            if (index !== null) {
-                event_id = this.dataset.ids[index];
-                this.dataset.write(event_id, data, {}).done(function() {
-                    if (is_virtual_id(event_id)) {
-                        // this is a virtual ID and so this will create a new event
-                        // with an unknown id for us.
-                        self.$calendar.fullCalendar('refetchEvents');
-                    } else {
-                        // classical event that we can refresh
-                        self.refresh_event(event_id);
-                    }
-                });
-            }
-            return false;
-        },
-        open_event: function(id, title) {
-            var self = this;
-            if (! this.open_popup_action) {
-                var index = this.dataset.get_id_index(id);
-                this.dataset.index = index;
-                if (this.write_right) {
-                    this.do_switch_view('form', null, { mode: "edit" });
-                } else {
-                    this.do_switch_view('form', null, { mode: "view" });
-                }
-            }
-            else {
-                var pop = new instance.web.form.FormOpenPopup(this);
-                var id_cast = parseInt(id).toString() == id ? parseInt(id) : id;
-                pop.show_element(this.dataset.model, id_cast, this.dataset.get_context(), {
-                    title: _.str.sprintf(_t("View: %s"),title),
-                    view_id: +this.open_popup_action,
-                    res_id: id_cast,
-                    target: 'new',
-                    readonly:true
-                });
-
-               var form_controller = pop.view_form;
-               form_controller.on("load_record", self, function(){
-                    button_delete = _.str.sprintf("<button class='oe_button oe_bold delme'><span> %s </span></button>",_t("Delete"));
-                    button_edit = _.str.sprintf("<button class='oe_button oe_bold editme oe_highlight'><span> %s </span></button>",_t("Edit Event"));
-                    
-                    pop.$el.closest(".modal").find(".modal-footer").prepend(button_delete);
-                    pop.$el.closest(".modal").find(".modal-footer").prepend(button_edit);
-                    
-                    $('.delme').click(
-                        function() {
-                            $('.oe_form_button_cancel').trigger('click');
-                            self.remove_event(id);
-                        }
-                    );
-                    $('.editme').click(
-                        function() {
-                            $('.oe_form_button_cancel').trigger('click');
-                            self.dataset.index = self.dataset.get_id_index(id);
-                            self.do_switch_view('form', null, { mode: "edit" });
-                        }
-                    );
-               });
-            }
-            return false;
-        },
-
-        do_show: function() {            
-            this.do_push_state({});
-            this.shown.resolve();
-            return this._super();
-        },
-        is_action_enabled: function(action) {
-            if (action === 'create' && !this.options.creatable) {
-                return false;
-            }
-            return this._super(action);
-        },
-
-        /**
-         * Handles a newly created record
-         *
-         * @param {id} id of the newly created record
-         */
-        quick_created: function (id) {
-
-            /** Note:
-             * it's of the most utter importance NOT to use inplace
-             * modification on this.dataset.ids as reference to this
-             * data is spread out everywhere in the various widget.
-             * Some of these reference includes values that should
-             * trigger action upon modification.
-             */
-            this.dataset.ids = this.dataset.ids.concat([id]);
-            this.dataset.trigger("dataset_changed", id);
-            this.refresh_event(id);
-        },
-        slow_created: function () {
-            // refresh all view, because maybe some recurrents item
-            var self = this;
-            if (self.sidebar) {
-                // force filter refresh
-                self.sidebar.filter.is_loaded = false;
-            }
-            self.$calendar.fullCalendar('refetchEvents');
-        },
-
-        remove_event: function(id) {
-            var self = this;
-            function do_it() {
-                return $.when(self.dataset.unlink([id])).then(function() {
-                    self.$calendar.fullCalendar('removeEvents', id);
-                });
-            }
-            if (this.options.confirm_on_delete) {
-                if (confirm(_t("Are you sure you want to delete this record ?"))) {
-                    return do_it();
-                }
-            } else
-                return do_it();
-        },
-    });
-
-
-=======
                         });
                     }
                     else {
@@ -1256,7 +799,6 @@
         };
         this.$calendar.fullCalendar('addEventSource', this.event_source);
     },
->>>>>>> 4bef17cc
     /**
      * Build OpenERP Domain to filter object by this.date_start field
      * between given start, end dates.
