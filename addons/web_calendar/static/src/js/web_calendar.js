odoo.define('web_calendar.CalendarView', function (require) {
"use strict";
/*---------------------------------------------------------
 * OpenERP web_calendar
 *---------------------------------------------------------*/

var core = require('web.core');
var data = require('web.data');
var form_common = require('web.form_common');
var Model = require('web.DataModel');
var time = require('web.time');
var View = require('web.View');
var widgets = require('web_calendar.widgets');

var CompoundDomain = data.CompoundDomain;

var _t = core._t;
var _lt = core._lt;
var QWeb = core.qweb;

function get_fc_defaultOptions() {
    var dateFormat = time.strftime_to_moment_format(_t.database.parameters.date_format);

    // adapt format for fullcalendar v1.
    // see http://fullcalendar.io/docs1/utilities/formatDate/
    var conversions = [['YYYY', 'yyyy'], ['YY', 'y'], ['DDDD', 'dddd'], ['DD', 'dd']];
    _.each(conversions, function(conv) {
        dateFormat = dateFormat.replace(conv[0], conv[1]);
    });

    return {
        weekNumberTitle: _t("W"),
        allDayText: _t("All day"),
        monthNames: moment.months(),
        monthNamesShort: moment.monthsShort(),
        dayNames: moment.weekdays(),
        dayNamesShort: moment.weekdaysShort(),
        firstDay: moment._locale._week.dow,
        weekNumbers: true,
        titleFormat: {
            month: 'MMMM yyyy',
            week: "W",
            day: dateFormat,
        },
        columnFormat: {
            month: 'ddd',
            week: 'ddd ' + dateFormat,
            day: 'dddd ' + dateFormat,
        },
        weekMode : 'liquid',
        snapMinutes: 15,
    };
}

function is_virtual_id(id) {
    return typeof id === "string" && id.indexOf('-') >= 0;
}

function isNullOrUndef(value) {
    return _.isUndefined(value) || _.isNull(value);
}

var CalendarView = View.extend({
    template: "CalendarView",
    display_name: _lt('Calendar'),
    icon: 'fa-calendar',
    quick_create_instance: widgets.QuickCreate,

    init: function (parent, dataset, view_id, options) {
        this._super(parent);
        this.ready = $.Deferred();
        this.set_default_options(options);
        this.dataset = dataset;
        this.model = dataset.model;
        this.fields_view = {};
        this.view_id = view_id;
        this.view_type = 'calendar';
        this.color_map = {};
        this.range_start = null;
        this.range_stop = null;
        this.selected_filters = [];

        this.title = (this.options.action)? this.options.action.name : '';

        this.shown = $.Deferred();
    },

    set_default_options: function(options) {
        this._super(options);
        _.defaults(this.options, {
            confirm_on_delete: true
        });
    },

    destroy: function() {
        if (this.$calendar) {
            this.$calendar.fullCalendar('destroy');
        }
        if (this.$small_calendar) {
            this.$small_calendar.datepicker('destroy');
        }
        this._super.apply(this, arguments);
    },

    view_loading: function (fv) {
        /* xml view calendar options */
        var attrs = fv.arch.attrs,
            self = this;
        this.fields_view = fv;
        this.$calendar = this.$(".o_calendar_widget");

        this.info_fields = [];

        if (!attrs.date_start) {
            throw new Error(_t("Calendar view has not defined 'date_start' attribute."));
        }

        this.$el.addClass(attrs['class']);

        this.name = fv.name || attrs.string;
        this.view_id = fv.view_id;

        this.mode = attrs.mode;                 // one of month, week or day
        this.date_start = attrs.date_start;     // Field name of starting date field
        this.date_delay = attrs.date_delay;     // duration
        this.date_stop = attrs.date_stop;
        this.all_day = attrs.all_day;
        this.how_display_event = '';
        this.attendee_people = attrs.attendee;

        // Check whether the date field is editable (i.e. if the events can be dragged and dropped)
        this.editable = !this.options.read_only_mode && !this.fields_view.fields[this.date_start].readonly;

        //if quick_add = False, we don't allow quick_add
        //if quick_add = not specified in view, we use the default quick_create_instance
        //if quick_add = is NOT False and IS specified in view, we this one for quick_create_instance'   

        this.quick_add_pop = (isNullOrUndef(attrs.quick_add) || _.str.toBoolElse(attrs.quick_add, true));
        // The display format which will be used to display the event where fields are between "[" and "]"
        if (!isNullOrUndef(attrs.display)) {
            this.how_display_event = attrs.display; // String with [FIELD]
        }

        // If this field is set ot true, we don't open the event in form view, but in a popup with the view_id passed by this parameter
        if (isNullOrUndef(attrs.event_open_popup) || !_.str.toBoolElse(attrs.event_open_popup, true)) {
            this.open_popup_action = false;
        } else {
            this.open_popup_action = attrs.event_open_popup;
        }
        // If this field is set to true, we will use the calendar_friends model as filter and not the color field.
        this.useContacts = !isNullOrUndef(attrs.use_contacts) && _.str.toBool(attrs.use_contacts);

        // If this field is set ot true, we don't add itself as an attendee when we use attendee_people to add each attendee icon on an event
        // The color is the color of the attendee, so don't need to show again that it will be present
        this.colorIsAttendee = !(isNullOrUndef(attrs.color_is_attendee) || !_.str.toBoolElse(attrs.color_is_attendee, true));

        // if we have not sidebar, (eg: Dashboard), we don't use the filter "coworkers"
        if (isNullOrUndef(self.options.sidebar)) {
            this.useContacts = false;
            this.colorIsAttendee = false;
            this.attendee_people = undefined;
        }

        /*
                Will be more logic to do it in futur, but see below to stay Retro-compatible
                
                if (isNull(attrs.avatar_model)) {
                    this.avatar_model = 'res.partner'; 
                }
                else {
                    if (attrs.avatar_model == 'False') {
                        this.avatar_model = null;
                    }
                    else {  
                        this.avatar_model = attrs.avatar_model;
                    }
                }            
        */
        if (isNullOrUndef(attrs.avatar_model)) {
            this.avatar_model = null;
        } else {
            this.avatar_model = attrs.avatar_model;
        }

        if (isNullOrUndef(attrs.avatar_title)) {
            this.avatar_title = this.avatar_model;
        } else {
            this.avatar_title = attrs.avatar_title;
        }

        if (isNullOrUndef(attrs.avatar_filter)) {
            this.avatar_filter = this.avatar_model;
        } else {
            this.avatar_filter = attrs.avatar_filter;
        }

        this.color_field = attrs.color;

        if (this.color_field && this.selected_filters.length === 0) {
            var default_filter;
            if ((default_filter = this.dataset.context['calendar_default_' + this.color_field])) {
                this.selected_filters.push(default_filter + '');
            }
        }

        this.fields = fv.fields;

        for (var fld = 0; fld < fv.arch.children.length; fld++) {
            this.info_fields.push(fv.arch.children[fld].attrs.name);
        }

        self.shown.done(this._do_show_init.bind(this));
        var edit_check = new Model(this.dataset.model)
            .call("check_access_rights", ["write", false])
            .then(function (write_right) {
                self.write_right = write_right;
            });
        var init = new Model(this.dataset.model)
            .call("check_access_rights", ["create", false])
            .then(function (create_right) {
                self.create_right = create_right;
                self.ready.resolve();
                self.trigger('calendar_view_loaded', fv);
            });
        return $.when(edit_check, init);
    },
    _do_show_init: function () {
        var self = this;
        this.init_calendar().then(function() {
            $(window).trigger('resize');
            self.trigger('calendar_view_loaded', self.fields_view);
        });
    },
    /**
     * Render the buttons according to the CalendarView.buttons template and
     * add listeners on it.
     * Set this.$buttons with the produced jQuery element
     * @param {jQuery} [$node] a jQuery node where the rendered buttons should be inserted
     * $node may be undefined, in which case the ListView inserts them into this.options.$buttons
     * or into a div of its template
     */
    render_buttons: function($node) {
        var self = this;
        this.$buttons = $(QWeb.render("CalendarView.buttons", {'widget': this}));
        this.$buttons.on('click', 'button.o_calendar_button_new', function () {
            self.dataset.index = null;
            self.do_switch_view('form');
        });

        var bindCalendarButton = function(selector, arg1, arg2) {
            self.$buttons.on('click', selector, _.bind(self.$calendar.fullCalendar, self.$calendar, arg1, arg2));
        }
        bindCalendarButton('.o_calendar_button_prev', 'prev');
        bindCalendarButton('.o_calendar_button_today', 'today');
        bindCalendarButton('.o_calendar_button_next', 'next');
        bindCalendarButton('.o_calendar_button_day', 'changeView', 'agendaDay');
        bindCalendarButton('.o_calendar_button_week', 'changeView', 'agendaWeek');
        bindCalendarButton('.o_calendar_button_month', 'changeView', 'month');

        this.$buttons.find('.o_calendar_button_' + this.mode).addClass('active');
        
        $node = $node || this.options.$buttons;
        if ($node) {
            this.$buttons.appendTo($node);
        } else {
            this.$('.o_calendar_buttons').replaceWith(this.$buttons);
        }
    },
    get_fc_init_options: function () {
        //Documentation here : http://arshaw.com/fullcalendar/docs/
        var self = this;
        return $.extend({}, get_fc_defaultOptions(), {
            defaultView: (this.mode == "month")? "month" : ((this.mode == "week")? "agendaWeek" : ((this.mode == "day")? "agendaDay" : "agendaWeek")),
            header: false,
            selectable: !this.options.read_only_mode && this.create_right,
            selectHelper: true,
            editable: this.editable,
            droppable: true,

            // callbacks
            viewRender: function(view) {
                var mode = (view.name == "month")? "month" : ((view.name == "agendaWeek") ? "week" : "day");
                if(self.$buttons !== undefined) {
                    self.$buttons.find('.active').removeClass('active');
                    self.$buttons.find('.o_calendar_button_' + mode).addClass('active');
                }

                var title = self.title + ' (' + ((mode === "week")? _t("Week ") : "") + view.title + ")"; 
                self.set({'title': title});

                self.$calendar.fullCalendar('option', 'height', Math.max(290, parseInt(self.$('.o_calendar_view').height())));

                setTimeout(function() {
                    var $fc_view = self.$calendar.find('.fc-view');
                    var width = $fc_view.find('> table').width();
                    $fc_view.find('> div').css('width', (width > $fc_view.width())? width : '100%'); // 100% = fullCalendar default
                }, 0);
            },
            windowResize: function() {
                self.$calendar.fullCalendar('render');
            },
            eventDrop: function (event, _day_delta, _minute_delta, _all_day, _revertFunc) {
                var data = self.get_event_data(event);
                self.proxy('update_record')(event._id, data); // we don't revert the event, but update it.
            },
            eventResize: function (event, _day_delta, _minute_delta, _revertFunc) {
                var data = self.get_event_data(event);
                self.proxy('update_record')(event._id, data);
            },
            eventRender: function (event, element, view) {
                element.find('.fc-event-title').html(event.title);
            },
            eventAfterRender: function (event, element, view) {
                if ((view.name !== 'month') && (((event.end-event.start)/60000)<=30)) {
                    //if duration is too small, we see the html code of img
                    var current_title = $(element.find('.fc-event-time')).text();
                    var new_title = current_title.substr(0,current_title.indexOf("<img")>0?current_title.indexOf("<img"):current_title.length);
                    element.find('.fc-event-time').html(new_title);
                }
            },
            eventClick: function (event) { self.open_event(event._id,event.title); },
            select: function (start_date, end_date, all_day, _js_event, _view) {
                var data_template = self.get_event_data({
                    start: start_date,
                    end: end_date,
                    allDay: all_day,
                });
                self.open_quick_create(data_template);
            },

            unselectAuto: false,
        });
    },

    calendarMiniChanged: function (context) {
        return function(datum,obj) {
            var curView = context.$calendar.fullCalendar('getView');
            var curDate = new Date(obj.currentYear , obj.currentMonth, obj.currentDay);

            if (curView.name == "agendaWeek") {
                if (curDate <= curView.end && curDate >= curView.start) {
                    context.$calendar.fullCalendar('changeView','agendaDay');
                }
            }
            else if (curView.name != "agendaDay" || (curView.name == "agendaDay" && moment(curDate).diff(moment(curView.start))===0)) {
                context.$calendar.fullCalendar('changeView','agendaWeek');
            }
            context.$calendar.fullCalendar('gotoDate', obj.currentYear , obj.currentMonth, obj.currentDay);
        };
    },

    init_calendar: function() {
        if (!this.sidebar) {
            var translate = get_fc_defaultOptions();
            this.sidebar = new widgets.Sidebar(this);
            this.sidebar.appendTo(this.$('.o_calendar_sidebar_container'));

            this.$small_calendar = this.$(".o_calendar_mini");
            this.$small_calendar.datepicker({ 
                onSelect: this.calendarMiniChanged(this),
                dayNamesMin : translate.dayNamesShort,
                monthNames: translate.monthNamesShort,
                firstDay: translate.firstDay,
            });

            this.extraSideBar();                
        }
        this.$calendar.fullCalendar(this.get_fc_init_options());

        return $.when();
    },
    extraSideBar: function() {
        return $.when();
    },

    get_quick_create_class: function () {
        return widgets.QuickCreate;
    },
    open_quick_create: function(data_template) { // FIXME
        if (!isNullOrUndef(this.quick)) {
            return this.quick.close();
        }
        var QuickCreate = this.get_quick_create_class();

        this.options.disable_quick_create =  this.options.disable_quick_create || !this.quick_add_pop;
        this.quick = new QuickCreate(this, this.dataset, true, this.options, data_template);
        this.quick.on('added', this, this.quick_created)
                .on('slowadded', this, this.slow_created)
                .on('closed', this, function() {
                    delete this.quick;
                    this.$calendar.fullCalendar('unselect');
                });

        if(!this.options.disable_quick_create) {
            this.quick.open();
            this.quick.focus();
        } else {
            this.quick.start();
        }
    },

    /**
     * Refresh one fullcalendar event identified by it's 'id' by reading OpenERP record state.
     * If event was not existent in fullcalendar, it'll be created.
     */
    refresh_event: function(id) {
        var self = this;
        if (is_virtual_id(id)) {
            // Should avoid "refreshing" a virtual ID because it can't
            // really be modified so it should never be refreshed. As upon
            // edition, a NEW event with a non-virtual id will be created.
            console.warn("Unwise use of refresh_event on a virtual ID.");
        }
        this.dataset.read_ids([id], _.keys(this.fields)).done(function (incomplete_records) {
            self.perform_necessary_name_gets(incomplete_records).then(function(records) {
                // Event boundaries were already changed by fullcalendar, but we need to reload them:
                var new_event = self.event_data_transform(records[0]);
                // fetch event_obj
                var event_objs = self.$calendar.fullCalendar('clientEvents', id);
                if (event_objs.length == 1) { // Already existing obj to update
                    var event_obj = event_objs[0];
                    // update event_obj
                    _(new_event).each(function (value, key) {
                        event_obj[key] = value;
                    });
                    self.$calendar.fullCalendar('updateEvent', event_obj);
                } else { // New event object to create
                    var $fc_view = self.$calendar.find('.fc-view');
                    var scrollPosition = $fc_view.scrollLeft();
                    $fc_view.scrollLeft(0);
                    self.$calendar.fullCalendar('renderEvent', new_event);
                    $fc_view.scrollLeft(scrollPosition);
                    // By forcing attribution of this event to this source, we
                    // make sure that the event will be removed when the source
                    // will be removed (which occurs at each do_search)
                    self.$calendar.fullCalendar('clientEvents', id)[0].source = self.event_source;
                }
            });
        });
    },

    get_color: function(key) {
        if (this.color_map[key]) {
            return this.color_map[key];
        }
        var index = (((_.keys(this.color_map).length + 1) * 5) % 24) + 1;
        this.color_map[key] = index;
        return index;
    },
    

    /**
     * In o2m case, records from dataset won't have names attached to their *2o values.
     * We should make sure this is the case.
     */
    perform_necessary_name_gets: function(evts) {
        var def = $.Deferred();
        var self = this;
        var to_get = {};
        _(this.info_fields).each(function (fieldname) {
            if (!_(["many2one", "one2one"]).contains(
                self.fields[fieldname].type))
                return;
            to_get[fieldname] = [];
            _(evts).each(function (evt) {
                var value = evt[fieldname];
                if (value === false || (value instanceof Array)) {
                    return;
                }
                to_get[fieldname].push(value);
            });
            if (to_get[fieldname].length === 0) {
                delete to_get[fieldname];
            }
        });
        var defs = _(to_get).map(function (ids, fieldname) {
            return (new Model(self.fields[fieldname].relation))
                .call('name_get', ids).then(function (vals) {
                    return [fieldname, vals];
                });
        });

        $.when.apply(this, defs).then(function() {
            var values = arguments;
            _(values).each(function(value) {
                var fieldname = value[0];
                var name_gets = value[1];
                _(name_gets).each(function(name_get) {
                    _(evts).chain()
                        .filter(function (e) {return e[fieldname] == name_get[0];})
                        .each(function(evt) {
                            evt[fieldname] = name_get;
                        });
                });
            });
            def.resolve(evts);
        });
        return def;
    },
    
    /**
     * Transform OpenERP event object to fullcalendar event object
     */
    event_data_transform: function(evt) {
        var self = this;
        var date_start;
        var date_stop;
        var date_delay = evt[this.date_delay] || 1.0,
            all_day = this.all_day ? evt[this.all_day] : false,
            res_computed_text = '',
            the_title = '',
            attendees = [];

        if (!all_day) {
            date_start = time.auto_str_to_date(evt[this.date_start]);
            date_stop = this.date_stop ? time.auto_str_to_date(evt[this.date_stop]) : null;
        } else {
            date_start = time.auto_str_to_date(evt[this.date_start].split(' ')[0],'start');
            date_stop = this.date_stop ? time.auto_str_to_date(evt[this.date_stop].split(' ')[0],'start') : null;
        }

        if (this.info_fields) {
            var temp_ret = {};
            res_computed_text = this.how_display_event;
            
            _.each(this.info_fields, function (fieldname) {
                var value = evt[fieldname];
                if (_.contains(["many2one", "one2one"], self.fields[fieldname].type)) {
                    if (value === false) {
                        temp_ret[fieldname] = null;
                    }
                    else if (value instanceof Array) {
                        temp_ret[fieldname] = value[1]; // no name_get to make
                    }
                    else if (_.contains(["date", "datetime"], self.fields[fieldname].type)) {
                        temp_ret[fieldname] = instance.web.format_value(value, self.fields[fieldname]);
                    }
                    else {
                        throw new Error("Incomplete data received from dataset for record " + evt.id);
                    }
                }
                else if (_.contains(["one2many","many2many"], self.fields[fieldname].type)) {
                    if (value === false) {
                        temp_ret[fieldname] = null;
                    }
                    else if (value instanceof Array)  {
                        temp_ret[fieldname] = value; // if x2many, keep all id !
                    }
                    else {
                        throw new Error("Incomplete data received from dataset for record " + evt.id);
                    }
                }
                else {
                    temp_ret[fieldname] = value;
                }
                res_computed_text = res_computed_text.replace("["+fieldname+"]",temp_ret[fieldname]);
            });

            
            if (res_computed_text.length) {
                the_title = res_computed_text;
            }
            else {
                var res_text= [];
                _.each(temp_ret, function(val,key) {
                    if( typeof(val) === 'boolean' && val === false ) { }
                    else { res_text.push(val); }
                });
                the_title = res_text.join(', ');
            }
            the_title = _.escape(the_title);
            
            
            var the_title_avatar = '';
            
            if (! _.isUndefined(this.attendee_people)) {
                var MAX_ATTENDEES = 3;
                var attendee_showed = 0;
                var attendee_other = '';

                _.each(temp_ret[this.attendee_people],
                    function (the_attendee_people) {
                        attendees.push(the_attendee_people);
                        attendee_showed += 1;
                        if (attendee_showed<= MAX_ATTENDEES) {
                            if (self.avatar_model !== null) {
                                       the_title_avatar += '<img title="' + _.escape(self.all_attendees[the_attendee_people]) + '" class="o_attendee_head"  \
                                                        src="/web/image/' + self.avatar_model + '/' + the_attendee_people + '/image_small"></img>';
                            }
                            else {
                                if (!self.colorIsAttendee || the_attendee_people != temp_ret[self.color_field]) {
                                        var tempColor = (self.all_filters[the_attendee_people] !== undefined) 
                                                    ? self.all_filters[the_attendee_people].color
                                                    : (self.all_filters[-1] ? self.all_filters[-1].color : 1);
                                        the_title_avatar += '<i class="fa fa-user o_attendee_head o_underline_color_'+tempColor+'" title="' + _.escape(self.all_attendees[the_attendee_people]) + '" ></i>';
                                }//else don't add myself
                            }
                        }
                        else {
                                attendee_other += _.escape(self.all_attendees[the_attendee_people]) +", ";
                        }
<<<<<<< HEAD
=======
                    });
                },
                eventDataTransform: function (event) {
                    return self.event_data_transform(event);
                },
            };
            this.$calendar.fullCalendar('addEventSource', this.event_source);
        },
        /**
         * Build OpenERP Domain to filter object by this.date_start field
         * between given start, end dates.
         */
        get_range_domain: function(domain, start, end) {
            var format = instance.web.date_to_str;
            
            extend_domain = [[this.date_start, '>=', format(start.clone())],
                     [this.date_start, '<=', format(end.clone())]];

            if (this.date_stop) {
                //add at start 
                extend_domain.splice(0,0,'|','|','&');
                //add at end 
                extend_domain.push(
                                '&',
                                [this.date_start, '<=', format(start.clone())],
                                [this.date_stop, '>=', format(start.clone())],
                                '&',
                                [this.date_start, '<=', format(end.clone())],
                                [this.date_stop, '>=', format(start.clone())]
                );
                //final -> (A & B) | (C & D) | (E & F) ->  | | & A B & C D & E F
            }
            return new instance.web.CompoundDomain(domain, extend_domain);
        },

        /**
         * Updates record identified by ``id`` with values in object ``data``
         */
        update_record: function(id, data) {
            var self = this;
            delete(data.name); // Cannot modify actual name yet
            var index = this.dataset.get_id_index(id);
            if (index !== null) {
                event_id = this.dataset.ids[index];
                this.dataset.write(event_id, data, {}).always(function() {
                    if (is_virtual_id(event_id)) {
                        // this is a virtual ID and so this will create a new event
                        // with an unknown id for us.
                        self.$calendar.fullCalendar('refetchEvents');
                    } else {
                        // classical event that we can refresh
                        self.refresh_event(event_id);
>>>>>>> e04b9d55
                    }
                );
                if (attendee_other.length>2) {
                    the_title_avatar += '<span class="o_attendee_head" title="' + attendee_other.slice(0, -2) + '">+</span>';
                }
                the_title = the_title_avatar + the_title;
            }
        }
        
        if (!date_stop && date_delay) {
            var m_start = moment(date_start).add(date_delay,'hours');
            date_stop = m_start.toDate();
        }
        var r = {
            'start': moment(date_start).format('YYYY-MM-DD HH:mm:ss'),
            'end': moment(date_stop).format('YYYY-MM-DD HH:mm:ss'),
            'title': the_title,
            'allDay': (this.fields[this.date_start].type == 'date' || (this.all_day && evt[this.all_day]) || false),
            'id': evt.id,
            'attendees':attendees
        };

        var color_key = evt[this.color_field];
        if (!self.useContacts || self.all_filters[color_key] !== undefined) {
            if (color_key) {
                if (typeof color_key === "object") {
                    color_key = color_key[0];
                }
                r.className = 'o_calendar_color_'+ this.get_color(color_key);
            }
        } else { // if form all, get color -1
            r.className = 'o_calendar_color_'+ self.all_filters[-1] ? self.all_filters[-1].color : 1;
        }
        return r;
    },
    
    /**
     * Transform fullcalendar event object to OpenERP Data object
     */
    get_event_data: function(event) {
        var date_start_day;
        var date_stop_day;
        var diff_seconds;

        // Normalize event_end without changing fullcalendars event.
        var data = {
            name: event.title
        };            
        
        var event_end = event.end;
        //Bug when we move an all_day event from week or day view, we don't have a dateend or duration...            
        if (event_end === null) {
            var m_date = moment(event.start).add(2, 'hours');
            event_end = m_date.toDate();
        }

        if (event.allDay) {
            // Sometimes fullcalendar doesn't give any event.end.
            if (event_end === null || _.isUndefined(event_end)) {
                event_end = new Date(event.start);
            }
            if (this.all_day) {
                date_start_day = new Date(Date.UTC(event.start.getFullYear(),event.start.getMonth(),event.start.getDate()));
                date_stop_day = new Date(Date.UTC(event_end.getFullYear(),event_end.getMonth(),event_end.getDate()));                    
            }
            else {
                date_start_day = new Date(event.start.getFullYear(),event.start.getMonth(),event.start.getDate(),7);
                date_stop_day = new Date(event_end.getFullYear(),event_end.getMonth(),event_end.getDate(),19);
            }
            data[this.date_start] = time.datetime_to_str(date_start_day);
            if (this.date_stop) {
                data[this.date_stop] = time.datetime_to_str(date_stop_day);
            }
            diff_seconds = Math.round((date_stop_day.getTime() - date_start_day.getTime()) / 1000);
                            
        }
        else {
            data[this.date_start] = time.datetime_to_str(event.start);
            if (this.date_stop) {
                data[this.date_stop] = time.datetime_to_str(event_end);
            }
            diff_seconds = Math.round((event_end.getTime() - event.start.getTime()) / 1000);
        }

        if (this.all_day) {
            data[this.all_day] = event.allDay;
        }

        if (this.date_delay) {
            data[this.date_delay] = diff_seconds / 3600;
        }
        return data;
    },

    do_search: function (domain, context, _group_by) {
        var self = this;
        this.shown.done(function () {
            self._do_search(domain, context, _group_by);
        });
    },
    _do_search: function(domain, context, _group_by) {
        var self = this;
       if (! self.all_filters) {
            self.all_filters = {};
       }

        if (! _.isUndefined(this.event_source)) {
            this.$calendar.fullCalendar('removeEventSource', this.event_source);
        }
        this.event_source = {
            events: function(start, end, callback) {
                // catch invalid dates (start/end dates not parseable yet)
                // => ignore request
                if (isNaN(start) || isNaN(end)) {
                    return;
                }

                var current_event_source = self.event_source;
                    var event_domain = self.get_range_domain(domain, start, end);
                    if (self.useContacts && (!self.all_filters[-1] || !self.all_filters[-1].is_checked)) {
                        var partner_ids = $.map(self.all_filters, function(o) { if (o.is_checked) { return o.value; }});
                        if (!_.isEmpty(partner_ids)) {
                            event_domain = new data.CompoundDomain(
                                event_domain,
                                [[self.attendee_people, 'in', partner_ids]]
                            );
                        }
                    }
                self.dataset.read_slice(_.keys(self.fields), {
                    offset: 0,
                    domain: event_domain,
                    context: context,
                }).done(function(events) {
                    if (self.dataset.index === null) {
                        if (events.length) {
                            self.dataset.index = 0;
                        }
                    } else if (self.dataset.index >= events.length) {
                        self.dataset.index = events.length ? 0 : null;
                    }

                    if (self.event_source !== current_event_source) {
                        console.log("Consecutive ``do_search`` called. Cancelling.");
                        return;
                    }

                    if (!self.useContacts) {  // If we use all peoples displayed in the current month as filter in sidebars
                        var filter_item;

                        self.now_filter_ids = [];

                        var color_field = self.fields[self.color_field];
                        _.each(events, function (e) {
                            var key,val = null;
                            if (color_field.type == "selection") {
                                key = e[self.color_field];
                                val = _.find(color_field.selection, function(name){ return name[0] === key;});
                            } else {
                                key = e[self.color_field][0];
                                val = e[self.color_field];
                            }
                            if (!self.all_filters[key]) {
                                filter_item = {
                                    value: key,
                                    label: val[1],
                                    color: self.get_color(key),
                                    avatar_model: (_.str.toBoolElse(self.avatar_filter, true) ? self.avatar_filter : false ),
                                    is_checked: true
                                };
                                self.all_filters[key] = filter_item;
                            }
                            if (! _.contains(self.now_filter_ids, key)) {
                                self.now_filter_ids.push(key);
                            }
                        });

                        if (self.sidebar) {
                            self.sidebar.filter.events_loaded();
                            self.sidebar.filter.set_filters();

                            events = $.map(events, function (e) {
                                var key = color_field.type == "selection" ? e[self.color_field] : e[self.color_field][0];
                                if (_.contains(self.now_filter_ids, key) &&  self.all_filters[key].is_checked) {
                                    return e;
                                }
                                return null;
                            });
                        }

                    }
                    var all_attendees = $.map(events, function (e) { return e[self.attendee_people]; });
                    all_attendees = _.chain(all_attendees).flatten().uniq().value();

                    self.all_attendees = {};
                    if (self.avatar_title !== null) {
                        new Model(self.avatar_title).query(["name"]).filter([["id", "in", all_attendees]]).all().then(function(result) {
                            _.each(result, function(item) {
                                self.all_attendees[item.id] = item.name;
                            });
                        }).done(function() {
                            return self.perform_necessary_name_gets(events).then(callback);
                        });
                    }
                    else {
                        _.each(all_attendees,function(item){
                                self.all_attendees[item] = '';
                        });
                        return self.perform_necessary_name_gets(events).then(callback);
                    }
                });
            },
            eventDataTransform: function (event) {
                return self.event_data_transform(event);
            },
        };
        this.$calendar.fullCalendar('addEventSource', this.event_source);
    },
    /**
     * Build OpenERP Domain to filter object by this.date_start field
     * between given start, end dates.
     */
    get_range_domain: function(domain, start, end) {
        var format = time.date_to_str;
        
        var extend_domain = [[this.date_start, '<=', format(end)]];

        if (this.date_stop) {
            extend_domain.push(
                    [this.date_stop, '>=', format(start)]
            );
        }
        return new CompoundDomain(domain, extend_domain);
    },

    /**
     * Updates record identified by ``id`` with values in object ``data``
     */
    update_record: function(id, data) {
        var self = this;
        var event_id;
        delete(data.name); // Cannot modify actual name yet
        var index = this.dataset.get_id_index(id);
        if (index !== null) {
            event_id = this.dataset.ids[index];
            this.dataset.write(event_id, data, {}).done(function() {
                if (is_virtual_id(event_id)) {
                    // this is a virtual ID and so this will create a new event
                    // with an unknown id for us.
                    self.$calendar.fullCalendar('refetchEvents');
                } else {
                    // classical event that we can refresh
                    self.refresh_event(event_id);
                }
            });
        }
        return false;
    },
    open_event: function(id, title) {
        var self = this;
        if (! this.open_popup_action) {
            var index = this.dataset.get_id_index(id);
            this.dataset.index = index;
            if (this.write_right) {
                this.do_switch_view('form', null, { mode: "edit" });
            } else {
                this.do_switch_view('form', null, { mode: "view" });
            }
        }
        else {
            var dialog = new form_common.FormViewDialog(this, {
                res_model: this.dataset.model,
                res_id: parseInt(id).toString() == id ? parseInt(id) : id,
                context: this.dataset.get_context(),
                title: title,
                view_id: +this.open_popup_action,
                readonly: true,
                buttons: [
                    {text: _t("Edit"), classes: 'btn-primary', close: true, click: function() {
                        self.dataset.index = self.dataset.get_id_index(id);
                        self.do_switch_view('form', null, { mode: "edit" });
                    }},

                    {text: _t("Delete"), close: true, click: function() {
                        self.remove_event(id);
                    }},

                    {text: _t("Close"), close: true}
                ]
            }).open();
        }
        return false;
    },

    do_show: function() {            
        this.do_push_state({});
        this.shown.resolve();
        return this._super();
    },
    is_action_enabled: function(action) {
        if (action === 'create' && !this.options.creatable) {
            return false;
        }
        return this._super(action);
    },

    /**
     * Handles a newly created record
     *
     * @param {id} id of the newly created record
     */
    quick_created: function (id) {

        /** Note:
         * it's of the most utter importance NOT to use inplace
         * modification on this.dataset.ids as reference to this
         * data is spread out everywhere in the various widget.
         * Some of these reference includes values that should
         * trigger action upon modification.
         */
        this.dataset.ids = this.dataset.ids.concat([id]);
        this.dataset.trigger("dataset_changed", id);
        this.refresh_event(id);
    },
    slow_created: function () {
        // refresh all view, because maybe some recurrents item
        var self = this;
        if (self.sidebar) {
            // force filter refresh
            self.sidebar.filter.is_loaded = false;
        }
        self.$calendar.fullCalendar('refetchEvents');
    },

    remove_event: function(id) {
        var self = this;
        function do_it() {
            return $.when(self.dataset.unlink([id])).then(function() {
                self.$calendar.fullCalendar('removeEvents', id);
            });
        }
        if (this.options.confirm_on_delete) {
            if (confirm(_t("Are you sure you want to delete this record ?"))) {
                return do_it();
            }
        } else
            return do_it();
    },
});


core.view_registry.add('calendar', CalendarView);

return CalendarView;
});<|MERGE_RESOLUTION|>--- conflicted
+++ resolved
@@ -1,606 +1,767 @@
-odoo.define('web_calendar.CalendarView', function (require) {
-"use strict";
 /*---------------------------------------------------------
  * OpenERP web_calendar
  *---------------------------------------------------------*/
 
-var core = require('web.core');
-var data = require('web.data');
-var form_common = require('web.form_common');
-var Model = require('web.DataModel');
-var time = require('web.time');
-var View = require('web.View');
-var widgets = require('web_calendar.widgets');
-
-var CompoundDomain = data.CompoundDomain;
-
-var _t = core._t;
-var _lt = core._lt;
-var QWeb = core.qweb;
-
-function get_fc_defaultOptions() {
-    var dateFormat = time.strftime_to_moment_format(_t.database.parameters.date_format);
-
-    // adapt format for fullcalendar v1.
-    // see http://fullcalendar.io/docs1/utilities/formatDate/
-    var conversions = [['YYYY', 'yyyy'], ['YY', 'y'], ['DDDD', 'dddd'], ['DD', 'dd']];
-    _.each(conversions, function(conv) {
-        dateFormat = dateFormat.replace(conv[0], conv[1]);
-    });
-
-    return {
-        weekNumberTitle: _t("W"),
-        allDayText: _t("All day"),
-        monthNames: moment.months(),
-        monthNamesShort: moment.monthsShort(),
-        dayNames: moment.weekdays(),
-        dayNamesShort: moment.weekdaysShort(),
-        firstDay: moment._locale._week.dow,
-        weekNumbers: true,
-        titleFormat: {
-            month: 'MMMM yyyy',
-            week: "W",
-            day: dateFormat,
-        },
-        columnFormat: {
-            month: 'ddd',
-            week: 'ddd ' + dateFormat,
-            day: 'dddd ' + dateFormat,
-        },
-        weekMode : 'liquid',
-        snapMinutes: 15,
-    };
-}
-
-function is_virtual_id(id) {
-    return typeof id === "string" && id.indexOf('-') >= 0;
-}
-
-function isNullOrUndef(value) {
-    return _.isUndefined(value) || _.isNull(value);
-}
-
-var CalendarView = View.extend({
-    template: "CalendarView",
-    display_name: _lt('Calendar'),
-    icon: 'fa-calendar',
-    quick_create_instance: widgets.QuickCreate,
-
-    init: function (parent, dataset, view_id, options) {
-        this._super(parent);
-        this.ready = $.Deferred();
-        this.set_default_options(options);
-        this.dataset = dataset;
-        this.model = dataset.model;
-        this.fields_view = {};
-        this.view_id = view_id;
-        this.view_type = 'calendar';
-        this.color_map = {};
-        this.range_start = null;
-        this.range_stop = null;
-        this.selected_filters = [];
-
-        this.title = (this.options.action)? this.options.action.name : '';
-
-        this.shown = $.Deferred();
-    },
-
-    set_default_options: function(options) {
-        this._super(options);
-        _.defaults(this.options, {
-            confirm_on_delete: true
-        });
-    },
-
-    destroy: function() {
-        if (this.$calendar) {
+_.str.toBoolElse = function (str, elseValues, trueValues, falseValues) {
+    var ret = _.str.toBool(str, trueValues, falseValues);
+    if (_.isUndefined(ret)) {
+        return elseValues;
+    }
+    return ret;
+};
+
+openerp.web_calendar = function(instance) {
+    var _t = instance.web._t,
+        _lt = instance.web._lt,
+        QWeb = instance.web.qweb;
+
+    function get_class(name) {
+        return new instance.web.Registry({'tmp' : name}).get_object("tmp");
+    }
+
+    function get_fc_defaultOptions() {
+        shortTimeformat = Date.CultureInfo.formatPatterns.shortTime;
+        var dateFormat = Date.normalizeFormat(instance.web.strip_raw_chars(_t.database.parameters.date_format));
+        return {
+            weekNumberTitle: _t("W"),
+            allDayText: _t("All day"),
+            buttonText : {
+                today:    _t("Today"),
+                month:    _t("Month"),
+                week:     _t("Week"),
+                day:      _t("Day")
+            },
+            monthNames: Date.CultureInfo.monthNames,
+            monthNamesShort: Date.CultureInfo.abbreviatedMonthNames,
+            dayNames: Date.CultureInfo.dayNames,
+            dayNamesShort: Date.CultureInfo.abbreviatedDayNames,
+            firstDay: Date.CultureInfo.firstDayOfWeek,
+            weekNumbers: true,
+            axisFormat : shortTimeformat.replace(/:mm/,'(:mm)'),
+            timeFormat : {
+               // for agendaWeek and agendaDay               
+               agenda: shortTimeformat + '{ - ' + shortTimeformat + '}', // 5:00 - 6:30
+                // for all other views
+                '': shortTimeformat.replace(/:mm/,'(:mm)')  // 7pm
+            },
+            titleFormat: {
+                month: 'MMMM yyyy',
+                week: dateFormat + "{ '&#8212;'"+ dateFormat,
+                day: dateFormat,
+            },
+            columnFormat: {
+                month: 'ddd',
+                week: 'ddd ' + dateFormat,
+                day: 'dddd ' + dateFormat,
+            },
+            weekMode : 'liquid',
+            aspectRatio: 1.8,
+            snapMinutes: 15,
+        };
+    }
+
+    function is_virtual_id(id) {
+        return typeof id === "string" && id.indexOf('-') >= 0;
+    }
+
+    function isNullOrUndef(value) {
+        return _.isUndefined(value) || _.isNull(value);
+    }
+
+    instance.web.views.add('calendar', 'instance.web_calendar.CalendarView');
+
+    instance.web_calendar.CalendarView = instance.web.View.extend({
+        template: "CalendarView",
+        display_name: _lt('Calendar'),
+        quick_create_instance: 'instance.web_calendar.QuickCreate',
+
+        init: function (parent, dataset, view_id, options) {
+            this._super(parent);
+            this.ready = $.Deferred();
+            this.set_default_options(options);
+            this.dataset = dataset;
+            this.model = dataset.model;
+            this.fields_view = {};
+            this.view_id = view_id;
+            this.view_type = 'calendar';
+            this.color_map = {};
+            this.range_start = null;
+            this.range_stop = null;
+            this.selected_filters = [];
+        },
+
+        set_default_options: function(options) {
+            this._super(options);
+            _.defaults(this.options, {
+                confirm_on_delete: true
+            });
+        },
+
+        destroy: function() {
             this.$calendar.fullCalendar('destroy');
-        }
-        if (this.$small_calendar) {
-            this.$small_calendar.datepicker('destroy');
-        }
-        this._super.apply(this, arguments);
-    },
-
-    view_loading: function (fv) {
-        /* xml view calendar options */
-        var attrs = fv.arch.attrs,
-            self = this;
-        this.fields_view = fv;
-        this.$calendar = this.$(".o_calendar_widget");
-
-        this.info_fields = [];
-
-        if (!attrs.date_start) {
-            throw new Error(_t("Calendar view has not defined 'date_start' attribute."));
-        }
-
-        this.$el.addClass(attrs['class']);
-
-        this.name = fv.name || attrs.string;
-        this.view_id = fv.view_id;
-
-        this.mode = attrs.mode;                 // one of month, week or day
-        this.date_start = attrs.date_start;     // Field name of starting date field
-        this.date_delay = attrs.date_delay;     // duration
-        this.date_stop = attrs.date_stop;
-        this.all_day = attrs.all_day;
-        this.how_display_event = '';
-        this.attendee_people = attrs.attendee;
-
-        // Check whether the date field is editable (i.e. if the events can be dragged and dropped)
-        this.editable = !this.options.read_only_mode && !this.fields_view.fields[this.date_start].readonly;
-
-        //if quick_add = False, we don't allow quick_add
-        //if quick_add = not specified in view, we use the default quick_create_instance
-        //if quick_add = is NOT False and IS specified in view, we this one for quick_create_instance'   
-
-        this.quick_add_pop = (isNullOrUndef(attrs.quick_add) || _.str.toBoolElse(attrs.quick_add, true));
-        // The display format which will be used to display the event where fields are between "[" and "]"
-        if (!isNullOrUndef(attrs.display)) {
-            this.how_display_event = attrs.display; // String with [FIELD]
-        }
-
-        // If this field is set ot true, we don't open the event in form view, but in a popup with the view_id passed by this parameter
-        if (isNullOrUndef(attrs.event_open_popup) || !_.str.toBoolElse(attrs.event_open_popup, true)) {
-            this.open_popup_action = false;
-        } else {
-            this.open_popup_action = attrs.event_open_popup;
-        }
-        // If this field is set to true, we will use the calendar_friends model as filter and not the color field.
-        this.useContacts = !isNullOrUndef(attrs.use_contacts) && _.str.toBool(attrs.use_contacts);
-
-        // If this field is set ot true, we don't add itself as an attendee when we use attendee_people to add each attendee icon on an event
-        // The color is the color of the attendee, so don't need to show again that it will be present
-        this.colorIsAttendee = !(isNullOrUndef(attrs.color_is_attendee) || !_.str.toBoolElse(attrs.color_is_attendee, true));
-
-        // if we have not sidebar, (eg: Dashboard), we don't use the filter "coworkers"
-        if (isNullOrUndef(self.options.sidebar)) {
-            this.useContacts = false;
-            this.colorIsAttendee = false;
-            this.attendee_people = undefined;
-        }
-
-        /*
-                Will be more logic to do it in futur, but see below to stay Retro-compatible
+            if (this.$small_calendar) {
+                this.$small_calendar.datepicker('destroy');
+            }
+            this._super.apply(this, arguments);
+        },
+
+        view_loading: function (fv) {
+            /* xml view calendar options */
+            var attrs = fv.arch.attrs,
+                self = this;
+            this.fields_view = fv;
+            this.$calendar = this.$el.find(".oe_calendar_widget");
+
+            this.info_fields = [];
+
+            /* buttons */
+            this.$buttons = $(QWeb.render("CalendarView.buttons", {'widget': this}));
+            if (this.options.$buttons) {
+                this.$buttons.appendTo(this.options.$buttons);
+            } else {
+                this.$el.find('.oe_calendar_buttons').replaceWith(this.$buttons);
+            }
+
+            this.$buttons.on('click', 'button.oe_calendar_button_new', function () {
+                self.dataset.index = null;
+                self.do_switch_view('form');
+            });
+
+            if (!attrs.date_start) {
+                throw new Error(_t("Calendar view has not defined 'date_start' attribute."));
+            }
+
+            this.$el.addClass(attrs['class']);
+
+            this.name = fv.name || attrs.string;
+            this.view_id = fv.view_id;
+
+            this.mode = attrs.mode;                 // one of month, week or day
+            this.date_start = attrs.date_start;     // Field name of starting date field
+            this.date_delay = attrs.date_delay;     // duration
+            this.date_stop = attrs.date_stop;
+            this.all_day = attrs.all_day;
+            this.how_display_event = '';
+            this.attendee_people = attrs.attendee;
+
+            if (!isNullOrUndef(attrs.quick_create_instance)) {
+                self.quick_create_instance = 'instance.' + attrs.quick_create_instance;
+            }
+
+            //if quick_add = False, we don't allow quick_add
+            //if quick_add = not specified in view, we use the default quick_create_instance
+            //if quick_add = is NOT False and IS specified in view, we this one for quick_create_instance'   
+
+            this.quick_add_pop = (isNullOrUndef(attrs.quick_add) || _.str.toBoolElse(attrs.quick_add, true));
+            if (this.quick_add_pop && !isNullOrUndef(attrs.quick_add)) {
+                self.quick_create_instance = 'instance.' + attrs.quick_add;
+            }
+            // The display format which will be used to display the event where fields are between "[" and "]"
+            if (!isNullOrUndef(attrs.display)) {
+                this.how_display_event = attrs.display; // String with [FIELD]
+            }
+
+            // If this field is set ot true, we don't open the event in form view, but in a popup with the view_id passed by this parameter
+            if (isNullOrUndef(attrs.event_open_popup) || !_.str.toBoolElse(attrs.event_open_popup, true)) {
+                this.open_popup_action = false;
+            } else {
+                this.open_popup_action = attrs.event_open_popup;
+            }
+            // If this field is set to true, we will use the calendar_friends model as filter and not the color field.
+            this.useContacts = (!isNullOrUndef(attrs.use_contacts) && _.str.toBool(attrs.use_contacts)) && (!isNullOrUndef(self.options.$sidebar));
+
+            // If this field is set ot true, we don't add itself as an attendee when we use attendee_people to add each attendee icon on an event
+            // The color is the color of the attendee, so don't need to show again that it will be present
+            this.colorIsAttendee = (!(isNullOrUndef(attrs.color_is_attendee) || !_.str.toBoolElse(attrs.color_is_attendee, true))) && (!isNullOrUndef(self.options.$sidebar));
+
+            // if we have not sidebar, (eg: Dashboard), we don't use the filter "coworkers"
+            if (isNullOrUndef(self.options.$sidebar)) {
+                this.useContacts = false;
+                this.colorIsAttendee = false;
+                this.attendee_people = undefined;
+            }
+
+/*
+            Will be more logic to do it in futur, but see below to stay Retro-compatible
+            
+            if (isNull(attrs.avatar_model)) {
+                this.avatar_model = 'res.partner'; 
+            }
+            else {
+                if (attrs.avatar_model == 'False') {
+                    this.avatar_model = null;
+                }
+                else {  
+                    this.avatar_model = attrs.avatar_model;
+                }
+            }            
+*/
+            if (isNullOrUndef(attrs.avatar_model)) {
+                this.avatar_model = null;
+            } else {
+                this.avatar_model = attrs.avatar_model;
+            }
+
+            if (isNullOrUndef(attrs.avatar_title)) {
+                this.avatar_title = this.avatar_model;
+            } else {
+                this.avatar_title = attrs.avatar_title;
+            }
+
+            if (isNullOrUndef(attrs.avatar_filter)) {
+                this.avatar_filter = this.avatar_model;
+            } else {
+                this.avatar_filter = attrs.avatar_filter;
+            }
+
+            this.color_field = attrs.color;
+
+            if (this.color_field && this.selected_filters.length === 0) {
+                var default_filter;
+                if ((default_filter = this.dataset.context['calendar_default_' + this.color_field])) {
+                    this.selected_filters.push(default_filter + '');
+                }
+            }
+
+            this.fields = fv.fields;
+
+            for (var fld = 0; fld < fv.arch.children.length; fld++) {
+                this.info_fields.push(fv.arch.children[fld].attrs.name);
+            }
+
+            var edit_check = new instance.web.Model(this.dataset.model)
+                .call("check_access_rights", ["write", false])
+                .then(function (write_right) {
+                    self.write_right = write_right;
+                });
+            var init = new instance.web.Model(this.dataset.model)
+                .call("check_access_rights", ["create", false])
+                .then(function (create_right) {
+                    self.create_right = create_right;
+                    self.init_calendar().then(function() {
+                        $(window).trigger('resize');
+                        self.trigger('calendar_view_loaded', fv);
+                        self.ready.resolve();
+                    });
+                });
+            return $.when(edit_check, init);
+        },
+
+        get_fc_init_options: function () {
+            //Documentation here : http://arshaw.com/fullcalendar/docs/
+            var self = this;
+            return  $.extend({}, get_fc_defaultOptions(), {
                 
-                if (isNull(attrs.avatar_model)) {
-                    this.avatar_model = 'res.partner'; 
-                }
-                else {
-                    if (attrs.avatar_model == 'False') {
-                        this.avatar_model = null;
+                defaultView: (this.mode == "month")?"month":
+                    (this.mode == "week"?"agendaWeek":
+                     (this.mode == "day"?"agendaDay":"month")),
+                header: {
+                    left: 'prev,next today',
+                    center: 'title',
+                    right: 'month,agendaWeek,agendaDay'
+                },
+                selectable: !this.options.read_only_mode && this.create_right,
+                selectHelper: true,
+                editable: !this.options.read_only_mode,
+                droppable: true,
+
+                // callbacks
+
+                eventDrop: function (event, _day_delta, _minute_delta, _all_day, _revertFunc) {
+                    var data = self.get_event_data(event);
+                    self.proxy('update_record')(event._id, data); // we don't revert the event, but update it.
+                },
+                eventResize: function (event, _day_delta, _minute_delta, _revertFunc) {
+                    var data = self.get_event_data(event);
+                    self.proxy('update_record')(event._id, data);
+                },
+                eventRender: function (event, element, view) {
+                    element.find('.fc-event-title').html(event.title);
+                },
+                eventAfterRender: function (event, element, view) {
+                    if ((view.name !== 'month') && (((event.end-event.start)/60000)<=30)) {
+                        //if duration is too small, we see the html code of img
+                        var current_title = $(element.find('.fc-event-time')).text();
+                        var new_title = current_title.substr(0,current_title.indexOf("<img")>0?current_title.indexOf("<img"):current_title.length);
+                        element.find('.fc-event-time').html(new_title);
                     }
-                    else {  
-                        this.avatar_model = attrs.avatar_model;
+                },
+                eventClick: function (event) { self.open_event(event._id,event.title); },
+                select: function (start_date, end_date, all_day, _js_event, _view) {
+                    var data_template = self.get_event_data({
+                        start: start_date,
+                        end: end_date,
+                        allDay: all_day,
+                    });
+                    self.open_quick_create(data_template);
+
+                },
+
+                unselectAuto: false,
+
+
+            });
+        },
+
+        calendarMiniChanged: function (context) {
+            return function(datum,obj) {
+                var curView = context.$calendar.fullCalendar( 'getView');
+                var curDate = new Date(obj.currentYear , obj.currentMonth, obj.currentDay);
+
+                if (curView.name == "agendaWeek") {
+                    if (curDate <= curView.end && curDate >= curView.start) {
+                        context.$calendar.fullCalendar('changeView','agendaDay');
                     }
-                }            
-        */
-        if (isNullOrUndef(attrs.avatar_model)) {
-            this.avatar_model = null;
-        } else {
-            this.avatar_model = attrs.avatar_model;
-        }
-
-        if (isNullOrUndef(attrs.avatar_title)) {
-            this.avatar_title = this.avatar_model;
-        } else {
-            this.avatar_title = attrs.avatar_title;
-        }
-
-        if (isNullOrUndef(attrs.avatar_filter)) {
-            this.avatar_filter = this.avatar_model;
-        } else {
-            this.avatar_filter = attrs.avatar_filter;
-        }
-
-        this.color_field = attrs.color;
-
-        if (this.color_field && this.selected_filters.length === 0) {
-            var default_filter;
-            if ((default_filter = this.dataset.context['calendar_default_' + this.color_field])) {
-                this.selected_filters.push(default_filter + '');
-            }
-        }
-
-        this.fields = fv.fields;
-
-        for (var fld = 0; fld < fv.arch.children.length; fld++) {
-            this.info_fields.push(fv.arch.children[fld].attrs.name);
-        }
-
-        self.shown.done(this._do_show_init.bind(this));
-        var edit_check = new Model(this.dataset.model)
-            .call("check_access_rights", ["write", false])
-            .then(function (write_right) {
-                self.write_right = write_right;
-            });
-        var init = new Model(this.dataset.model)
-            .call("check_access_rights", ["create", false])
-            .then(function (create_right) {
-                self.create_right = create_right;
-                self.ready.resolve();
-                self.trigger('calendar_view_loaded', fv);
-            });
-        return $.when(edit_check, init);
-    },
-    _do_show_init: function () {
-        var self = this;
-        this.init_calendar().then(function() {
-            $(window).trigger('resize');
-            self.trigger('calendar_view_loaded', self.fields_view);
-        });
-    },
-    /**
-     * Render the buttons according to the CalendarView.buttons template and
-     * add listeners on it.
-     * Set this.$buttons with the produced jQuery element
-     * @param {jQuery} [$node] a jQuery node where the rendered buttons should be inserted
-     * $node may be undefined, in which case the ListView inserts them into this.options.$buttons
-     * or into a div of its template
-     */
-    render_buttons: function($node) {
-        var self = this;
-        this.$buttons = $(QWeb.render("CalendarView.buttons", {'widget': this}));
-        this.$buttons.on('click', 'button.o_calendar_button_new', function () {
-            self.dataset.index = null;
-            self.do_switch_view('form');
-        });
-
-        var bindCalendarButton = function(selector, arg1, arg2) {
-            self.$buttons.on('click', selector, _.bind(self.$calendar.fullCalendar, self.$calendar, arg1, arg2));
-        }
-        bindCalendarButton('.o_calendar_button_prev', 'prev');
-        bindCalendarButton('.o_calendar_button_today', 'today');
-        bindCalendarButton('.o_calendar_button_next', 'next');
-        bindCalendarButton('.o_calendar_button_day', 'changeView', 'agendaDay');
-        bindCalendarButton('.o_calendar_button_week', 'changeView', 'agendaWeek');
-        bindCalendarButton('.o_calendar_button_month', 'changeView', 'month');
-
-        this.$buttons.find('.o_calendar_button_' + this.mode).addClass('active');
+                }
+                else if (curView.name != "agendaDay" || (curView.name == "agendaDay" && curDate.compareTo(curView.start)===0)) {
+                        context.$calendar.fullCalendar('changeView','agendaWeek');
+                }
+                context.$calendar.fullCalendar('gotoDate', obj.currentYear , obj.currentMonth, obj.currentDay);
+            };
+        },
+
+        init_calendar: function() {
+            var self = this;
+             
+            if (!this.sidebar && this.options.$sidebar) {
+                translate = get_fc_defaultOptions();
+                this.sidebar = new instance.web_calendar.Sidebar(this);
+                this.sidebar.appendTo(this.$el.find('.oe_calendar_sidebar_container'));
+
+                this.$small_calendar = self.$el.find(".oe_calendar_mini");
+                this.$small_calendar.datepicker({ 
+                    onSelect: self.calendarMiniChanged(self),
+                    dayNamesMin : translate.dayNamesShort,
+                    monthNames: translate.monthNamesShort,
+                    firstDay: translate.firstDay,
+                });
+
+                this.extraSideBar();                
+            }
+            self.$calendar.fullCalendar(self.get_fc_init_options());
+            
+            return $.when();
+        },
+        extraSideBar: function() {
+        },
+
+        open_quick_create: function(data_template) {
+            if (!isNullOrUndef(this.quick)) {
+                return this.quick.trigger('close');
+            }
+            var QuickCreate = get_class(this.quick_create_instance);
+            
+            this.options.disable_quick_create =  this.options.disable_quick_create || !this.quick_add_pop;
+            
+            this.quick = new QuickCreate(this, this.dataset, true, this.options, data_template);
+            this.quick.on('added', this, this.quick_created)
+                    .on('slowadded', this, this.slow_created)
+                    .on('close', this, function() {
+                        this.quick.destroy();
+                        delete this.quick;
+                        this.$calendar.fullCalendar('unselect');
+                    });
+            this.quick.replace(this.$el.find('.oe_calendar_qc_placeholder'));
+            this.quick.focus();
+            
+        },
+
+        /**
+         * Refresh one fullcalendar event identified by it's 'id' by reading OpenERP record state.
+         * If event was not existent in fullcalendar, it'll be created.
+         */
+        refresh_event: function(id) {
+            var self = this;
+            if (is_virtual_id(id)) {
+                // Should avoid "refreshing" a virtual ID because it can't
+                // really be modified so it should never be refreshed. As upon
+                // edition, a NEW event with a non-virtual id will be created.
+                console.warn("Unwise use of refresh_event on a virtual ID.");
+            }
+            this.dataset.read_ids([id], _.keys(this.fields)).done(function (incomplete_records) {
+                self.perform_necessary_name_gets(incomplete_records).then(function(records) {
+                    // Event boundaries were already changed by fullcalendar, but we need to reload them:
+                    var new_event = self.event_data_transform(records[0]);
+                    // fetch event_obj
+                    var event_objs = self.$calendar.fullCalendar('clientEvents', id);
+                    if (event_objs.length == 1) { // Already existing obj to update
+                        var event_obj = event_objs[0];
+                        // update event_obj
+                        _(new_event).each(function (value, key) {
+                            event_obj[key] = value;
+                        });
+                        self.$calendar.fullCalendar('updateEvent', event_obj);
+                    } else { // New event object to create
+                        self.$calendar.fullCalendar('renderEvent', new_event);
+                        // By forcing attribution of this event to this source, we
+                        // make sure that the event will be removed when the source
+                        // will be removed (which occurs at each do_search)
+                        self.$calendar.fullCalendar('clientEvents', id)[0].source = self.event_source;
+                    }
+                });
+            });
+        },
+
+        get_color: function(key) {
+            if (this.color_map[key]) {
+                return this.color_map[key];
+            }
+            var index = (((_.keys(this.color_map).length + 1) * 5) % 24) + 1;
+            this.color_map[key] = index;
+            return index;
+        },
         
-        $node = $node || this.options.$buttons;
-        if ($node) {
-            this.$buttons.appendTo($node);
-        } else {
-            this.$('.o_calendar_buttons').replaceWith(this.$buttons);
-        }
-    },
-    get_fc_init_options: function () {
-        //Documentation here : http://arshaw.com/fullcalendar/docs/
-        var self = this;
-        return $.extend({}, get_fc_defaultOptions(), {
-            defaultView: (this.mode == "month")? "month" : ((this.mode == "week")? "agendaWeek" : ((this.mode == "day")? "agendaDay" : "agendaWeek")),
-            header: false,
-            selectable: !this.options.read_only_mode && this.create_right,
-            selectHelper: true,
-            editable: this.editable,
-            droppable: true,
-
-            // callbacks
-            viewRender: function(view) {
-                var mode = (view.name == "month")? "month" : ((view.name == "agendaWeek") ? "week" : "day");
-                if(self.$buttons !== undefined) {
-                    self.$buttons.find('.active').removeClass('active');
-                    self.$buttons.find('.o_calendar_button_' + mode).addClass('active');
-                }
-
-                var title = self.title + ' (' + ((mode === "week")? _t("Week ") : "") + view.title + ")"; 
-                self.set({'title': title});
-
-                self.$calendar.fullCalendar('option', 'height', Math.max(290, parseInt(self.$('.o_calendar_view').height())));
-
-                setTimeout(function() {
-                    var $fc_view = self.$calendar.find('.fc-view');
-                    var width = $fc_view.find('> table').width();
-                    $fc_view.find('> div').css('width', (width > $fc_view.width())? width : '100%'); // 100% = fullCalendar default
-                }, 0);
-            },
-            windowResize: function() {
-                self.$calendar.fullCalendar('render');
-            },
-            eventDrop: function (event, _day_delta, _minute_delta, _all_day, _revertFunc) {
-                var data = self.get_event_data(event);
-                self.proxy('update_record')(event._id, data); // we don't revert the event, but update it.
-            },
-            eventResize: function (event, _day_delta, _minute_delta, _revertFunc) {
-                var data = self.get_event_data(event);
-                self.proxy('update_record')(event._id, data);
-            },
-            eventRender: function (event, element, view) {
-                element.find('.fc-event-title').html(event.title);
-            },
-            eventAfterRender: function (event, element, view) {
-                if ((view.name !== 'month') && (((event.end-event.start)/60000)<=30)) {
-                    //if duration is too small, we see the html code of img
-                    var current_title = $(element.find('.fc-event-time')).text();
-                    var new_title = current_title.substr(0,current_title.indexOf("<img")>0?current_title.indexOf("<img"):current_title.length);
-                    element.find('.fc-event-time').html(new_title);
-                }
-            },
-            eventClick: function (event) { self.open_event(event._id,event.title); },
-            select: function (start_date, end_date, all_day, _js_event, _view) {
-                var data_template = self.get_event_data({
-                    start: start_date,
-                    end: end_date,
-                    allDay: all_day,
-                });
-                self.open_quick_create(data_template);
-            },
-
-            unselectAuto: false,
-        });
-    },
-
-    calendarMiniChanged: function (context) {
-        return function(datum,obj) {
-            var curView = context.$calendar.fullCalendar('getView');
-            var curDate = new Date(obj.currentYear , obj.currentMonth, obj.currentDay);
-
-            if (curView.name == "agendaWeek") {
-                if (curDate <= curView.end && curDate >= curView.start) {
-                    context.$calendar.fullCalendar('changeView','agendaDay');
-                }
-            }
-            else if (curView.name != "agendaDay" || (curView.name == "agendaDay" && moment(curDate).diff(moment(curView.start))===0)) {
-                context.$calendar.fullCalendar('changeView','agendaWeek');
-            }
-            context.$calendar.fullCalendar('gotoDate', obj.currentYear , obj.currentMonth, obj.currentDay);
-        };
-    },
-
-    init_calendar: function() {
-        if (!this.sidebar) {
-            var translate = get_fc_defaultOptions();
-            this.sidebar = new widgets.Sidebar(this);
-            this.sidebar.appendTo(this.$('.o_calendar_sidebar_container'));
-
-            this.$small_calendar = this.$(".o_calendar_mini");
-            this.$small_calendar.datepicker({ 
-                onSelect: this.calendarMiniChanged(this),
-                dayNamesMin : translate.dayNamesShort,
-                monthNames: translate.monthNamesShort,
-                firstDay: translate.firstDay,
-            });
-
-            this.extraSideBar();                
-        }
-        this.$calendar.fullCalendar(this.get_fc_init_options());
-
-        return $.when();
-    },
-    extraSideBar: function() {
-        return $.when();
-    },
-
-    get_quick_create_class: function () {
-        return widgets.QuickCreate;
-    },
-    open_quick_create: function(data_template) { // FIXME
-        if (!isNullOrUndef(this.quick)) {
-            return this.quick.close();
-        }
-        var QuickCreate = this.get_quick_create_class();
-
-        this.options.disable_quick_create =  this.options.disable_quick_create || !this.quick_add_pop;
-        this.quick = new QuickCreate(this, this.dataset, true, this.options, data_template);
-        this.quick.on('added', this, this.quick_created)
-                .on('slowadded', this, this.slow_created)
-                .on('closed', this, function() {
-                    delete this.quick;
-                    this.$calendar.fullCalendar('unselect');
-                });
-
-        if(!this.options.disable_quick_create) {
-            this.quick.open();
-            this.quick.focus();
-        } else {
-            this.quick.start();
-        }
-    },
-
-    /**
-     * Refresh one fullcalendar event identified by it's 'id' by reading OpenERP record state.
-     * If event was not existent in fullcalendar, it'll be created.
-     */
-    refresh_event: function(id) {
-        var self = this;
-        if (is_virtual_id(id)) {
-            // Should avoid "refreshing" a virtual ID because it can't
-            // really be modified so it should never be refreshed. As upon
-            // edition, a NEW event with a non-virtual id will be created.
-            console.warn("Unwise use of refresh_event on a virtual ID.");
-        }
-        this.dataset.read_ids([id], _.keys(this.fields)).done(function (incomplete_records) {
-            self.perform_necessary_name_gets(incomplete_records).then(function(records) {
-                // Event boundaries were already changed by fullcalendar, but we need to reload them:
-                var new_event = self.event_data_transform(records[0]);
-                // fetch event_obj
-                var event_objs = self.$calendar.fullCalendar('clientEvents', id);
-                if (event_objs.length == 1) { // Already existing obj to update
-                    var event_obj = event_objs[0];
-                    // update event_obj
-                    _(new_event).each(function (value, key) {
-                        event_obj[key] = value;
-                    });
-                    self.$calendar.fullCalendar('updateEvent', event_obj);
-                } else { // New event object to create
-                    var $fc_view = self.$calendar.find('.fc-view');
-                    var scrollPosition = $fc_view.scrollLeft();
-                    $fc_view.scrollLeft(0);
-                    self.$calendar.fullCalendar('renderEvent', new_event);
-                    $fc_view.scrollLeft(scrollPosition);
-                    // By forcing attribution of this event to this source, we
-                    // make sure that the event will be removed when the source
-                    // will be removed (which occurs at each do_search)
-                    self.$calendar.fullCalendar('clientEvents', id)[0].source = self.event_source;
-                }
-            });
-        });
-    },
-
-    get_color: function(key) {
-        if (this.color_map[key]) {
-            return this.color_map[key];
-        }
-        var index = (((_.keys(this.color_map).length + 1) * 5) % 24) + 1;
-        this.color_map[key] = index;
-        return index;
-    },
-    
-
-    /**
-     * In o2m case, records from dataset won't have names attached to their *2o values.
-     * We should make sure this is the case.
-     */
-    perform_necessary_name_gets: function(evts) {
-        var def = $.Deferred();
-        var self = this;
-        var to_get = {};
-        _(this.info_fields).each(function (fieldname) {
-            if (!_(["many2one", "one2one"]).contains(
-                self.fields[fieldname].type))
-                return;
-            to_get[fieldname] = [];
-            _(evts).each(function (evt) {
-                var value = evt[fieldname];
-                if (value === false || (value instanceof Array)) {
+
+        /**
+         * In o2m case, records from dataset won't have names attached to their *2o values.
+         * We should make sure this is the case.
+         */
+        perform_necessary_name_gets: function(evts) {
+            var def = $.Deferred();
+            var self = this;
+            var to_get = {};
+            _(this.info_fields).each(function (fieldname) {
+                if (!_(["many2one", "one2one"]).contains(
+                    self.fields[fieldname].type))
                     return;
-                }
-                to_get[fieldname].push(value);
-            });
-            if (to_get[fieldname].length === 0) {
-                delete to_get[fieldname];
-            }
-        });
-        var defs = _(to_get).map(function (ids, fieldname) {
-            return (new Model(self.fields[fieldname].relation))
-                .call('name_get', ids).then(function (vals) {
-                    return [fieldname, vals];
-                });
-        });
-
-        $.when.apply(this, defs).then(function() {
-            var values = arguments;
-            _(values).each(function(value) {
-                var fieldname = value[0];
-                var name_gets = value[1];
-                _(name_gets).each(function(name_get) {
-                    _(evts).chain()
-                        .filter(function (e) {return e[fieldname] == name_get[0];})
-                        .each(function(evt) {
-                            evt[fieldname] = name_get;
-                        });
-                });
-            });
-            def.resolve(evts);
-        });
-        return def;
-    },
-    
-    /**
-     * Transform OpenERP event object to fullcalendar event object
-     */
-    event_data_transform: function(evt) {
-        var self = this;
-        var date_start;
-        var date_stop;
-        var date_delay = evt[this.date_delay] || 1.0,
-            all_day = this.all_day ? evt[this.all_day] : false,
-            res_computed_text = '',
-            the_title = '',
-            attendees = [];
-
-        if (!all_day) {
-            date_start = time.auto_str_to_date(evt[this.date_start]);
-            date_stop = this.date_stop ? time.auto_str_to_date(evt[this.date_stop]) : null;
-        } else {
-            date_start = time.auto_str_to_date(evt[this.date_start].split(' ')[0],'start');
-            date_stop = this.date_stop ? time.auto_str_to_date(evt[this.date_stop].split(' ')[0],'start') : null;
-        }
-
-        if (this.info_fields) {
-            var temp_ret = {};
-            res_computed_text = this.how_display_event;
-            
-            _.each(this.info_fields, function (fieldname) {
-                var value = evt[fieldname];
-                if (_.contains(["many2one", "one2one"], self.fields[fieldname].type)) {
-                    if (value === false) {
-                        temp_ret[fieldname] = null;
+                to_get[fieldname] = [];
+                _(evts).each(function (evt) {
+                    var value = evt[fieldname];
+                    if (value === false || (value instanceof Array)) {
+                        return;
                     }
-                    else if (value instanceof Array) {
-                        temp_ret[fieldname] = value[1]; // no name_get to make
+                    to_get[fieldname].push(value);
+                });
+                if (to_get[fieldname].length === 0) {
+                    delete to_get[fieldname];
+                }
+            });
+            var defs = _(to_get).map(function (ids, fieldname) {
+                return (new instance.web.Model(self.fields[fieldname].relation))
+                    .call('name_get', ids).then(function (vals) {
+                        return [fieldname, vals];
+                    });
+            });
+
+            $.when.apply(this, defs).then(function() {
+                var values = arguments;
+                _(values).each(function(value) {
+                    var fieldname = value[0];
+                    var name_gets = value[1];
+                    _(name_gets).each(function(name_get) {
+                        _(evts).chain()
+                            .filter(function (e) {return e[fieldname] == name_get[0];})
+                            .each(function(evt) {
+                                evt[fieldname] = name_get;
+                            });
+                    });
+                });
+                def.resolve(evts);
+            });
+            return def;
+        },
+        
+        /**
+         * Transform OpenERP event object to fullcalendar event object
+         */
+        event_data_transform: function(evt) {
+            var self = this;
+
+            var date_delay = evt[this.date_delay] || 1.0,
+                all_day = this.all_day ? evt[this.all_day] : false,
+                res_computed_text = '',
+                the_title = '',
+                attendees = [];
+
+            if (!all_day) {
+                date_start = instance.web.auto_str_to_date(evt[this.date_start]);
+                date_stop = this.date_stop ? instance.web.auto_str_to_date(evt[this.date_stop]) : null;
+            }
+            else {
+                date_start = instance.web.auto_str_to_date(evt[this.date_start].split(' ')[0],'start');
+                date_stop = this.date_stop ? instance.web.auto_str_to_date(evt[this.date_stop].split(' ')[0],'start') : null; //.addSeconds(-1) : null;
+            }
+
+            if (this.info_fields) {
+                var temp_ret = {};
+                res_computed_text = this.how_display_event;
+                
+                _.each(this.info_fields, function (fieldname) {
+                    var value = evt[fieldname];
+                    if (_.contains(["many2one", "one2one"], self.fields[fieldname].type)) {
+                        if (value === false) {
+                            temp_ret[fieldname] = null;
+                        }
+                        else if (value instanceof Array) {
+                            temp_ret[fieldname] = value[1]; // no name_get to make
+                        }
+                        else {
+                            throw new Error("Incomplete data received from dataset for record " + evt.id);
+                        }
+                    }
+                    else if (_.contains(["one2many","many2many"], self.fields[fieldname].type)) {
+                        if (value === false) {
+                            temp_ret[fieldname] = null;
+                        }
+                        else if (value instanceof Array)  {
+                            temp_ret[fieldname] = value; // if x2many, keep all id !
+                        }
+                        else {
+                            throw new Error("Incomplete data received from dataset for record " + evt.id);
+                        }
                     }
                     else if (_.contains(["date", "datetime"], self.fields[fieldname].type)) {
                         temp_ret[fieldname] = instance.web.format_value(value, self.fields[fieldname]);
                     }
                     else {
-                        throw new Error("Incomplete data received from dataset for record " + evt.id);
+                        temp_ret[fieldname] = value;
                     }
-                }
-                else if (_.contains(["one2many","many2many"], self.fields[fieldname].type)) {
-                    if (value === false) {
-                        temp_ret[fieldname] = null;
-                    }
-                    else if (value instanceof Array)  {
-                        temp_ret[fieldname] = value; // if x2many, keep all id !
-                    }
-                    else {
-                        throw new Error("Incomplete data received from dataset for record " + evt.id);
-                    }
+                    res_computed_text = res_computed_text.replace("["+fieldname+"]",temp_ret[fieldname]);
+                });
+
+                
+                if (res_computed_text.length) {
+                    the_title = res_computed_text;
                 }
                 else {
-                    temp_ret[fieldname] = value;
-                }
-                res_computed_text = res_computed_text.replace("["+fieldname+"]",temp_ret[fieldname]);
-            });
-
-            
-            if (res_computed_text.length) {
-                the_title = res_computed_text;
-            }
-            else {
-                var res_text= [];
-                _.each(temp_ret, function(val,key) {
-                    if( typeof(val) === 'boolean' && val === false ) { }
-                    else { res_text.push(val); }
-                });
-                the_title = res_text.join(', ');
-            }
-            the_title = _.escape(the_title);
-            
-            
-            var the_title_avatar = '';
-            
-            if (! _.isUndefined(this.attendee_people)) {
-                var MAX_ATTENDEES = 3;
-                var attendee_showed = 0;
-                var attendee_other = '';
-
-                _.each(temp_ret[this.attendee_people],
-                    function (the_attendee_people) {
-                        attendees.push(the_attendee_people);
-                        attendee_showed += 1;
-                        if (attendee_showed<= MAX_ATTENDEES) {
-                            if (self.avatar_model !== null) {
-                                       the_title_avatar += '<img title="' + _.escape(self.all_attendees[the_attendee_people]) + '" class="o_attendee_head"  \
-                                                        src="/web/image/' + self.avatar_model + '/' + the_attendee_people + '/image_small"></img>';
+                    var res_text= [];
+                    _.each(temp_ret, function(val,key) {
+                        if( typeof(val) == 'boolean' && val == false ) { }
+                        else { res_text.push(val) };
+                    });
+                    the_title = res_text.join(', ');
+                }
+                the_title = _.escape(the_title);
+                
+                
+                the_title_avatar = '';
+                
+                if (! _.isUndefined(this.attendee_people)) {
+                    var MAX_ATTENDEES = 3;
+                    var attendee_showed = 0;
+                    var attendee_other = '';
+
+                    _.each(temp_ret[this.attendee_people],
+                        function (the_attendee_people) {
+                            attendees.push(the_attendee_people);
+                            attendee_showed += 1;
+                            if (attendee_showed<= MAX_ATTENDEES) {
+                                if (self.avatar_model !== null) {
+                                       the_title_avatar += '<img title="' + _.escape(self.all_attendees[the_attendee_people]) + '" class="attendee_head"  \
+                                                            src="/web/binary/image?model=' + self.avatar_model + '&field=image_small&id=' + the_attendee_people + '"></img>';
+                                }
+                                else {
+                                    if (!self.colorIsAttendee || the_attendee_people != temp_ret[self.color_field]) {
+                                            tempColor = (self.all_filters[the_attendee_people] !== undefined) 
+                                                        ? self.all_filters[the_attendee_people].color
+                                                        : (self.all_filters[-1] ? self.all_filters[-1].color : 1);
+                                        the_title_avatar += '<i class="fa fa-user attendee_head color_'+tempColor+'" title="' + _.escape(self.all_attendees[the_attendee_people]) + '" ></i>';
+                                    }//else don't add myself
+                                }
                             }
                             else {
-                                if (!self.colorIsAttendee || the_attendee_people != temp_ret[self.color_field]) {
-                                        var tempColor = (self.all_filters[the_attendee_people] !== undefined) 
-                                                    ? self.all_filters[the_attendee_people].color
-                                                    : (self.all_filters[-1] ? self.all_filters[-1].color : 1);
-                                        the_title_avatar += '<i class="fa fa-user o_attendee_head o_underline_color_'+tempColor+'" title="' + _.escape(self.all_attendees[the_attendee_people]) + '" ></i>';
-                                }//else don't add myself
+                                attendee_other += _.escape(self.all_attendees[the_attendee_people]) +", ";
                             }
                         }
+                    );
+                    if (attendee_other.length>2) {
+                        the_title_avatar += '<span class="attendee_head" title="' + attendee_other.slice(0, -2) + '">+</span>';
+                    }
+                    the_title = the_title_avatar + the_title;
+                }
+            }
+            
+            if (!date_stop && date_delay) {
+                date_stop = date_start.clone().addHours(date_delay);
+            }
+            var r = {
+                'start': date_start.toString('yyyy-MM-dd HH:mm:ss'),
+                'end': date_stop.toString('yyyy-MM-dd HH:mm:ss'),
+                'title': the_title,
+                'allDay': (this.fields[this.date_start].type == 'date' || (this.all_day && evt[this.all_day]) || false),
+                'id': evt.id,
+                'attendees':attendees
+            };
+            if (!self.useContacts || self.all_filters[evt[this.color_field]] !== undefined) {
+                if (this.color_field && evt[this.color_field]) {
+                    var color_key = evt[this.color_field];
+                    if (typeof color_key === "object") {
+                        color_key = color_key[0];
+                    }
+                    r.className = 'cal_opacity calendar_color_'+ this.get_color(color_key);
+                }
+            }
+            else  { // if form all, get color -1
+                  r.className = 'cal_opacity calendar_color_'+ self.all_filters[-1].color;
+            }
+            return r;
+        },
+        
+        /**
+         * Transform fullcalendar event object to OpenERP Data object
+         */
+        get_event_data: function(event) {
+
+            // Normalize event_end without changing fullcalendars event.
+            var data = {
+                name: event.title
+            };            
+            
+            var event_end = event.end;
+            //Bug when we move an all_day event from week or day view, we don't have a dateend or duration...            
+            if (event_end == null) {
+                event_end = new Date(event.start).addHours(2);
+            }
+
+            if (event.allDay) {
+                // Sometimes fullcalendar doesn't give any event.end.
+                if (event_end == null || _.isUndefined(event_end)) {
+                    event_end = new Date(event.start);
+                }
+                if (this.all_day) {
+                    //event_end = (new Date(event_end.getTime())).addDays(1);
+                    date_start_day = new Date(Date.UTC(event.start.getFullYear(),event.start.getMonth(),event.start.getDate()));
+                    date_stop_day = new Date(Date.UTC(event_end.getFullYear(),event_end.getMonth(),event_end.getDate()));                    
+                }
+                else {
+                    date_start_day = new Date(event.start.getFullYear(),event.start.getMonth(),event.start.getDate(),7);
+                    date_stop_day = new Date(event_end.getFullYear(),event_end.getMonth(),event_end.getDate(),19);
+                }
+                data[this.date_start] = instance.web.parse_value(date_start_day, this.fields[this.date_start]);
+                if (this.date_stop) {
+                    data[this.date_stop] = instance.web.parse_value(date_stop_day, this.fields[this.date_stop]);
+                }
+                diff_seconds = Math.round((date_stop_day.getTime() - date_start_day.getTime()) / 1000);
+                                
+            }
+            else {
+                data[this.date_start] = instance.web.parse_value(event.start, this.fields[this.date_start]);
+                if (this.date_stop) {
+                    data[this.date_stop] = instance.web.parse_value(event_end, this.fields[this.date_stop]);
+                }
+                diff_seconds = Math.round((event_end.getTime() - event.start.getTime()) / 1000);
+            }
+
+            if (this.all_day) {
+                data[this.all_day] = event.allDay;
+            }
+
+            if (this.date_delay) {
+                
+                data[this.date_delay] = diff_seconds / 3600;
+            }
+            return data;
+        },
+
+        do_search: function(domain, context, _group_by) {
+            var self = this;
+           if (! self.all_filters) {            
+                self.all_filters = {}                
+           }
+
+            if (! _.isUndefined(this.event_source)) {
+                this.$calendar.fullCalendar('removeEventSource', this.event_source);
+            }
+            this.event_source = {
+                events: function(start, end, callback) {
+                    var current_event_source = self.event_source;
+                    self.dataset.read_slice(_.keys(self.fields), {
+                        offset: 0,
+                        domain: self.get_range_domain(domain, start, end),
+                        context: context,
+                    }).done(function(events) {
+                        if (self.dataset.index === null) {
+                            if (events.length) {
+                                self.dataset.index = 0;
+                            }
+                        } else if (self.dataset.index >= events.length) {
+                            self.dataset.index = events.length ? 0 : null;
+                        }
+
+                        if (self.event_source !== current_event_source) {
+                            console.log("Consecutive ``do_search`` called. Cancelling.");
+                            return;
+                        }
+                        
+                        if (!self.useContacts) {  // If we use all peoples displayed in the current month as filter in sidebars
+                            var filter_item;
+                            
+                            self.now_filter_ids = [];
+
+                            var color_field = self.fields[self.color_field];
+                            _.each(events, function (e) {
+                                var key,val = null;
+                                if (color_field.type == "selection") {
+                                    key = e[self.color_field];
+                                    val = _.find(color_field.selection, function(name){ return name[0] === key;});
+                                }
+                                else {
+                                    key = e[self.color_field][0];
+                                    val = e[self.color_field];
+                                }
+                                if (!self.all_filters[key]) {
+                                    filter_item = {
+                                        value: key,
+                                        label: val[1],
+                                        color: self.get_color(key),
+                                        avatar_model: (_.str.toBoolElse(self.avatar_filter, true) ? self.avatar_filter : false ),
+                                        is_checked: true
+                                    };
+                                    self.all_filters[key] = filter_item;
+                                }
+                                if (! _.contains(self.now_filter_ids, key)) {
+                                    self.now_filter_ids.push(key);
+                                }
+                            });
+
+                            if (self.sidebar) {
+                                self.sidebar.filter.events_loaded();
+                                self.sidebar.filter.set_filters();
+                                
+                                events = $.map(events, function (e) {
+                                    var key = color_field.type == "selection" ? e[self.color_field] : e[self.color_field][0];
+                                    if (_.contains(self.now_filter_ids, key) &&  self.all_filters[key].is_checked) {
+                                        return e;
+                                    }
+                                    return null;
+                                });
+                            }
+                            
+                        }
+                        else { //WE USE CONTACT
+                            if (self.attendee_people !== undefined) {
+                                //if we don't filter on 'Everybody's Calendar
+                                if (!self.all_filters[-1] || !self.all_filters[-1].is_checked) {
+                                    var checked_filter = $.map(self.all_filters, function(o) { if (o.is_checked) { return o.value; }});
+                                    // If we filter on contacts... we keep only events from coworkers
+                                    events = $.map(events, function (e) {
+                                        if (_.intersection(checked_filter,e[self.attendee_people]).length) {
+                                            return e;
+                                        }
+                                        return null;
+                                    });
+                                }
+                            }
+                        }
+                        var all_attendees = $.map(events, function (e) { return e[self.attendee_people]; });
+                        all_attendees = _.chain(all_attendees).flatten().uniq().value();
+
+                        self.all_attendees = {};
+                        if (self.avatar_title !== null) {
+                            new instance.web.Model(self.avatar_title).query(["name"]).filter([["id", "in", all_attendees]]).all().then(function(result) {
+                                _.each(result, function(item) {
+                                    self.all_attendees[item.id] = item.name;
+                                });
+                            }).done(function() {
+                                return self.perform_necessary_name_gets(events).then(callback);
+                            });
+                        }
                         else {
-                                attendee_other += _.escape(self.all_attendees[the_attendee_people]) +", ";
-                        }
-<<<<<<< HEAD
-=======
+                            _.each(all_attendees,function(item){
+                                    self.all_attendees[item] = '';
+                            });
+                            return self.perform_necessary_name_gets(events).then(callback);
+                        }
                     });
                 },
                 eventDataTransform: function (event) {
@@ -653,358 +814,619 @@
                     } else {
                         // classical event that we can refresh
                         self.refresh_event(event_id);
->>>>>>> e04b9d55
                     }
-                );
-                if (attendee_other.length>2) {
-                    the_title_avatar += '<span class="o_attendee_head" title="' + attendee_other.slice(0, -2) + '">+</span>';
-                }
-                the_title = the_title_avatar + the_title;
-            }
+                });
+            }
+            return false;
+        },
+        open_event: function(id, title) {
+            var self = this;
+            if (! this.open_popup_action) {
+                var index = this.dataset.get_id_index(id);
+                this.dataset.index = index;
+                if (this.write_right) {
+                    this.do_switch_view('form', null, { mode: "edit" });
+                } else {
+                    this.do_switch_view('form', null, { mode: "view" });
+                }
+            }
+            else {
+                var pop = new instance.web.form.FormOpenPopup(this);
+                var id_cast = parseInt(id).toString() == id ? parseInt(id) : id;
+                pop.show_element(this.dataset.model, id_cast, this.dataset.get_context(), {
+                    title: _.str.sprintf(_t("View: %s"),title),
+                    view_id: +this.open_popup_action,
+                    res_id: id_cast,
+                    target: 'new',
+                    readonly:true
+                });
+
+               var form_controller = pop.view_form;
+               form_controller.on("load_record", self, function(){
+                    button_delete = _.str.sprintf("<button class='oe_button oe_bold delme'><span> %s </span></button>",_t("Delete"));
+                    button_edit = _.str.sprintf("<button class='oe_button oe_bold editme oe_highlight'><span> %s </span></button>",_t("Edit Event"));
+                    
+                    pop.$el.closest(".modal").find(".modal-footer").prepend(button_delete);
+                    pop.$el.closest(".modal").find(".modal-footer").prepend(button_edit);
+                    
+                    $('.delme').click(
+                        function() {
+                            $('.oe_form_button_cancel').trigger('click');
+                            self.remove_event(id);
+                        }
+                    );
+                    $('.editme').click(
+                        function() {
+                            $('.oe_form_button_cancel').trigger('click');
+                            self.dataset.index = self.dataset.get_id_index(id);
+                            self.do_switch_view('form', null, { mode: "edit" });
+                        }
+                    );
+               });
+            }
+            return false;
+        },
+
+        do_show: function() {
+            if (this.$buttons) {
+                this.$buttons.show();
+            }
+            this.do_push_state({});
+            return this._super();
+        },
+        do_hide: function () {
+            if (this.$buttons) {
+                this.$buttons.hide();
+            }
+            return this._super();
+        },
+        is_action_enabled: function(action) {
+            if (action === 'create' && !this.options.creatable) {
+                return false;
+            }
+            return this._super(action);
+        },
+
+        /**
+         * Handles a newly created record
+         *
+         * @param {id} id of the newly created record
+         */
+        quick_created: function (id) {
+
+            /** Note:
+             * it's of the most utter importance NOT to use inplace
+             * modification on this.dataset.ids as reference to this
+             * data is spread out everywhere in the various widget.
+             * Some of these reference includes values that should
+             * trigger action upon modification.
+             */
+            this.dataset.ids = this.dataset.ids.concat([id]);
+            this.dataset.trigger("dataset_changed", id);
+            this.refresh_event(id);
+        },
+        slow_created: function () {
+            // refresh all view, because maybe some recurrents item
+            var self = this;
+            if (self.sidebar) {
+                // force filter refresh
+                self.sidebar.filter.is_loaded = false;
+            }
+            self.$calendar.fullCalendar('refetchEvents');
+        },
+
+        remove_event: function(id) {
+            var self = this;
+            function do_it() {
+                return $.when(self.dataset.unlink([id])).then(function() {
+                    self.$calendar.fullCalendar('removeEvents', id);
+                });
+            }
+            if (this.options.confirm_on_delete) {
+                if (confirm(_t("Are you sure you want to delete this record ?"))) {
+                    return do_it();
+                }
+            } else
+                return do_it();
+        },
+    });
+
+
+    /**
+     * Quick creation view.
+     *
+     * Triggers a single event "added" with a single parameter "name", which is the
+     * name entered by the user
+     *
+     * @class
+     * @type {*}
+     */
+    instance.web_calendar.QuickCreate = instance.web.Widget.extend({
+        template: 'CalendarView.quick_create',
+        
+        init: function(parent, dataset, buttons, options, data_template) {
+            this._super(parent);
+            this.dataset = dataset;
+            this._buttons = buttons || false;
+            this.options = options;
+
+            // Can hold data pre-set from where you clicked on agenda
+            this.data_template = data_template || {};
+        },
+        get_title: function () {
+            var parent = this.getParent();
+            if (_.isUndefined(parent)) {
+                return _t("Create");
+            }
+            var title = (_.isUndefined(parent.field_widget)) ?
+                    (parent.string || parent.name) :
+                    parent.field_widget.string || parent.field_widget.name || '';
+            return _t("Create: ") + title;
+        },
+        start: function () {
+            var self = this;
+
+            if (this.options.disable_quick_create) {
+                this.$el.hide();
+                this.slow_create();
+                return;
+            }
+
+            self.$input = this.$el.find('input');
+            self.$input.keyup(function enterHandler (event) {
+                if(event.keyCode == 13){
+                    self.$input.off('keyup', enterHandler);
+                    if (!self.quick_add()){
+                        self.$input.on('keyup', enterHandler);
+                    }
+                }
+            });
+            
+            var submit = this.$el.find(".oe_calendar_quick_create_add");
+            submit.click(function clickHandler() {
+                submit.off('click', clickHandler);
+                if (!self.quick_add()){
+                   submit.on('click', clickHandler);                }
+                self.focus();
+            });
+            this.$el.find(".oe_calendar_quick_create_edit").click(function () {
+                self.slow_add();
+                self.focus();
+            });
+            this.$el.find(".oe_calendar_quick_create_close").click(function (ev) {
+                ev.preventDefault();
+                self.trigger('close');
+            });
+            self.$input.keyup(function enterHandler (e) {
+                if (e.keyCode == 27 && self._buttons) {
+                    self.trigger('close');
+                }
+            });
+            self.$el.dialog({ title: this.get_title()});
+            self.on('added', self, function() {
+                self.trigger('close');
+            });
+            
+            self.$el.on('dialogclose', self, function() {
+                self.trigger('close');
+            });
+
+        },
+        focus: function() {
+            this.$el.find('input').focus();
+        },
+
+        /**
+         * Gathers data from the quick create dialog a launch quick_create(data) method
+         */
+        quick_add: function() {
+            var val = this.$input.val();
+            if (/^\s*$/.test(val)) {
+                return false;
+            }
+            return this.quick_create({'name': val}).always(function() { return true; });
+        },
+        
+        slow_add: function() {
+            var val = this.$input.val();
+            this.slow_create(_.isEmpty(val) ? {} : {'name': val});
+        },
+
+        /**
+         * Handles saving data coming from quick create box
+         */
+        quick_create: function(data, options) {
+            var self = this;
+            return this.dataset.create($.extend({}, this.data_template, data), options)
+                .then(function(id) {
+                    self.trigger('added', id);
+                    self.$input.val("");
+                }).fail(function(r, event) {
+                    event.preventDefault();
+                    // This will occurs if there are some more fields required
+                    self.slow_create(data);
+                });
+        },
+
+        /**
+         * Show full form popup
+         */
+         get_form_popup_infos: function() {
+            var parent = this.getParent();
+            var infos = {
+                view_id: false,
+                title: this.name,
+            };
+            if (!_.isUndefined(parent) && !(_.isUndefined(parent.ViewManager))) {
+                infos.view_id = parent.ViewManager.get_view_id('form');
+            }
+            return infos;
+        },
+        slow_create: function(data) {
+            //if all day, we could reset time to display 00:00:00
+            
+            var self = this;
+            var def = $.Deferred();
+            var defaults = {};
+            var created = false;
+
+            _.each($.extend({}, this.data_template, data), function(val, field_name) {
+                defaults['default_' + field_name] = val;
+            });
+                        
+            var pop_infos = self.get_form_popup_infos();
+            var pop = new instance.web.form.FormOpenPopup(this);
+            var context = new instance.web.CompoundContext(this.dataset.context, defaults);
+            pop.show_element(this.dataset.model, null, this.dataset.get_context(defaults), {
+                title: this.get_title(),
+                disable_multiple_selection: true,
+                view_id: pop_infos.view_id,
+                // Ensuring we use ``self.dataset`` and DO NOT create a new one.
+                create_function: function(data, options) {
+                    return self.dataset.create(data, options).done(function(r) {
+                    }).fail(function (r, event) {
+                       if (!r.data.message) { //else manage by openerp
+                            throw new Error(r);
+                       }
+                    });
+                },
+                read_function: function(id, fields, options) {
+                    return self.dataset.read_ids.apply(self.dataset, arguments).done(function() {
+                    }).fail(function (r, event) {
+                        if (!r.data.message) { //else manage by openerp
+                            throw new Error(r);
+                        }
+                    });
+                },
+            });
+            pop.on('closed', self, function() {
+                // ``self.trigger('close')`` would itself destroy all child element including
+                // the slow create popup, which would then re-trigger recursively the 'closed' signal.  
+                // Thus, here, we use a deferred and its state to cut the endless recurrence.
+                if (def.state() === "pending") {
+                    def.resolve();
+                }
+            });
+            pop.on('create_completed', self, function(id) {
+                created = true;
+                self.trigger('slowadded');
+            });
+            def.then(function() {
+                if (created) {
+                    var parent = self.getParent();
+                    parent.$calendar.fullCalendar('refetchEvents');
+                }
+                self.trigger('close');
+            });
+            return def;
+        },
+    });
+
+
+    /**
+     * Form widgets
+     */
+
+    function widget_calendar_lazy_init() {
+        if (instance.web.form.Many2ManyCalendarView) {
+            return;
         }
-        
-        if (!date_stop && date_delay) {
-            var m_start = moment(date_start).add(date_delay,'hours');
-            date_stop = m_start.toDate();
-        }
-        var r = {
-            'start': moment(date_start).format('YYYY-MM-DD HH:mm:ss'),
-            'end': moment(date_stop).format('YYYY-MM-DD HH:mm:ss'),
-            'title': the_title,
-            'allDay': (this.fields[this.date_start].type == 'date' || (this.all_day && evt[this.all_day]) || false),
-            'id': evt.id,
-            'attendees':attendees
-        };
-
-        var color_key = evt[this.color_field];
-        if (!self.useContacts || self.all_filters[color_key] !== undefined) {
-            if (color_key) {
-                if (typeof color_key === "object") {
-                    color_key = color_key[0];
-                }
-                r.className = 'o_calendar_color_'+ this.get_color(color_key);
-            }
-        } else { // if form all, get color -1
-            r.className = 'o_calendar_color_'+ self.all_filters[-1] ? self.all_filters[-1].color : 1;
-        }
-        return r;
-    },
-    
-    /**
-     * Transform fullcalendar event object to OpenERP Data object
-     */
-    get_event_data: function(event) {
-        var date_start_day;
-        var date_stop_day;
-        var diff_seconds;
-
-        // Normalize event_end without changing fullcalendars event.
-        var data = {
-            name: event.title
-        };            
-        
-        var event_end = event.end;
-        //Bug when we move an all_day event from week or day view, we don't have a dateend or duration...            
-        if (event_end === null) {
-            var m_date = moment(event.start).add(2, 'hours');
-            event_end = m_date.toDate();
-        }
-
-        if (event.allDay) {
-            // Sometimes fullcalendar doesn't give any event.end.
-            if (event_end === null || _.isUndefined(event_end)) {
-                event_end = new Date(event.start);
-            }
-            if (this.all_day) {
-                date_start_day = new Date(Date.UTC(event.start.getFullYear(),event.start.getMonth(),event.start.getDate()));
-                date_stop_day = new Date(Date.UTC(event_end.getFullYear(),event_end.getMonth(),event_end.getDate()));                    
-            }
-            else {
-                date_start_day = new Date(event.start.getFullYear(),event.start.getMonth(),event.start.getDate(),7);
-                date_stop_day = new Date(event_end.getFullYear(),event_end.getMonth(),event_end.getDate(),19);
-            }
-            data[this.date_start] = time.datetime_to_str(date_start_day);
-            if (this.date_stop) {
-                data[this.date_stop] = time.datetime_to_str(date_stop_day);
-            }
-            diff_seconds = Math.round((date_stop_day.getTime() - date_start_day.getTime()) / 1000);
-                            
-        }
-        else {
-            data[this.date_start] = time.datetime_to_str(event.start);
-            if (this.date_stop) {
-                data[this.date_stop] = time.datetime_to_str(event_end);
-            }
-            diff_seconds = Math.round((event_end.getTime() - event.start.getTime()) / 1000);
-        }
-
-        if (this.all_day) {
-            data[this.all_day] = event.allDay;
-        }
-
-        if (this.date_delay) {
-            data[this.date_delay] = diff_seconds / 3600;
-        }
-        return data;
-    },
-
-    do_search: function (domain, context, _group_by) {
-        var self = this;
-        this.shown.done(function () {
-            self._do_search(domain, context, _group_by);
+
+        instance.web_calendar.FieldCalendarView = instance.web_calendar.CalendarView.extend({
+
+            init: function (parent) {
+                this._super.apply(this, arguments);
+                // Warning: this means only a field_widget should instanciate this Class
+                this.field_widget = parent;
+            },
+
+            view_loading: function (fv) {
+                var self = this;
+                return $.when(this._super.apply(this, arguments)).then(function() {
+                    self.on('event_rendered', this, function (event, element, view) {
+
+                    });
+                });
+            },
+
+            // In forms, we could be hidden in a notebook. Thus we couldn't
+            // render correctly fullcalendar so we try to detect when we are
+            // not visible to wait for when we will be visible.
+            init_calendar: function() {
+                if (this.$calendar.width() !== 0) { // visible
+                    return this._super();
+                }
+                // find all parents tabs.
+                var def = $.Deferred();
+                var self = this;
+                this.$calendar.parents(".ui-tabs").on('tabsactivate', this, function() {
+                    if (self.$calendar.width() !== 0) { // visible
+                        self.$calendar.fullCalendar(self.get_fc_init_options());
+                        def.resolve();
+                    }
+                });
+                return def;
+            },
         });
-    },
-    _do_search: function(domain, context, _group_by) {
-        var self = this;
-       if (! self.all_filters) {
-            self.all_filters = {};
-       }
-
-        if (! _.isUndefined(this.event_source)) {
-            this.$calendar.fullCalendar('removeEventSource', this.event_source);
-        }
-        this.event_source = {
-            events: function(start, end, callback) {
-                // catch invalid dates (start/end dates not parseable yet)
-                // => ignore request
-                if (isNaN(start) || isNaN(end)) {
-                    return;
-                }
-
-                var current_event_source = self.event_source;
-                    var event_domain = self.get_range_domain(domain, start, end);
-                    if (self.useContacts && (!self.all_filters[-1] || !self.all_filters[-1].is_checked)) {
-                        var partner_ids = $.map(self.all_filters, function(o) { if (o.is_checked) { return o.value; }});
-                        if (!_.isEmpty(partner_ids)) {
-                            event_domain = new data.CompoundDomain(
-                                event_domain,
-                                [[self.attendee_people, 'in', partner_ids]]
-                            );
-                        }
-                    }
-                self.dataset.read_slice(_.keys(self.fields), {
-                    offset: 0,
-                    domain: event_domain,
-                    context: context,
-                }).done(function(events) {
-                    if (self.dataset.index === null) {
-                        if (events.length) {
-                            self.dataset.index = 0;
-                        }
-                    } else if (self.dataset.index >= events.length) {
-                        self.dataset.index = events.length ? 0 : null;
-                    }
-
-                    if (self.event_source !== current_event_source) {
-                        console.log("Consecutive ``do_search`` called. Cancelling.");
+    }
+
+    instance.web_calendar.BufferedDataSet = instance.web.BufferedDataSet.extend({
+
+        /**
+         * Adds verification on possible missing fields for the sole purpose of
+         * O2M dataset being compatible with the ``slow_create`` detection of
+         * missing fields... which is as simple to try to write and upon failure
+         * go to ``slow_create``. Current BufferedDataSet would'nt fail because
+         * they do not send data to the server at create time.
+         */
+        create: function (data, options) {
+            var def = $.Deferred();
+            var self = this;
+            var create = this._super;
+            if (_.isUndefined(this.required_fields)) {
+                this.required_fields = (new instance.web.Model(this.model))
+                    .call('fields_get').then(function (fields_def) {
+                        return _(fields_def).chain()
+                         // equiv to .pairs()
+                            .map(function (value, key) { return [key, value]; })
+                         // equiv to .omit(self.field_widget.field.relation_field)
+                            .filter(function (pair) { return pair[0] !== self.field_widget.field.relation_field; })
+                            .filter(function (pair) { return pair[1].required; })
+                            .map(function (pair) { return pair[0]; })
+                            .value();
+                    });
+            }
+            $.when(this.required_fields).then(function (required_fields) {
+                var missing_fields = _(required_fields).filter(function (v) {
+                    return _.isUndefined(data[v]);
+                });
+                var default_get = (missing_fields.length !== 0) ?
+                    self.default_get(missing_fields) : [];
+                $.when(default_get).then(function (defaults) {
+
+                    // Remove all fields that have a default from the missing fields.
+                    missing_fields = _(missing_fields).filter(function (f) {
+                        return _.isUndefined(defaults[f]);
+                    });
+                    if (missing_fields.length !== 0) {
+                        def.reject(
+                            _.str.sprintf(
+                                _t("Missing required fields %s"), missing_fields.join(", ")),
+                            $.Event());
                         return;
                     }
-
-                    if (!self.useContacts) {  // If we use all peoples displayed in the current month as filter in sidebars
-                        var filter_item;
-
-                        self.now_filter_ids = [];
-
-                        var color_field = self.fields[self.color_field];
-                        _.each(events, function (e) {
-                            var key,val = null;
-                            if (color_field.type == "selection") {
-                                key = e[self.color_field];
-                                val = _.find(color_field.selection, function(name){ return name[0] === key;});
-                            } else {
-                                key = e[self.color_field][0];
-                                val = e[self.color_field];
-                            }
-                            if (!self.all_filters[key]) {
-                                filter_item = {
-                                    value: key,
-                                    label: val[1],
-                                    color: self.get_color(key),
-                                    avatar_model: (_.str.toBoolElse(self.avatar_filter, true) ? self.avatar_filter : false ),
-                                    is_checked: true
-                                };
-                                self.all_filters[key] = filter_item;
-                            }
-                            if (! _.contains(self.now_filter_ids, key)) {
-                                self.now_filter_ids.push(key);
-                            }
-                        });
-
-                        if (self.sidebar) {
-                            self.sidebar.filter.events_loaded();
-                            self.sidebar.filter.set_filters();
-
-                            events = $.map(events, function (e) {
-                                var key = color_field.type == "selection" ? e[self.color_field] : e[self.color_field][0];
-                                if (_.contains(self.now_filter_ids, key) &&  self.all_filters[key].is_checked) {
-                                    return e;
-                                }
-                                return null;
-                            });
-                        }
-
+                    create.apply(self, [data, options]).then(function (result) {
+                        def.resolve(result);
+                    });
+                });
+            });
+            return def;
+        },
+    });
+
+    instance.web_calendar.fields_dataset = new instance.web.Registry({
+        'many2many': 'instance.web.DataSetStatic',
+        'one2many': 'instance.web_calendar.BufferedDataSet',
+    });
+
+
+    function get_field_dataset_class(type) {
+        var obj = instance.web_calendar.fields_dataset.get_any([type]);
+        if (!obj) {
+            throw new Error(_.str.sprintf(_t("Dataset for type '%s' is not defined."), type));
+        }
+
+        // Override definition of legacy datasets to add field_widget context
+        return obj.extend({
+            init: function (parent) {
+                this._super.apply(this, arguments);
+                this.field_widget = parent;
+            },
+            get_context: function() {
+                this.context = this.field_widget.build_context();
+                return this.context;
+            }
+        });
+    }
+
+    /**
+     * Common part to manage any field using calendar view
+     */
+    instance.web_calendar.FieldCalendar = instance.web.form.AbstractField.extend({
+
+        disable_utility_classes: true,
+        calendar_view_class: 'instance.web_calendar.FieldCalendarView',
+
+        init: function(field_manager, node) {
+            this._super(field_manager, node);
+            widget_calendar_lazy_init();
+            this.is_loaded = $.Deferred();
+            this.initial_is_loaded = this.is_loaded;
+
+            var self = this;
+
+            // This dataset will use current widget to '.build_context()'.
+            var field_type = field_manager.fields_view.fields[node.attrs.name].type;
+            this.dataset = new (get_field_dataset_class(field_type))(
+                this, this.field.relation);
+
+            this.dataset.on('unlink', this, function(_ids) {
+                this.dataset.trigger('dataset_changed');
+            });
+
+            // quick_create widget instance will be attached when spawned
+            this.quick_create = null;
+
+            this.no_rerender = true;
+
+        },
+
+        start: function() {
+            this._super.apply(this, arguments);
+
+            var self = this;
+
+            self.load_view();
+            self.on("change:effective_readonly", self, function() {
+                self.is_loaded = self.is_loaded.then(function() {
+                    self.calendar_view.destroy();
+                    return $.when(self.load_view()).done(function() {
+                        self.render_value();
+                    });
+                });
+            });
+        },
+
+        load_view: function() {
+            var self = this;
+            var calendar_view_class = get_class(this.calendar_view_class);
+            this.calendar_view = new calendar_view_class(this, this.dataset, false, $.extend({
+                'create_text': _t("Add"),
+                'creatable': self.get("effective_readonly") ? false : true,
+                'quick_creatable': self.get("effective_readonly") ? false : true,
+                'read_only_mode': self.get("effective_readonly") ? true : false,
+                'confirm_on_delete': false,
+            }, this.options));
+            var embedded = (this.field.views || {}).calendar;
+            if (embedded) {
+                this.calendar_view.set_embedded_view(embedded);
+            }
+            var loaded = $.Deferred();
+            this.calendar_view.on("calendar_view_loaded", self, function() {
+                self.initial_is_loaded.resolve();
+                loaded.resolve();
+            });
+            this.calendar_view.on('switch_mode', this, this.open_popup);
+            $.async_when().done(function () {
+                self.calendar_view.appendTo(self.$el);
+            });
+            return loaded;
+        },
+
+        render_value: function() {
+            var self = this;
+            this.dataset.set_ids(this.get("value"));
+            this.is_loaded = this.is_loaded.then(function() {
+                return self.calendar_view.do_search(self.build_domain(), self.dataset.get_context(), []);
+            });
+        },
+
+        open_popup: function(type, unused) {
+            if (type !== "form") { return; }
+            if (this.dataset.index == null) {
+                if (typeof this.open_popup_add === "function") {
+                    this.open_popup_add();
+                }
+            } else {
+                if (typeof this.open_popup_edit === "function") {
+                    this.open_popup_edit();
+                }
+            }
+        },
+
+        open_popup_add: function() {
+            throw new Error("Not Implemented");
+        },
+
+        open_popup_edit: function() {
+            var id = this.dataset.ids[this.dataset.index];
+            var self = this;
+            var pop = (new instance.web.form.FormOpenPopup(this));
+            pop.show_element(this.field.relation, id, this.build_context(), {
+                title: _t("Open: ") + this.string,
+                write_function: function(id, data, _options) {
+                    return self.dataset.write(id, data, {}).done(function() {
+                        // Note that dataset will trigger itself the
+                        // ``dataset_changed`` signal
+                        self.calendar_view.refresh_event(id);
+                    });
+                },
+                read_function: function(id, fields, options) {
+                    return self.dataset.read_ids.apply(self.dataset, arguments).done(function() {
+                    }).fail(function (r, event) {
+                        throw new Error(r);
+                    });
+                },
+
+                alternative_form_view: this.field.views ? this.field.views.form : undefined,
+                parent_view: this.view,
+                child_name: this.name,
+                readonly: this.get("effective_readonly")
+            });
+        }
+    });
+
+    instance.web_calendar.Sidebar = instance.web.Widget.extend({
+        template: 'CalendarView.sidebar',
+        
+        start: function() {
+            this._super();
+            this.filter = new instance.web_calendar.SidebarFilter(this, this.getParent());
+            this.filter.appendTo(this.$el.find('.oe_calendar_filter'));
+        }
+    });
+    instance.web_calendar.SidebarFilter = instance.web.Widget.extend({
+        events: {
+            'change input:checkbox': 'filter_click',
+            'click span.color_filter': 'select_previous',
+
+        },
+        init: function(parent, view) {
+            this._super(parent);
+            this.view = view;
+        },
+        set_filters: function() {
+            var self = this;
+            _.forEach(self.view.all_filters, function(o) {
+                if (_.contains(self.view.now_filter_ids, o.value)) {
+                    self.$('div.oe_calendar_responsible input[value=' + o.value + ']').prop('checked',o.is_checked);
+                }
+            });
+        },
+        events_loaded: function(filters) {
+            var self = this;
+            if (filters == null) {
+                filters = [];
+                _.forEach(self.view.all_filters, function(o) {
+                    if (_.contains(self.view.now_filter_ids, o.value)) {
+                        filters.push(o);
                     }
-                    var all_attendees = $.map(events, function (e) { return e[self.attendee_people]; });
-                    all_attendees = _.chain(all_attendees).flatten().uniq().value();
-
-                    self.all_attendees = {};
-                    if (self.avatar_title !== null) {
-                        new Model(self.avatar_title).query(["name"]).filter([["id", "in", all_attendees]]).all().then(function(result) {
-                            _.each(result, function(item) {
-                                self.all_attendees[item.id] = item.name;
-                            });
-                        }).done(function() {
-                            return self.perform_necessary_name_gets(events).then(callback);
-                        });
-                    }
-                    else {
-                        _.each(all_attendees,function(item){
-                                self.all_attendees[item] = '';
-                        });
-                        return self.perform_necessary_name_gets(events).then(callback);
-                    }
-                });
-            },
-            eventDataTransform: function (event) {
-                return self.event_data_transform(event);
-            },
-        };
-        this.$calendar.fullCalendar('addEventSource', this.event_source);
-    },
-    /**
-     * Build OpenERP Domain to filter object by this.date_start field
-     * between given start, end dates.
-     */
-    get_range_domain: function(domain, start, end) {
-        var format = time.date_to_str;
-        
-        var extend_domain = [[this.date_start, '<=', format(end)]];
-
-        if (this.date_stop) {
-            extend_domain.push(
-                    [this.date_stop, '>=', format(start)]
-            );
+                });
+            }            
+            this.$el.html(QWeb.render('CalendarView.sidebar.responsible', { filters: filters }));
+        },
+        filter_click: function(e) {
+            var self = this;
+            if (self.view.all_filters[0] && e.target.value == self.view.all_filters[0].value) {
+                self.view.all_filters[0].is_checked = e.target.checked;
+            } else {
+                self.view.all_filters[e.target.value].is_checked = e.target.checked;
+            }
+            self.view.$calendar.fullCalendar('refetchEvents');
+        },
+        select_previous: function(e) {
+            $(e.target).siblings('input').trigger('click');
         }
-        return new CompoundDomain(domain, extend_domain);
-    },
-
-    /**
-     * Updates record identified by ``id`` with values in object ``data``
-     */
-    update_record: function(id, data) {
-        var self = this;
-        var event_id;
-        delete(data.name); // Cannot modify actual name yet
-        var index = this.dataset.get_id_index(id);
-        if (index !== null) {
-            event_id = this.dataset.ids[index];
-            this.dataset.write(event_id, data, {}).done(function() {
-                if (is_virtual_id(event_id)) {
-                    // this is a virtual ID and so this will create a new event
-                    // with an unknown id for us.
-                    self.$calendar.fullCalendar('refetchEvents');
-                } else {
-                    // classical event that we can refresh
-                    self.refresh_event(event_id);
-                }
-            });
-        }
-        return false;
-    },
-    open_event: function(id, title) {
-        var self = this;
-        if (! this.open_popup_action) {
-            var index = this.dataset.get_id_index(id);
-            this.dataset.index = index;
-            if (this.write_right) {
-                this.do_switch_view('form', null, { mode: "edit" });
-            } else {
-                this.do_switch_view('form', null, { mode: "view" });
-            }
-        }
-        else {
-            var dialog = new form_common.FormViewDialog(this, {
-                res_model: this.dataset.model,
-                res_id: parseInt(id).toString() == id ? parseInt(id) : id,
-                context: this.dataset.get_context(),
-                title: title,
-                view_id: +this.open_popup_action,
-                readonly: true,
-                buttons: [
-                    {text: _t("Edit"), classes: 'btn-primary', close: true, click: function() {
-                        self.dataset.index = self.dataset.get_id_index(id);
-                        self.do_switch_view('form', null, { mode: "edit" });
-                    }},
-
-                    {text: _t("Delete"), close: true, click: function() {
-                        self.remove_event(id);
-                    }},
-
-                    {text: _t("Close"), close: true}
-                ]
-            }).open();
-        }
-        return false;
-    },
-
-    do_show: function() {            
-        this.do_push_state({});
-        this.shown.resolve();
-        return this._super();
-    },
-    is_action_enabled: function(action) {
-        if (action === 'create' && !this.options.creatable) {
-            return false;
-        }
-        return this._super(action);
-    },
-
-    /**
-     * Handles a newly created record
-     *
-     * @param {id} id of the newly created record
-     */
-    quick_created: function (id) {
-
-        /** Note:
-         * it's of the most utter importance NOT to use inplace
-         * modification on this.dataset.ids as reference to this
-         * data is spread out everywhere in the various widget.
-         * Some of these reference includes values that should
-         * trigger action upon modification.
-         */
-        this.dataset.ids = this.dataset.ids.concat([id]);
-        this.dataset.trigger("dataset_changed", id);
-        this.refresh_event(id);
-    },
-    slow_created: function () {
-        // refresh all view, because maybe some recurrents item
-        var self = this;
-        if (self.sidebar) {
-            // force filter refresh
-            self.sidebar.filter.is_loaded = false;
-        }
-        self.$calendar.fullCalendar('refetchEvents');
-    },
-
-    remove_event: function(id) {
-        var self = this;
-        function do_it() {
-            return $.when(self.dataset.unlink([id])).then(function() {
-                self.$calendar.fullCalendar('removeEvents', id);
-            });
-        }
-        if (this.options.confirm_on_delete) {
-            if (confirm(_t("Are you sure you want to delete this record ?"))) {
-                return do_it();
-            }
-        } else
-            return do_it();
-    },
-});
-
-
-core.view_registry.add('calendar', CalendarView);
-
-return CalendarView;
-});+    });
+
+};