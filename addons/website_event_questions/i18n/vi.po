--- conflicted
+++ resolved
@@ -1,7 +1,7 @@
 # Translation of Odoo Server.
 # This file contains the translation of the following modules:
 # 	* website_event_questions
-#
+# 
 # Translators:
 # fanha99 <fanha99@hotmail.com>, 2019
 # thanhnguyen.icsc <thanhnguyen.icsc@gmail.com>, 2019
@@ -9,12 +9,8 @@
 # Trinh Tran Thi Phuong <trinhttp@trobz.com>, 2019
 # Dung Nguyen Thi <dungnt@trobz.com>, 2019
 # Dao Nguyen <trucdao.uel@gmail.com>, 2019
-<<<<<<< HEAD
+# Vo Thanh Thuy, 2021
 #
-=======
-# Vo Thanh Thuy, 2021
-# 
->>>>>>> f0bf9580
 msgid ""
 msgstr ""
 "Project-Id-Version: Odoo Server 13.0\n"
