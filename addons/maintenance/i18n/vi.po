--- conflicted
+++ resolved
@@ -1,7 +1,7 @@
 # Translation of Odoo Server.
 # This file contains the translation of the following modules:
 # * maintenance
-#
+# 
 # Translators:
 # Martin Trigaux, 2017
 # fanha99 <fanha99@hotmail.com>, 2017
@@ -14,14 +14,13 @@
 # lam nguyen <lamev.inc@gmail.com>, 2017
 # Duc Dao <blakice12@gmail.com>, 2017
 # ThuND <thu.nd@komit-consulting.com>, 2017
-# Duy BQ <duybq86@gmail.com>, 2018
 msgid ""
 msgstr ""
 "Project-Id-Version: Odoo Server 11.0\n"
 "Report-Msgid-Bugs-To: \n"
 "POT-Creation-Date: 2018-01-30 13:41+0000\n"
 "PO-Revision-Date: 2018-01-30 13:41+0000\n"
-"Last-Translator: Duy BQ <duybq86@gmail.com>, 2018\n"
+"Last-Translator: ThuND <thu.nd@komit-consulting.com>, 2017\n"
 "Language-Team: Vietnamese (https://www.transifex.com/odoo/teams/41243/vi/)\n"
 "MIME-Version: 1.0\n"
 "Content-Type: text/plain; charset=UTF-8\n"
@@ -67,12 +66,12 @@
 #. module: maintenance
 #: model:ir.ui.view,arch_db:maintenance.view_maintenance_equipment_category_kanban
 msgid "<strong>Equipments:</strong>"
-msgstr ""
+msgstr "<strong>Thiết bị:</strong>""
 
 #. module: maintenance
 #: model:ir.ui.view,arch_db:maintenance.view_maintenance_equipment_category_kanban
 msgid "<strong>Maintenance:</strong>"
-msgstr ""
+msgstr "<strong>Bảo trì:</strong>"
 
 #. module: maintenance
 #: model:ir.model.fields,help:maintenance.field_maintenance_equipment_category_alias_defaults
@@ -80,13 +79,8 @@
 "A Python dictionary that will be evaluated to provide default values when "
 "creating new records for this alias."
 msgstr ""
-<<<<<<< HEAD
 "Một Python dictionary mà sẽ được biểu thị/đánh giá để cung cấp các giá trị "
 "mặc định khi tạo mới các bản ghi cho bí danh này."
-=======
-"Một thư viện Python mà sẽ được biểu thị/đánh giá để cung cấp các giá trị mặc"
-" định khi tạo mới các bản ghi cho bí danh này."
->>>>>>> 5316406a
 
 #. module: maintenance
 #: model:maintenance.equipment,name:maintenance.equipment_computer3
@@ -107,11 +101,7 @@
 #. module: maintenance
 #: model:ir.model.fields,field_description:maintenance.field_maintenance_equipment_category_alias_contact
 msgid "Alias Contact Security"
-<<<<<<< HEAD
 msgstr "An ninh về Bí danh liên hệ"
-=======
-msgstr "An ninh bí danh liên hệ"
->>>>>>> 5316406a
 
 #. module: maintenance
 #: model:ir.model.fields,field_description:maintenance.field_maintenance_equipment_category_alias_name
@@ -121,16 +111,12 @@
 #. module: maintenance
 #: model:ir.model.fields,field_description:maintenance.field_maintenance_equipment_category_alias_domain
 msgid "Alias domain"
-<<<<<<< HEAD
 msgstr "Miền bí danh"
-=======
-msgstr "Bí danh tên miền"
->>>>>>> 5316406a
 
 #. module: maintenance
 #: model:ir.model.fields,field_description:maintenance.field_maintenance_equipment_category_alias_model_id
 msgid "Aliased Model"
-msgstr "Bí danh Model"
+msgstr ""
 
 #. module: maintenance
 #: model:ir.ui.view,arch_db:maintenance.maintenance_team_kanban
@@ -150,7 +136,7 @@
 #. module: maintenance
 #: model:ir.ui.view,arch_db:maintenance.hr_equipment_request_view_search
 msgid "Archived"
-msgstr "Vô hiệu"
+msgstr "Đã lưu"
 
 #. module: maintenance
 #: model:ir.model,name:maintenance.model_maintenance_equipment_category
