<?xml version="1.0" encoding="utf-8"?>
<odoo>
    <data noupdate="1">
        <!-- Templates for Dynamic Snippet -->
        <template id="dynamic_filter_template_product_product_add_to_cart" name="Classic Card">
            <t t-foreach="records" t-as="data">
                <t t-set="record" t-value="data['_record']"/>
<<<<<<< HEAD
                <div class="o_carousel_product_card card h-100 w-100">
=======
                <div class="o_carousel_product_card card h-100 w-100" t-att-data-add2cart-rerender="data.get('_add2cart_rerender')">
>>>>>>> 4d11cb0e
                    <div t-if="is_sample" class="h5 o_ribbon_right bg-primary text-uppercase">Sample</div>
                    <input type="hidden" name="product-id" t-att-data-product-id="record.id"/>
                    <a class="o_carousel_product_img_link" t-att-href="record.website_url">
                        <img class="o_carousel_product_card_img_top card-img-top p-2" loading="lazy" t-att-src="data['image_512']"
                            t-att-alt="record.display_name"/>
                    </a>
                    <i t-if="data.get('_latest_viewed')" class="fa fa-trash o_carousel_product_remove js_remove"></i>
                    <div class="o_carousel_product_card_body card-body border-top">
                        <a t-att-href="record.website_url" class="text-decoration-none">
                            <div class="h6 card-title mb-0" t-field="record.display_name"/>
                        </a>
                        <div class="mt-2">
                            <t t-if="is_view_active('website_sale.product_comment')" t-call="portal_rating.rating_widget_stars_static">
                                <t t-set="rating_avg" t-value="record.rating_avg"/>
                                <t t-set="rating_count" t-value="record.rating_count"/>
                            </t>
                        </div>
                    </div>
                    <div class="o_carousel_product_card_footer card-footer d-flex align-items-center">
                        <div>
                            <t t-call="website_sale.price_dynamic_filter_template_product_product"/>
                        </div>
                        <button type="button" role="button" class="btn btn-primary js_add_cart ml-auto" title="Add to Cart">
                            <i class="fa fa-fw fa-shopping-cart"/>
                        </button>
                    </div>
                </div>
            </t>
        </template>

        <template id="dynamic_filter_template_product_product_view_detail" name="Detailed Product">
            <t t-foreach="records" t-as="data">
                <t t-set="record" t-value="data['_record']"/>
<<<<<<< HEAD
                <div class="o_carousel_product_card card h-100 w-100" t-att-data-url="record.website_url">
=======
                <div class="o_carousel_product_card card h-100 w-100" t-att-data-url="record.website_url" t-att-data-add2cart-rerender="data.get('_add2cart_rerender')">
>>>>>>> 4d11cb0e
                    <div t-if="is_sample" class="h5 o_ribbon_right bg-primary text-uppercase">Sample</div>
                    <a class="o_carousel_product_img_link" t-att-href="record.website_url">
                        <img class="card-img-top p-3" loading="lazy" t-att-src="data['image_512']" t-att-alt="record.display_name"/>
                    </a>
                    <div class="o_carousel_product_card_body card-body d-flex flex-column justify-content-between">
                        <div class="card-title h5" t-field="record.display_name"/>
                        <div class="card-text" t-field="record.description_sale"/>
                        <div class="mt-2">
                            <t t-if="is_view_active('website_sale.product_comment')" t-call="portal_rating.rating_widget_stars_static">
                                <t t-set="rating_avg" t-value="record.rating_avg"/>
                                <t t-set="rating_count" t-value="record.rating_count"/>
                            </t>
                        </div>
                    </div>
                    <div class="o_carousel_product_card_footer card-footer d-flex align-items-center">
                        <div>
                            <t t-call="website_sale.price_dynamic_filter_template_product_product"/>
                        </div>
                        <a class="btn btn-primary ml-auto" t-att-href="record.website_url">
                            <i class="fa fa-fw fa-search"/>
                        </a>
                    </div>
                </div>
            </t>
        </template>

        <template id="dynamic_filter_template_product_product_mini_image" name="Image only">
            <t t-foreach="records" t-as="data" data-number-of-elements="4" data-number-of-elements-sm="1" data-number-of-elements-fetch="8">
                <t t-set="record" t-value="data['_record']"/>
                <div class="card h-100" t-att-data-url="record.website_url">
                    <div t-if="is_sample" class="h5 o_ribbon_right bg-primary text-uppercase">Sample</div>
                    <a class="o_carousel_product_img_link" t-att-href="record.website_url">
                        <img class="card-img-top p-3" loading="lazy" t-att-src="data['image_512']" t-att-alt="record.display_name"/>
                    </a>
                </div>
            </t>
        </template>

        <template id="dynamic_filter_template_product_product_mini_price" name="Image with price">
            <t t-foreach="records" t-as="data">
                <t t-set="record" t-value="data['_record']"/>
                <div class="card w-100 text-center o_dynamic_product_hovered p-3 border-0" t-att-data-url="record.website_url">
                    <div t-if="is_sample" class="h5 o_ribbon_right bg-primary text-uppercase">Sample</div>
                    <a class="o_carousel_product_img_link stretched-link" t-att-href="record.website_url">
                        <img class="card-img-top" loading="lazy" t-att-src="data['image_512']" t-att-alt="record.display_name"/>
                    </a>
                    <div class="o_carousel_product_card_body mt-2">
                        <div class="h6">
                            <t t-if="is_view_active('website_sale.product_comment')" t-call="portal_rating.rating_widget_stars_static">
                                <t t-set="rating_avg" t-value="record.rating_avg"/>
                                <t t-set="rating_count" t-value="record.rating_count"/>
                            </t>
                        </div>
                        <div class="d-inline-block rounded-pill bg-primary px-3 py-2 mt-2 text-center h6">
                            <t t-call="website_sale.price_dynamic_filter_template_product_product"/>
                        </div>
                    </div>
                </div>
            </t>
        </template>

        <template id="dynamic_filter_template_product_product_mini_name" name="Image with name">
            <t t-foreach="records" t-as="data">
                <t t-set="record" t-value="data['_record']"/>
                <div class="card w-100 border-0 o_dynamic_product_hovered" t-att-data-url="record.website_url">
                    <div t-if="is_sample" class="h5 o_ribbon_right bg-primary text-uppercase">Sample</div>
                    <a class="o_carousel_product_img_link stretched-link" t-att-href="record.website_url">
                        <img class="card-img-top p-3" loading="lazy" t-att-src="data['image_512']" t-att-alt="record.display_name"/>
                    </a>
                    <div class="h6 text-center mt-2 p-2" t-field="record.display_name"/>
                </div>
            </t>
        </template>

        <template id="dynamic_filter_template_product_product_centered" name="Centered Product">
            <t t-foreach="records" t-as="data">
                <t t-set="record" t-value="data['_record']"/>
<<<<<<< HEAD
                <div class="o_carousel_product_card card w-100">
=======
                <div class="o_carousel_product_card card w-100" t-att-data-add2cart-rerender="data.get('_add2cart_rerender')">
>>>>>>> 4d11cb0e
                    <div t-if="is_sample" class="h5 o_ribbon_right bg-primary text-uppercase">Sample</div>
                    <input type="hidden" name="product-id" t-att-data-product-id="record.id"/>
                    <a class="o_carousel_product_img_link position-absolute mx-auto" t-att-href="record.website_url">
                        <img class="card-img-top" loading="lazy" t-att-src="data['image_512']" t-att-alt="record.display_name"/>
                    </a>
                    <div class="o_carousel_product_card_body card-body d-flex flex-column justify-content-between">
                        <div class="card-title h5 text-center" t-field="record.display_name"/>
                        <div class="text-center">
                            <div class="h5">
                                <t t-call="website_sale.price_dynamic_filter_template_product_product"/>
                            </div>
                            <div class="h6 mb-0">
                                <t t-if="is_view_active('website_sale.product_comment')">
                                    <t t-call="portal_rating.rating_widget_stars_static">
                                        <t t-set="rating_avg" t-value="record.rating_avg"/>
                                        <t t-set="rating_count" t-value="record.rating_count"/>
                                    </t>
                                </t>
                            </div>
                        </div>
                    </div>
                    <div class="o_carousel_product_card_footer d-flex align-items-center justify-content-center pb-4">
                        <a class="btn btn-primary d-block" t-att-href="record.website_url">
                            View Product
                        </a>
                    </div>
                </div>
            </t>
        </template>

        <template id="dynamic_filter_template_product_product_borderless_1" name="Borderless Product n°1">
            <t t-foreach="records" t-as="data">
                <t t-set="record" t-value="data['_record']"/>
                <div class="o_carousel_product_card w-100 card border-0 p-3">
                    <div t-if="is_sample" class="h5 o_ribbon_right bg-primary text-uppercase">Sample</div>
                    <input type="hidden" name="product-id" t-att-data-product-id="record.id"/>
                    <a class="o_carousel_product_img_link o_dynamic_product_hovered" t-att-href="record.website_url">
                        <img class="o_carousel_product_card_img_top card-img-top" loading="lazy" t-att-src="data['image_512']"
                            t-att-alt="record.display_name"/>
                    </a>
                    <div class="o_carousel_product_card_body d-flex flex-wrap flex-column justify-content-between h-100">
                        <a t-att-href="record.website_url" class="o_carousel_product_img_link text-decoration-none">
                            <div class="h6 card-title mt-4" t-field="record.display_name"/>
                        </a>
                        <div>
                            <t t-if="is_view_active('website_sale.product_comment')" t-call="portal_rating.rating_widget_stars_static">
                                <t t-set="rating_avg" t-value="record.rating_avg"/>
                                <t t-set="rating_count" t-value="record.rating_count"/>
                            </t>
                            <div class="mt-2">
                                <t t-call="website_sale.price_dynamic_filter_template_product_product"/>
                            </div>
                        </div>
                    </div>
                </div>
            </t>
        </template>

        <template id="dynamic_filter_template_product_product_borderless_2" name="Borderless Product n°2">
            <t t-foreach="records" t-as="data">
                <t t-set="record" t-value="data['_record']"/>
<<<<<<< HEAD
                <div class="o_carousel_product_card card w-100 border-0">
=======
                <div class="o_carousel_product_card card w-100 border-0" t-att-data-add2cart-rerender="data.get('_add2cart_rerender')">
>>>>>>> 4d11cb0e
                    <div t-if="is_sample" class="h5 o_ribbon_right bg-primary text-uppercase">Sample</div>
                    <input type="hidden" name="product-id" t-att-data-product-id="record.id"/>
                    <a class="o_carousel_product_img_link o_dynamic_product_hovered" t-att-href="record.website_url">
                        <img class="card-img-top p-3" loading="lazy" t-att-src="data['image_512']" t-att-alt="record.display_name"/>
                    </a>
                    <div class="o_carousel_product_card_body px-3 mt-2 h-100 d-flex flex-column justify-content-between">
                        <div class="d-flex justify-content-between align-items-center flex-wrap mb-2">
                            <div class="h5 mb-0 mr-4">
                                <t t-call="website_sale.price_dynamic_filter_template_product_product"/>
                            </div>
                            <t t-if="is_view_active('website_sale.product_comment')">
<<<<<<< HEAD
                                <t t-call="portal_rating.rating_widget_stars_static_compressed">
=======
                                <t t-call="portal_rating.rating_widget_stars_static">
>>>>>>> 4d11cb0e
                                    <t t-set="rating_avg" t-value="record.rating_avg"/>
                                    <t t-set="rating_count" t-value="record.rating_count"/>
                                </t>
                            </t>
                            <div class="card-title h6 w-100 mt-2" t-field="record.display_name"/>
                        </div>
                        <div class="text-right o_dynamic_snippet_btn_wrapper">
                            <button type="button" role="button" class="btn btn-primary js_add_cart" title="Add to Cart">
                                Add to Cart <i class="fa fa-fw fa-shopping-cart"/>
                            </button>
                        </div>
                    </div>
                </div>
            </t>
        </template>

        <template id="dynamic_filter_template_product_product_banner" name="Large Banner">
            <t t-foreach="records" t-as="data" data-number-of-elements="1" data-number-of-elements-sm="1">
                <t t-set="record" t-value="data['_record']"/>
<<<<<<< HEAD
                <div class="o_carousel_product_card card w-100 p-3">
=======
                <div class="o_carousel_product_card card w-100 p-3" t-att-data-add2cart-rerender="data.get('_add2cart_rerender')">
>>>>>>> 4d11cb0e
                    <div t-if="is_sample" class="h5 o_ribbon_right bg-primary text-uppercase">Sample</div>
                    <input type="hidden" name="product-id" t-att-data-product-id="record.id"/>
                    <div class="row flex-row-reverse">
                        <div class="col-lg-6 d-flex align-items-center">
                            <img class="img img-fluid mx-auto rounded" loading="lazy" t-att-src="data['image_512']" t-att-alt="record.display_name"/>
                        </div>
                        <div class="col-lg-6">
                            <div class="o_carousel_product_card_body p-5">
                                <div class="card-title h1" t-field="record.display_name"/>
                                <div class="d-flex align-items-center my-4">
                                    <div class="text-primary h4 mb-0 mr-3">
                                        <t t-call="website_sale.price_dynamic_filter_template_product_product"/>
                                    </div>
                                    <t t-if="is_view_active('website_sale.product_comment')" t-call="portal_rating.rating_widget_stars_static">
                                        <t t-set="rating_avg" t-value="record.rating_avg"/>
                                        <t t-set="rating_count" t-value="record.rating_count"/>
                                    </t>
                                </div>
                                <div class="card-text text-muted" t-field="record.description_sale"/>
                                <div class="mt-4">
                                    <a class="btn btn-outline-secondary mr-1 mt-1" t-att-href="record.website_url">
                                        View Product
                                    </a>
                                    <button type="button" role="button" class="btn btn-primary js_add_cart mt-1" title="Add to Cart">
                                        Add to Cart <i class="fa fa-fw fa-shopping-cart"/>
                                    </button>
                                </div>
                            </div>
                        </div>
                    </div>
                </div>
            </t>
        </template>

        <template id="dynamic_filter_template_product_product_horizontal_card" name="Horizontal Card">
            <t t-foreach="records" t-as="data" data-number-of-elements="3" data-number-of-elements-sm="1">
                <t t-set="record" t-value="data['_record']"/>
<<<<<<< HEAD
                <div class="o_carousel_product_card card w-100 border-0 bg-light p-3">
=======
                <div class="o_carousel_product_card card w-100 border-0 bg-light p-3" t-att-data-add2cart-rerender="data.get('_add2cart_rerender')">
>>>>>>> 4d11cb0e
                    <div t-if="is_sample" class="h5 o_ribbon_right bg-primary text-uppercase">Sample</div>
                    <input type="hidden" name="product-id" t-att-data-product-id="record.id"/>
                    <div class="row h-100">
                        <div class="col-lg-4 position-static">
                            <a class="stretched-link" t-att-href="record.website_url">
                                <img class="img img-fluid mx-auto" loading="lazy" t-att-src="data['image_512']" t-att-alt="record.display_name"/>
                            </a>
                        </div>
                        <div class="o_carousel_product_card_body col-lg-8 pl-3 d-flex flex-column justify-content-between">
                            <div>
                                <div class="card-title h6" t-field="record.display_name"/>
                                <div class="mb-2">
                                    <t t-if="is_view_active('website_sale.product_comment')" t-call="portal_rating.rating_widget_stars_static">
                                        <t t-set="rating_avg" t-value="record.rating_avg"/>
                                        <t t-set="rating_count" t-value="record.rating_count"/>
                                    </t>
                                </div>
                            </div>
                            <div class="d-flex justify-content-between align-items-center flex-wrap">
                                <t t-call="website_sale.price_dynamic_filter_template_product_product"/>
                                <div class="o_dynamic_snippet_btn_wrapper">
                                    <button type="button" role="button" class="btn btn-primary js_add_cart" title="Add to Cart">
                                        <i class="fa fa-fw fa-shopping-cart"/>
                                    </button>
                                </div>
                            </div>
                        </div>
                    </div>
                </div>
            </t>
        </template>

        <template id="price_dynamic_filter_template_product_product" name="Dynamic Product Filter Price">
            <span t-esc="data['price']" class="font-weight-bold"
                  t-options="{'widget': 'monetary', 'display_currency': website.currency_id}"/>
            <del t-if="data.get('has_discounted_price')" class="text-danger ml-1 h6" style="white-space: nowrap;"
                 t-esc="data['list_price']" t-options="{'widget': 'monetary', 'display_currency': website.currency_id}"/>
        </template>

        <!-- Assets -->
        <record id="website_sale.s_dynamic_snippet_products_000_scss" model="ir.asset">
            <field name="name">Dynamic snippet products 000 SCSS</field>
            <field name="bundle">web.assets_frontend</field>
            <field name="path">website_sale/static/src/snippets/s_dynamic_snippet_products/000.scss</field>
        </record>
    </data>
</odoo><|MERGE_RESOLUTION|>--- conflicted
+++ resolved
@@ -5,11 +5,7 @@
         <template id="dynamic_filter_template_product_product_add_to_cart" name="Classic Card">
             <t t-foreach="records" t-as="data">
                 <t t-set="record" t-value="data['_record']"/>
-<<<<<<< HEAD
-                <div class="o_carousel_product_card card h-100 w-100">
-=======
                 <div class="o_carousel_product_card card h-100 w-100" t-att-data-add2cart-rerender="data.get('_add2cart_rerender')">
->>>>>>> 4d11cb0e
                     <div t-if="is_sample" class="h5 o_ribbon_right bg-primary text-uppercase">Sample</div>
                     <input type="hidden" name="product-id" t-att-data-product-id="record.id"/>
                     <a class="o_carousel_product_img_link" t-att-href="record.website_url">
@@ -43,11 +39,7 @@
         <template id="dynamic_filter_template_product_product_view_detail" name="Detailed Product">
             <t t-foreach="records" t-as="data">
                 <t t-set="record" t-value="data['_record']"/>
-<<<<<<< HEAD
-                <div class="o_carousel_product_card card h-100 w-100" t-att-data-url="record.website_url">
-=======
                 <div class="o_carousel_product_card card h-100 w-100" t-att-data-url="record.website_url" t-att-data-add2cart-rerender="data.get('_add2cart_rerender')">
->>>>>>> 4d11cb0e
                     <div t-if="is_sample" class="h5 o_ribbon_right bg-primary text-uppercase">Sample</div>
                     <a class="o_carousel_product_img_link" t-att-href="record.website_url">
                         <img class="card-img-top p-3" loading="lazy" t-att-src="data['image_512']" t-att-alt="record.display_name"/>
@@ -125,11 +117,7 @@
         <template id="dynamic_filter_template_product_product_centered" name="Centered Product">
             <t t-foreach="records" t-as="data">
                 <t t-set="record" t-value="data['_record']"/>
-<<<<<<< HEAD
-                <div class="o_carousel_product_card card w-100">
-=======
                 <div class="o_carousel_product_card card w-100" t-att-data-add2cart-rerender="data.get('_add2cart_rerender')">
->>>>>>> 4d11cb0e
                     <div t-if="is_sample" class="h5 o_ribbon_right bg-primary text-uppercase">Sample</div>
                     <input type="hidden" name="product-id" t-att-data-product-id="record.id"/>
                     <a class="o_carousel_product_img_link position-absolute mx-auto" t-att-href="record.website_url">
@@ -191,11 +179,7 @@
         <template id="dynamic_filter_template_product_product_borderless_2" name="Borderless Product n°2">
             <t t-foreach="records" t-as="data">
                 <t t-set="record" t-value="data['_record']"/>
-<<<<<<< HEAD
-                <div class="o_carousel_product_card card w-100 border-0">
-=======
                 <div class="o_carousel_product_card card w-100 border-0" t-att-data-add2cart-rerender="data.get('_add2cart_rerender')">
->>>>>>> 4d11cb0e
                     <div t-if="is_sample" class="h5 o_ribbon_right bg-primary text-uppercase">Sample</div>
                     <input type="hidden" name="product-id" t-att-data-product-id="record.id"/>
                     <a class="o_carousel_product_img_link o_dynamic_product_hovered" t-att-href="record.website_url">
@@ -207,11 +191,7 @@
                                 <t t-call="website_sale.price_dynamic_filter_template_product_product"/>
                             </div>
                             <t t-if="is_view_active('website_sale.product_comment')">
-<<<<<<< HEAD
-                                <t t-call="portal_rating.rating_widget_stars_static_compressed">
-=======
                                 <t t-call="portal_rating.rating_widget_stars_static">
->>>>>>> 4d11cb0e
                                     <t t-set="rating_avg" t-value="record.rating_avg"/>
                                     <t t-set="rating_count" t-value="record.rating_count"/>
                                 </t>
@@ -231,11 +211,7 @@
         <template id="dynamic_filter_template_product_product_banner" name="Large Banner">
             <t t-foreach="records" t-as="data" data-number-of-elements="1" data-number-of-elements-sm="1">
                 <t t-set="record" t-value="data['_record']"/>
-<<<<<<< HEAD
-                <div class="o_carousel_product_card card w-100 p-3">
-=======
                 <div class="o_carousel_product_card card w-100 p-3" t-att-data-add2cart-rerender="data.get('_add2cart_rerender')">
->>>>>>> 4d11cb0e
                     <div t-if="is_sample" class="h5 o_ribbon_right bg-primary text-uppercase">Sample</div>
                     <input type="hidden" name="product-id" t-att-data-product-id="record.id"/>
                     <div class="row flex-row-reverse">
@@ -273,11 +249,7 @@
         <template id="dynamic_filter_template_product_product_horizontal_card" name="Horizontal Card">
             <t t-foreach="records" t-as="data" data-number-of-elements="3" data-number-of-elements-sm="1">
                 <t t-set="record" t-value="data['_record']"/>
-<<<<<<< HEAD
-                <div class="o_carousel_product_card card w-100 border-0 bg-light p-3">
-=======
                 <div class="o_carousel_product_card card w-100 border-0 bg-light p-3" t-att-data-add2cart-rerender="data.get('_add2cart_rerender')">
->>>>>>> 4d11cb0e
                     <div t-if="is_sample" class="h5 o_ribbon_right bg-primary text-uppercase">Sample</div>
                     <input type="hidden" name="product-id" t-att-data-product-id="record.id"/>
                     <div class="row h-100">
