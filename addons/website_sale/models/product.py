--- conflicted
+++ resolved
@@ -181,13 +181,8 @@
 
     # Wrapper for call_kw with inherits
     def open_website_url(self, cr, uid, ids, context=None):
-<<<<<<< HEAD
-        template_ids = list(set(self.browse(cr, uid, ids, context=context).product_tmpl_id.id))
-        return self.pool['product.template'].open_website_url(cr, uid, template_ids, context=context)
-=======
         template_id = self.browse(cr, uid, ids, context=context).product_tmpl_id.id
         return self.pool['product.template'].open_website_url(cr, uid, [template_id], context=context)
->>>>>>> 4bef17cc
 
 
 class product_attribute(osv.Model):
