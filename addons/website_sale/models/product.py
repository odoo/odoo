# -*- coding: utf-8 -*-
# Part of Odoo. See LICENSE file for full copyright and licensing details.
from odoo import api, fields, models, tools, _
from odoo.addons import decimal_precision as dp

from odoo.tools import pycompat
from odoo.tools.translate import html_translate
from odoo.tools import float_is_zero


class ProductStyle(models.Model):
    _name = "product.style"

    name = fields.Char(string='Style Name', required=True)
    html_class = fields.Char(string='HTML Classes')


class ProductPricelist(models.Model):
    _inherit = "product.pricelist"

    def _default_website(self):
        return self.env['website'].search([], limit=1)

    website_id = fields.Many2one('website', string="website", default=_default_website)
    code = fields.Char(string='E-commerce Promotional Code', groups="base.group_user")
    selectable = fields.Boolean(help="Allow the end user to choose this price list")

    def clear_cache(self):
        # website._get_pl() is cached to avoid to recompute at each request the
        # list of available pricelists. So, we need to invalidate the cache when
        # we change the config of website price list to force to recompute.
        website = self.env['website']
        website._get_pl_partner_order.clear_cache(website)

    @api.model
    def create(self, data):
        res = super(ProductPricelist, self).create(data)
        self.clear_cache()
        return res

    @api.multi
    def write(self, data):
        res = super(ProductPricelist, self).write(data)
        self.clear_cache()
        return res

    @api.multi
    def unlink(self):
        res = super(ProductPricelist, self).unlink()
        self.clear_cache()
        return res


class ProductPublicCategory(models.Model):
    _name = "product.public.category"
    _inherit = ["website.seo.metadata", "website.published.multi.mixin"]
    _description = "Website Product Category"
    _order = "sequence, name"

    name = fields.Char(required=True, translate=True)
    parent_id = fields.Many2one('product.public.category', string='Parent Category', index=True)
    child_id = fields.One2many('product.public.category', 'parent_id', string='Children Categories')
    sequence = fields.Integer(help="Gives the sequence order when displaying a list of product categories.")
    # NOTE: there is no 'default image', because by default we don't show
    # thumbnails for categories. However if we have a thumbnail for at least one
    # category, then we display a default image on the other, so that the
    # buttons have consistent styling.
    # In this case, the default image is set by the js code.
    image = fields.Binary(attachment=True, help="This field holds the image used as image for the category, limited to 1024x1024px.")
    image_medium = fields.Binary(string='Medium-sized image', attachment=True,
                                 help="Medium-sized image of the category. It is automatically "
                                 "resized as a 128x128px image, with aspect ratio preserved. "
                                 "Use this field in form views or some kanban views.")
    image_small = fields.Binary(string='Small-sized image', attachment=True,
                                help="Small-sized image of the category. It is automatically "
                                "resized as a 64x64px image, with aspect ratio preserved. "
                                "Use this field anywhere a small image is required.")

    @api.model
    def create(self, vals):
        tools.image_resize_images(vals)
        return super(ProductPublicCategory, self).create(vals)

    @api.multi
    def write(self, vals):
        tools.image_resize_images(vals)
        return super(ProductPublicCategory, self).write(vals)

    @api.constrains('parent_id')
    def check_parent_id(self):
        if not self._check_recursion():
            raise ValueError(_('Error ! You cannot create recursive categories.'))

    @api.multi
    def name_get(self):
        res = []
        for category in self:
            names = [category.name]
            parent_category = category.parent_id
            while parent_category:
                names.append(parent_category.name)
                parent_category = parent_category.parent_id
            res.append((category.id, ' / '.join(reversed(names))))
        return res


class ProductTemplate(models.Model):
<<<<<<< HEAD
    _inherit = ["product.template", "website.seo.metadata", 'website.published.mixin', 'rating.mixin']
=======
    _inherit = ["product.template", "website.seo.metadata", 'website.published.multi.mixin', 'rating.mixin']
    _order = 'is_published desc, website_sequence desc, name'
>>>>>>> db6708c2
    _name = 'product.template'
    _mail_post_access = 'read'

    website_description = fields.Html('Description for the website', sanitize_attributes=False, translate=html_translate)
    alternative_product_ids = fields.Many2many('product.template', 'product_alternative_rel', 'src_id', 'dest_id',
                                               string='Alternative Products', help='Suggest more expensive alternatives to '
                                               'your customers (upsell strategy). Those products show up on the product page.')
    accessory_product_ids = fields.Many2many('product.product', 'product_accessory_rel', 'src_id', 'dest_id',
                                             string='Accessory Products', help='Accessories show up when the customer reviews the '
                                             'cart before paying (cross-sell strategy, e.g. for computers: mouse, keyboard, etc.). '
                                             'An algorithm figures out a list of accessories based on all the products added to cart.')
    website_size_x = fields.Integer('Size X', default=1)
    website_size_y = fields.Integer('Size Y', default=1)
    website_style_ids = fields.Many2many('product.style', string='Styles')
    website_sequence = fields.Integer('Website Sequence', help="Determine the display order in the Website E-commerce",
                                      default=lambda self: self._default_website_sequence())
    public_categ_ids = fields.Many2many('product.public.category', string='Website Product Category',
                                        help="Categories can be published on the Shop page (online catalog grid) to help "
                                        "customers find all the items within a category. To publish them, go to the Shop page, "
                                        "hit Customize and turn *Product Categories* on. A product can belong to several categories.")
    product_image_ids = fields.One2many('product.image', 'product_tmpl_id', string='Images')

    website_price = fields.Float('Website price', compute='_website_price', digits=dp.get_precision('Product Price'))
    website_public_price = fields.Float('Website public price', compute='_website_price', digits=dp.get_precision('Product Price'))
    website_price_difference = fields.Boolean('Website price difference', compute='_website_price')

    def _website_price(self):
        # First filter out the ones that have no variant:
        # This makes sure that every template below has a corresponding product in the zipped result.
        self = self.filtered('product_variant_id')
        # use mapped who returns a recordset with only itself to prefetch (and don't prefetch every product_variant_ids)
        for template, product in pycompat.izip(self, self.mapped('product_variant_id')):
            template.website_price = product.website_price
            template.website_public_price = product.website_public_price
            template.website_price_difference = product.website_price_difference

    def _default_website_sequence(self):
        self._cr.execute("SELECT MIN(website_sequence) FROM %s" % self._table)
        min_sequence = self._cr.fetchone()[0]
        return min_sequence and min_sequence - 1 or 10

    def set_sequence_top(self):
        self.website_sequence = self.sudo().search([], order='website_sequence desc', limit=1).website_sequence + 1

    def set_sequence_bottom(self):
        self.website_sequence = self.sudo().search([], order='website_sequence', limit=1).website_sequence - 1

    def set_sequence_up(self):
        previous_product_tmpl = self.sudo().search(
            [('website_sequence', '>', self.website_sequence), ('website_published', '=', self.website_published)],
            order='website_sequence', limit=1)
        if previous_product_tmpl:
            previous_product_tmpl.website_sequence, self.website_sequence = self.website_sequence, previous_product_tmpl.website_sequence
        else:
            self.set_sequence_top()

    def set_sequence_down(self):
        next_prodcut_tmpl = self.search([('website_sequence', '<', self.website_sequence), ('website_published', '=', self.website_published)], order='website_sequence desc', limit=1)
        if next_prodcut_tmpl:
            next_prodcut_tmpl.website_sequence, self.website_sequence = self.website_sequence, next_prodcut_tmpl.website_sequence
        else:
            return self.set_sequence_bottom()

    @api.multi
    def _compute_website_url(self):
        super(ProductTemplate, self)._compute_website_url()
        for product in self:
            product.website_url = "/shop/product/%s" % (product.id,)


class Product(models.Model):
    _inherit = "product.product"

    website_id = fields.Many2one(related='product_tmpl_id.website_id')

    website_price = fields.Float('Website price', compute='_website_price', digits=dp.get_precision('Product Price'))
    website_public_price = fields.Float('Website public price', compute='_website_price', digits=dp.get_precision('Product Price'))
    website_price_difference = fields.Boolean('Website price difference', compute='_website_price')

    def _website_price(self):
        qty = self._context.get('quantity', 1.0)
        partner = self.env.user.partner_id
        current_website = self.env['website'].get_current_website()
        pricelist = current_website.get_current_pricelist()
        company_id = current_website.company_id

        context = dict(self._context, pricelist=pricelist.id, partner=partner)
        self2 = self.with_context(context) if self._context != context else self

        ret = self.env.user.has_group('account.group_show_line_subtotals_tax_excluded') and 'total_excluded' or 'total_included'

        for p, p2 in pycompat.izip(self, self2):
            taxes = partner.property_account_position_id.map_tax(p.sudo().taxes_id.filtered(lambda x: x.company_id == company_id), p, partner)
            p.website_price = taxes.compute_all(p2.price, pricelist.currency_id, quantity=qty, product=p2, partner=partner)[ret]
            price_without_pricelist = taxes.compute_all(p.list_price, pricelist.currency_id)[ret]
            p.website_price_difference = False if float_is_zero(price_without_pricelist - p.website_price, precision_rounding=pricelist.currency_id.rounding) else True
            p.website_public_price = taxes.compute_all(p2.lst_price, quantity=qty, product=p2, partner=partner)[ret]

    @api.multi
    def website_publish_button(self):
        self.ensure_one()
        return self.product_tmpl_id.website_publish_button()


class ProductAttribute(models.Model):
    _inherit = "product.attribute"

    type = fields.Selection([('radio', 'Radio'), ('select', 'Select'), ('color', 'Color')], default='radio')


class ProductAttributeValue(models.Model):
    _inherit = "product.attribute.value"

    html_color = fields.Char(string='HTML Color Index', oldname='color', help="Here you can set a "
                             "specific HTML color index (e.g. #ff0000) to display the color on the website if the "
                             "attibute type is 'Color'.")


class ProductImage(models.Model):
    _name = 'product.image'

    name = fields.Char('Name')
    image = fields.Binary('Image', attachment=True)
    product_tmpl_id = fields.Many2one('product.template', 'Related Product', copy=True)<|MERGE_RESOLUTION|>--- conflicted
+++ resolved
@@ -105,12 +105,8 @@
 
 
 class ProductTemplate(models.Model):
-<<<<<<< HEAD
-    _inherit = ["product.template", "website.seo.metadata", 'website.published.mixin', 'rating.mixin']
-=======
     _inherit = ["product.template", "website.seo.metadata", 'website.published.multi.mixin', 'rating.mixin']
     _order = 'is_published desc, website_sequence desc, name'
->>>>>>> db6708c2
     _name = 'product.template'
     _mail_post_access = 'read'
 
