--- conflicted
+++ resolved
@@ -435,11 +435,7 @@
 <template id="product_price">
   <div itemprop="offers" itemscope="itemscope" itemtype="http://schema.org/Offer" class="product_price mt16">
       <h4 class="oe_price_h4 css_editable_mode_hidden">
-<<<<<<< HEAD
           <span class="text-danger oe_default_price" style="text-decoration: line-through; white-space: nowrap;"
-=======
-          <span class="text-danger oe_default_price" t-att-style="'' if (compute_currency(product.lst_price) - product.price) &gt; 0.1 else 'display: none;'" style="text-decoration: line-through; white-space: nowrap;"
->>>>>>> e9fae40f
             t-field="product.lst_price"
             t-field-options='{
               "widget": "monetary",
