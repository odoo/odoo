--- conflicted
+++ resolved
@@ -208,8 +208,6 @@
   </xpath>
   <xpath expr="//div[@id='products_grid']" position="attributes">
       <attribute name="class">col-md-9 col-sm-8</attribute>
-<<<<<<< HEAD
-=======
   </xpath>
 </template>
 
@@ -235,7 +233,6 @@
               <t t-call="website_sale.option_collapse_categories_recursive"/>
           </t>
       </ul>
->>>>>>> 4bef17cc
   </xpath>
 </template>
 
@@ -1171,8 +1168,6 @@
                     </table>
                     <div class="clearfix"/>
                     <div class="oe_structure"/>
-<<<<<<< HEAD
-=======
                     <h3 class="text-left"><strong>Payment information:</strong></h3>
                     <table class="table">
                         <tbody>
@@ -1188,7 +1183,6 @@
                             </tr>
                         </tbody>
                     </table>
->>>>>>> 4bef17cc
                 </div>
               </div>
               <div class="col-md-3 col-md-offset-1 text-muted">
