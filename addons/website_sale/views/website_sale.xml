--- conflicted
+++ resolved
@@ -103,19 +103,11 @@
                             <t t-set="classname">pull-left</t>
                         </t>
                         <form t-attf-action="/shop/#{ category_id and ('category/%s/' % category_id) or ''}" method="get" class="navbar-search pull-right pagination">
-<<<<<<< HEAD
                             <input type="text" name="search" class="search-query col-md-2" placeholder="Search" t-att-value="search or '' or ''"/>
                         </form>
                     </div>
-                </div>
+                </nav>
                 <div class='row grid grid-align-top' style="margin-left: 16px !important;">
-=======
-                            <input type="text" name="search" class="search-query span2 form-control" placeholder="Search" t-att-value="search or '' or ''"/>
-                        </form>
-                    </div>
-                </nav>
-                <div class='row grid grid-align-top'>
->>>>>>> af2306a2
                     <t t-foreach="products" t-as="product">
                     <div t-attf-class="col-md-2 mb16 thumbnail text-center #{not product.website_published and 'alert alert-warning' or ''}">
                         <a t-attf-href="/shop/product/#{ product.id }/?#{ search and ('search=%s' % search) or ''}#{ category_id and ('&amp;category_id=%s' % category_id) or ''}">
