# Translation of Odoo Server.
# This file contains the translation of the following modules:
# * website_sale
#
# Translators:
# Clo <clo@odoo.com>, 2015
# Fabrice Henrion, 2016
# Frédéric LIETART <stuff@thelinuxfr.org>, 2015
# Loic <loic.richard2@gmail.com>, 2015
# Martin Trigaux, 2015
# Maxime Chambreuil <maxime.chambreuil@gmail.com>, 2015-2016
# Saad Thaifa <saad.thaifa@gmail.com>, 2015
# Sébastien Versailles <sve@openerp.com>, 2015
# Shark McGnark <peculiarcheese@gmail.com>, 2016
msgid ""
msgstr ""
"Project-Id-Version: Odoo 9.0\n"
"Report-Msgid-Bugs-To: \n"
<<<<<<< HEAD
"POT-Creation-Date: 2016-08-19 10:24+0000\n"
=======
"POT-Creation-Date: 2016-08-18 14:06+0000\n"
>>>>>>> bc1a0a32
"PO-Revision-Date: 2016-05-31 13:10+0000\n"
"Last-Translator: Shark McGnark <peculiarcheese@gmail.com>\n"
"Language-Team: French (http://www.transifex.com/odoo/odoo-9/language/fr/)\n"
"Language: fr\n"
"MIME-Version: 1.0\n"
"Content-Type: text/plain; charset=UTF-8\n"
"Content-Transfer-Encoding: \n"
"Plural-Forms: nplurals=2; plural=(n > 1);\n"

#. module: website_sale
#: model:ir.ui.view,arch_db:website_sale.payment
msgid "(extra fees apply)"
msgstr ""

#. module: website_sale
#: model:ir.ui.view,arch_db:website_sale.website_planner
#, fuzzy
msgid ", go to the 'Sales' tab"
msgstr ", allez dans l'onglet \"Ventes\""

#. module: website_sale
#: model:ir.ui.view,arch_db:website_sale.website_planner
msgid ", go to the 'Variants' tab"
msgstr ", allez dans l'onglet \"Variantes\""

#. module: website_sale
#: model:ir.ui.view,arch_db:website_sale.checkout
msgid "-- Create a new address --"
msgstr "-- Créer une nouvelle adresse --"

#. module: website_sale
#: model:ir.ui.view,arch_db:website_sale.product
msgid ""
"30-day money-back guarantee<br/>\n"
"                    Free Shipping in U.S.<br/>\n"
"                    Buy now, get in 2 days"
msgstr ""
"Remboursement garanti dans les 30 jours<br/>\n"
"                    Livraison gratuite<br/>\n"
"                    Achetez maintenant et recevez-le dans 2 jours"

#. module: website_sale
#: model:ir.ui.view,arch_db:website_sale.website_planner
msgid ""
"<br/>\n"
"                                <small>(don't forget to apply the changes)</"
"small>"
msgstr ""
"<br/>\n"
"                                <small>(n'oubliez pas d'appliquer les "
"changements)</small>"

#. module: website_sale
#: model:ir.ui.view,arch_db:website_sale.website_planner
msgid ""
"<br/>\n"
"                                <small>(you'll have to subscribe directly on "
"each of the payment companies' websites)</small>"
msgstr ""
"<br/>\n"
"                                <small>(vous devrez vous inscrire "
"directement sur chacun des sites web des entreprises de paiement)</small>"

#. module: website_sale
#: model:ir.ui.view,arch_db:website_sale.report_shop_saleorder_document
msgid ""
"<br/>\n"
"                                <strong>Payment Status:</strong>"
msgstr ""
"<br/>\n"
"                                <strong>Statut du paiement :</strong>"

#. module: website_sale
#: model:ir.ui.view,arch_db:website_sale.order_state_message
msgid "<i class=\"fa fa-cog\"/> Configure Transfer Details"
msgstr "<i class=\"fa fa-cog\"/> Configurer les détails de transfert"

#. module: website_sale
#: model:ir.ui.view,arch_db:website_sale.website_planner
msgid "<i class=\"fa fa-comment-o\"/> Website Live Chat on"
msgstr "<i class=\"fa fa-comment-o\"/> Chat en direct du site web sur"

#. module: website_sale
#: model:ir.ui.view,arch_db:website_sale.website_planner
msgid "<i class=\"fa fa-envelope-o\"/> Email Our Website Expert"
msgstr ""
"<i class=\"fa fa-envelope-o\"/> Envoyez un courriel à nos experts du site web"

#. module: website_sale
#: model:ir.ui.view,arch_db:website_sale.confirmation
msgid "<i class=\"fa fa-print\"/> Print"
msgstr "<i class=\"fa fa-print\"/> Imprimer"

#. module: website_sale
#: model:ir.ui.view,arch_db:website_sale.header
msgid ""
"<i class=\"fa fa-shopping-cart\"/>\n"
"              My cart"
msgstr ""
"<i class=\"fa fa-shopping-cart\"/>\n"
"Mon panier"

#. module: website_sale
#: model:ir.ui.view,arch_db:website_sale.total
msgid "<span class=\"col-xs-6 text-right h4\">Total:</span>"
msgstr "<span class=\"col-xs-6 text-right h4\">Total:</span>"

#. module: website_sale
#: model:ir.ui.view,arch_db:website_sale.total
msgid ""
"<span class=\"col-xs-6 text-right text-muted\" title=\"Taxes may be updated "
"after providing shipping address\"> Taxes:</span>"
msgstr ""
"<span class=\"col-xs-6 text-right text-muted\" title=\"Taxes may be updated "
"after providing shipping address\"> Taxes:</span>"

#. module: website_sale
#: model:ir.ui.view,arch_db:website_sale.total
msgid "<span class=\"col-xs-6 text-right text-muted\">Subtotal:</span>"
msgstr "<span class=\"col-xs-6 text-right text-muted\">Sous-total:</span>"

#. module: website_sale
#: model:ir.ui.view,arch_db:website_sale.payment
msgid "<span class=\"fa fa-arrow-right\"/> Change Address"
msgstr "<span class=\"fa fa-arrow-right\"/> Changer l'adresse"

#. module: website_sale
#: model:ir.ui.view,arch_db:website_sale.checkout
msgid "<span class=\"fa fa-arrow-right\"/> change"
msgstr "<span class=\"fa fa-arrow-right\"/> changer"

#. module: website_sale
#: model:ir.ui.view,arch_db:website_sale.website_planner
msgid "<span class=\"fa fa-comment-o\"/> Website Live Chat on"
msgstr "<span class=\"fa fa-comment-o\"/> Chat en direct du site internet sur"

#. module: website_sale
#: model:ir.ui.view,arch_db:website_sale.website_planner
msgid ""
"<span class=\"fa fa-lightbulb-o fa-2x\"/>\n"
"                        At cost price is a good option for heavy or "
"oversized packages."
msgstr ""
"<span class=\"fa fa-lightbulb-o fa-2x\"/>\n"
"                        Au prix de revient est une bonne option pour des "
"paquets sur-dimensionnés."

#. module: website_sale
#: model:ir.ui.view,arch_db:website_sale.website_planner
msgid ""
"<span class=\"fa fa-lightbulb-o fa-2x\"/>\n"
"                        Offering free delivery with a minimum amount or "
"minimum number of items should drive up your average order value and help to "
"compensate for the delivery costs."
msgstr ""
"<span class=\"fa fa-lightbulb-o fa-2x\"/>\n"
"                        Offrir la livraison gratuite pour un montant minimum "
"ou un nombre d'articles minimum devrait augmenter la valeur moyenne de vos "
"commandes et dès lors compenser les coûts de la livraison."

#. module: website_sale
#: model:ir.ui.view,arch_db:website_sale.website_planner
msgid ""
"<span class=\"fa fa-lightbulb-o fa-2x\"/>\n"
"                        You can also create different rates based on order "
"amount ranges, for example 10€ up to a 50€ order, then 5€ after."
msgstr ""
"<span class=\"fa fa-lightbulb-o fa-2x\"/>\n"
"                        Vous pouvez aussi créer différents tarifs basés sur "
"des paliers de montants, par exemple des commandes de 10€ à 50€ ensuite "
"augmenter par 5€."

#. module: website_sale
#: model:ir.ui.view,arch_db:website_sale.continue_shopping
msgid ""
"<span class=\"fa fa-long-arrow-left\"/> <span class=\"hidden-xs\">Continue "
"Shopping</span><span class=\"visible-xs-inline\">Continue</span>"
msgstr ""
"<span class=\"fa fa-long-arrow-left\"/> <span class=\"hidden-xs\">Continuer "
"les achats</span><span class=\"visible-xs-inline\">Continuer</span>"

#. module: website_sale
#: model:ir.ui.view,arch_db:website_sale.checkout
msgid "<span class=\"fa fa-long-arrow-left\"/> Return to Cart"
msgstr "<span class=\"fa fa-long-arrow-left\"/> Retour au panier"

#. module: website_sale
#: model:ir.ui.view,arch_db:website_sale.cart
msgid ""
"<span class=\"hidden-xs\">Process Checkout</span><span class=\"visible-xs-"
"inline\">Checkout</span> <span class=\"fa fa-long-arrow-right\"/>"
msgstr ""
"<span class=\"hidden-xs\">Passer à la caisse</span><span class=\"visible-xs-"
"inline\">Caisse</span> <span class=\"fa fa-long-arrow-right\"/>"

#. module: website_sale
#: model:ir.ui.view,arch_db:website_sale.website_planner
msgid ""
"<span class=\"panel-title\">\n"
"                            <span class=\"fa fa-shopping-cart\"/>\n"
"                            <strong>2. On Add to Cart window:</strong> Show "
"accessories, services\n"
"                        </span>"
msgstr ""
"<span class=\"panel-title\">\n"
"                            <span class=\"fa fa-shopping-cart\"/>\n"
"                            <strong>2. Sur la fenêtre \"Ajouter au panier\" :"
"</strong>  montrer les accessoires, services\n"
"                        </span>"

#. module: website_sale
#: model:ir.ui.view,arch_db:website_sale.website_planner
msgid ""
"<span class=\"panel-title\">\n"
"                            <span class=\"fa fa-shopping-cart\"/>\n"
"                            <strong>3. On Check-out page:</strong> Show "
"optional products\n"
"                        </span>"
msgstr ""
"<span class=\"panel-title\">\n"
"<span class=\"fa fa-shopping-cart\"/>\n"
"<strong>3. Sur la page de départ :</strong> Montrer les articles optionnels\n"
"</span>"

#. module: website_sale
#: model:ir.ui.view,arch_db:website_sale.website_planner
msgid ""
"<span class=\"panel-title\">\n"
"                            <span class=\"fa fa-tag\"/>\n"
"                            <strong> 1. On Product pages:</strong> Show "
"suggested products\n"
"                        </span>"
msgstr ""
"<span class=\"panel-title\">\n"
"                            <span class=\"fa fa-tag\"/>\n"
"                            <strong> 1. Sur les pages produit :</strong> "
"Montrer les produits suggérés\n"
"                        </span>"

#. module: website_sale
#: model:ir.ui.view,arch_db:website_sale.website_planner
msgid ""
"<span class=\"panel-title\"><span class=\"fa fa-cc-paypal\"/><strong> "
"Paypal</strong> (Recommended for starters)</span>"
msgstr ""
"<span class=\"panel-title\"><span class=\"fa fa-cc-paypal\"/><strong> "
"Paypal</strong> (Recommandé pour les débutants)</span>"

#. module: website_sale
#: model:ir.ui.view,arch_db:website_sale.website_planner
msgid ""
"<span class=\"panel-title\"><span class=\"fa fa-credit-card\"/><strong> "
"Ogone, Adyen, Authorize.net, Buckaroo...</strong></span>"
msgstr ""
"<span class=\"panel-title\"><span class=\"fa fa-credit-card\"/><strong> "
"Ogone, Adyen, Authorize.net, Buckaroo...</strong></span>"

#. module: website_sale
#: model:ir.ui.view,arch_db:website_sale.website_planner
msgid ""
"<span class=\"panel-title\"><span class=\"fa fa-lock\"/><strong>Wire "
"transfer</strong> (Slow and inefficient)</span>"
msgstr ""
"<span class=\"panel-title\"><span class=\"fa fa-lock\"/><strong>Virement "
"bancaire</strong> (Lent et inefficace)</span>"

#. module: website_sale
#: model:ir.ui.view,arch_db:website_sale.website_planner
msgid ""
"<span class=\"panel-title\"><span class=\"fa fa-pencil-square-o\"/><strong> "
"Web-Services</strong><br/>scripts development</span>"
msgstr ""
"<span class=\"panel-title\"><span class=\"fa fa-pencil-square-o\"/><strong> "
"Web-Services</strong><br/>développment de scriptes</span>"

#. module: website_sale
#: model:ir.ui.view,arch_db:website_sale.website_planner
msgid ""
"<span class=\"panel-title\"><span class=\"fa fa-shopping-cart\"/><strong> At "
"cost price</strong> (customer pay what you pay)</span>"
msgstr ""
"<span class=\"panel-title\"><span class=\"fa fa-shopping-cart\"/><strong> Au "
"prix coûtant</strong> (le client paie ce que vous payez)</span>"

#. module: website_sale
#: model:ir.ui.view,arch_db:website_sale.website_planner
msgid ""
"<span class=\"panel-title\"><span class=\"fa fa-sitemap\"/><strong> "
"Importation</strong><br/>by using a CSV file</span>"
msgstr ""
"<span class=\"panel-title\"><span class=\"fa fa-sitemap\"/><strong> "
"Importation</strong><br/>en utilisant un fichier CSV</span>"

#. module: website_sale
#: model:ir.ui.view,arch_db:website_sale.website_planner
msgid ""
"<span class=\"panel-title\"><span class=\"fa fa-smile-o\"/><strong> Free "
"delivery</strong> (risky, but has best potential)</span>"
msgstr ""
"<span class=\"panel-title\"><span class=\"fa fa-smile-o\"/><strong> "
"Livraison gratuite</strong> (risqué, mais avec le meilleur potentiel)</span>"

#. module: website_sale
#: model:ir.ui.view,arch_db:website_sale.website_planner
msgid ""
"<span class=\"panel-title\"><span class=\"fa fa-table\"/><strong> Flat "
"rates</strong> (everybody pays the same)</span>"
msgstr ""
"<span class=\"panel-title\"><span class=\"fa fa-table\"/><strong> Taux "
"forfaitaires </strong> (tout le monde paie la même chose)</span>"

#. module: website_sale
#: model:ir.ui.view,arch_db:website_sale.extra_info
msgid "<span class=\"text-danger\">* </span>Field 2"
msgstr "<span class=\"text-danger\">* </span>Champ 2"

#. module: website_sale
#: model:ir.ui.view,arch_db:website_sale.suggested_products_list
msgid "<strong>Add to Cart</strong>"
msgstr "<strong>Ajouter au panier</strong>"

#. module: website_sale
#: model:ir.ui.view,arch_db:website_sale.website_planner
msgid "<strong>Bonuses:</strong> what you get on top of the offer"
msgstr "<strong>Bonus :</strong> ce que vous recevez en plus de l'offre"

#. module: website_sale
#: model:ir.ui.view,arch_db:website_sale.website_planner
msgid ""
"<strong>Call to action</strong> short and clear: (Add to Cart, Ask for "
"quote,...)"
msgstr ""
"<strong>Incitation à la vente</strong> courte et claire : (Ajouter au "
"panier, Demander un devis, ...)"

#. module: website_sale
#: model:ir.ui.view,arch_db:website_sale.website_planner
msgid "<strong>Cons:</strong>"
msgstr "<strong>Contres:</strong>"

#. module: website_sale
#: model:ir.ui.view,arch_db:website_sale.website_planner
msgid ""
"<strong>Cons:</strong> The delivery cost may be discouraging for your "
"cheapest items."
msgstr ""
"<strong>Contres:</strong> Le coût de livraison peut décourager l'achat de "
"vos articles les moins chers."

#. module: website_sale
#: model:ir.ui.view,arch_db:website_sale.website_planner
msgid ""
"<strong>Cons:</strong> customers have to wait until checkout to find out the "
"delivery price."
msgstr ""
"<strong>Contres:</strong> les clients doivent attendre le checkout pour "
"connaître le coût de livraison."

#. module: website_sale
#: model:ir.ui.view,arch_db:website_sale.website_planner
msgid ""
"<strong>Cons:</strong> will require you to either absorb the cost or "
"slightly increase your prices to cover it."
msgstr ""
"<strong>Contres:</strong> vous devrez soit prendre les coûts à votre charge, "
"soit augmenter légèrement vos prix pour les couvrir."

#. module: website_sale
#: model:ir.ui.view,arch_db:website_sale.website_planner
msgid "<strong>Contact us now:</strong><br/>"
msgstr "<strong>Contacter-nous maintenant:</strong><br/>"

#. module: website_sale
#: model:ir.ui.view,arch_db:website_sale.website_planner
msgid ""
"<strong>Customers review:</strong> what do the customers think of the product"
msgstr ""
"<strong>Témoignage client:</strong> ce que les clients pensent du produit"

#. module: website_sale
#: model:ir.ui.view,arch_db:website_sale.website_planner
msgid ""
"<strong>Features and benefits:</strong> what the product does and why that "
"is good"
msgstr ""
"<strong>Fonctionnalités et bénéfices:</strong> ce que le produit fait et "
"pourquoi est-ce bien"

#. module: website_sale
#: model:ir.ui.view,arch_db:website_sale.website_planner
msgid "<strong>High-quality picture</strong>"
msgstr "<strong>Photo de haute qualité</strong>"

#. module: website_sale
#: model:ir.ui.view,arch_db:website_sale.website_planner
msgid ""
"<strong>Key features, emotional and commercial content</strong><br/>\n"
"                            Recommended for at least for your top products, "
"because it can have a big impact on your sales and conversion rates."
msgstr ""
"<strong>Fonctions clés, contenu émotionnel et commercial </strong><br/>\n"
"                            Recommandé pour votre produit phare au minimum, "
"car cela peut avoir un impacte important sur vos ventes et vos taux de "
"conversion."

#. module: website_sale
#: model:ir.ui.view,arch_db:website_sale.website_planner
msgid "<strong>Mandatory content</strong><br/>"
msgstr "<strong>Contenu obligatoire</strong><br/>"

#. module: website_sale
#: model:ir.ui.view,arch_db:website_sale.website_planner
msgid "<strong>Name</strong> of your product"
msgstr "<strong>Nom</strong> de votre produit"

#. module: website_sale
#: model:ir.ui.view,arch_db:website_sale.website_planner
msgid "<strong>Need help to import your products?</strong>"
msgstr "<strong>Besoin d'aide pour importer vos produits?</strong>"

#. module: website_sale
#: model:ir.ui.view,arch_db:website_sale.confirmation
msgid "<strong>Order Details:</strong>"
msgstr "<strong>Détails de la commande:</strong>"

#. module: website_sale
#: model:ir.ui.view,arch_db:website_sale.confirmation
#: model:ir.ui.view,arch_db:website_sale.report_shop_saleorder_document
msgid "<strong>Payment Method:</strong>"
msgstr "<strong>Méthode de paiement:</strong>"

#. module: website_sale
#: model:ir.ui.view,arch_db:website_sale.confirmation
msgid "<strong>Payment information:</strong>"
msgstr "<strong>Information de paiement:</strong>"

#. module: website_sale
#: model:ir.ui.view,arch_db:website_sale.website_planner
msgid ""
"<strong>Pictures gallery of the product:</strong> all angles, detailed view, "
"package,etc."
msgstr ""
"<strong>Gallerie photo du produit:</strong> tous les angles, vue détaillée, "
"emballage, etc."

#. module: website_sale
#: model:ir.ui.view,arch_db:website_sale.website_planner
msgid "<strong>Price</strong> with currency"
msgstr "<strong>Prix</strong> avec la devise"

#. module: website_sale
#: model:ir.ui.view,arch_db:website_sale.website_planner
msgid ""
"<strong>Product variants</strong><br/>\n"
"                            Product variants are used to offer variations of "
"the same product to your customers on the products page.<br/>\n"
"                            For example, the customer choose a T-shirt and "
"then select its size or color."
msgstr ""
"<strong>Variantes d'article</strong><br/>\n"
"                            Les variantes d'article sont utilisées pour "
"proposer aux clients différentes variations d'un même article sur la page de "
"l'article. <br/>\n"
"                            Par exemple, le client choisi un t-shirt et "
"ensuite choisi sa taille et sa couleur."

#. module: website_sale
#: model:ir.ui.view,arch_db:website_sale.website_planner
msgid "<strong>Pros:</strong>"
msgstr "<strong>Pour :</strong>"

#. module: website_sale
#: model:ir.ui.view,arch_db:website_sale.website_planner
msgid ""
"<strong>Pros:</strong> being transparent about your charges can win you the "
"trust of your customers."
msgstr ""
"<strong>Pour :</strong> soyez transparent au sujet de vos frais, vous "
"gagnerez la confiance de vos clients."

#. module: website_sale
#: model:ir.ui.view,arch_db:website_sale.website_planner
msgid ""
"<strong>Pros:</strong> gives you a significant advantage over any "
"competitors that don't offer the same perk."
msgstr ""
"<strong>Pour :</strong> vous donne une avance significative sur n'importe "
"quel concurrent qui n'offre pas le même avantage."

#. module: website_sale
#: model:ir.ui.view,arch_db:website_sale.website_planner
msgid "<strong>Pros:</strong> simple for your customers to understand."
msgstr "<strong>Pour :</strong> simple à comprendre pour vos clients."

#. module: website_sale
#: model:ir.ui.view,arch_db:website_sale.website_planner
msgid ""
"<strong>Reassurance arguments</strong><br/>\n"
"                            Anticipate your customers questions &amp; "
"worries on practical details like Shipping rates &amp; policies, Return "
"&amp; replacement policies, Payment methods &amp; security, General "
"Conditions, etc."
msgstr ""
"<strong>Arguments réconfortants</strong><br/>\n"
"Anticipez les questions et les inquiétudes de vos clients au sujet de "
"détails pratiques tels que les frais de port et modalités de livraison, "
"politiques de retour et d'échange, moyens et sécurité des paiements, "
"conditions générales, etc."

#. module: website_sale
#: model:ir.ui.view,arch_db:website_sale.website_planner
msgid "<strong>Recommended action:</strong>"
msgstr "<strong>Action recommandée :</strong>"

#. module: website_sale
#: model:ir.ui.view,arch_db:website_sale.website_planner
msgid "<strong>Recommended actions:</strong>"
msgstr "<strong>Actions recommandées :</strong>"

#. module: website_sale
#: model:ir.ui.view,arch_db:website_sale.website_planner
msgid "<strong>See it in action</strong><br/>"
msgstr "<strong>Le voir en action</strong><br/>"

#. module: website_sale
#: model:ir.ui.view,arch_db:website_sale.website_planner
msgid "<strong>Short description</strong> of the product or service"
msgstr "<strong>Description courte</strong> du produit ou du service"

#. module: website_sale
#: model:ir.ui.view,arch_db:website_sale.website_planner
msgid ""
"<strong>Technical information:</strong> what do you get and how does it work?"
msgstr ""
"<strong>Information technique :</strong> que recevez-vous et comment cela "
"fonctionne-il?"

#. module: website_sale
#: model:ir.ui.view,arch_db:website_sale.confirmation
msgid "<strong>Total:</strong>"
msgstr "<strong>Total :</strong>"

#. module: website_sale
#: model:ir.ui.view,arch_db:website_sale.website_planner
msgid ""
"<strong>Value proposition:</strong> what’s the end-benefit of this product "
"and who is it for?"
msgstr ""
"<strong>Proposition de valeur:</strong> quel est l'avantage final de ce "
"produit et pour qui est-il?"

#. module: website_sale
#: model:ir.ui.view,arch_db:website_sale.website_planner
msgid "<strong>Variants</strong> of the product like size or color (see below)"
msgstr ""
"Les <strong>variantes</strong> de l'article, tel que la taille ou la couleur "
"(voir ci-dessous)"
<<<<<<< HEAD

#. module: website_sale
#: model:ir.ui.menu,name:website_sale.menu_orders_abandonned_orders
msgid "Abandonned Orders"
msgstr ""

#. module: website_sale
#: model:ir.actions.act_window,name:website_sale.action_abandonned_orders_ecommerce
msgid "Abandonned eCommerce Orders"
msgstr ""
=======
>>>>>>> bc1a0a32

#. module: website_sale
#: model:ir.model.fields,field_description:website_sale.field_product_product_accessory_product_ids
#: model:ir.model.fields,field_description:website_sale.field_product_template_accessory_product_ids
msgid "Accessory Products"
msgstr "Accessoires "

#. module: website_sale
#: model:ir.ui.view,arch_db:website_sale.website_planner
msgid "Activate 'Suggested products' from the 'Customize' menu."
msgstr "Activez les \"Articles suggérés\" depuis le menu \"Personnalisation\"."

#. module: website_sale
#: model:ir.ui.view,arch_db:website_sale.website_planner
msgid "Activate the 'Support multiple variants per products' option in"
msgstr "Activez l'option \"Supporte les variantes par article\""

#. module: website_sale
#: model:ir.ui.view,arch_db:website_sale.website_planner
msgid "Activate the payment options you want to use"
msgstr "Activez les options de paiement que vous souhaitez utiliser"

#. module: website_sale
#: model:ir.model.fields,field_description:website_sale.field_website_config_settings_module_website_sale_delivery
msgid "Add Delivery Costs to Online Sales"
msgstr ""

#. module: website_sale
#: model:ir.ui.view,arch_db:website_sale.website_planner
msgid ""
"Add as many variants as you need from 3 different types: radio buttons, drop-"
"down menu or color buttons."
msgstr ""
"Ajoutez autant de variantes nécessaires depuis 3 boutons différents : "
"boutons radio, menu déroulant ou boutons de couleurs."

#. module: website_sale
#: model:ir.ui.view,arch_db:website_sale.product
msgid "Add to Cart"
msgstr "Ajouter au panier"

#. module: website_sale
#: model:ir.ui.view,arch_db:website_sale.option_collapse_products_categories
#: model:ir.ui.view,arch_db:website_sale.products_categories
msgid "All Products"
msgstr "Tous les produits"

#. module: website_sale
#: model:ir.model.fields,help:website_sale.field_website_pricelist_selectable
msgid "Allow the end user to choose this price list"
msgstr "Permettre à l'utilisateur final de choisir cette liste de prix"

#. module: website_sale
#. openerp-web
#: code:addons/website_sale/static/src/xml/website_sale_dashboard.xml:34
#, fuzzy, python-format
msgid "Amount"
msgstr "Pays"

#. module: website_sale
#: model:ir.model.fields,help:website_sale.field_product_product_alternative_product_ids
#: model:ir.model.fields,help:website_sale.field_product_template_alternative_product_ids
msgid "Appear on the product page"
msgstr "Apparaît sur la page du produit"

#. module: website_sale
#: model:ir.model.fields,help:website_sale.field_product_product_accessory_product_ids
#: model:ir.model.fields,help:website_sale.field_product_template_accessory_product_ids
msgid "Appear on the shopping cart"
msgstr "Apparaît dans le panier"

#. module: website_sale
#: model:ir.ui.view,arch_db:website_sale.reduction_code
msgid "Apply"
msgstr "Appliquer"

#. module: website_sale
#: model:product.pricelist,name:website_sale.list_benelux
msgid "Benelux Pricelist"
msgstr "Liste de prix pour le Bénélux"

#. module: website_sale
#. openerp-web
#: code:addons/website_sale/static/src/xml/website_sale_dashboard.xml:24
#, python-format
msgid "Best Sellers"
msgstr ""

#. module: website_sale
#: model:ir.ui.view,arch_db:website_sale.confirmation
#: model:ir.ui.view,arch_db:website_sale.payment
msgid "Bill To:"
msgstr "Facturer à :"

#. module: website_sale
#: model:ir.ui.view,arch_db:website_sale.checkout
msgid "Billing Information"
msgstr "Informations de facturation"

#. module: website_sale
#: model:ir.ui.view,arch_db:website_sale.wizard_checkout
msgid "Billing<span class=\"chevron\"/>"
msgstr "Facturation<span class=\"chevron\"/>"

#. module: website_sale
#: model:ir.ui.view,arch_db:website_sale.website_planner
msgid "Can take up to several days for you to receive the money"
msgstr "Peut prendre jusqu'à plusieurs jours pour que vous receviez l'argent"

#. module: website_sale
#: model:ir.model.fields,field_description:website_sale.field_sale_order_cart_quantity
msgid "Cart Quantity"
msgstr "Quantité du panier"

#. module: website_sale
#: model:ir.ui.menu,name:website_sale.menu_catalog
msgid "Catalog"
msgstr ""

#. module: website_sale
#: model:ir.actions.act_window,help:website_sale.product_public_category_action
msgid ""
"Categories are used to browse your products through the\n"
"            touchscreen interface."
msgstr ""
"Les catégories sont utilisées pour parcourir vos articles via\n"
"l'interface tactile."

#. module: website_sale
#. openerp-web
#: code:addons/website_sale/static/src/js/website_sale_tour_shop.js:59
#, python-format
msgid "Change the price"
msgstr "Modifier le prix"

#. module: website_sale
<<<<<<< HEAD
#: model:ir.model.fields,help:website_sale.field_product_product_to_weight
msgid ""
"Check if the product should be weighted using the hardware scale integration"
msgstr "Cocher si le produit peut être pesé par une balance éléctronique"

#. module: website_sale
#: model:ir.model.fields,help:website_sale.field_product_product_available_in_pos
msgid "Check if you want this product to appear in the Point of Sale"
msgstr ""
"Cochez si vous voulez que cet article apparaisse dans le point de vente"

#. module: website_sale
=======
>>>>>>> bc1a0a32
#: model:ir.model.fields,field_description:website_sale.field_product_public_category_child_id
msgid "Children Categories"
msgstr "Catégories enfants"

#. module: website_sale
#. openerp-web
#: code:addons/website_sale/static/src/js/website_sale_tour_shop.js:72
#, python-format
msgid "Choose an image"
msgstr "Choisir une image"

#. module: website_sale
#. openerp-web
#: code:addons/website_sale/static/src/js/website_sale_tour_shop.js:73
#, python-format
msgid "Choose an image from the library."
msgstr "Choisir une image depuis la librairie."

#. module: website_sale
#. openerp-web
#: code:addons/website_sale/static/src/js/website_sale_tour_shop.js:39
#, python-format
msgid "Choose name"
msgstr "Choisir un nom"

#. module: website_sale
#: model:product.pricelist,name:website_sale.list_christmas
msgid "Christmas Pricelist"
msgstr "Liste de prix de Noël"

#. module: website_sale
#: model:ir.ui.view,arch_db:website_sale.checkout
msgid "City"
msgstr "Ville"

#. module: website_sale
#. openerp-web
#: code:addons/website_sale/static/src/js/website_sale_tour_shop.js:25
#, python-format
msgid "Click here to add a new product."
msgstr "Cliquer ici pour ajouter un article."

#. module: website_sale
#. openerp-web
#: code:addons/website_sale/static/src/js/website_sale_tour_shop.js:67
#, python-format
msgid "Click here to set an image describing your product."
msgstr "Cliquer ici pour définir une image décrivant votre article."

#. module: website_sale
#. openerp-web
#: code:addons/website_sale/static/src/js/website_sale_tour_shop.js:47
#, python-format
msgid "Click on <em>Continue</em> to create the product."
msgstr "Cliquez sur <em>Continuer</em> pour créer l'article."

#. module: website_sale
#. openerp-web
#: code:addons/website_sale/static/src/js/website_sale_tour_shop.js:106
#, python-format
msgid "Click on <em>Publish</em> your product so your customers can see it."
msgstr ""
"Cliquez sur <em>Publier</em> votre article afin que vos clients puissent le "
"voir."

#. module: website_sale
#. openerp-web
#: code:addons/website_sale/static/src/js/website_sale_tour_shop.js:84
#, python-format
msgid "Click on <em>Save</em> to add the image to the product description."
msgstr ""
"Cliquez sur<em>Sauvegarder</em> pour ajouter l'image à la description de "
"l'article."

#. module: website_sale
#: model:ir.actions.act_window,help:website_sale.product_public_category_action
msgid "Click to define a new category."
msgstr "Cliquer pour définir une nouvelle catégorie."

#. module: website_sale
#. openerp-web
#: code:addons/website_sale/static/src/js/website_sale_tour_shop.js:112
#, python-format
msgid "Close Tutorial"
msgstr "Fermer le tutoriel"

#. module: website_sale
#: selection:product.attribute,type:0
msgid "Color"
msgstr "Couleur"

#. module: website_sale
#: model:ir.ui.view,arch_db:website_sale.checkout
msgid "Company Name"
msgstr "Nom de la société"

#. module: website_sale
#: model:ir.ui.view,arch_db:website_sale.website_planner
msgid "Configure your bank account(s)"
msgstr "Configurez votre/vos compte(s) en banque"

#. module: website_sale
#: model:ir.ui.view,arch_db:website_sale.website_planner
msgid "Configure your delivery prices"
msgstr "Configurer votre prix de livraison"

#. module: website_sale
#: model:ir.ui.view,arch_db:website_sale.checkout
msgid "Confirm <span class=\"fa fa-long-arrow-right\"/>"
msgstr "Confirmer <span class=\"fa fa-long-arrow-right\"/>"

#. module: website_sale
#: model:ir.ui.view,arch_db:website_sale.payment
msgid "Confirm Order <span class=\"fa fa-long-arrow-right\"/>"
msgstr "Confirmez la commande <span class=\"fa fa-long-arrow-right\"/>"

#. module: website_sale
#: model:ir.ui.view,arch_db:website_sale.wizard_checkout
msgid "Confirmation<span class=\"chevron\"/>"
msgstr "Confirmation<span class=\"chevron\"/>"

#. module: website_sale
#: model:ir.ui.view,arch_db:website_sale.confirmation
msgid "Confirmed"
msgstr "Confirmé"

#. module: website_sale
#. openerp-web
#: code:addons/website_sale/static/src/js/website_sale_tour_shop.js:110
#, python-format
msgid "Congratulations"
msgstr "Félicitations"

#. module: website_sale
#. openerp-web
#: code:addons/website_sale/static/src/js/website_sale_tour_shop.js:111
#, python-format
msgid "Congratulations! You just created and published your first product."
msgstr ""
"Félicitations ! Vous venez de créer et de publier votre premier article."

#. module: website_sale
#. openerp-web
#: code:addons/website_sale/static/src/js/website_sale_tour_shop.js:53
#: model:ir.ui.view,arch_db:website_sale.extra_info
#, python-format
msgid "Continue"
msgstr "Continuer"

#. module: website_sale
#: model:ir.ui.view,arch_db:website_sale.checkout
msgid "Country"
msgstr "Pays"

#. module: website_sale
#: model:ir.model,name:website_sale.model_res_country_group
msgid "Country Group"
msgstr "Groupe de pays"

#. module: website_sale
#: model:ir.model.fields,field_description:website_sale.field_website_pricelist_country_group_ids
msgid "Country Groups"
msgstr "Groupes de pays"

#. module: website_sale
#: model:ir.ui.view,arch_db:website_sale.checkout
msgid "Country..."
msgstr "Pays..."

#. module: website_sale
#: model:ir.ui.view,arch_db:website_sale.reduction_code
msgid "Coupon Code"
msgstr "Code promotionnel"

#. module: website_sale
#. openerp-web
#: code:addons/website_sale/static/src/js/website_sale_tour_shop.js:46
#, python-format
msgid "Create Product"
msgstr "Créer un article"

#. module: website_sale
#. openerp-web
#: code:addons/website_sale/static/src/js/website_sale_tour_shop.js:31
#, python-format
msgid "Create a new product"
msgstr "Créer un nouvel article"

#. module: website_sale
#. openerp-web
#: code:addons/website_sale/static/src/js/website_sale_tour_shop.js:14
#, python-format
msgid "Create a product"
msgstr "Créer un article"

#. module: website_sale
#. openerp-web
#: code:addons/website_sale/static/src/js/website_sale_tour_shop.js:24
#, python-format
msgid "Create your first product"
msgstr "Créer votre premier article"

#. module: website_sale
#: model:ir.model.fields,field_description:website_sale.field_product_public_category_create_uid
#: model:ir.model.fields,field_description:website_sale.field_product_style_create_uid
#: model:ir.model.fields,field_description:website_sale.field_website_pricelist_create_uid
msgid "Created by"
msgstr "Créé par"

#. module: website_sale
#: model:ir.model.fields,field_description:website_sale.field_product_public_category_create_date
#: model:ir.model.fields,field_description:website_sale.field_product_style_create_date
#: model:ir.model.fields,field_description:website_sale.field_website_pricelist_create_date
msgid "Created on"
msgstr "Créé le"

#. module: website_sale
#: model:ir.ui.view,arch_db:website_sale.website_planner
msgid "Customize your Payment message"
msgstr "Personnalisez votre message de paiement"

#. module: website_sale
#: model:ir.model.fields,field_description:website_sale.field_website_config_settings_module_delivery_dhl
msgid "DHL integration"
msgstr "Intégration avec DHL"

#. module: website_sale
#: model:ir.model.fields,field_description:website_sale.field_website_currency_id
msgid "Default Currency"
msgstr "Devise par défaut"

#. module: website_sale
#: model:ir.model.fields,field_description:website_sale.field_website_pricelist_id
msgid "Default Pricelist"
msgstr "Liste de prix par défaut"

#. module: website_sale
#: model:ir.ui.view,arch_db:website_sale.website_config_settings_view_form
msgid "Default Sales Team"
msgstr "Equipe de vente par défaut"

#. module: website_sale
#: model:ir.ui.view,arch_db:website_sale.website_config_settings_view_form
msgid "Default Salesperson"
msgstr "Commercial par défaut"

#. module: website_sale
#: model:ir.ui.view,arch_db:website_sale.website_planner
msgid ""
"Defining a good delivery strategy is difficult: you don't want to cut into "
"your margins, but you want to be attractive to customers."
msgstr ""
"Définir une bonne stratégie de livraison est difficile : vous ne souhaitez "
"pas couper vos marges, mais vous devez attirer les clients."

#. module: website_sale
#: model:ir.ui.view,arch_db:website_sale.website_planner
msgid "Delivery Strategy"
msgstr "Stratégie de livraison"

#. module: website_sale
#: model:ir.model.fields,field_description:website_sale.field_product_product_quote_description
msgid "Description for the quote"
msgstr "Description pour le devis"

#. module: website_sale
#: model:ir.model.fields,field_description:website_sale.field_product_product_website_description
msgid "Description for the website"
msgstr "Description pour le site web"

#. module: website_sale
#: model:ir.model.fields,help:website_sale.field_product_product_website_sequence
#: model:ir.model.fields,help:website_sale.field_product_template_website_sequence
msgid "Determine the display order in the Website E-commerce"
msgstr "Détermine l'ordre d'affichage sur le site de vente"

#. module: website_sale
#: model:ir.model.fields,field_description:website_sale.field_sale_order_line_discounted_price
msgid "Discounted price"
msgstr ""

#. module: website_sale
#: model:ir.model.fields,field_description:website_sale.field_product_public_category_display_name
#: model:ir.model.fields,field_description:website_sale.field_product_style_display_name
#: model:ir.model.fields,field_description:website_sale.field_website_pricelist_display_name
msgid "Display Name"
msgstr "Nom affiché"

#. module: website_sale
#. openerp-web
#: code:addons/website_sale/static/src/js/website_sale_tour_shop.js:90
#, python-format
msgid "Drag & Drop a block"
msgstr "Glisser & déposer un bloc"

#. module: website_sale
#. openerp-web
#: code:addons/website_sale/static/src/js/website_sale_tour_shop.js:91
#, python-format
msgid "Drag this website block and drop it in your page."
msgstr "Glissez le bloc du site web et déposez-le dans votre page."

#. module: website_sale
#: model:ir.model.fields,field_description:website_sale.field_product_pricelist_code
msgid "E-commerce Promotional Code"
msgstr "Code promotionnel du e-commerce"

#. module: website_sale
#. openerp-web
#: code:addons/website_sale/static/src/js/website_sale_tour_shop.js:60
#, python-format
msgid "Edit the price of this product by clicking on the amount."
msgstr "Cliquez sur le prix de ce produit pour l'éditer."

#. module: website_sale
#: model:ir.ui.view,arch_db:website_sale.website_planner
msgid ""
"Electronic payments have the advantage of being integrated into the buying "
"process. This means your customers will be less likely to drop out before "
"the payment, resulting in a higher conversion rate at the end."
msgstr ""
"Les paiements électroniques ont l'avantage d'être intégré dans les processus "
"de vente. Cela veut dire que vos clients auront moins envie d'abandonner "
"avant le paiement, résultant d'un taux de conversion plus important à la fin."

#. module: website_sale
#: model:ir.ui.view,arch_db:website_sale.checkout
msgid "Email"
msgstr "Courriel"

#. module: website_sale
#. openerp-web
#: code:addons/website_sale/static/src/js/website_sale_tour_shop.js:40
#, python-format
msgid "Enter a name for your new product"
msgstr "Entrez votre nom pour votre nouveau produit"

#. module: website_sale
#: model:ir.ui.view,arch_db:website_sale.website_planner
msgid "Enter their identification credentials"
msgstr "Entrer les informations d'identification"

#. module: website_sale
#: model:ir.ui.view,arch_db:website_sale.website_planner
msgid ""
"Enter your existing products into this CSV file, respecting its structure."
msgstr ""
"Entrez vos produits existants dans ce fichier CSV, en respectant sa "
"structure."
<<<<<<< HEAD
=======

#. module: website_sale
#: model:ir.model.fields,help:website_sale.field_product_product_split_method
msgid ""
"Equal : Cost will be equally divided.\n"
"By Quantity : Cost will be divided according to product's quantity.\n"
"By Current cost : Cost will be divided according to product's current cost.\n"
"By Weight : Cost will be divided depending on its weight.\n"
"By Volume : Cost will be divided depending on its volume."
msgstr ""
>>>>>>> bc1a0a32

#. module: website_sale
#: model:ir.model.fields,help:website_sale.field_product_product_split_method
msgid ""
"Equal : Cost will be equally divided.\n"
"By Quantity : Cost will be divided according to product's quantity.\n"
"By Current cost : Cost will be divided according to product's current cost.\n"
"By Weight : Cost will be divided depending on its weight.\n"
"By Volume : Cost will be divided depending on its volume."
msgstr ""

#. module: website_sale
#: code:addons/website_sale/models/product.py:57
#, python-format
msgid "Error ! You cannot create recursive categories."
msgstr "Erreur ! Vous ne pouvez pas créer de catégories récursives."

#. module: website_sale
#: model:ir.ui.view,arch_db:website_sale.website_planner
msgid "Example of Good Product Page"
msgstr "Exemple d'une bonne page produit"

#. module: website_sale
#: model:ir.ui.view,arch_db:website_sale.website_planner
msgid ""
"Example: you sell T-shirts in the US only. You can offer free delivery "
"because your items are medium priced and the delivery costs are limited and "
"well defined."
msgstr ""
"Exemple: vous vendez un t-shirt en France uniquement, vous pouvez offrir la "
"livraison gratuite car vos articles sont au prix moyen et les coûts de "
"livraison sont limités et définis."

#. module: website_sale
#: model:ir.ui.view,arch_db:website_sale.website_planner
msgid ""
"Example: you sell cheap specialized electronic components. You choose flat "
"rates because the price of an item is sometimes lower than the delivery "
"costs."
msgstr ""
"Exemple: vous vendez des composants électroniques spéciaux et pas chers. "
"Vous choisissez un tarif forfaitaire car le prix d'un article est parfois "
"plus bas que les coûts de livraison."

#. module: website_sale
#: model:ir.ui.view,arch_db:website_sale.website_planner
msgid ""
"Example: you sell custom-made wood sculptures, and because your customers "
"are all over the world, each delivery is different and at cost price."
msgstr ""
"Exemple: vous vendez des sculptures en bois faites sur-mesure, et parce que "
"vos clients sont partout dans le monde, chaque livraison est différente et "
"est donc au prix coûtant. "

#. module: website_sale
#: model:ir.ui.view,arch_db:website_sale.website_planner
#, fuzzy
msgid ""
"Export the 3 products you have already created by checking them and choosing "
"'Export' from the 'Action' menu"
msgstr ""
"Exportez les 3 produits que vous avez déjà créés en les cochant et "
"choisissez 'Exporter' dans le menu 'Plus'."

#. module: website_sale
#: model:ir.ui.view,arch_db:website_sale.extra_info_option
#, fuzzy
msgid "Extra Info<span class=\"chevron\"/>"
msgstr "Paiement<span class=\"chevron\"/>"

#. module: website_sale
#: model:ir.ui.view,arch_db:website_sale.extra_info
msgid "Extra Step"
msgstr "Etape supplémentaire"

#. module: website_sale
#: model:ir.model.fields,field_description:website_sale.field_website_config_settings_module_delivery_fedex
msgid "Fedex integration"
msgstr "Intégration de Fedex"

#. module: website_sale
#: model:ir.ui.view,arch_db:website_sale.extra_info
msgid "Field 1"
msgstr "Champ 1"

#. module: website_sale
#: model:ir.ui.view,arch_db:website_sale.extra_info
msgid "Field 3"
msgstr "Champ 3"

#. module: website_sale
#: model:ir.ui.view,arch_db:website_sale.extra_info
msgid "Field not custom"
msgstr "Champ non personnalisé"

#. module: website_sale
#: model:ir.ui.view,arch_db:website_sale.extra_info
msgid "Field not required"
msgstr "Champs non requis"

#. module: website_sale
#: model:ir.ui.view,arch_db:website_sale.extra_info
msgid "Field required"
msgstr "Champs requis"

#. module: website_sale
#: model:ir.ui.view,arch_db:website_sale.website_planner
msgid ""
"Focus on adding content and improving the pages for your best-selling "
"products: don't try to create complete pages for all your products at first!"
msgstr ""
"Concentrez-vous d'abord sur le contenu et l'amélioration des pages de vos "
"produits les plus vendus : n'essayez pas en premier de créer des pages "
"détaillées pour tous vos produits !"

#. module: website_sale
#: model:ir.ui.view,arch_db:website_sale.website_planner
msgid "Free and easy to setup"
msgstr "Gratuit et facile à mettre en place"

#. module: website_sale
#: model:ir.ui.view,arch_db:website_sale.view_sales_order_filter_ecommerce
#, fuzzy
msgid "From Website"
msgstr "Site Web"

#. module: website_sale
#: model:ir.ui.view,arch_db:website_sale.website_planner
msgid "From a"
msgstr "De"

#. module: website_sale
#: model:ir.model.fields,help:website_sale.field_product_public_category_sequence
msgid "Gives the sequence order when displaying a list of product categories."
msgstr "Donne l'ordre d'affichage d'une liste de catégories d'articles."

#. module: website_sale
#: model:ir.ui.view,arch_db:website_sale.website_planner
msgid "Go to the"
msgstr "Allez au"

#. module: website_sale
#: model:ir.model.fields,field_description:website_sale.field_product_product_hs_code
msgid "HS Code"
msgstr ""

#. module: website_sale
#: model:ir.model.fields,field_description:website_sale.field_product_style_html_class
msgid "HTML Classes"
msgstr "Classes HTML"

#. module: website_sale
#: model:ir.model.fields,field_description:website_sale.field_product_attribute_value_html_color
msgid "HTML Color Index"
msgstr "Couleur HTML"

#. module: website_sale
#: model:ir.model,name:website_sale.model_ir_http
msgid "HTTP routing"
msgstr "Routage HTTP"

#. module: website_sale
#: model:ir.ui.view,arch_db:website_sale.reduction_code
msgid "Have a coupon code? Fill in this field and apply."
msgstr "Vous avez un code promotionnel ? Remplissez ce champ et validez."

#. module: website_sale
#: model:ir.ui.view,arch_db:website_sale.website_planner
msgid "Here are <strong>some pros and cons</strong> to help you decide:"
msgstr ""
"Voici <strong>quelques pours et contres</strong> pour vous aider à décider:"

#. module: website_sale
#: model:ir.model.fields,help:website_sale.field_product_attribute_value_html_color
msgid ""
"Here you can set a specific HTML color index (e.g. #ff0000) to display the "
"color on the website if the attibute type is 'Color'."
msgstr ""
"Ici vous pouvez spécifier un indexe de couleur HTML (ex: #ff0000) pour "
"afficher la couleur sur le site internet si le type d'attribut est 'couleur'."

#. module: website_sale
#: selection:product.attribute,type:0
msgid "Hidden"
msgstr "Masqué"

#. module: website_sale
#: model:ir.model.fields,field_description:website_sale.field_product_public_category_id
#: model:ir.model.fields,field_description:website_sale.field_product_style_id
<<<<<<< HEAD
#: model:ir.model.fields,field_description:website_sale.field_website_pricelist_id_10958
=======
#: model:ir.model.fields,field_description:website_sale.field_website_pricelist_id_11000
>>>>>>> bc1a0a32
msgid "ID"
msgstr "ID"

#. module: website_sale
#: model:ir.ui.view,arch_db:website_sale.website_planner
msgid ""
"If you have an eCommerce, one of your objectives is of course to grow your "
"revenues by\n"
"                    selling more and pricier products. Luckily for you, Odoo "
"integrates three powerful\n"
"                    customizations for that."
msgstr ""
"Si vous avez un e-commerce, un de vos objectifs est, bien entendu, "
"d'augmenter vos revenus en\n"
"vendant davantage de produits et les plus chers. Heureusement pour vous, "
"Odoo intègre trois personnalisations\n"
"puissantes pour cela."

#. module: website_sale
#: model:ir.model.fields,field_description:website_sale.field_product_public_category_image
msgid "Image"
msgstr "Image"

#. module: website_sale
#: model:ir.ui.view,arch_db:website_sale.website_planner
msgid ""
"Imagine a new customer who comes to your website, finds the product they "
"want and add it to their cart.<br/>\n"
"                        Then they get to the checkout page and are hit with "
"the delivery and handling charges.<br/>\n"
"                        Suddenly, a product that looked like it was a fair "
"price seems little expensive, and the customer leaves your website "
"disappointed."
msgstr ""
"Imaginez qu'un nouveau client arrive sur votre site, trouve le produit qu'il "
"veut et l'ajoute à son panier.<br/>\n"
"Au moment de payer, il se heurte aux frais de livraison et de manutention."
"<br/>\n"
"Tout à coup, un article dont le prix avait l'air raisonnable semble un peu "
"cher, et le client quitte votre site déçu."

#. module: website_sale
#: model:ir.ui.view,arch_db:website_sale.website_planner
msgid "Import Your Products"
msgstr "Importez vos produits"

#. module: website_sale
#: model:ir.ui.view,arch_db:website_sale.website_planner
msgid ""
"In order to take money from customers, you need a way of accepting payments."
"<br/>\n"
"                        That's what a payment gateway is for: it helps you "
"make money, but that does cost money.<br/>\n"
"                        That why it's important to choose the right provider "
"for your online payments."
msgstr ""
"Avant de prendre de l'argent à vos clients, il vous faut un moyen d'accepter "
"les paiements.<br/>\n"
"C'est à cela que sert une passerelle de paiement : elle vous permet de "
"gagner de l'argent, mais en coûte aussi.<br/>\n"
"C'est pour cela qu'il est important de bien choisir votre fournisseur de "
"paiement en ligne."

#. module: website_sale
#: model:ir.ui.view,arch_db:website_sale.website_planner
msgid ""
"Increase your average cart amount by proposing complementary products to "
"your visitors."
msgstr ""
"Augmentez votre moyenne du montant du panier en proposant des prpoduits "
"complémentaires à vos clients."

#. module: website_sale
#: model:ir.ui.view,arch_db:website_sale.website_planner
msgid "Increase your chances to make a sale by displaying suggested products."
msgstr ""
"Augmentez vos chances de faire une vente en affichant les produits suggérés."

#. module: website_sale
<<<<<<< HEAD
#: code:addons/website_sale/controllers/main.py:522
=======
#: code:addons/website_sale/controllers/main.py:567
>>>>>>> bc1a0a32
#, python-format
msgid "Invalid Email! Please enter a valid email address."
msgstr "Adresse mail non-valable ! Merci de saisir une adresse mail valable."

#. module: website_sale
<<<<<<< HEAD
#: model:ir.actions.act_window,name:website_sale.action_invoices_ecommerce
#: model:ir.ui.menu,name:website_sale.menu_orders_invoices
msgid "Invoices"
msgstr ""

#. module: website_sale
#: code:addons/website_sale/models/sale_order.py:87
=======
#: code:addons/website_sale/models/sale_order.py:86
>>>>>>> bc1a0a32
#, python-format
msgid "It is forbidden to modify a sale order which is not in draft status"
msgstr ""
"Il est interdit de modifier un bon de commande qui n'est pas dans le statut "
"'brouillon'"

#. module: website_sale
#: model:ir.ui.view,arch_db:website_sale.website_planner
msgid ""
"It's difficult to recommend one over the others. So, simply pick the one "
"that is more popular in your country!"
msgstr ""
"C'est difficile de recommander l'un plus que l'autre. Donc, choisissez "
"simplement celui qui est le plus populaire dans votre pays."

#. module: website_sale
#: model:ir.model.fields,field_description:website_sale.field_product_product_landed_cost_ok
msgid "Landed Costs"
msgstr "Coûts logistiques"

#. module: website_sale
#: model:ir.model.fields,field_description:website_sale.field_product_public_category___last_update
#: model:ir.model.fields,field_description:website_sale.field_product_style___last_update
#: model:ir.model.fields,field_description:website_sale.field_website_pricelist___last_update
msgid "Last Modified on"
msgstr "Dernière modification le"

#. module: website_sale
#: model:ir.model.fields,field_description:website_sale.field_res_partner_last_website_so_id
msgid "Last Online Sale Order"
msgstr "Dernière vente en ligne"

#. module: website_sale
#: model:ir.model.fields,field_description:website_sale.field_product_public_category_write_uid
#: model:ir.model.fields,field_description:website_sale.field_product_style_write_uid
#: model:ir.model.fields,field_description:website_sale.field_website_pricelist_write_uid
msgid "Last Updated by"
msgstr "Mis à jour par"

#. module: website_sale
#: model:ir.model.fields,field_description:website_sale.field_product_public_category_write_date
#: model:ir.model.fields,field_description:website_sale.field_product_style_write_date
#: model:ir.model.fields,field_description:website_sale.field_website_pricelist_write_date
msgid "Last Updated on"
msgstr "Mis à jour le"

#. module: website_sale
#: model:ir.ui.view,arch_db:website_sale.website_config_settings_view_form
msgid "Manage Deliveries"
msgstr ""

#. module: website_sale
#: model:ir.model.fields,field_description:website_sale.field_product_public_category_image_medium
msgid "Medium-sized image"
msgstr "Image de taille moyenne"

#. module: website_sale
#: model:ir.model.fields,help:website_sale.field_product_public_category_image_medium
msgid ""
"Medium-sized image of the category. It is automatically resized as a "
"128x128px image, with aspect ratio preserved. Use this field in form views "
"or some kanban views."
msgstr ""
"Image de taille moyenne pour la catégorie. Elle est automatiquement "
"redimensionnée à la taille 128x128px, en préservant les proportions. "
"Utilisez ce champ dans les vues formulaires, ou certaines vues Kanban."

#. module: website_sale
#: model:ir.ui.view,arch_db:website_sale.website_config_settings_view_form
msgid "Merchant Connectors"
msgstr "Connecteurs marchand"

#. module: website_sale
#: model:ir.ui.view,arch_db:website_sale.website_config_settings_view_form
#, fuzzy
msgid "More Info"
msgstr "Info supplémentaires"

#. module: website_sale
#. openerp-web
#: code:addons/website_sale/static/src/js/website_sale.js:15
#, python-format
msgid "My Cart"
msgstr "Mon panier"

#. module: website_sale
#: model:ir.model.fields,field_description:website_sale.field_product_public_category_name
msgid "Name"
msgstr "Nom"

#. module: website_sale
#: model:ir.ui.view,arch_db:website_sale.checkout
msgid "Name (Shipping)"
msgstr "Nom (Livraison)"

#. module: website_sale
#. openerp-web
<<<<<<< HEAD
#: code:addons/website_sale/controllers/main.py:900
=======
#: code:addons/website_sale/controllers/main.py:976
>>>>>>> bc1a0a32
#: code:addons/website_sale/static/src/js/website_sale.editor.js:18
#: model:ir.ui.view,arch_db:website_sale.content_new_product
#, python-format
msgid "New Product"
msgstr "Nouvel article"

#. module: website_sale
#. openerp-web
#: code:addons/website_sale/static/src/js/website_sale_tour_shop.js:51
#, python-format
msgid "New product created"
msgstr "Nouvel article créé"

#. module: website_sale
#: model:ir.ui.view,arch_db:website_sale.website_planner
msgid "No monthly fees for standard offer"
msgstr "Pas de frais mensuels pour les offres standard"

#. module: website_sale
#: model:ir.ui.view,arch_db:website_sale.products
msgid "No product defined."
msgstr "Aucun article sélectionné"

#. module: website_sale
#: model:ir.ui.view,arch_db:website_sale.website_planner
msgid "Now you can also <strong>import your existing products:</strong>"
msgstr ""
"Maintenant vous pouvez aussi <strong> importer vos produits existants:</"
"strong>"

#. module: website_sale
#. openerp-web
#: code:addons/website_sale/static/src/xml/website_sale.xml:12
#, python-format
msgid "OK"
msgstr "OK"

#. module: website_sale
#: model:ir.ui.view,arch_db:website_sale.website_planner
msgid "Odoo offers an importation service to handle the whole process for you!"
msgstr ""
"Odoo offre un service d'importation pour gérer la procédure entière pour "
"vous!"

#. module: website_sale
#: model:ir.ui.view,arch_db:website_sale.website_planner
msgid ""
"Odoo's web-services allows developers to create scripts that will load data "
"automatically into the system."
msgstr ""
"Les services en ligne d'Odoo permettent aux développeurs de créer des "
"scripts qui chargeront automatiquement les données dans le système."

#. module: website_sale
#: model:ir.ui.view,arch_db:website_sale.website_planner
msgid ""
"On your website, go to the product page where you want to add suggested "
"products."
msgstr ""
"Sur votre site internet, allez dans la page produit où vous souhaitez "
"ajouter les produits suggérés."

#. module: website_sale
#. openerp-web
#: code:addons/website_sale/static/src/js/website_sale_tour_shop.js:98
#, python-format
msgid "Once you click on <em>Save</em>, your product is updated."
msgstr ""
"Dès que vous cliquez sur <em>Sauver</em>, votre produit est mis à jour."

#. module: website_sale
#: model:ir.model.fields,field_description:website_sale.field_sale_order_only_services
msgid "Only Services"
msgstr "Services seulement"

#. module: website_sale
#: model:ir.ui.view,arch_db:website_sale.confirmation
msgid "Order"
msgstr "Commande"

#. module: website_sale
#: model:ir.model.fields,field_description:website_sale.field_sale_order_website_order_line
msgid "Order Lines displayed on Website"
msgstr "Les lignes de commandes sont affichées sur le site internet"

#. module: website_sale
#: model:ir.model.fields,help:website_sale.field_sale_order_website_order_line
msgid ""
"Order Lines to be displayed on the website. They should not be used for "
"computation purpose."
msgstr ""
"Les lignes de commandes a afficher sur le site internet. Elle ne devraient "
"pas être utilisées à des fins de calculs."
<<<<<<< HEAD

#. module: website_sale
#: model:ir.ui.menu,name:website_sale.menu_orders
#: model:ir.ui.menu,name:website_sale.menu_orders_orders
#, fuzzy
msgid "Orders"
msgstr "Commande"
=======
>>>>>>> bc1a0a32

#. module: website_sale
#: model:ir.model.fields,field_description:website_sale.field_product_public_category_parent_id
msgid "Parent Category"
msgstr "Catégorie mère"

#. module: website_sale
#: model:ir.model,name:website_sale.model_res_partner
msgid "Partner"
msgstr "Partenaire"

#. module: website_sale
<<<<<<< HEAD
#: code:addons/website_sale/controllers/main.py:723
#: code:addons/website_sale/controllers/main.py:786
=======
#: code:addons/website_sale/controllers/main.py:779
#: code:addons/website_sale/controllers/main.py:859
>>>>>>> bc1a0a32
#, python-format
msgid "Pay Now"
msgstr "Payer maintenant"

#. module: website_sale
#: model:ir.ui.view,arch_db:website_sale.payment
msgid "Pay Now <span class=\"fa fa-long-arrow-right\"/>"
msgstr "Payez maintenant <span class=\"fa fa-long-arrow-right\"/>"

#. module: website_sale
#: model:ir.model.fields,field_description:website_sale.field_sale_order_payment_acquirer_id
msgid "Payment Acquirer"
msgstr "Intermédiaire de paiement"

#. module: website_sale
#: model:ir.ui.menu,name:website_sale.menu_ecommerce_payment_acquirers
#, fuzzy
msgid "Payment Acquirers"
msgstr "Intermédiaire de paiement"

#. module: website_sale
#: model:ir.ui.view,arch_db:website_sale.report_shop_saleorder_document
msgid "Payment Information"
msgstr "Information sur le paiement"

#. module: website_sale
#: model:ir.ui.view,arch_db:website_sale.payment
msgid "Payment Method:"
msgstr "Méthode de paiement"

#. module: website_sale
#: model:ir.ui.view,arch_db:website_sale.website_planner
msgid "Payment Methods"
msgstr "Méthodes de paiements"

#. module: website_sale
#: model:ir.model,name:website_sale.model_payment_transaction
msgid "Payment Transaction"
msgstr "Transaction"

#. module: website_sale
#: model:ir.ui.view,arch_db:website_sale.extra_info_option
#: model:ir.ui.view,arch_db:website_sale.wizard_checkout
msgid "Payment<span class=\"chevron\"/>"
msgstr "Paiement<span class=\"chevron\"/>"

#. module: website_sale
#: model:ir.ui.view,arch_db:website_sale.checkout
msgid "Phone"
msgstr "Tél."

#. module: website_sale
#: model:ir.ui.view,arch_db:website_sale.cart
msgid "Policies"
msgstr "Politique commerciale"

#. module: website_sale
#: model:ir.ui.view,arch_db:website_sale.cart_lines
#: model:ir.ui.view,arch_db:website_sale.payment
msgid "Price"
msgstr "Prix"

#. module: website_sale
#: model:ir.model.fields,field_description:website_sale.field_website_website_pricelist_ids
msgid "Price list available for this Ecommerce/Website"
msgstr "Liste de prix disponible pour cet ecommerce/site internet."

#. module: website_sale
#: model:ir.model,name:website_sale.model_product_pricelist
#: model:ir.model.fields,field_description:website_sale.field_website_pricelist_pricelist_id
msgid "Pricelist"
msgstr "Liste de prix"

#. module: website_sale
#: model:ir.model.fields,field_description:website_sale.field_website_pricelist_name
msgid "Pricelist Name"
msgstr "Nom de la liste de prix"

#. module: website_sale
<<<<<<< HEAD
#: model:ir.ui.menu,name:website_sale.menu_catalog_pricelists
#, fuzzy
msgid "Pricelists"
msgstr "Liste de prix"

#. module: website_sale
#: model:ir.model.fields,field_description:website_sale.field_product_product_purchase_requisition
msgid "Procurement"
msgstr "Approvisionnement"

#. module: website_sale
#. openerp-web
#: code:addons/website_sale/static/src/xml/website_sale_dashboard.xml:32
=======
>>>>>>> bc1a0a32
#: model:ir.model,name:website_sale.model_product_product
#: model:ir.ui.view,arch_db:website_sale.cart_lines
#: model:ir.ui.view,arch_db:website_sale.payment
#, python-format
msgid "Product"
msgstr "Article"

#. module: website_sale
#: model:ir.model,name:website_sale.model_product_attribute
msgid "Product Attribute"
msgstr "Attribut de l'article"

#. module: website_sale
#: model:ir.ui.view,arch_db:website_sale.product
msgid "Product Name"
msgstr "Nom de l'article"

#. module: website_sale
#: model:ir.ui.view,arch_db:website_sale.website_planner
msgid "Product Pages"
msgstr "Pages produits"

#. module: website_sale
#: model:ir.ui.view,arch_db:website_sale.product_public_category_tree_view
#, fuzzy
msgid "Product Public Categories"
msgstr "Catégories d'articles"

#. module: website_sale
#: model:ir.model,name:website_sale.model_product_template
msgid "Product Template"
msgstr "Modèle d'article"

#. module: website_sale
#: model:ir.ui.view,arch_db:website_sale.website_planner
msgid "Product detail form"
msgstr "Formulaire de détails des produits"

#. module: website_sale
#: model:ir.ui.view,arch_db:website_sale.product
#: model:ir.ui.view,arch_db:website_sale.product_price
msgid "Product not available"
msgstr "Article non disponible"

#. module: website_sale
#: model:ir.ui.view,arch_db:website_sale.404
msgid "Product not found!"
msgstr "Article introuvable !"

#. module: website_sale
#: model:ir.actions.act_window,name:website_sale.product_template_action
#: model:ir.ui.menu,name:website_sale.menu_catalog_products
#: model:ir.ui.view,arch_db:website_sale.confirmation
#: model:ir.ui.view,arch_db:website_sale.product
msgid "Products"
msgstr "Articles"

#. module: website_sale
#: model:ir.ui.view,arch_db:website_sale.website_planner
msgid "Products list"
msgstr "Liste des produits"

#. module: website_sale
#: model:ir.ui.view,arch_db:website_sale.website_planner
msgid "Products list view"
msgstr "Vue liste des produits"

#. module: website_sale
#: model:ir.ui.view,arch_db:website_sale.website_sale
msgid "Promote"
msgstr "Promouvoir"

#. module: website_sale
#. openerp-web
#: code:addons/website_sale/static/src/js/website_sale_tour_shop.js:105
#, python-format
msgid "Publish your product"
msgstr "Publier votre article"

#. module: website_sale
#: model:ir.model.fields,field_description:website_sale.field_rating_rating_website_published
#: model:ir.ui.view,arch_db:website_sale.product_template_search_view_website
msgid "Published"
msgstr "Publié"

#. module: website_sale
#: model:ir.ui.view,arch_db:website_sale.website_sale
msgid "Push down"
msgstr "Pousser en bas"

#. module: website_sale
#: model:ir.ui.view,arch_db:website_sale.website_sale
msgid "Push to bottom"
msgstr "Pousser à l a fin"

#. module: website_sale
#: model:ir.ui.view,arch_db:website_sale.website_sale
msgid "Push to top"
msgstr "Pousser en premier"

#. module: website_sale
#: model:ir.ui.view,arch_db:website_sale.website_sale
msgid "Push up"
msgstr "Pousser en haut"

#. module: website_sale
#: model:ir.ui.view,arch_db:website_sale.website_planner
msgid ""
"Put the practical details (shipping, payment options,...) as links in the "
"footer; that way, they will be accessible from all your product pages."
msgstr ""
"Ajoutez les détails pratiques (envoi, options de paiement,...) comme liens "
"dans le bas de page; de cette manière, ils seront accessible depuis "
"n'importe quelle page produit."
<<<<<<< HEAD

#. module: website_sale
#. openerp-web
#: code:addons/website_sale/static/src/xml/website_sale_dashboard.xml:33
#, python-format
msgid "Qty Sold"
msgstr ""
=======
>>>>>>> bc1a0a32

#. module: website_sale
#: model:ir.ui.view,arch_db:website_sale.cart_popover
msgid "Qty:"
msgstr "Qté:"

#. module: website_sale
#: model:ir.ui.view,arch_db:website_sale.cart_lines
#: model:ir.ui.view,arch_db:website_sale.confirmation
#: model:ir.ui.view,arch_db:website_sale.payment
msgid "Quantity"
msgstr "Quantité"

#. module: website_sale
#: model:ir.ui.view,arch_db:website_sale.website_planner
msgid "Quick and easy to set up"
msgstr "Rapide et facile à mettre en place"

#. module: website_sale
#: selection:product.attribute,type:0
msgid "Radio"
msgstr "Radio"

#. module: website_sale
#: model:ir.model,name:website_sale.model_rating_rating
#: model:ir.model.fields,field_description:website_sale.field_product_product_rating_ids
msgid "Rating"
msgstr "Estimation"

#. module: website_sale
#: model:ir.ui.view,arch_db:website_sale.website_planner
msgid "Read the"
msgstr "Lisez le"

#. module: website_sale
#: model:ir.ui.view,arch_db:website_sale.404
msgid "Return to the product list."
msgstr "Retourner à la liste des produits."

#. module: website_sale
#: model:ir.ui.view,arch_db:website_sale.wizard_checkout
msgid "Review Order<span class=\"chevron\"/>"
msgstr "Réviser la commande<span class=\"chevron\"/>"

#. module: website_sale
#: model:ir.ui.view,arch_db:website_sale.products_item
msgid "Sale"
msgstr "Vente"

#. module: website_sale
#. openerp-web
#: code:addons/website_sale/static/src/xml/website_sale_dashboard.xml:8
#, fuzzy, python-format
msgid "Sales"
msgstr "Vente"

#. module: website_sale
#: model:ir.ui.view,arch_db:website_sale.website_planner
msgid "Sales / Settings"
msgstr "Configuration des ventes"

#. module: website_sale
#: model:ir.model,name:website_sale.model_sale_order
msgid "Sales Order"
msgstr "Bon de commande"

#. module: website_sale
#: model:ir.model,name:website_sale.model_sale_order_line
<<<<<<< HEAD
=======
#: model:ir.model.fields,field_description:website_sale.field_product_product_sale_line_warn
>>>>>>> bc1a0a32
msgid "Sales Order Line"
msgstr "Ligne de commande de vente"

#. module: website_sale
#: model:ir.model,name:website_sale.model_crm_team
#: model:ir.model.fields,field_description:website_sale.field_website_config_settings_salesteam_id
#: model:ir.model.fields,field_description:website_sale.field_website_salesteam_id
msgid "Sales Team"
msgstr "Équipe commerciale"

#. module: website_sale
#: model:ir.model.fields,field_description:website_sale.field_website_config_settings_salesperson_id
#: model:ir.model.fields,field_description:website_sale.field_website_salesperson_id
msgid "Salesperson"
msgstr "Vendeur"

#. module: website_sale
#. openerp-web
#: code:addons/website_sale/static/src/js/website_sale_tour_shop.js:83
#, python-format
msgid "Save"
msgstr "Sauvegarder"

#. module: website_sale
#: model:ir.ui.view,arch_db:website_sale.website_planner
msgid "Save and import the modified CSV file from the 'More' menu of the"
msgstr "Sauvez et importer le fichier CSV modifié depuis le menu 'Plus' du"

#. module: website_sale
#. openerp-web
#: code:addons/website_sale/static/src/js/website_sale_tour_shop.js:97
#, python-format
msgid "Save your modifications"
msgstr "Enregistrer vos modifications"

#. module: website_sale
#: model:ir.ui.view,arch_db:website_sale.cart
msgid "Secure Payment"
msgstr "Paiement sécurisé"

#. module: website_sale
#: selection:product.attribute,type:0
msgid "Select"
msgstr "Sélectionner"

#. module: website_sale
#. openerp-web
#: code:addons/website_sale/static/src/js/website_sale_tour_shop.js:32
#, python-format
msgid ""
"Select <em>New Product</em> to create it and manage its properties to boost "
"your sales."
msgstr ""
"Sélectionnez <em>Nouveau produit</em>pour le créer et gérer ses propriétés "
"pour augmenter vos ventes."

#. module: website_sale
#: model:ir.ui.view,arch_db:website_sale.website_planner
msgid "Select a product from the"
msgstr "Sélectionnez un produit depuis le"

#. module: website_sale
#: model:ir.model.fields,field_description:website_sale.field_website_pricelist_selectable
msgid "Selectable"
msgstr "Sélectionnable"

#. module: website_sale
<<<<<<< HEAD
=======
#: model:ir.model.fields,help:website_sale.field_product_product_purchase_line_warn
#: model:ir.model.fields,help:website_sale.field_product_product_sale_line_warn
msgid ""
"Selecting the \"Warning\" option will notify user with the message, "
"Selecting \"Blocking Message\" will throw an exception with the message and "
"block the flow. The Message has to be written in the next field."
msgstr ""
"Sélectionner l'option 'Avertissement' notifiera l'utilisateur avec le "
"Message. Sélectionner 'Message Bloquant' lancera une exception avec le "
"message et bloquera le flux. Le Message doit être encodé dans le champ "
"suivant."

#. module: website_sale
>>>>>>> bc1a0a32
#: model:ir.ui.view,arch_db:website_sale.website_planner
msgid "Sell"
msgstr "Vendez"

#. module: website_sale
#: model:ir.ui.view,arch_db:website_sale.website_planner
msgid "Sell More"
msgstr "Vendez plus"

#. module: website_sale
#: model:ir.model.fields,field_description:website_sale.field_product_product_website_sequence
#: model:ir.model.fields,field_description:website_sale.field_product_public_category_sequence
#: model:ir.model.fields,field_description:website_sale.field_product_template_website_sequence
msgid "Sequence"
msgstr "Séquence"

#. module: website_sale
#: model:ir.ui.view,arch_db:website_sale.confirmation
#: model:ir.ui.view,arch_db:website_sale.payment
msgid "Ship To:"
msgstr "Livrer à :"

#. module: website_sale
#: model:ir.ui.view,arch_db:website_sale.checkout
#: model:ir.ui.view,arch_db:website_sale.confirmation
#: model:ir.ui.view,arch_db:website_sale.payment
msgid "Ship to the same address"
msgstr "Livrer à l'adresse de facturation"

#. module: website_sale
#: model:ir.ui.view,arch_db:website_sale.checkout
msgid "Shipping"
msgstr "Livraison"

#. module: website_sale
#: model:ir.ui.view,arch_db:website_sale.wizard_checkout
msgid "Shipping &amp;"
msgstr "Livraison &amp;"

#. module: website_sale
#: model:ir.ui.view,arch_db:website_sale.website_config_settings_view_form
msgid "Shipping Connectors"
msgstr "Connecteurs pour l'envoi"

#. module: website_sale
#: model:ir.ui.view,arch_db:website_sale.checkout
msgid "Shipping Information"
msgstr "Informations de livraison"

#. module: website_sale
#: model:ir.ui.view,arch_db:website_sale.products
#: model:website.menu,name:website_sale.menu_shop
msgid "Shop"
msgstr "Magasin"

#. module: website_sale
#: model:ir.ui.view,arch_db:website_sale.checkout
msgid "Shop - Checkout"
msgstr "Magasin- Sortie"

#. module: website_sale
#: model:ir.ui.view,arch_db:website_sale.confirmation
msgid "Shop - Confirmed"
msgstr "Magasin- Confirmé"

#. module: website_sale
#: model:ir.ui.view,arch_db:website_sale.payment
msgid "Shop - Select Payment Method"
msgstr "Magasin- Choisissez la méthode de paiement"

#. module: website_sale
#: model:ir.ui.view,arch_db:website_sale.cart
msgid "Shopping Cart"
msgstr "Panier"

#. module: website_sale
#: model:ir.ui.view,arch_db:website_sale.checkout
msgid "Sign in"
msgstr "Pointer l'entrée"

#. module: website_sale
#: model:ir.ui.view,arch_db:website_sale.website_planner
msgid ""
"Simply add one or more products as an <strong>'Accessory Product'</strong>."
msgstr ""
"Ajoutez simplement un ou plusieurs produits en tant que <strong>'Produit "
"accessoire'</strong>."

#. module: website_sale
#: model:ir.ui.view,arch_db:website_sale.website_planner
msgid ""
"Simply add the product you want as an <strong>'Optional Product'</strong>"
msgstr ""
"Ajoutez simplement le produit que vous voulez en tant que <strong>'Produit "
"optionnel'</strong>"

#. module: website_sale
#: model:ir.ui.view,arch_db:website_sale.website_sale
msgid "Size"
msgstr "Taille"

#. module: website_sale
#: model:ir.model.fields,field_description:website_sale.field_product_product_website_size_x
#: model:ir.model.fields,field_description:website_sale.field_product_template_website_size_x
msgid "Size X"
msgstr "Taille X"

#. module: website_sale
#: model:ir.model.fields,field_description:website_sale.field_product_product_website_size_y
#: model:ir.model.fields,field_description:website_sale.field_product_template_website_size_y
msgid "Size Y"
msgstr "Taille Y"

#. module: website_sale
#. openerp-web
#: code:addons/website_sale/static/src/js/website_sale_tour_shop.js:19
#, python-format
msgid "Skip It"
msgstr "Passer"

#. module: website_sale
#: model:ir.model.fields,field_description:website_sale.field_product_public_category_image_small
msgid "Small-sized image"
msgstr "Image de petite taille"

#. module: website_sale
#: model:ir.model.fields,help:website_sale.field_product_public_category_image_small
msgid ""
"Small-sized image of the category. It is automatically resized as a 64x64px "
"image, with aspect ratio preserved. Use this field anywhere a small image is "
"required."
msgstr ""
"Image de petite taille pour la catégorie. L'image est automatiquement "
"redimensionnée au format 64x64px, en préservant les proportions. Utilisez ce "
"champ partout où une petite image est demandée."

#. module: website_sale
#: model:ir.ui.view,arch_db:website_sale.website_planner
msgid "Some customers prefer to pay this way"
msgstr "Certains clients préfèrent payer de cette manière"

#. module: website_sale
<<<<<<< HEAD
#: code:addons/website_sale/controllers/main.py:544
=======
#: code:addons/website_sale/controllers/main.py:589
>>>>>>> bc1a0a32
#, python-format
msgid "Some required fields are empty."
msgstr "Certains champs obligatoires sont vides."

#. module: website_sale
#: model:ir.ui.view,arch_db:website_sale.404
msgid "Sorry, this product is not available anymore."
msgstr "Désolé, cet article n'est plus disponible."

#. module: website_sale
#: model:ir.model.fields,field_description:website_sale.field_product_product_split_method
msgid "Split Method"
msgstr "Méthode de répartition"

#. module: website_sale
#: model:ir.model.fields,help:website_sale.field_product_product_hs_code
msgid "Standardized code for international shipping and goods declaration"
msgstr ""

#. module: website_sale
#. openerp-web
#: code:addons/website_sale/static/src/js/website_sale_tour_shop.js:19
#, python-format
msgid "Start Tutorial"
msgstr "Démarrer le tutoriel"

#. module: website_sale
#: model:ir.ui.view,arch_db:website_sale.checkout
msgid "State / Province"
msgstr "État / Province"

#. module: website_sale
#: model:ir.ui.view,arch_db:website_sale.checkout
msgid "State / Province..."
msgstr "État / Province..."

#. module: website_sale
#: model:ir.ui.view,arch_db:website_sale.checkout
msgid "Street"
msgstr "Rue"

#. module: website_sale
#: model:ir.model.fields,field_description:website_sale.field_product_style_name
msgid "Style Name"
msgstr "Nom du style"

#. module: website_sale
#: model:ir.model.fields,field_description:website_sale.field_product_product_website_style_ids
#: model:ir.model.fields,field_description:website_sale.field_product_template_website_style_ids
#: model:ir.ui.view,arch_db:website_sale.website_sale
msgid "Styles"
msgstr "Styles"

#. module: website_sale
#: model:ir.ui.view,arch_db:website_sale.confirmation
msgid "Subtotal"
msgstr "Sous-total"

#. module: website_sale
#: model:ir.model.fields,field_description:website_sale.field_product_product_alternative_product_ids
#: model:ir.model.fields,field_description:website_sale.field_product_template_alternative_product_ids
msgid "Suggested Products"
msgstr "Produits suggérés"

#. module: website_sale
#: model:ir.ui.view,arch_db:website_sale.recommended_products
msgid "Suggested alternatives:"
msgstr "Alternatives suggérées:"

#. module: website_sale
#: model:ir.ui.view,arch_db:website_sale.suggested_products_list
msgid "Suggested products:"
msgstr "Produits suggérés:"

#. module: website_sale
#: model:ir.ui.view,arch_db:website_sale.confirmation
msgid "Taxes"
msgstr ""

#. module: website_sale
#: model:ir.model.fields,field_description:website_sale.field_website_config_settings_module_delivery_temando
#, fuzzy
msgid "Temando integration"
msgstr "Intégration de Fedex"

#. module: website_sale
#: model:ir.ui.view,arch_db:website_sale.confirmation
msgid "Thank you for your order."
msgstr "Merci de votre commande."

#. module: website_sale
#: model:ir.ui.view,arch_db:website_sale.website_planner
msgid ""
"The best way to start your online shop is by creating 3 products pages "
"directly in the website.<br/>\n"
"                        To help you, here are some guidelines that will "
"convert customers:"
msgstr ""
"Le meilleur moyen de lancer une boutique en ligne est de créer 3 pages "
"produit intégrées au site.<br/>\n"
"Pour vous y aider, voici quelques conseils pour convertir vos clients "
"visiteurs en acheteurs :"

#. module: website_sale
#: model:ir.model.fields,help:website_sale.field_product_product_website_url
msgid "The full URL to access the document through the website."
msgstr "L'URL complète afin d'accéder au document à travers le site web."

#. module: website_sale
#: model:ir.ui.view,arch_db:website_sale.order_state_message
msgid "The payment seems to have been canceled."
msgstr "Le paiement semble avoir été annulé."

#. module: website_sale
#. openerp-web
#: code:addons/website_sale/static/src/xml/website_sale_dashboard.xml:26
#, python-format
msgid "There is no recent online sale."
msgstr ""

#. module: website_sale
#: model:ir.ui.view,arch_db:website_sale.order_state_message
msgid "There seems to be an error with your request."
msgstr "Il semble qu'il y ait une erreur avec votre requête."

#. module: website_sale
#: model:ir.model.fields,help:website_sale.field_product_public_category_image
msgid ""
"This field holds the image used as image for the category, limited to "
"1024x1024px."
msgstr ""
"Ce champ contient l'image utilisée pour représenter la catégorie, limitée à "
"1024x1024px."

#. module: website_sale
#. openerp-web
#: code:addons/website_sale/static/src/js/website_sale_tour_shop.js:52
#, python-format
msgid "This page contains all the information related to the new product."
msgstr "Cette page contient toutes les informations liées au nouveau produit."

#. module: website_sale
#: model:ir.ui.view,arch_db:website_sale.reduction_code
msgid "This promo code is not available"
msgstr "Ce code promotionnel n'est pas disponible"

#. module: website_sale
#: model:ir.model.fields,help:website_sale.field_product_product_public_categ_ids
#: model:ir.model.fields,help:website_sale.field_product_template_public_categ_ids
msgid "Those categories are used to group similar products for e-commerce."
msgstr "Ces catégories sont utilisées pour grouper des produits semblables."

#. module: website_sale
#: model:ir.ui.view,arch_db:website_sale.website_planner
msgid "To use them:"
msgstr "Pour les utiliser:"

#. module: website_sale
#: model:ir.ui.view,arch_db:website_sale.report_shop_saleorder_document
msgid "Total"
msgstr "Total"

#. module: website_sale
#: model:ir.model.fields,field_description:website_sale.field_sale_order_payment_tx_id
msgid "Transaction"
msgstr "Transaction"

#. module: website_sale
#: model:ir.ui.view,arch_db:website_sale.website_planner
msgid ""
"Try to apply what you've learned above by manually creating three Product "
"pages from the Content menu."
msgstr ""
"Essayez d'appliquer ce que vous avez appris plus haut en créant manuellement "
"trois pages produit depuis le menu Contenu"

#. module: website_sale
#: model:ir.model.fields,field_description:website_sale.field_product_attribute_type
msgid "Type"
msgstr "Type"

#. module: website_sale
#: model:ir.model.fields,field_description:website_sale.field_website_config_settings_module_delivery_ups
msgid "UPS integration"
msgstr "Intégration d'UPS"

#. module: website_sale
#: model:ir.model.fields,field_description:website_sale.field_website_config_settings_module_delivery_usps
msgid "USPS integration"
msgstr "Intégration d'USPS"

#. module: website_sale
#: model:ir.ui.view,arch_db:website_sale.confirmation
msgid "Unit Price"
msgstr "Prix unitaire"

#. module: website_sale
#: model:ir.ui.menu,name:website_sale.menu_orders_unpaid_orders
#, fuzzy
msgid "Unpaid Orders"
msgstr "Confirmer la commande"

#. module: website_sale
#: model:ir.actions.act_window,name:website_sale.action_unpaid_orders_ecommerce
msgid "Unpaid eCommerce Orders"
msgstr ""

#. module: website_sale
#. openerp-web
#: code:addons/website_sale/static/src/js/website_sale_tour_shop.js:66
#, python-format
msgid "Update image"
msgstr "Mettre à jour l'image"

#. module: website_sale
#: model:ir.ui.view,arch_db:website_sale.products
msgid "Use the <i>'Content'</i> top menu to create a new product."
msgstr ""
"Utilisez le menu <i>Contenu</i> du dessus pour créer un nouveau produit."

#. module: website_sale
#: model:ir.ui.view,arch_db:website_sale.website_planner
msgid ""
"Users will buy more accessories and services if they can add them to their "
"cart in one click."
msgstr ""
"Les utilisateurs achèteront plus d'accessoirs et de services s'ils peuvent "
"les ajouter dans leur panier en un clic."

#. module: website_sale
#: model:ir.ui.view,arch_db:website_sale.checkout
msgid "VAT Number"
msgstr "Numéro de TVA intracommunautaire"

#. module: website_sale
#: model:ir.ui.view,arch_db:website_sale.payment
msgid "Validate Order"
msgstr "Confirmer la commande"

#. module: website_sale
#: model:ir.ui.view,arch_db:website_sale.cart_popover
msgid "View Cart ("
msgstr "Voir le panier ("

#. module: website_sale
#: model:ir.model.fields,field_description:website_sale.field_product_product_website_published
msgid "Visible in Website"
msgstr "Visible sur le site web"

#. module: website_sale
#: model:ir.model.fields,help:website_sale.field_rating_rating_website_published
msgid "Visible on the website as a comment"
msgstr "Visible sur le site web comme commentaire"

#. module: website_sale
#: model:ir.ui.view,arch_db:website_sale.website_planner
msgid "Web Service technical documentation."
msgstr "Documentation technique du service web."

#. module: website_sale
#: model:ir.model,name:website_sale.model_website
#: model:ir.model.fields,field_description:website_sale.field_website_pricelist_website_id
#: model:ir.ui.view,arch_db:website_sale.product_template_form_view
msgid "Website"
msgstr "Site Web"

#. module: website_sale
#: model:ir.ui.view,arch_db:website_sale.product_template_form_view
msgid "Website Categories"
msgstr "Catégorie site web"

#. module: website_sale
#: model:ir.model.fields,field_description:website_sale.field_res_country_group_website_pricelist_ids
msgid "Website Price Lists"
msgstr "Listes de prix du site web"

#. module: website_sale
#: model:ir.ui.view,arch_db:website_sale.website_pricelist_form_view
#: model:ir.ui.view,arch_db:website_sale.website_pricelist_tree_view
msgid "Website PriceLists"
msgstr "Listes de prix du site web"

#. module: website_sale
#: model:ir.actions.act_window,name:website_sale.website_sale_pricelists_by_website
#: model:ir.model,name:website_sale.model_website_pricelist
#: model:ir.ui.menu,name:website_sale.menu_website_sale_pricelists
msgid "Website Pricelist"
msgstr "Liste de prix du site web"

#. module: website_sale
#: code:addons/website_sale/models/sale_order.py:427
#, python-format
msgid "Website Pricelist for %s"
msgstr "Liste de prix du site web pour %s"

#. module: website_sale
#: model:ir.actions.act_window,name:website_sale.product_public_category_action
#: model:ir.ui.menu,name:website_sale.menu_catalog_categories
#: model:ir.ui.menu,name:website_sale.menu_product_public_category
#: model:ir.ui.menu,name:website_sale.menu_product_public_category_product_catalog
msgid "Website Product Categories"
msgstr "Catégories d'articles du site Web"

#. module: website_sale
#: model:ir.model,name:website_sale.model_product_public_category
#: model:ir.model.fields,field_description:website_sale.field_product_product_public_categ_ids
#: model:ir.model.fields,field_description:website_sale.field_product_template_public_categ_ids
msgid "Website Product Category"
msgstr "Catégorie d'articles du site Web"

#. module: website_sale
#: model:ir.ui.view,arch_db:website_sale.product_public_category_form_view
msgid "Website Public Categories"
msgstr "Catégories publiques du site Web"

#. module: website_sale
#: model:ir.actions.act_url,name:website_sale.action_open_website
msgid "Website Shop"
msgstr "Boutique du site web"

#. module: website_sale
#: model:ir.model.fields,field_description:website_sale.field_product_product_website_url
msgid "Website URL"
msgstr "URL du site"

#. module: website_sale
#: model:ir.model.fields,field_description:website_sale.field_product_product_website_meta_description
msgid "Website meta description"
msgstr "Méta description du site web"

#. module: website_sale
#: model:ir.model.fields,field_description:website_sale.field_product_product_website_meta_keywords
msgid "Website meta keywords"
msgstr "Mots clefs du site web"

#. module: website_sale
#: model:ir.model.fields,field_description:website_sale.field_product_product_website_meta_title
msgid "Website meta title"
msgstr "Titre du site web"

#. module: website_sale
#: model:ir.model.fields,field_description:website_sale.field_crm_team_website_ids
#, fuzzy
msgid "Websites"
msgstr "Site Web"

#. module: website_sale
#: model:ir.model.fields,help:website_sale.field_crm_team_website_ids
msgid "Websites using this sales team"
msgstr ""

#. module: website_sale
#. openerp-web
#: code:addons/website_sale/static/src/js/website_sale_tour_shop.js:17
#, python-format
msgid "Welcome to your shop"
msgstr "Bienvenue dans votre boutique"

#. module: website_sale
#: model:ir.ui.view,arch_db:website_sale.website_planner
msgid ""
"You can also define different prices for the variants you created by "
"activating the 'Use pricelists to adapt your price per customers' option in"
msgstr ""

#. module: website_sale
#: model:ir.ui.view,arch_db:website_sale.website_planner
msgid "You can setup 3 types of <strong>payment methods in Odoo:</strong>"
msgstr ""
"Vous pouvez configurer 3 types de <strong>méthodes de paiement dans Odoo:</"
"strong>"
<<<<<<< HEAD

#. module: website_sale
#: model:ir.actions.act_window,help:website_sale.action_abandonned_orders_ecommerce
msgid "You don't have any cancelled order from the website."
msgstr ""

#. module: website_sale
#: model:ir.actions.act_window,help:website_sale.action_orders_ecommerce
msgid "You don't have any confirmed order from the website."
msgstr ""

#. module: website_sale
#: model:ir.actions.act_window,help:website_sale.action_unpaid_orders_ecommerce
msgid "You don't have any unpaid order from the website."
msgstr ""
=======
>>>>>>> bc1a0a32

#. module: website_sale
#: model:ir.ui.view,arch_db:website_sale.website_planner
msgid "You have to reconcile the payment manually"
msgstr "Vous devez réconcilier le paiement manuellement"

#. module: website_sale
#. openerp-web
#: code:addons/website_sale/static/src/js/website_sale_tour_shop.js:18
#, python-format
msgid ""
"You successfully installed the e-commerce. This guide will help you to "
"create your product and promote your sales."
msgstr ""
"Vous avez installé l'app e-commerce avec succès. Ce guide va vous aider à "
"créer et promouvoir vos articles."

#. module: website_sale
#: model:ir.ui.view,arch_db:website_sale.checkout
msgid "Your Address"
msgstr "Vos coordonnées"

#. module: website_sale
#: model:ir.ui.view,arch_db:website_sale.checkout
msgid "Your Name"
msgstr "Votre nom"

#. module: website_sale
#: model:ir.ui.view,arch_db:website_sale.checkout
msgid "Your Order"
msgstr "Votre commande"

#. module: website_sale
#: model:ir.ui.view,arch_db:website_sale.cart_lines
#: model:ir.ui.view,arch_db:website_sale.cart_popover
msgid "Your cart is empty!"
msgstr "Votre panier est vide !"

#. module: website_sale
#: model:ir.ui.view,arch_db:website_sale.order_state_message
msgid "Your order has been confirmed, thank you for your loyalty."
msgstr "Votre commande a été confirmée, merci pour votre fidélité."

#. module: website_sale
#: model:ir.ui.view,arch_db:website_sale.order_state_message
msgid "Your payment has been received."
msgstr "Votre paiement a bien été reçu."

#. module: website_sale
#: model:ir.ui.view,arch_db:website_sale.order_state_message
msgid "Your transaction is waiting a manual confirmation."
msgstr "Votre transaction est en attente d'une confirmation manuelle."

#. module: website_sale
#: model:ir.ui.view,arch_db:website_sale.order_state_message
msgid "Your transaction is waiting confirmation."
msgstr "Votre transaction est en attente de confirmation."

#. module: website_sale
#: model:ir.ui.view,arch_db:website_sale.checkout
msgid "Zip / Postal Code"
msgstr "Code postal"

#. module: website_sale
#: model:ir.ui.view,arch_db:website_sale.website_planner
msgid "and fill in one or more <strong>'Suggested Products'</strong>."
msgstr "et remplissez un ou plusieurs <strong>'Produits Suggérés'</strong>."

#. module: website_sale
#: model:ir.ui.view,arch_db:website_sale.reduction_code
msgid "code..."
msgstr "code..."

#. module: website_sale
#: model:ir.ui.view,arch_db:website_sale.product_comment
msgid "comment"
msgstr "commentaire"

#. module: website_sale
#: model:ir.ui.view,arch_db:website_sale.product_comment
msgid "comments"
msgstr "commentaires"

#. module: website_sale
#: model:ir.model.fields,field_description:website_sale.field_website_config_settings_module_sale_ebay
msgid "eBay connector"
msgstr "Connecteur eBay"

#. module: website_sale
#: model:ir.ui.menu,name:website_sale.menu_ecommerce_settings
#: model:ir.ui.view,arch_db:website_sale.website_config_settings_view_form
msgid "eCommerce"
msgstr "eCommerce"

#. module: website_sale
#: model:ir.actions.act_window,name:website_sale.action_orders_ecommerce
#, fuzzy
msgid "eCommerce Orders"
msgstr "eCommerce"

#. module: website_sale
#: model:ir.ui.view,arch_db:website_sale.cart_popover
msgid "items)"
msgstr "articles)"

#. module: website_sale
#: model:ir.ui.view,arch_db:website_sale.website_planner
msgid "of the Sales module"
msgstr "du module Ventes"

#. module: website_sale
#: model:ir.ui.view,arch_db:website_sale.checkout
msgid "or"
msgstr "ou"

#. module: website_sale
#: model:ir.ui.view,arch_db:website_sale.products
msgid "pagination form-inline"
msgstr ""

#. module: website_sale
#: model:ir.model,name:website_sale.model_product_attribute_value
msgid "product.attribute.value"
msgstr "product.attribute.value"

#. module: website_sale
#: model:ir.model,name:website_sale.model_product_style
msgid "product.style"
msgstr "product.style"

#. module: website_sale
#: model:ir.ui.view,arch_db:website_sale.checkout
msgid "select..."
msgstr "sélectionner..."

#. module: website_sale
#: model:ir.ui.view,arch_db:website_sale.website_planner
msgid "using one or several of the strategies above"
msgstr "utilisant une ou plusieurs stratégies ci-dessus"

#. module: website_sale
#: model:ir.model,name:website_sale.model_website_config_settings
msgid "website.config.settings"
msgstr "website.config.settings"

#. module: website_sale
#: model:ir.ui.view,arch_db:website_sale.cart
msgid "☑ 256 bit encryption"
msgstr "☑ Chiffrement 256 bits"

#. module: website_sale
#: model:ir.ui.view,arch_db:website_sale.cart
msgid "☑ 30-days money-back guarantee"
msgstr "☑ Garantie 30 jours satisfait ou remboursé"

#. module: website_sale
#: model:ir.ui.view,arch_db:website_sale.cart
msgid "☑ Invoice sent by e-Mail"
msgstr "☑ Facture envoyée par courriel"

#. module: website_sale
#: model:ir.ui.view,arch_db:website_sale.cart
msgid "☑ Processed by Ogone"
msgstr "☑ Réalisé par Ogone"

#~ msgid ", go in the 'Sales' tab"
#~ msgstr ", allez dans l'onglet \"Ventes\""

#~ msgid "<span class=\"fa fa-envelope-o\"/> Email Our Website Expert"
#~ msgstr ""
#~ "<span class=\"fa fa-envelope-o\"/> Envoyez un mail à nos experts du site "
#~ "web"

<<<<<<< HEAD
=======
#~ msgid "Available in the Point of Sale"
#~ msgstr "Disponible dans le point de vente"

#~ msgid ""
#~ "Check if the product should be weighted using the hardware scale "
#~ "integration"
#~ msgstr "Cocher si le produit peut être pesé par une balance éléctronique"

#~ msgid "Check if you want this product to appear in the Point of Sale"
#~ msgstr ""
#~ "Cochez si vous voulez que cet article apparaisse dans le point de vente"

>>>>>>> bc1a0a32
#~ msgid ""
#~ "Check this box to generate Call for Tenders instead of generating "
#~ "requests for quotation from procurement."
#~ msgstr ""
#~ "Cochez cette case pour générer un appel d'offres au lieu de générer les "
#~ "demandes de devis à partir de l'approvisionnement."

<<<<<<< HEAD
#~ msgid "Message for Purchase Order Line"
#~ msgstr "Message à la ligne de commande"

#~ msgid "Message for Sales Order Line"
#~ msgstr "Message à la ligne de commande de vente"
=======
#~ msgid "Extra Info"
#~ msgstr "Info supplémentaires"
>>>>>>> bc1a0a32

#~ msgid "Payment"
#~ msgstr "Paiement"

<<<<<<< HEAD
#~ msgid "Project"
#~ msgstr "Projet"

#~ msgid "Purchase Order Line"
#~ msgstr "Ligne de commande d'achat"

#~ msgid ""
#~ "Selecting the \"Warning\" option will notify user with the message, "
#~ "Selecting \"Blocking Message\" will throw an exception with the message "
#~ "and block the flow. The Message has to be written in the next field."
#~ msgstr ""
#~ "Sélectionner l'option 'Avertissement' notifiera l'utilisateur avec le "
#~ "Message. Sélectionner 'Message Bloquant' lancera une exception avec le "
#~ "message et bloquera le flux. Le Message doit être encodé dans le champ "
#~ "suivant."
=======
#~ msgid "Point of Sale Category"
#~ msgstr "Catégorie du point de vente"

#~ msgid "Procurement"
#~ msgstr "Approvisionnement"

#~ msgid "Project"
#~ msgstr "Projet"

#~ msgid ""
#~ "Those categories are used to group similar products for point of sale."
#~ msgstr "Ces catégories sont utilisées pour grouper des produits semblables."

#~ msgid "To Weigh With Scale"
#~ msgstr "A peser avec une balance"

#~ msgid "Website Comments"
#~ msgstr "Commentaires du site web"
>>>>>>> bc1a0a32
<|MERGE_RESOLUTION|>--- conflicted
+++ resolved
@@ -16,11 +16,7 @@
 msgstr ""
 "Project-Id-Version: Odoo 9.0\n"
 "Report-Msgid-Bugs-To: \n"
-<<<<<<< HEAD
-"POT-Creation-Date: 2016-08-19 10:24+0000\n"
-=======
 "POT-Creation-Date: 2016-08-18 14:06+0000\n"
->>>>>>> bc1a0a32
 "PO-Revision-Date: 2016-05-31 13:10+0000\n"
 "Last-Translator: Shark McGnark <peculiarcheese@gmail.com>\n"
 "Language-Team: French (http://www.transifex.com/odoo/odoo-9/language/fr/)\n"
@@ -578,19 +574,6 @@
 msgstr ""
 "Les <strong>variantes</strong> de l'article, tel que la taille ou la couleur "
 "(voir ci-dessous)"
-<<<<<<< HEAD
-
-#. module: website_sale
-#: model:ir.ui.menu,name:website_sale.menu_orders_abandonned_orders
-msgid "Abandonned Orders"
-msgstr ""
-
-#. module: website_sale
-#: model:ir.actions.act_window,name:website_sale.action_abandonned_orders_ecommerce
-msgid "Abandonned eCommerce Orders"
-msgstr ""
-=======
->>>>>>> bc1a0a32
 
 #. module: website_sale
 #: model:ir.model.fields,field_description:website_sale.field_product_product_accessory_product_ids
@@ -614,11 +597,6 @@
 msgstr "Activez les options de paiement que vous souhaitez utiliser"
 
 #. module: website_sale
-#: model:ir.model.fields,field_description:website_sale.field_website_config_settings_module_website_sale_delivery
-msgid "Add Delivery Costs to Online Sales"
-msgstr ""
-
-#. module: website_sale
 #: model:ir.ui.view,arch_db:website_sale.website_planner
 msgid ""
 "Add as many variants as you need from 3 different types: radio buttons, drop-"
@@ -644,13 +622,6 @@
 msgstr "Permettre à l'utilisateur final de choisir cette liste de prix"
 
 #. module: website_sale
-#. openerp-web
-#: code:addons/website_sale/static/src/xml/website_sale_dashboard.xml:34
-#, fuzzy, python-format
-msgid "Amount"
-msgstr "Pays"
-
-#. module: website_sale
 #: model:ir.model.fields,help:website_sale.field_product_product_alternative_product_ids
 #: model:ir.model.fields,help:website_sale.field_product_template_alternative_product_ids
 msgid "Appear on the product page"
@@ -673,13 +644,6 @@
 msgstr "Liste de prix pour le Bénélux"
 
 #. module: website_sale
-#. openerp-web
-#: code:addons/website_sale/static/src/xml/website_sale_dashboard.xml:24
-#, python-format
-msgid "Best Sellers"
-msgstr ""
-
-#. module: website_sale
 #: model:ir.ui.view,arch_db:website_sale.confirmation
 #: model:ir.ui.view,arch_db:website_sale.payment
 msgid "Bill To:"
@@ -706,11 +670,6 @@
 msgstr "Quantité du panier"
 
 #. module: website_sale
-#: model:ir.ui.menu,name:website_sale.menu_catalog
-msgid "Catalog"
-msgstr ""
-
-#. module: website_sale
 #: model:ir.actions.act_window,help:website_sale.product_public_category_action
 msgid ""
 "Categories are used to browse your products through the\n"
@@ -727,21 +686,6 @@
 msgstr "Modifier le prix"
 
 #. module: website_sale
-<<<<<<< HEAD
-#: model:ir.model.fields,help:website_sale.field_product_product_to_weight
-msgid ""
-"Check if the product should be weighted using the hardware scale integration"
-msgstr "Cocher si le produit peut être pesé par une balance éléctronique"
-
-#. module: website_sale
-#: model:ir.model.fields,help:website_sale.field_product_product_available_in_pos
-msgid "Check if you want this product to appear in the Point of Sale"
-msgstr ""
-"Cochez si vous voulez que cet article apparaisse dans le point de vente"
-
-#. module: website_sale
-=======
->>>>>>> bc1a0a32
 #: model:ir.model.fields,field_description:website_sale.field_product_public_category_child_id
 msgid "Children Categories"
 msgstr "Catégories enfants"
@@ -1091,8 +1035,6 @@
 msgstr ""
 "Entrez vos produits existants dans ce fichier CSV, en respectant sa "
 "structure."
-<<<<<<< HEAD
-=======
 
 #. module: website_sale
 #: model:ir.model.fields,help:website_sale.field_product_product_split_method
@@ -1103,21 +1045,9 @@
 "By Weight : Cost will be divided depending on its weight.\n"
 "By Volume : Cost will be divided depending on its volume."
 msgstr ""
->>>>>>> bc1a0a32
-
-#. module: website_sale
-#: model:ir.model.fields,help:website_sale.field_product_product_split_method
-msgid ""
-"Equal : Cost will be equally divided.\n"
-"By Quantity : Cost will be divided according to product's quantity.\n"
-"By Current cost : Cost will be divided according to product's current cost.\n"
-"By Weight : Cost will be divided depending on its weight.\n"
-"By Volume : Cost will be divided depending on its volume."
-msgstr ""
-
-#. module: website_sale
-#: code:addons/website_sale/models/product.py:57
-#, python-format
+
+#. module: website_sale
+#: constraint:product.public.category:0
 msgid "Error ! You cannot create recursive categories."
 msgstr "Erreur ! Vous ne pouvez pas créer de catégories récursives."
 
@@ -1225,12 +1155,6 @@
 msgstr "Gratuit et facile à mettre en place"
 
 #. module: website_sale
-#: model:ir.ui.view,arch_db:website_sale.view_sales_order_filter_ecommerce
-#, fuzzy
-msgid "From Website"
-msgstr "Site Web"
-
-#. module: website_sale
 #: model:ir.ui.view,arch_db:website_sale.website_planner
 msgid "From a"
 msgstr "De"
@@ -1246,11 +1170,6 @@
 msgstr "Allez au"
 
 #. module: website_sale
-#: model:ir.model.fields,field_description:website_sale.field_product_product_hs_code
-msgid "HS Code"
-msgstr ""
-
-#. module: website_sale
 #: model:ir.model.fields,field_description:website_sale.field_product_style_html_class
 msgid "HTML Classes"
 msgstr "Classes HTML"
@@ -1293,11 +1212,7 @@
 #. module: website_sale
 #: model:ir.model.fields,field_description:website_sale.field_product_public_category_id
 #: model:ir.model.fields,field_description:website_sale.field_product_style_id
-<<<<<<< HEAD
-#: model:ir.model.fields,field_description:website_sale.field_website_pricelist_id_10958
-=======
 #: model:ir.model.fields,field_description:website_sale.field_website_pricelist_id_11000
->>>>>>> bc1a0a32
 msgid "ID"
 msgstr "ID"
 
@@ -1377,27 +1292,13 @@
 "Augmentez vos chances de faire une vente en affichant les produits suggérés."
 
 #. module: website_sale
-<<<<<<< HEAD
-#: code:addons/website_sale/controllers/main.py:522
-=======
 #: code:addons/website_sale/controllers/main.py:567
->>>>>>> bc1a0a32
 #, python-format
 msgid "Invalid Email! Please enter a valid email address."
 msgstr "Adresse mail non-valable ! Merci de saisir une adresse mail valable."
 
 #. module: website_sale
-<<<<<<< HEAD
-#: model:ir.actions.act_window,name:website_sale.action_invoices_ecommerce
-#: model:ir.ui.menu,name:website_sale.menu_orders_invoices
-msgid "Invoices"
-msgstr ""
-
-#. module: website_sale
-#: code:addons/website_sale/models/sale_order.py:87
-=======
 #: code:addons/website_sale/models/sale_order.py:86
->>>>>>> bc1a0a32
 #, python-format
 msgid "It is forbidden to modify a sale order which is not in draft status"
 msgstr ""
@@ -1445,11 +1346,6 @@
 msgstr "Mis à jour le"
 
 #. module: website_sale
-#: model:ir.ui.view,arch_db:website_sale.website_config_settings_view_form
-msgid "Manage Deliveries"
-msgstr ""
-
-#. module: website_sale
 #: model:ir.model.fields,field_description:website_sale.field_product_public_category_image_medium
 msgid "Medium-sized image"
 msgstr "Image de taille moyenne"
@@ -1471,10 +1367,14 @@
 msgstr "Connecteurs marchand"
 
 #. module: website_sale
-#: model:ir.ui.view,arch_db:website_sale.website_config_settings_view_form
-#, fuzzy
-msgid "More Info"
-msgstr "Info supplémentaires"
+#: model:ir.model.fields,field_description:website_sale.field_product_product_purchase_line_warn_msg
+msgid "Message for Purchase Order Line"
+msgstr "Message à la ligne de commande"
+
+#. module: website_sale
+#: model:ir.model.fields,field_description:website_sale.field_product_product_sale_line_warn_msg
+msgid "Message for Sales Order Line"
+msgstr "Message à la ligne de commande de vente"
 
 #. module: website_sale
 #. openerp-web
@@ -1484,6 +1384,7 @@
 msgstr "Mon panier"
 
 #. module: website_sale
+#: model:ir.model.fields,field_description:website_sale.field_product_public_category_complete_name
 #: model:ir.model.fields,field_description:website_sale.field_product_public_category_name
 msgid "Name"
 msgstr "Nom"
@@ -1495,11 +1396,7 @@
 
 #. module: website_sale
 #. openerp-web
-<<<<<<< HEAD
-#: code:addons/website_sale/controllers/main.py:900
-=======
 #: code:addons/website_sale/controllers/main.py:976
->>>>>>> bc1a0a32
 #: code:addons/website_sale/static/src/js/website_sale.editor.js:18
 #: model:ir.ui.view,arch_db:website_sale.content_new_product
 #, python-format
@@ -1593,16 +1490,6 @@
 msgstr ""
 "Les lignes de commandes a afficher sur le site internet. Elle ne devraient "
 "pas être utilisées à des fins de calculs."
-<<<<<<< HEAD
-
-#. module: website_sale
-#: model:ir.ui.menu,name:website_sale.menu_orders
-#: model:ir.ui.menu,name:website_sale.menu_orders_orders
-#, fuzzy
-msgid "Orders"
-msgstr "Commande"
-=======
->>>>>>> bc1a0a32
 
 #. module: website_sale
 #: model:ir.model.fields,field_description:website_sale.field_product_public_category_parent_id
@@ -1615,13 +1502,8 @@
 msgstr "Partenaire"
 
 #. module: website_sale
-<<<<<<< HEAD
-#: code:addons/website_sale/controllers/main.py:723
-#: code:addons/website_sale/controllers/main.py:786
-=======
 #: code:addons/website_sale/controllers/main.py:779
 #: code:addons/website_sale/controllers/main.py:859
->>>>>>> bc1a0a32
 #, python-format
 msgid "Pay Now"
 msgstr "Payer maintenant"
@@ -1634,12 +1516,6 @@
 #. module: website_sale
 #: model:ir.model.fields,field_description:website_sale.field_sale_order_payment_acquirer_id
 msgid "Payment Acquirer"
-msgstr "Intermédiaire de paiement"
-
-#. module: website_sale
-#: model:ir.ui.menu,name:website_sale.menu_ecommerce_payment_acquirers
-#, fuzzy
-msgid "Payment Acquirers"
 msgstr "Intermédiaire de paiement"
 
 #. module: website_sale
@@ -1701,26 +1577,9 @@
 msgstr "Nom de la liste de prix"
 
 #. module: website_sale
-<<<<<<< HEAD
-#: model:ir.ui.menu,name:website_sale.menu_catalog_pricelists
-#, fuzzy
-msgid "Pricelists"
-msgstr "Liste de prix"
-
-#. module: website_sale
-#: model:ir.model.fields,field_description:website_sale.field_product_product_purchase_requisition
-msgid "Procurement"
-msgstr "Approvisionnement"
-
-#. module: website_sale
-#. openerp-web
-#: code:addons/website_sale/static/src/xml/website_sale_dashboard.xml:32
-=======
->>>>>>> bc1a0a32
 #: model:ir.model,name:website_sale.model_product_product
 #: model:ir.ui.view,arch_db:website_sale.cart_lines
 #: model:ir.ui.view,arch_db:website_sale.payment
-#, python-format
 msgid "Product"
 msgstr "Article"
 
@@ -1767,8 +1626,6 @@
 msgstr "Article introuvable !"
 
 #. module: website_sale
-#: model:ir.actions.act_window,name:website_sale.product_template_action
-#: model:ir.ui.menu,name:website_sale.menu_catalog_products
 #: model:ir.ui.view,arch_db:website_sale.confirmation
 #: model:ir.ui.view,arch_db:website_sale.product
 msgid "Products"
@@ -1798,9 +1655,13 @@
 
 #. module: website_sale
 #: model:ir.model.fields,field_description:website_sale.field_rating_rating_website_published
-#: model:ir.ui.view,arch_db:website_sale.product_template_search_view_website
 msgid "Published"
 msgstr "Publié"
+
+#. module: website_sale
+#: model:ir.model.fields,field_description:website_sale.field_product_product_purchase_line_warn
+msgid "Purchase Order Line"
+msgstr "Ligne de commande d'achat"
 
 #. module: website_sale
 #: model:ir.ui.view,arch_db:website_sale.website_sale
@@ -1831,16 +1692,6 @@
 "Ajoutez les détails pratiques (envoi, options de paiement,...) comme liens "
 "dans le bas de page; de cette manière, ils seront accessible depuis "
 "n'importe quelle page produit."
-<<<<<<< HEAD
-
-#. module: website_sale
-#. openerp-web
-#: code:addons/website_sale/static/src/xml/website_sale_dashboard.xml:33
-#, python-format
-msgid "Qty Sold"
-msgstr ""
-=======
->>>>>>> bc1a0a32
 
 #. module: website_sale
 #: model:ir.ui.view,arch_db:website_sale.cart_popover
@@ -1891,13 +1742,6 @@
 msgstr "Vente"
 
 #. module: website_sale
-#. openerp-web
-#: code:addons/website_sale/static/src/xml/website_sale_dashboard.xml:8
-#, fuzzy, python-format
-msgid "Sales"
-msgstr "Vente"
-
-#. module: website_sale
 #: model:ir.ui.view,arch_db:website_sale.website_planner
 msgid "Sales / Settings"
 msgstr "Configuration des ventes"
@@ -1909,15 +1753,11 @@
 
 #. module: website_sale
 #: model:ir.model,name:website_sale.model_sale_order_line
-<<<<<<< HEAD
-=======
 #: model:ir.model.fields,field_description:website_sale.field_product_product_sale_line_warn
->>>>>>> bc1a0a32
 msgid "Sales Order Line"
 msgstr "Ligne de commande de vente"
 
 #. module: website_sale
-#: model:ir.model,name:website_sale.model_crm_team
 #: model:ir.model.fields,field_description:website_sale.field_website_config_settings_salesteam_id
 #: model:ir.model.fields,field_description:website_sale.field_website_salesteam_id
 msgid "Sales Team"
@@ -1980,8 +1820,6 @@
 msgstr "Sélectionnable"
 
 #. module: website_sale
-<<<<<<< HEAD
-=======
 #: model:ir.model.fields,help:website_sale.field_product_product_purchase_line_warn
 #: model:ir.model.fields,help:website_sale.field_product_product_sale_line_warn
 msgid ""
@@ -1995,7 +1833,6 @@
 "suivant."
 
 #. module: website_sale
->>>>>>> bc1a0a32
 #: model:ir.ui.view,arch_db:website_sale.website_planner
 msgid "Sell"
 msgstr "Vendez"
@@ -2138,11 +1975,7 @@
 msgstr "Certains clients préfèrent payer de cette manière"
 
 #. module: website_sale
-<<<<<<< HEAD
-#: code:addons/website_sale/controllers/main.py:544
-=======
 #: code:addons/website_sale/controllers/main.py:589
->>>>>>> bc1a0a32
 #, python-format
 msgid "Some required fields are empty."
 msgstr "Certains champs obligatoires sont vides."
@@ -2156,11 +1989,6 @@
 #: model:ir.model.fields,field_description:website_sale.field_product_product_split_method
 msgid "Split Method"
 msgstr "Méthode de répartition"
-
-#. module: website_sale
-#: model:ir.model.fields,help:website_sale.field_product_product_hs_code
-msgid "Standardized code for international shipping and goods declaration"
-msgstr ""
 
 #. module: website_sale
 #. openerp-web
@@ -2257,13 +2085,6 @@
 msgstr "Le paiement semble avoir été annulé."
 
 #. module: website_sale
-#. openerp-web
-#: code:addons/website_sale/static/src/xml/website_sale_dashboard.xml:26
-#, python-format
-msgid "There is no recent online sale."
-msgstr ""
-
-#. module: website_sale
 #: model:ir.ui.view,arch_db:website_sale.order_state_message
 msgid "There seems to be an error with your request."
 msgstr "Il semble qu'il y ait une erreur avec votre requête."
@@ -2338,17 +2159,6 @@
 #: model:ir.ui.view,arch_db:website_sale.confirmation
 msgid "Unit Price"
 msgstr "Prix unitaire"
-
-#. module: website_sale
-#: model:ir.ui.menu,name:website_sale.menu_orders_unpaid_orders
-#, fuzzy
-msgid "Unpaid Orders"
-msgstr "Confirmer la commande"
-
-#. module: website_sale
-#: model:ir.actions.act_window,name:website_sale.action_unpaid_orders_ecommerce
-msgid "Unpaid eCommerce Orders"
-msgstr ""
 
 #. module: website_sale
 #. openerp-web
@@ -2440,9 +2250,7 @@
 
 #. module: website_sale
 #: model:ir.actions.act_window,name:website_sale.product_public_category_action
-#: model:ir.ui.menu,name:website_sale.menu_catalog_categories
 #: model:ir.ui.menu,name:website_sale.menu_product_public_category
-#: model:ir.ui.menu,name:website_sale.menu_product_public_category_product_catalog
 msgid "Website Product Categories"
 msgstr "Catégories d'articles du site Web"
 
@@ -2484,17 +2292,6 @@
 msgstr "Titre du site web"
 
 #. module: website_sale
-#: model:ir.model.fields,field_description:website_sale.field_crm_team_website_ids
-#, fuzzy
-msgid "Websites"
-msgstr "Site Web"
-
-#. module: website_sale
-#: model:ir.model.fields,help:website_sale.field_crm_team_website_ids
-msgid "Websites using this sales team"
-msgstr ""
-
-#. module: website_sale
 #. openerp-web
 #: code:addons/website_sale/static/src/js/website_sale_tour_shop.js:17
 #, python-format
@@ -2514,24 +2311,6 @@
 msgstr ""
 "Vous pouvez configurer 3 types de <strong>méthodes de paiement dans Odoo:</"
 "strong>"
-<<<<<<< HEAD
-
-#. module: website_sale
-#: model:ir.actions.act_window,help:website_sale.action_abandonned_orders_ecommerce
-msgid "You don't have any cancelled order from the website."
-msgstr ""
-
-#. module: website_sale
-#: model:ir.actions.act_window,help:website_sale.action_orders_ecommerce
-msgid "You don't have any confirmed order from the website."
-msgstr ""
-
-#. module: website_sale
-#: model:ir.actions.act_window,help:website_sale.action_unpaid_orders_ecommerce
-msgid "You don't have any unpaid order from the website."
-msgstr ""
-=======
->>>>>>> bc1a0a32
 
 #. module: website_sale
 #: model:ir.ui.view,arch_db:website_sale.website_planner
@@ -2621,15 +2400,8 @@
 msgstr "Connecteur eBay"
 
 #. module: website_sale
-#: model:ir.ui.menu,name:website_sale.menu_ecommerce_settings
 #: model:ir.ui.view,arch_db:website_sale.website_config_settings_view_form
 msgid "eCommerce"
-msgstr "eCommerce"
-
-#. module: website_sale
-#: model:ir.actions.act_window,name:website_sale.action_orders_ecommerce
-#, fuzzy
-msgid "eCommerce Orders"
 msgstr "eCommerce"
 
 #. module: website_sale
@@ -2705,8 +2477,6 @@
 #~ "<span class=\"fa fa-envelope-o\"/> Envoyez un mail à nos experts du site "
 #~ "web"
 
-<<<<<<< HEAD
-=======
 #~ msgid "Available in the Point of Sale"
 #~ msgstr "Disponible dans le point de vente"
 
@@ -2719,7 +2489,6 @@
 #~ msgstr ""
 #~ "Cochez si vous voulez que cet article apparaisse dans le point de vente"
 
->>>>>>> bc1a0a32
 #~ msgid ""
 #~ "Check this box to generate Call for Tenders instead of generating "
 #~ "requests for quotation from procurement."
@@ -2727,37 +2496,12 @@
 #~ "Cochez cette case pour générer un appel d'offres au lieu de générer les "
 #~ "demandes de devis à partir de l'approvisionnement."
 
-<<<<<<< HEAD
-#~ msgid "Message for Purchase Order Line"
-#~ msgstr "Message à la ligne de commande"
-
-#~ msgid "Message for Sales Order Line"
-#~ msgstr "Message à la ligne de commande de vente"
-=======
 #~ msgid "Extra Info"
 #~ msgstr "Info supplémentaires"
->>>>>>> bc1a0a32
 
 #~ msgid "Payment"
 #~ msgstr "Paiement"
 
-<<<<<<< HEAD
-#~ msgid "Project"
-#~ msgstr "Projet"
-
-#~ msgid "Purchase Order Line"
-#~ msgstr "Ligne de commande d'achat"
-
-#~ msgid ""
-#~ "Selecting the \"Warning\" option will notify user with the message, "
-#~ "Selecting \"Blocking Message\" will throw an exception with the message "
-#~ "and block the flow. The Message has to be written in the next field."
-#~ msgstr ""
-#~ "Sélectionner l'option 'Avertissement' notifiera l'utilisateur avec le "
-#~ "Message. Sélectionner 'Message Bloquant' lancera une exception avec le "
-#~ "message et bloquera le flux. Le Message doit être encodé dans le champ "
-#~ "suivant."
-=======
 #~ msgid "Point of Sale Category"
 #~ msgstr "Catégorie du point de vente"
 
@@ -2775,5 +2519,4 @@
 #~ msgstr "A peser avec une balance"
 
 #~ msgid "Website Comments"
-#~ msgstr "Commentaires du site web"
->>>>>>> bc1a0a32
+#~ msgstr "Commentaires du site web"