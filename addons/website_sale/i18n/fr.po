--- conflicted
+++ resolved
@@ -1,18 +1,3 @@
-<<<<<<< HEAD
-# French translation for openobject-addons
-# Copyright (c) 2014 Rosetta Contributors and Canonical Ltd 2014
-# This file is distributed under the same license as the openobject-addons package.
-# FIRST AUTHOR <EMAIL@ADDRESS>, 2014.
-#
-msgid ""
-msgstr ""
-"Project-Id-Version: openobject-addons\n"
-"Report-Msgid-Bugs-To: FULL NAME <EMAIL@ADDRESS>\n"
-"POT-Creation-Date: 2014-09-23 16:28+0000\n"
-"PO-Revision-Date: 2015-01-13 11:36+0000\n"
-"Last-Translator: Yann Barrot (EN-Certa) <ybarrot@gmail.com>\n"
-"Language-Team: French <fr@li.org>\n"
-=======
 # Translation of Odoo Server.
 # This file contains the translation of the following modules:
 # * website_sale
@@ -31,23 +16,21 @@
 "PO-Revision-Date: 2016-07-05 00:38+0000\n"
 "Last-Translator: Jérôme Tanché <jerome.tanche@ouest-dsi.fr>\n"
 "Language-Team: French (http://www.transifex.com/odoo/odoo-8/language/fr/)\n"
->>>>>>> 96502490
 "MIME-Version: 1.0\n"
 "Content-Type: text/plain; charset=UTF-8\n"
-"Content-Transfer-Encoding: 8bit\n"
-"X-Launchpad-Export-Date: 2015-01-14 06:53+0000\n"
-"X-Generator: Launchpad (build 17298)\n"
-
-#. module: website_sale
-#: view:website:website_sale.cart
-#: view:website:website_sale.products_item
+"Content-Transfer-Encoding: \n"
+"Language: fr\n"
+"Plural-Forms: nplurals=2; plural=(n > 1);\n"
+
+#. module: website_sale
+#: view:website:website_sale.cart view:website:website_sale.products_item
 msgid "&nbsp;"
 msgstr "&nbsp;"
 
 #. module: website_sale
 #: view:website:website_sale.products
 msgid "'Content'"
-msgstr ""
+msgstr "'Contenu'"
 
 #. module: website_sale
 #: view:website:website_sale.checkout
@@ -57,7 +40,7 @@
 #. module: website_sale
 #: view:website:website_sale.product
 msgid "30-day money-back guarantee"
-msgstr ""
+msgstr "Garantie 30 jours satisfait ou remboursé"
 
 #. module: website_sale
 #: model:ir.actions.act_window,help:website_sale.product_public_category_action
@@ -73,33 +56,32 @@
 "            a photo on categories for small (1024x768) screens.\n"
 "          </p>\n"
 "        "
-msgstr ""
+msgstr "<p class=\"oe_view_nocontent_create\">\n            Cliquez pour ajouter une nouvelle catégorie.\n          </p><p>\n            Les catégories servent à organiser les articles dans l'interface tactile.\n          </p><p>\n            Si vous ajoutez une photo sur une catégorie, elle s'affichera dans l'interface tactile. Il est conseillé de ne pas utiliser de photo de catégories sur les petits écrans (taille inférieure à 1024x768). \n          </p>\n        "
 
 #. module: website_sale
 #: field:product.template,accessory_product_ids:0
 msgid "Accessory Products"
-msgstr ""
-
-#. module: website_sale
-#: view:website:website_sale.cart
-#: view:website:website_sale.product
+msgstr "Accessoires "
+
+#. module: website_sale
+#: view:website:website_sale.cart view:website:website_sale.product
 msgid "Add to Cart"
 msgstr "Ajouter au panier"
 
 #. module: website_sale
 #: view:website:website_sale.products
 msgid "All Products"
-msgstr ""
+msgstr "Tous les produits"
 
 #. module: website_sale
 #: field:product.template,alternative_product_ids:0
 msgid "Alternative Products"
-msgstr ""
+msgstr "Produits alternatifs"
 
 #. module: website_sale
 #: help:product.template,alternative_product_ids:0
 msgid "Appear on the product page"
-msgstr ""
+msgstr "Apparaît sur la page du produit"
 
 #. module: website_sale
 #: help:product.template,accessory_product_ids:0
@@ -109,7 +91,7 @@
 #. module: website_sale
 #: view:website:website_sale.cart
 msgid "Apply"
-msgstr ""
+msgstr "Appliquer"
 
 #. module: website_sale
 #: field:product.template,website_published:0
@@ -117,8 +99,7 @@
 msgstr "Disponible sur le site"
 
 #. module: website_sale
-#: view:website:website_sale.confirmation
-#: view:website:website_sale.payment
+#: view:website:website_sale.confirmation view:website:website_sale.payment
 msgid "Bill To:"
 msgstr "Facturer à :"
 
@@ -135,7 +116,7 @@
 #. module: website_sale
 #: field:sale.order,cart_quantity:0
 msgid "Cart Quantity"
-msgstr ""
+msgstr "Quantité du panier"
 
 #. module: website_sale
 #: view:website:website_sale.payment
@@ -152,14 +133,14 @@
 #. module: website_sale
 #: field:product.public.category,child_id:0
 msgid "Children Categories"
-msgstr ""
+msgstr "Catégories filles"
 
 #. module: website_sale
 #. openerp-web
 #: code:addons/website_sale/static/src/js/website_sale_tour_shop.js:33
 #, python-format
 msgid "Choose name"
-msgstr ""
+msgstr "Choisir un nom"
 
 #. module: website_sale
 #: view:website:website_sale.checkout
@@ -192,8 +173,7 @@
 #: code:addons/website_sale/static/src/js/website_sale_tour_shop.js:75
 #, python-format
 msgid "Click on save to add the image to the product decsription."
-msgstr ""
-"Cliquer sur enregistrer pour ajouter l'image à la description de l'article."
+msgstr "Cliquer sur enregistrer pour ajouter l'image à la description de l'article."
 
 #. module: website_sale
 #. openerp-web
@@ -212,52 +192,49 @@
 #. module: website_sale
 #: selection:product.attribute,type:0
 msgid "Color"
-msgstr ""
+msgstr "Couleur"
 
 #. module: website_sale
 #: view:website:website_sale.checkout
 msgid "Company Name"
-msgstr ""
+msgstr "Nom de la société"
 
 #. module: website_sale
 #: view:website:website_sale.checkout
 msgid "Confirm"
-msgstr ""
-
-#. module: website_sale
-#: view:website:website_sale.cart
-#: view:website:website_sale.checkout
-#: view:website:website_sale.confirmation
-#: view:website:website_sale.payment
+msgstr "Confirmer"
+
+#. module: website_sale
+#: view:website:website_sale.cart view:website:website_sale.checkout
+#: view:website:website_sale.confirmation view:website:website_sale.payment
 msgid "Confirmation"
-msgstr ""
+msgstr "Confirmation"
 
 #. module: website_sale
 #: view:website:website_sale.confirmation
 msgid "Confirmed"
-msgstr ""
+msgstr "Confirmé"
 
 #. module: website_sale
 #. openerp-web
 #: code:addons/website_sale/static/src/js/website_sale_tour_shop.js:108
 #, python-format
 msgid "Congratulations"
-msgstr ""
+msgstr "Félicitations"
 
 #. module: website_sale
 #. openerp-web
 #: code:addons/website_sale/static/src/js/website_sale_tour_shop.js:109
 #, python-format
 msgid "Congratulations! You just created and published your first product."
-msgstr ""
-"Félicitations ! Vous venez de créer et de publier votre premier article."
+msgstr "Félicitations ! Vous venez de créer et de publier votre premier article."
 
 #. module: website_sale
 #. openerp-web
 #: code:addons/website_sale/static/src/js/website_sale_tour_shop.js:47
 #, python-format
 msgid "Continue"
-msgstr ""
+msgstr "Continuer"
 
 #. module: website_sale
 #: view:website:website_sale.cart
@@ -267,7 +244,7 @@
 #. module: website_sale
 #: view:website:website_sale.checkout
 msgid "Country"
-msgstr ""
+msgstr "Pays"
 
 #. module: website_sale
 #: view:website:website_sale.checkout
@@ -308,16 +285,15 @@
 msgstr "Créer votre premier article"
 
 #. module: website_sale
-#: field:product.public.category,create_uid:0
-#: field:product.style,create_uid:0
+#: field:product.public.category,create_uid:0 field:product.style,create_uid:0
 msgid "Created by"
-msgstr ""
+msgstr "Créé par"
 
 #. module: website_sale
 #: field:product.public.category,create_date:0
 #: field:product.style,create_date:0
 msgid "Created on"
-msgstr ""
+msgstr "Créé le"
 
 #. module: website_sale
 #: field:website,currency_id:0
@@ -346,7 +322,7 @@
 #: code:addons/website_sale/static/src/js/website_sale_tour_shop.js:88
 #, python-format
 msgid "Drag & Drop a block"
-msgstr ""
+msgstr "Glisser & Déposer un bloc"
 
 #. module: website_sale
 #. openerp-web
@@ -360,12 +336,12 @@
 #: code:addons/website_sale/static/src/js/website_sale_tour_shop.js:54
 #, python-format
 msgid "Edit the price of this product by clicking on the amount."
-msgstr ""
+msgstr "Cliquez sur le prix de ce produit pour l'éditer."
 
 #. module: website_sale
 #: view:website:website_sale.checkout
 msgid "Email"
-msgstr ""
+msgstr "Courriel"
 
 #. module: website_sale
 #. openerp-web
@@ -377,7 +353,7 @@
 #. module: website_sale
 #: constraint:product.public.category:0
 msgid "Error ! You cannot create recursive categories."
-msgstr ""
+msgstr "Erreur! Vous ne pouvez pas créer de catégories récursives"
 
 #. module: website_sale
 #: view:website:website_sale.product
@@ -386,9 +362,8 @@
 
 #. module: website_sale
 #: help:product.public.category,sequence:0
-msgid ""
-"Gives the sequence order when displaying a list of product categories."
-msgstr ""
+msgid "Gives the sequence order when displaying a list of product categories."
+msgstr "Indique l'ordre d'affichage lorsqu'une liste de catégories d'articles est affichée."
 
 #. module: website_sale
 #: field:product.style,html_class:0
@@ -398,7 +373,7 @@
 #. module: website_sale
 #: field:product.attribute.value,color:0
 msgid "HTML Color Index"
-msgstr ""
+msgstr "Couleur HTML"
 
 #. module: website_sale
 #: view:website:website_sale.cart
@@ -410,23 +385,22 @@
 msgid ""
 "Here you can set a specific HTML color index (e.g. #ff0000) to display the "
 "color on the website if the attibute type is 'Color'."
-msgstr ""
+msgstr "Ici vous pouvez spécifier un indexe de couleur HTML (ex: #ff0000) pour afficher la couleur sur le site internet si le type d'attribut est 'couleur'."
 
 #. module: website_sale
 #: selection:product.attribute,type:0
 msgid "Hidden"
-msgstr ""
-
-#. module: website_sale
-#: field:product.public.category,id:0
-#: field:product.style,id:0
+msgstr "Masqué"
+
+#. module: website_sale
+#: field:product.public.category,id:0 field:product.style,id:0
 msgid "ID"
-msgstr ""
+msgstr "ID"
 
 #. module: website_sale
 #: field:product.public.category,image:0
 msgid "Image"
-msgstr ""
+msgstr "Image"
 
 #. module: website_sale
 #. openerp-web
@@ -437,28 +411,26 @@
 msgstr "Insérer des blocs texte-image, ou une galerie comme pour décrire complètement l'article."
 
 #. module: website_sale
-#: field:product.public.category,write_uid:0
-#: field:product.style,write_uid:0
+#: field:product.public.category,write_uid:0 field:product.style,write_uid:0
 msgid "Last Updated by"
-msgstr ""
-
-#. module: website_sale
-#: field:product.public.category,write_date:0
-#: field:product.style,write_date:0
+msgstr "Dernière modification par"
+
+#. module: website_sale
+#: field:product.public.category,write_date:0 field:product.style,write_date:0
 msgid "Last Updated on"
-msgstr ""
+msgstr "Dernière mise à jour le"
 
 #. module: website_sale
 #. openerp-web
 #: code:addons/website_sale/static/src/js/website_sale_tour_shop.js:68
 #, python-format
 msgid "Let's select an ipad image."
-msgstr ""
+msgstr "Sélectionnons une image d'iPad"
 
 #. module: website_sale
 #: field:product.public.category,image_medium:0
 msgid "Medium-sized image"
-msgstr ""
+msgstr "Image de taille moyenne"
 
 #. module: website_sale
 #: help:product.public.category,image_medium:0
@@ -466,7 +438,7 @@
 "Medium-sized image of the category. It is automatically resized as a "
 "128x128px image, with aspect ratio preserved. Use this field in form views "
 "or some kanban views."
-msgstr ""
+msgstr "Image de taille moyenne pour la catégorie. Elle est automatiquement redimensionnée à la taille 128x128px, en préservant les proportions. Utilisez ce champ dans les vues formulaires, ou certaines vues Kanban."
 
 #. module: website_sale
 #: view:website:website.layout
@@ -477,7 +449,7 @@
 #: field:product.public.category,complete_name:0
 #: field:product.public.category,name:0
 msgid "Name"
-msgstr ""
+msgstr "Nom"
 
 #. module: website_sale
 #: view:website:website_sale.checkout
@@ -486,7 +458,7 @@
 
 #. module: website_sale
 #. openerp-web
-#: code:addons/website_sale/controllers/main.py:812
+#: code:addons/website_sale/controllers/main.py:845
 #: code:addons/website_sale/static/src/js/website_sale.editor.js:11
 #: view:website:website.layout
 #, python-format
@@ -510,12 +482,12 @@
 #: code:addons/website_sale/static/src/js/website_sale_tour_shop.js:96
 #, python-format
 msgid "Once you click on save, your product is updated."
-msgstr ""
+msgstr "Lorsque vous cliquez sur \"Sauver\", votre produit est mis à jour."
 
 #. module: website_sale
 #: view:website:website_sale.products
 msgid "Options"
-msgstr ""
+msgstr "Réglages"
 
 #. module: website_sale
 #: view:website:website_sale.confirmation
@@ -525,44 +497,42 @@
 #. module: website_sale
 #: field:sale.order,website_order_line:0
 msgid "Order Lines displayed on Website"
-msgstr ""
+msgstr "Les lignes de commandes sont affichées sur le site internet"
 
 #. module: website_sale
 #: help:sale.order,website_order_line:0
 msgid ""
 "Order Lines to be displayed on the website. They should not be used for "
 "computation purpose."
-msgstr ""
+msgstr "Les lignes de commandes a afficher sur le site internet. Elle ne devraient pas être utilisées à des fins de calculs."
 
 #. module: website_sale
 #: model:product.public.category,name:website_sale.categ_others
 msgid "Others"
-msgstr ""
+msgstr "Autres"
 
 #. module: website_sale
 #: field:product.public.category,parent_id:0
 msgid "Parent Category"
-msgstr ""
-
-#. module: website_sale
-#: code:addons/website_sale/controllers/main.py:622
+msgstr "Catégorie mère"
+
+#. module: website_sale
+#: code:addons/website_sale/controllers/main.py:654
 #: view:website:website_sale.payment
 #, python-format
 msgid "Pay Now"
 msgstr "Payer maintenant"
 
 #. module: website_sale
-#: view:website:website_sale.cart
-#: view:website:website_sale.checkout
-#: view:website:website_sale.confirmation
-#: view:website:website_sale.payment
+#: view:website:website_sale.cart view:website:website_sale.checkout
+#: view:website:website_sale.confirmation view:website:website_sale.payment
 msgid "Payment"
 msgstr "Paiement"
 
 #. module: website_sale
 #: field:sale.order,payment_acquirer_id:0
 msgid "Payment Acquirer"
-msgstr ""
+msgstr "Intermédiaire de paiement"
 
 #. module: website_sale
 #: view:website:website_sale.payment
@@ -577,7 +547,7 @@
 #. module: website_sale
 #: view:website:website_sale.checkout
 msgid "Phone"
-msgstr ""
+msgstr "Tél."
 
 #. module: website_sale
 #: view:website:website_sale.cart
@@ -587,13 +557,12 @@
 #. module: website_sale
 #: view:website:website_sale.product
 msgid "Post"
-msgstr ""
-
-#. module: website_sale
-#: view:website:website_sale.cart
-#: view:website:website_sale.payment
+msgstr "Comptabiliser"
+
+#. module: website_sale
+#: view:website:website_sale.cart view:website:website_sale.payment
 msgid "Price"
-msgstr ""
+msgstr "Prix"
 
 #. module: website_sale
 #: model:ir.model,name:website_sale.model_product_pricelist
@@ -607,34 +576,32 @@
 
 #. module: website_sale
 #: model:ir.model,name:website_sale.model_product_product
-#: view:website:website_sale.cart
-#: view:website:website_sale.payment
+#: view:website:website_sale.cart view:website:website_sale.payment
 msgid "Product"
-msgstr ""
+msgstr "Article"
 
 #. module: website_sale
 #: model:ir.model,name:website_sale.model_product_attribute
 msgid "Product Attribute"
-msgstr ""
+msgstr "Attribut de l'article"
 
 #. module: website_sale
 #: view:website:website_sale.product
 msgid "Product Name"
-msgstr ""
+msgstr "Nom de l'article"
 
 #. module: website_sale
 #: view:product.public.category:website_sale.product_public_category_tree_view
 msgid "Product Product Categories"
-msgstr ""
+msgstr "Catégories d'articles"
 
 #. module: website_sale
 #: model:ir.model,name:website_sale.model_product_template
 msgid "Product Template"
-msgstr ""
-
-#. module: website_sale
-#: view:website:website_sale.product
-#: view:website:website_sale.product_price
+msgstr "Modèle d'article"
+
+#. module: website_sale
+#: view:website:website_sale.product view:website:website_sale.product_price
 msgid "Product not available"
 msgstr "Article non disponible"
 
@@ -646,12 +613,12 @@
 #. module: website_sale
 #: view:website:website_sale.product
 msgid "Products"
-msgstr ""
+msgstr "Articles"
 
 #. module: website_sale
 #: view:website:website_sale.products
 msgid "Promote"
-msgstr ""
+msgstr "Promouvoir"
 
 #. module: website_sale
 #: field:product.pricelist,code:0
@@ -667,7 +634,7 @@
 #: model:ir.model,name:website_sale.model_product_public_category
 #: field:product.template,public_categ_ids:0
 msgid "Public Category"
-msgstr ""
+msgstr "Catégorie publique"
 
 #. module: website_sale
 #: model:ir.actions.act_window,name:website_sale.product_public_category_action
@@ -685,33 +652,32 @@
 #. module: website_sale
 #: view:website:website_sale.products
 msgid "Push down"
-msgstr ""
+msgstr "Pousser en bas"
 
 #. module: website_sale
 #: view:website:website_sale.products
 msgid "Push to bottom"
-msgstr ""
+msgstr "Pousser en haut"
 
 #. module: website_sale
 #: view:website:website_sale.products
 msgid "Push to top"
-msgstr ""
+msgstr "Pousser en premier"
 
 #. module: website_sale
 #: view:website:website_sale.products
 msgid "Push up"
-msgstr ""
-
-#. module: website_sale
-#: view:website:website_sale.cart
-#: view:website:website_sale.payment
+msgstr "Pousser en haut"
+
+#. module: website_sale
+#: view:website:website_sale.cart view:website:website_sale.payment
 msgid "Quantity"
-msgstr ""
+msgstr "Quantité"
 
 #. module: website_sale
 #: selection:product.attribute,type:0
 msgid "Radio"
-msgstr ""
+msgstr "Radio"
 
 #. module: website_sale
 #: view:website:website_sale.checkout
@@ -721,20 +687,18 @@
 #. module: website_sale
 #: view:website:website_sale.404
 msgid "Return to the product list."
-msgstr ""
-
-#. module: website_sale
-#: view:website:website_sale.cart
-#: view:website:website_sale.checkout
-#: view:website:website_sale.confirmation
-#: view:website:website_sale.payment
+msgstr "Retourner à la liste des produits."
+
+#. module: website_sale
+#: view:website:website_sale.cart view:website:website_sale.checkout
+#: view:website:website_sale.confirmation view:website:website_sale.payment
 msgid "Review Order"
 msgstr "Vérifier la commande"
 
 #. module: website_sale
 #: view:website:website_sale.products_item
 msgid "Sale"
-msgstr ""
+msgstr "Vente"
 
 #. module: website_sale
 #: field:payment.transaction,sale_order_id:0
@@ -744,7 +708,7 @@
 #. module: website_sale
 #: model:ir.model,name:website_sale.model_sale_order
 msgid "Sales Order"
-msgstr ""
+msgstr "Bon de commande"
 
 #. module: website_sale
 #. openerp-web
@@ -773,7 +737,7 @@
 #. module: website_sale
 #: selection:product.attribute,type:0
 msgid "Select"
-msgstr ""
+msgstr "Sélectionner"
 
 #. module: website_sale
 #. openerp-web
@@ -789,23 +753,21 @@
 #: code:addons/website_sale/static/src/js/website_sale_tour_shop.js:67
 #, python-format
 msgid "Select an Image"
-msgstr ""
+msgstr "Choisissez une image"
 
 #. module: website_sale
 #: field:product.public.category,sequence:0
 #: field:product.template,website_sequence:0
 msgid "Sequence"
-msgstr ""
-
-#. module: website_sale
-#: view:website:website_sale.confirmation
-#: view:website:website_sale.payment
+msgstr "Séquence"
+
+#. module: website_sale
+#: view:website:website_sale.confirmation view:website:website_sale.payment
 msgid "Ship To:"
 msgstr "Livrer à :"
 
 #. module: website_sale
-#: view:website:website_sale.checkout
-#: view:website:website_sale.confirmation
+#: view:website:website_sale.checkout view:website:website_sale.confirmation
 #: view:website:website_sale.payment
 msgid "Ship to the same address"
 msgstr "Livrer à l'adresse de facturation"
@@ -816,10 +778,8 @@
 msgstr "Livraison"
 
 #. module: website_sale
-#: view:website:website_sale.cart
-#: view:website:website_sale.checkout
-#: view:website:website_sale.confirmation
-#: view:website:website_sale.payment
+#: view:website:website_sale.cart view:website:website_sale.checkout
+#: view:website:website_sale.confirmation view:website:website_sale.payment
 msgid "Shipping & Billing"
 msgstr "Livraison et facturation"
 
@@ -837,17 +797,17 @@
 #. module: website_sale
 #: view:website:website_sale.checkout
 msgid "Shop - Checkout"
-msgstr ""
+msgstr "Magasin- Sortie"
 
 #. module: website_sale
 #: view:website:website_sale.confirmation
 msgid "Shop - Confirmed"
-msgstr ""
+msgstr "Magasin- Confirmé"
 
 #. module: website_sale
 #: view:website:website_sale.payment
 msgid "Shop - Select Payment Mode"
-msgstr ""
+msgstr "Magasin- Choisissez un mode de paiement"
 
 #. module: website_sale
 #: view:website:website_sale.cart
@@ -862,37 +822,37 @@
 #. module: website_sale
 #: view:website:website_sale.products
 msgid "Size"
-msgstr ""
+msgstr "Taille"
 
 #. module: website_sale
 #: field:product.template,website_size_x:0
 msgid "Size X"
-msgstr ""
+msgstr "Taille X"
 
 #. module: website_sale
 #: field:product.template,website_size_y:0
 msgid "Size Y"
-msgstr ""
+msgstr "Taille Y"
 
 #. module: website_sale
 #. openerp-web
 #: code:addons/website_sale/static/src/js/website_sale_tour_shop.js:13
 #, python-format
 msgid "Skip It"
-msgstr ""
+msgstr "Passer"
 
 #. module: website_sale
 #: field:product.public.category,image_small:0
 msgid "Smal-sized image"
-msgstr ""
+msgstr "Image de petite taille"
 
 #. module: website_sale
 #: help:product.public.category,image_small:0
 msgid ""
 "Small-sized image of the category. It is automatically resized as a 64x64px "
-"image, with aspect ratio preserved. Use this field anywhere a small image is "
-"required."
-msgstr ""
+"image, with aspect ratio preserved. Use this field anywhere a small image is"
+" required."
+msgstr "Image de petite taille pour la catégorie. L'image est automatiquement redimensionnée au format 64x64px, en préservant les proportions. Utilisez ce champ partout où une petite image est demandée."
 
 #. module: website_sale
 #: view:website:website_sale.404
@@ -904,59 +864,58 @@
 #: code:addons/website_sale/static/src/js/website_sale_tour_shop.js:13
 #, python-format
 msgid "Start Tutorial"
-msgstr ""
+msgstr "Démarrer le tutoriel"
 
 #. module: website_sale
 #: view:website:website_sale.checkout
 msgid "State / Province"
-msgstr ""
+msgstr "État / Province"
 
 #. module: website_sale
 #: view:website:website_sale.checkout
 msgid "State / Province..."
-msgstr ""
+msgstr "État / Province..."
 
 #. module: website_sale
 #: view:website:website_sale.checkout
 msgid "Street"
-msgstr ""
+msgstr "Rue"
 
 #. module: website_sale
 #: field:product.style,name:0
 msgid "Style Name"
-msgstr ""
+msgstr "Nom du style"
 
 #. module: website_sale
 #: field:product.template,website_style_ids:0
 #: view:website:website_sale.products
 msgid "Styles"
-msgstr ""
+msgstr "Styles"
 
 #. module: website_sale
 #: view:website:website_sale.checkout
 msgid "Subtotal:"
-msgstr ""
+msgstr "Sous-total :"
 
 #. module: website_sale
 #: view:website:website_sale.product
 msgid "Suggested alternatives:"
-msgstr ""
+msgstr "Alternatives suggérées:"
 
 #. module: website_sale
 #: view:website:website_sale.cart
 msgid "Suggested products:"
-msgstr ""
+msgstr "Produits suggérés:"
 
 #. module: website_sale
 #: view:website:website_sale.total
 msgid "Taxes may be updated after providing shipping address"
-msgstr ""
-
-#. module: website_sale
-#: view:website:website_sale.checkout
-#: view:website:website_sale.total
+msgstr "Les taxes peuvent varier en fonction l'adresse d'expédition."
+
+#. module: website_sale
+#: view:website:website_sale.checkout view:website:website_sale.total
 msgid "Taxes:"
-msgstr ""
+msgstr "Taxes :"
 
 #. module: website_sale
 #: view:website:website_sale.confirmation
@@ -964,14 +923,14 @@
 msgstr "Merci de votre commande."
 
 #. module: website_sale
-#: code:addons/website_sale/controllers/main.py:723
+#: code:addons/website_sale/controllers/main.py:752
 #, python-format
 msgid "The payment seems to have been canceled."
 msgstr "Le paiement semble avoir été annulé."
 
 #. module: website_sale
-#: code:addons/website_sale/controllers/main.py:699
-#: code:addons/website_sale/controllers/main.py:711
+#: code:addons/website_sale/controllers/main.py:728
+#: code:addons/website_sale/controllers/main.py:740
 #, python-format
 msgid "There seems to be an error with your request."
 msgstr "Il semble qu'il y ait une erreur avec votre requête."
@@ -979,21 +938,21 @@
 #. module: website_sale
 #: help:product.public.category,image:0
 msgid ""
-"This field holds the image used as image for the cateogry, limited to "
+"This field holds the image used as image for the category, limited to "
 "1024x1024px."
-msgstr ""
+msgstr "Ce champ contient l'image utilisée pour représenter la catégorie, limitée à 1024x1024px."
 
 #. module: website_sale
 #. openerp-web
 #: code:addons/website_sale/static/src/js/website_sale_tour_shop.js:46
 #, python-format
 msgid "This page contains all the information related to the new product."
-msgstr ""
+msgstr "Cette page contient toutes les informations liées au nouveau produit."
 
 #. module: website_sale
 #: help:product.template,public_categ_ids:0
 msgid "Those categories are used to group similar products for e-commerce."
-msgstr ""
+msgstr "Ces catégories sont utilisées pour grouper des produits semblables."
 
 #. module: website_sale
 #: view:website:website_sale.checkout
@@ -1008,7 +967,7 @@
 #. module: website_sale
 #: field:sale.order,payment_tx_id:0
 msgid "Transaction"
-msgstr ""
+msgstr "Transaction"
 
 #. module: website_sale
 #: field:product.attribute,type:0
@@ -1041,7 +1000,7 @@
 #: model:ir.model,name:website_sale.model_website
 #: view:product.template:website_sale.product_template_form_view
 msgid "Website"
-msgstr ""
+msgstr "Site Web"
 
 #. module: website_sale
 #: field:product.template,website_message_ids:0
@@ -1069,8 +1028,7 @@
 msgstr "Titre du site web"
 
 #. module: website_sale
-#: field:product.product,website_url:0
-#: field:product.template,website_url:0
+#: field:product.product,website_url:0 field:product.template,website_url:0
 msgid "Website url"
 msgstr "Url du site web"
 
@@ -1093,7 +1051,7 @@
 msgid ""
 "You successfully installed the e-commerce. This guide will help you to "
 "create your product and promote your sales."
-msgstr ""
+msgstr "Vous avez installé l'app e-commerce avec succès. Ce guide va vous aider à créer et promouvoir vos articles."
 
 #. module: website_sale
 #: view:website:website_sale.checkout
@@ -1116,17 +1074,17 @@
 msgstr "Votre panier est vide !"
 
 #. module: website_sale
-#: code:addons/website_sale/controllers/main.py:721
+#: code:addons/website_sale/controllers/main.py:750
 #, python-format
 msgid "Your payment has been received."
 msgstr "Votre paiement a bien été reçu."
 
 #. module: website_sale
-#: code:addons/website_sale/controllers/main.py:725
-#: code:addons/website_sale/controllers/main.py:729
+#: code:addons/website_sale/controllers/main.py:754
+#: code:addons/website_sale/controllers/main.py:758
 #, python-format
 msgid "Your transaction is waiting confirmation."
-msgstr ""
+msgstr "Votre transaction est en attente de confirmation."
 
 #. module: website_sale
 #: view:website:website_sale.checkout
@@ -1144,39 +1102,29 @@
 msgstr "code..."
 
 #. module: website_sale
-#: view:website:website_sale.products
-msgid "col-md-3 hidden-xs"
-msgstr ""
-
-#. module: website_sale
-#: view:website:website_sale.products
-msgid "col-md-9"
-msgstr ""
-
-#. module: website_sale
 #: view:website:website_sale.product
 msgid "comment"
-msgstr ""
+msgstr "commentaire"
 
 #. module: website_sale
 #: view:website:website_sale.product
 msgid "comments"
-msgstr ""
-
-#. module: website_sale
-#: view:website:website_sale.products
-msgid "pagination form-inline col-md-3"
-msgstr ""
+msgstr "commentaires"
 
 #. module: website_sale
 #: view:website:website_sale.product
-msgid "pull-right"
-msgstr ""
+msgid "on"
+msgstr "à la date du"
+
+#. module: website_sale
+#: view:website:website_sale.checkout
+msgid "or"
+msgstr "ou"
 
 #. module: website_sale
 #: view:website:website_sale.checkout
 msgid "select..."
-msgstr ""
+msgstr "sélectionner..."
 
 #. module: website_sale
 #: view:website:website_sale.products
@@ -1191,7 +1139,7 @@
 #. module: website_sale
 #: view:website:website_sale.cart
 msgid "☑ 30-days money-back guarantee"
-msgstr ""
+msgstr "☑ Garantie 30 jours satisfait ou remboursé"
 
 #. module: website_sale
 #: view:website:website_sale.cart
