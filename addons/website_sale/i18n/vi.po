# Translation of Odoo Server.
# This file contains the translation of the following modules:
# 	* website_sale
# 
# Translators:
# sao sang <saosangmo@yahoo.com>, 2019
# Martin Trigaux, 2019
# Dao Nguyen <trucdao.uel@gmail.com>, 2019
# fanha99 <fanha99@hotmail.com>, 2019
# Trinh Tran Thi Phuong <trinhttp@trobz.com>, 2019
# Dung Nguyen Thi <dungnt@trobz.com>, 2019
# Manh Vu <vuducmanh96vp@gmail.com>, 2020
# Duy BQ <duybq86@gmail.com>, 2020
# Nancy Momoland <thanhnguyen.icsc@gmail.com>, 2021
# 
msgid ""
msgstr ""
"Project-Id-Version: Odoo Server 13.0\n"
"Report-Msgid-Bugs-To: \n"
"POT-Creation-Date: 2020-04-27 09:21+0000\n"
"PO-Revision-Date: 2019-08-26 09:16+0000\n"
"Last-Translator: Nancy Momoland <thanhnguyen.icsc@gmail.com>, 2021\n"
"Language-Team: Vietnamese (https://www.transifex.com/odoo/teams/41243/vi/)\n"
"MIME-Version: 1.0\n"
"Content-Type: text/plain; charset=UTF-8\n"
"Content-Transfer-Encoding: \n"
"Language: vi\n"
"Plural-Forms: nplurals=1; plural=0;\n"

#. module: website_sale
#: model_terms:ir.ui.view,arch_db:website_sale.products
msgid "\" category."
msgstr "\" nhóm."

#. module: website_sale
#: model_terms:ir.ui.view,arch_db:website_sale.option_collapse_categories_recursive
msgid "#{'Unfold' if c.id in category.parents_and_self.ids else 'Fold'}"
msgstr "#{'Unfold' if c.id in category.parents_and_self.ids else 'Fold'}"

#. module: website_sale
#: model_terms:ir.ui.view,arch_db:website_sale.confirmation
#: model_terms:ir.ui.view,arch_db:website_sale.payment
msgid "&amp; Shipping"
msgstr "&amp; Giao hàng"

#. module: website_sale
#: model_terms:ir.ui.view,arch_db:website_sale.address
msgid "/shop/address"
msgstr ""

#. module: website_sale
#: model:product.template.attribute.value,name:website_sale.product_1_attribute_3_value_1
msgid "1 year"
msgstr "1 năm"

#. module: website_sale
#: model:product.template.attribute.value,name:website_sale.product_1_attribute_3_value_2
msgid "2 year"
msgstr "2 năm"

#. module: website_sale
#: model_terms:ir.ui.view,arch_db:website_sale.product
msgid ""
"30-day money-back guarantee<br/>\n"
"                              Free Shipping in U.S.<br/>\n"
"                              Buy now, get in 2 days"
msgstr ""
"Cam kết 30 ngày hoàn tiền<br/>\n"
"                              Miễn phí Giao hàng tại VN.<br/>\n"
"                              Mua ngay, nhận trong 2 days"

#. module: website_sale
#: model:mail.template,body_html:website_sale.mail_template_sale_cart_recovery
msgid ""
"<?xml version=\"1.0\"?>\n"
"<table border=\"0\" cellpadding=\"0\" cellspacing=\"0\" style=\"padding-top: 16px; background-color: #F1F1F1; font-family:Verdana, Arial,sans-serif; color: #454748; width: 100%; border-collapse:separate;\"><tr><td align=\"center\">\n"
"<table border=\"0\" cellpadding=\"0\" cellspacing=\"0\" width=\"590\" style=\"padding: 16px; background-color: white; color: #454748; border-collapse:separate;\">\n"
"<tbody>\n"
"    <!-- HEADER -->\n"
"    <tr>\n"
"        <td align=\"center\" style=\"min-width: 590px;\">\n"
"            <table border=\"0\" cellpadding=\"0\" cellspacing=\"0\" width=\"590\" style=\"min-width: 590px; background-color: white; padding: 0px 8px 0px 8px; border-collapse:separate;\">\n"
"                <tr><td valign=\"middle\">\n"
"                    % set company = object.company_id or object.user_id.company_id or user.company_id\n"
"                    <span style=\"font-size: 10px;\">Your Cart</span><br/>\n"
"                    <span style=\"font-size: 20px; font-weight: bold;\">\n"
"                        ${object.name}\n"
"                    </span>\n"
"                </td><td valign=\"middle\" align=\"right\">\n"
"                    <img src=\"/logo.png?company=${company.id}\" style=\"padding: 0px; margin: 0px; height: auto; width: 80px;\" alt=\"${company.name}\"/>\n"
"                </td></tr>\n"
"                <tr><td colspan=\"2\" style=\"text-align:center;\">\n"
"                  <hr width=\"100%\" style=\"background-color:rgb(204,204,204);border:medium none;clear:both;display:block;font-size:0px;min-height:1px;line-height:0; margin:16px 0px 16px 0px;\"/>\n"
"                </td></tr>\n"
"            </table>\n"
"        </td>\n"
"    </tr>\n"
"    <!-- CONTENT -->\n"
"    <tr>\n"
"        <td align=\"center\" style=\"min-width: 590px;\">\n"
"            <table border=\"0\" cellpadding=\"0\" cellspacing=\"0\" width=\"590\" style=\"min-width: 590px; background-color: white; padding: 0px 8px 0px 8px; border-collapse:separate;\">\n"
"                <tr><td valign=\"top\" style=\"font-size: 13px;\">\n"
"                    <h1 style=\"color:#A9A9A9;\">THERE'S SOMETHING IN YOUR CART.</h1>\n"
"                    Would you like to complete your purchase?<br/><br/>\n"
"                    % if object.order_line:\n"
"                        % for line in object.website_order_line:\n"
"                            <hr/>\n"
"                            <table width=\"100%\">\n"
"                                <tr>\n"
"                                    <td style=\"padding: 10px; width:150px;\">\n"
"                                        <img src=\"/web/image/product.product/${line.product_id.id}/image_128\" style=\"width: 100px; height: 100px; object-fit: contain;\" alt=\"Product image\"/>\n"
"                                    </td>\n"
"                                    <td>\n"
"                                        <strong>${line.product_id.display_name}</strong><br/>${line.name}\n"
"                                    </td>\n"
"                                    <td width=\"100px\" align=\"right\">\n"
"                                        ${(line.product_uom_qty) | int} ${(line.product_uom.name)}\n"
"                                    </td>\n"
"                                </tr>\n"
"                            </table>\n"
"                        % endfor\n"
"                        <hr/>\n"
"                    % endif\n"
"                    <div style=\"text-align: center; margin: 16px 0px 16px 0px; font-size: 14px;\">\n"
"                        <a href=\"${object.get_base_url()}/shop/cart?access_token=${object.access_token}\" target=\"_blank\" style=\"background-color: #875A7B; padding: 8px 16px 8px 16px; text-decoration: none; color: #fff; border-radius: 5px; font-size:13px;\">\n"
"                            Resume order\n"
"                        </a>\n"
"                    </div>\n"
"                    <div style=\"text-align: center;\"><strong>Thank you for shopping with ${company.name}!</strong></div>\n"
"                </td></tr>\n"
"                <tr><td style=\"text-align:center;\">\n"
"                  <hr width=\"100%\" style=\"background-color:rgb(204,204,204);border:medium none;clear:both;display:block;font-size:0px;min-height:1px;line-height:0; margin: 16px 0px 16px 0px;\"/>\n"
"                </td></tr>\n"
"            </table>\n"
"        </td>\n"
"    </tr>\n"
"    <!-- FOOTER -->\n"
"    <tr>\n"
"        <td align=\"center\" style=\"min-width: 590px;\">\n"
"            <table border=\"0\" cellpadding=\"0\" cellspacing=\"0\" width=\"590\" style=\"min-width: 590px; background-color: white; font-size: 11px; padding: 0px 8px 0px 8px; border-collapse:separate;\">\n"
"                <tr><td valign=\"middle\" align=\"left\">\n"
"                    ${company.name}\n"
"                </td></tr>\n"
"                <tr><td valign=\"middle\" align=\"left\" style=\"opacity: 0.7;\">\n"
"                    ${company.phone}\n"
"                    % if company.email\n"
"                        | <a href=\"'mailto:%s' % ${company.email}\" style=\"text-decoration:none; color: #454748;\">${company.email}</a>\n"
"                    % endif\n"
"                    % if company.website\n"
"                        | <a href=\"'%s' % ${company.website}\" style=\"text-decoration:none; color: #454748;\">${company.website}</a>\n"
"                    % endif\n"
"                </td></tr>\n"
"            </table>\n"
"        </td>\n"
"    </tr>\n"
"</tbody>\n"
"</table>\n"
"</td></tr>\n"
"<!-- POWERED BY -->\n"
"<tr><td align=\"center\" style=\"min-width: 590px;\">\n"
"    <table border=\"0\" cellpadding=\"0\" cellspacing=\"0\" width=\"590\" style=\"min-width: 590px; background-color: #F1F1F1; color: #454748; padding: 8px; border-collapse:separate;\">\n"
"      <tr><td style=\"text-align: center; font-size: 13px;\">\n"
"        Powered by <a target=\"_blank\" href=\"https://www.odoo.com?utm_source=db&amp;utm_medium=website\" style=\"color: #875A7B;\">Odoo</a>\n"
"      </td></tr>\n"
"    </table>\n"
"</td></tr>\n"
"</table>\n"
"            "
msgstr ""
"<?xml version=\"1.0\"?>\n"
"<table border=\"0\" cellpadding=\"0\" cellspacing=\"0\" style=\"padding-top: 16px; background-color: #F1F1F1; font-family:Verdana, Arial,sans-serif; color: #454748; width: 100%; border-collapse:separate;\"><tr><td align=\"center\">\n"
"<table border=\"0\" cellpadding=\"0\" cellspacing=\"0\" width=\"590\" style=\"padding: 16px; background-color: white; color: #454748; border-collapse:separate;\">\n"
"<tbody>\n"
"    <!-- HEADER -->\n"
"    <tr>\n"
"        <td align=\"center\" style=\"min-width: 590px;\">\n"
"            <table border=\"0\" cellpadding=\"0\" cellspacing=\"0\" width=\"590\" style=\"min-width: 590px; background-color: white; padding: 0px 8px 0px 8px; border-collapse:separate;\">\n"
"                <tr><td valign=\"middle\">\n"
"                    % set company = object.company_id or object.user_id.company_id or user.company_id\n"
"                    <span style=\"font-size: 10px;\">Your Cart</span><br/>\n"
"                    <span style=\"font-size: 20px; font-weight: bold;\">\n"
"                        ${object.name}\n"
"                    </span>\n"
"                </td><td valign=\"middle\" align=\"right\">\n"
"                    <img src=\"/logo.png?company=${company.id}\" style=\"padding: 0px; margin: 0px; height: auto; width: 80px;\" alt=\"${company.name}\"/>\n"
"                </td></tr>\n"
"                <tr><td colspan=\"2\" style=\"text-align:center;\">\n"
"                  <hr width=\"100%\" style=\"background-color:rgb(204,204,204);border:medium none;clear:both;display:block;font-size:0px;min-height:1px;line-height:0; margin:16px 0px 16px 0px;\"/>\n"
"                </td></tr>\n"
"            </table>\n"
"        </td>\n"
"    </tr>\n"
"    <!-- CONTENT -->\n"
"    <tr>\n"
"        <td align=\"center\" style=\"min-width: 590px;\">\n"
"            <table border=\"0\" cellpadding=\"0\" cellspacing=\"0\" width=\"590\" style=\"min-width: 590px; background-color: white; padding: 0px 8px 0px 8px; border-collapse:separate;\">\n"
"                <tr><td valign=\"top\" style=\"font-size: 13px;\">\n"
"                    <h1 style=\"color:#A9A9A9;\">THERE'S SOMETHING IN YOUR CART.</h1>\n"
"                    Would you like to complete your purchase?<br/><br/>\n"
"                    % if object.order_line:\n"
"                        % for line in object.website_order_line:\n"
"                            <hr/>\n"
"                            <table width=\"100%\">\n"
"                                <tr>\n"
"                                    <td style=\"padding: 10px; width:150px;\">\n"
"                                        <img src=\"/web/image/product.product/${line.product_id.id}/image_128\" style=\"width: 100px; height: 100px; object-fit: contain;\" alt=\"Product image\"/>\n"
"                                    </td>\n"
"                                    <td>\n"
"                                        <strong>${line.product_id.display_name}</strong><br/>${line.name}\n"
"                                    </td>\n"
"                                    <td width=\"100px\" align=\"right\">\n"
"                                        ${(line.product_uom_qty) | int} ${(line.product_uom.name)}\n"
"                                    </td>\n"
"                                </tr>\n"
"                            </table>\n"
"                        % endfor\n"
"                        <hr/>\n"
"                    % endif\n"
"                    <div style=\"text-align: center; margin: 16px 0px 16px 0px; font-size: 14px;\">\n"
"                        <a href=\"${object.get_base_url()}/shop/cart?access_token=${object.access_token}\" target=\"_blank\" style=\"background-color: #875A7B; padding: 8px 16px 8px 16px; text-decoration: none; color: #fff; border-radius: 5px; font-size:13px;\">\n"
"                            Resume order\n"
"                        </a>\n"
"                    </div>\n"
"                    <div style=\"text-align: center;\"><strong>Thank you for shopping with ${company.name}!</strong></div>\n"
"                </td></tr>\n"
"                <tr><td style=\"text-align:center;\">\n"
"                  <hr width=\"100%\" style=\"background-color:rgb(204,204,204);border:medium none;clear:both;display:block;font-size:0px;min-height:1px;line-height:0; margin: 16px 0px 16px 0px;\"/>\n"
"                </td></tr>\n"
"            </table>\n"
"        </td>\n"
"    </tr>\n"
"    <!-- FOOTER -->\n"
"    <tr>\n"
"        <td align=\"center\" style=\"min-width: 590px;\">\n"
"            <table border=\"0\" cellpadding=\"0\" cellspacing=\"0\" width=\"590\" style=\"min-width: 590px; background-color: white; font-size: 11px; padding: 0px 8px 0px 8px; border-collapse:separate;\">\n"
"                <tr><td valign=\"middle\" align=\"left\">\n"
"                    ${company.name}\n"
"                </td></tr>\n"
"                <tr><td valign=\"middle\" align=\"left\" style=\"opacity: 0.7;\">\n"
"                    ${company.phone}\n"
"                    % if company.email\n"
"                        | <a href=\"'mailto:%s' % ${company.email}\" style=\"text-decoration:none; color: #454748;\">${company.email}</a>\n"
"                    % endif\n"
"                    % if company.website\n"
"                        | <a href=\"'%s' % ${company.website}\" style=\"text-decoration:none; color: #454748;\">${company.website}</a>\n"
"                    % endif\n"
"                </td></tr>\n"
"            </table>\n"
"        </td>\n"
"    </tr>\n"
"</tbody>\n"
"</table>\n"
"</td></tr>\n"
"<!-- POWERED BY -->\n"
"<tr><td align=\"center\" style=\"min-width: 590px;\">\n"
"    <table border=\"0\" cellpadding=\"0\" cellspacing=\"0\" width=\"590\" style=\"min-width: 590px; background-color: #F1F1F1; color: #454748; padding: 8px; border-collapse:separate;\">\n"
"      <tr><td style=\"text-align: center; font-size: 13px;\">\n"
"        Powered by <a target=\"_blank\" href=\"https://www.odoo.com?utm_source=db&amp;utm_medium=website\" style=\"color: #875A7B;\">Odoo</a>\n"
"      </td></tr>\n"
"    </table>\n"
"</td></tr>\n"
"</table>\n"
"            "

#. module: website_sale
#: model_terms:ir.ui.view,arch_db:website_sale.payment_confirmation_status
msgid "<b>Communication: </b>"
msgstr "<b>Thông tin Liên lạc: </b>"

#. module: website_sale
#: model_terms:ir.ui.view,arch_db:website_sale.confirmation
#: model_terms:ir.ui.view,arch_db:website_sale.payment
msgid "<b>Shipping: </b>"
msgstr "<b>Vận chuyển và Giao hàng: </b>"

#. module: website_sale
#: model_terms:ir.ui.view,arch_db:website_sale.cart_summary
msgid "<b>Your order: </b>"
msgstr "<b>Đơn của bạn: </b>"

#. module: website_sale
#: model_terms:ir.ui.view,arch_db:website_sale.payment
msgid "<i class=\"fa fa-arrow-right\"/> Add payment acquirers"
msgstr "<i class=\"fa fa-arrow-right\"/> Thêm NCC dịch vụ thanh toán"

#. module: website_sale
#: model_terms:ir.ui.view,arch_db:website_sale.product_buy_now
msgid "<i class=\"fa fa-bolt\"/> Buy Now"
msgstr "<i class=\"fa fa-bolt\"/> Mua ngay"

#. module: website_sale
#: model_terms:ir.ui.view,arch_db:website_sale.snippet_options
msgid "<i class=\"fa fa-cart-plus\"/> Choose number of products"
msgstr ""

#. module: website_sale
#: model_terms:ir.ui.view,arch_db:website_sale.address_kanban
msgid "<i class=\"fa fa-check\"/> Ship to this address"
msgstr "<i class=\"fa fa-check\"/> Giao đến địa chỉ này"

#. module: website_sale
#: model_terms:ir.ui.view,arch_db:website_sale.address
msgid ""
"<i class=\"fa fa-chevron-left\"/>\n"
"                                            <span>Back</span>"
msgstr ""
"<i class=\"fa fa-chevron-left\"/>\n"
"                                            <span>Quay về</span>"

#. module: website_sale
#: model_terms:ir.ui.view,arch_db:website_sale.checkout
msgid ""
"<i class=\"fa fa-chevron-left\"/>\n"
"                                    <span>Return to Cart</span>"
msgstr ""
"<i class=\"fa fa-chevron-left\"/>\n"
"                                    <span>Về Giỏ hàng</span>"

#. module: website_sale
#: model_terms:ir.ui.view,arch_db:website_sale.snippet_options
msgid "<i class=\"fa fa-columns\"/> Number of Columns"
msgstr ""

#. module: website_sale
#: model_terms:ir.ui.view,arch_db:website_sale.payment
msgid "<i class=\"fa fa-edit\"/> Edit"
msgstr "<i class=\"fa fa-edit\"/> Sửa"

#. module: website_sale
#: model_terms:ir.ui.view,arch_db:website_sale.checkout
msgid ""
"<i class=\"fa fa-plus-square\"/>\n"
"                                                        <span>Add an address</span>"
msgstr ""
"<i class=\"fa fa-plus-square\"/>\n"
"                                                        <span>Thêm một địa chỉ</span>"

#. module: website_sale
#: model_terms:ir.ui.view,arch_db:website_sale.confirmation
msgid "<i class=\"fa fa-print\"/> Print"
msgstr "<i class=\"fa fa-print\"/> In"

#. module: website_sale
#: model_terms:ir.ui.view,arch_db:website_sale.snippet_options
msgid "<i class=\"fa fa-search\"/> Products Search Bar"
msgstr ""

#. module: website_sale
#: model_terms:ir.ui.view,arch_db:website_sale.header
msgid ""
"<i class=\"fa fa-shopping-cart\"/>\n"
"                    My Cart"
msgstr ""
"<i class=\"fa fa-shopping-cart\"/>\n"
"                    Giỏ Hàng"

#. module: website_sale
#: model_terms:ir.ui.view,arch_db:website_sale.product
msgid "<i class=\"fa fa-shopping-cart\"/> Add to Cart"
msgstr "<i class=\"fa fa-shopping-cart\"/> Thêm vào giỏ"

#. module: website_sale
#: code:addons/website_sale/models/crm_team.py:0
#, python-format
msgid ""
"<p class=\"o_view_nocontent_smiling_face\">\n"
"                        You can find all abandoned carts here, i.e. the carts generated by your website's visitors from over an hour ago that haven't been confirmed yet.</p>\n"
"                        <p>You should send an email to the customers to encourage them!</p>\n"
"                    "
msgstr ""
"<p class=\"o_view_nocontent_smiling_face\">\n"
"                        Bạn có thể tìm tất cả các giỏ hàng bị bỏ rơi ở đây (những giỏ hàng chưa được xác nhận sau một tiếng).</p>\n"
"                        <p>Bạn nên gửi thư cho những khách hàng này để họ quay lại mua hàng!</p>\n"
"                    "

#. module: website_sale
#: model_terms:ir.ui.view,arch_db:website_sale.terms
msgid ""
"<small class=\"text-muted float-right\">Source: "
"https://termsfeed.com/blog/sample-terms-and-conditions-template</small>"
msgstr ""
"<small class=\"text-muted float-right\">Nguồn: "
"https://termsfeed.com/blog/sample-terms-and-conditions-template</small>"

#. module: website_sale
#: model_terms:ir.ui.view,arch_db:website_sale.cart
msgid ""
"<span class=\"\">Process Checkout</span>\n"
"                                        <span class=\"fa fa-chevron-right\"/>"
msgstr ""
"<span class=\"\">Thanh toán</span>\n"
"                                        <span class=\"fa fa-chevron-right\"/>"

#. module: website_sale
#: model_terms:ir.ui.view,arch_db:website_sale.cart
msgid ""
"<span class=\"\">Process Checkout</span>\n"
"                                    <span class=\"fa fa-chevron-right\"/>"
msgstr ""
"<span class=\"\">Thanh toán</span>\n"
"                                    <span class=\"fa fa-chevron-right\"/>"

#. module: website_sale
#: model_terms:ir.ui.view,arch_db:website_sale.cart_summary
msgid ""
"<span class=\"fa fa-chevron-down fa-border float-right\" role=\"img\" aria-"
"label=\"Details\" title=\"Details\"/>"
msgstr ""
"<span class=\"fa fa-chevron-down fa-border float-right\" role=\"img\" aria-"
"label=\"Chi tiết\" title=\"Chi tiết\"/>"

#. module: website_sale
#: model_terms:ir.ui.view,arch_db:website_sale.shop_product_carousel
msgid ""
"<span class=\"fa fa-chevron-left p-2\" role=\"img\" aria-label=\"Previous\" "
"title=\"Previous\"/>"
msgstr ""
"<span class=\"fa fa-chevron-left p-2\" role=\"img\" aria-label=\"Trước\" "
"title=\"Trước\"/>"

#. module: website_sale
#: model_terms:ir.ui.view,arch_db:website_sale.cart
msgid ""
"<span class=\"fa fa-chevron-left\"/>\n"
"                                        <span class=\"\">Continue Shopping</span>"
msgstr ""
"<span class=\"fa fa-chevron-left\"/>\n"
"                                        <span class=\"\">Tiếp tục Mua sắm</span>"

#. module: website_sale
#: model_terms:ir.ui.view,arch_db:website_sale.cart
msgid ""
"<span class=\"fa fa-chevron-left\"/>\n"
"                                    Continue<span class=\"d-none d-md-inline\"> Shopping</span>"
msgstr ""
"<span class=\"fa fa-chevron-left\"/>\n"
"                                    Tiếp tục<span class=\"d-none d-md-inline\"> Mua sắm</span>"

#. module: website_sale
#: model_terms:ir.ui.view,arch_db:website_sale.extra_info
msgid "<span class=\"fa fa-chevron-left\"/> Previous"
msgstr "<span class=\"fa fa-chevron-left\"/> Trước"

#. module: website_sale
#: model_terms:ir.ui.view,arch_db:website_sale.shop_product_carousel
msgid ""
"<span class=\"fa fa-chevron-right p-2\" role=\"img\" aria-label=\"Next\" "
"title=\"Next\"/>"
msgstr ""
<<<<<<< HEAD
"<span class=\"fa fa-chevron-right p-2\" role=\"img\" aria-label=\"Sau\" "
"title=\"Sau\"/>"
=======
"<span class=\"fa fa-chevron-right p-2\" role=\"img\" aria-label=\"Kế tiếp\" "
"title=\"Kế tiếp\"/>"
>>>>>>> 7b92af31

#. module: website_sale
#: model_terms:ir.ui.view,arch_db:website_sale.res_config_settings_view_form
msgid ""
"<span class=\"o_form_label\">Abandoned Carts</span>\n"
"                            <span class=\"fa fa-lg fa-globe\" title=\"Values set here are website-specific.\" groups=\"website.group_multi_website\"/>"
msgstr ""
"<span class=\"o_form_label\">Giỏ hàng bị Bỏ rơi</span>\n"
"                            <span class=\"fa fa-lg fa-globe\" title=\"Giá trị thiết lập ở đây mang tính đặc thù cho website.\" groups=\"website.group_multi_website\"/>"

#. module: website_sale
#: model_terms:ir.ui.view,arch_db:website_sale.res_config_settings_view_form
msgid ""
"<span class=\"o_form_label\">Assignation</span>\n"
"                            <span class=\"fa fa-lg fa-globe\" title=\"Values set here are website-specific.\" groups=\"website.group_multi_website\"/>"
msgstr ""
"<span class=\"o_form_label\">Phân công</span>\n"
"                            <span class=\"fa fa-lg fa-globe\" title=\"Giá trị thiết lập ở đây mang đặc trưng công ty.\" groups=\"website.group_multi_website\"/>"

#. module: website_sale
#: model_terms:ir.ui.view,arch_db:website_sale.res_config_settings_view_form
msgid "<span class=\"o_form_label\">Confirmation Email</span>"
msgstr "<span class=\"o_form_label\">Email Xác nhận</span>"

#. module: website_sale
#: model_terms:ir.ui.view,arch_db:website_sale.res_config_settings_view_form
msgid "<span class=\"o_form_label\">Invoicing Policy</span>"
msgstr "<span class=\"o_form_label\">Chính sách Xuất Hoá đơn</span>"

#. module: website_sale
#: model_terms:ir.ui.view,arch_db:website_sale.checkout
msgid ""
"<span>Confirm</span>\n"
"                                    <i class=\"fa fa-chevron-right\"/>"
msgstr ""
"<span>Xác nhận</span>\n"
"                                    <i class=\"fa fa-chevron-right\"/>"

#. module: website_sale
#: model_terms:ir.ui.view,arch_db:website_sale.confirmation
msgid "<span>Confirmed</span>"
msgstr "<span>Xác nhận</span>"

#. module: website_sale
#: model_terms:ir.ui.view,arch_db:website_sale.address
msgid ""
"<span>Next</span>\n"
"                                            <i class=\"fa fa-chevron-right\"/>"
msgstr ""
"<span>Tiếp</span>\n"
"                                            <i class=\"fa fa-chevron-right\"/>"

#. module: website_sale
#: model_terms:ir.ui.view,arch_db:website_sale.confirmation
msgid "<span>Order</span>"
msgstr "<span>Đặt hàng</span>"

#. module: website_sale
#: model_terms:ir.ui.view,arch_db:website_sale.short_cart_summary
msgid "<span>Process Checkout</span>"
msgstr "<span>Thanh toán</span>"

#. module: website_sale
#: model_terms:ir.ui.view,arch_db:website_sale.view_product_image_form
msgid "<span>Video Preview</span>"
<<<<<<< HEAD
msgstr "<span>Xem trước Video</span>"
=======
msgstr "<span>Video xem trước</span>"
>>>>>>> 7b92af31

#. module: website_sale
#: model_terms:ir.ui.view,arch_db:website_sale.payment_confirmation_status
msgid "<span>Your payment has been authorized.</span>"
msgstr "<span>Khoản thanh toán của bạn đã được xác thực.</span>"

#. module: website_sale
#: model_terms:ir.ui.view,arch_db:website_sale.suggested_products_list
msgid "<strong>Add to Cart</strong>"
msgstr "<strong>Thêm vào Giỏ</strong>"

#. module: website_sale
#: model_terms:ir.ui.view,arch_db:website_sale.confirmation
msgid "<strong>Payment Information:</strong>"
msgstr "<strong>Thông tin Thanh toán:</strong>"

#. module: website_sale
#: model_terms:ir.ui.view,arch_db:website_sale.confirmation
#: model_terms:ir.ui.view,arch_db:website_sale.total
msgid "<strong>Total:</strong>"
msgstr "<strong>Tổng:</strong>"

#. module: website_sale
#: model_terms:ir.ui.view,arch_db:website_sale.terms
msgid ""
"A <b>Governing Law</b> will inform users which laws govern the agreement. "
"This should the country in which your company is headquartered or the "
"country from which you operate your web site and mobile app."
msgstr ""
"A <b>Luật Điều chỉnh</b> sẽ báo cho người dùng bộ luật nào sẽ điều chỉnh "
"thoả thuận/hợp đồng. Cái này nên theo quốc gia mà công ty bạn đặt trụ sở "
"chính hoặc quốc gia mà bạn vận hành website và ứng dụng mobile."

#. module: website_sale
#: model_terms:ir.ui.view,arch_db:website_sale.terms
msgid ""
"A <b>Limit What Users Can Do</b> clause can inform users that by agreeing to"
" use your service, they’re also agreeing to not do certain things. This can "
"be part of a very long and thorough list in your Terms and Conditions "
"agreements so as to encompass the most amount of negative uses."
msgstr ""
"Một mệnh đề <b>Giới hạn Cái mà Người dùng có thể làm</b> để báo cho người "
"dùng rằng bằng cách sử dụng dịch vụ của bạn, họ cũng đồng ý với một số điều "
"khoản nhất định. Thứ này có thể là một phần rất dài và một danh mục bao quát"
" trong thoả thuận về Điều khoản và Điều kiện."

#. module: website_sale
#: model_terms:ir.ui.view,arch_db:website_sale.terms
msgid ""
"A <b>Links To Other Web Sites</b> clause will inform users that you are not "
"responsible for any third party web sites that you link to. This kind of "
"clause will generally inform users that they are responsible for reading and"
" agreeing (or disagreeing) with the Terms and Conditions or Privacy Policies"
" of these third parties."
msgstr ""
"<b>Điều khoản Liên kết đến các trang web khác</b> sẽ thông báo cho người "
"dùng rằng bạn không chịu trách nhiệm cho bất kỳ trang web bên thứ ba nào mà "
"bạn liên kết đến. Loại điều khoản này thường sẽ thông báo cho người dùng "
"rằng họ có trách nhiệm đọc và đồng ý (hoặc không đồng ý) với các Điều khoản "
"và Điều kiện hoặc Chính sách quyền riêng tư của các bên thứ ba này."

#. module: website_sale
#: model_terms:ir.ui.view,arch_db:website_sale.terms
msgid ""
"A <b>Termination</b> clause will inform that users’ accounts on your website"
" and mobile app or users’ access to your website and mobile (if users can’t "
"have an account with you) can be terminated in case of abuses or at your "
"sole discretion."
msgstr ""
"<b>Chấm dứt</b>sẽ thông báo rằng tài khoản của người dùng trên trang web và "
"ứng dụng điện thoại của bạn hoặc người dùng truy cập vào trang web và ứng "
"dụng (nếu người dùng không có tài khoản) có thể bị chấm dứt do lạm dụng hoặc"
" tùy trường cụ thể do bạn quyết định."

#. module: website_sale
#: model_terms:ir.ui.view,arch_db:website_sale.extra_info
msgid "A document to provide"
msgstr "Tài liệu để cung cấp"

#. module: website_sale
#: model_terms:ir.actions.act_window,help:website_sale.product_template_action_website
msgid ""
"A product can be either a physical product or a service that you sell to "
"your customers."
msgstr ""
"Sản phẩm có thể là một sản phẩm vật lý hoặc dịch vụ mà bạn bán cho khách "
"hàng."

#. module: website_sale
#: model_terms:ir.ui.view,arch_db:website_sale.product
msgid "A short description that will also appear on documents."
<<<<<<< HEAD
msgstr "Một mô tả ngắn mà sẽ xuất hiện trên tài liệu."
=======
msgstr "Đoạn mô tả ngắn sẽ hiển thị ở tất cả các tài liệu."
>>>>>>> 7b92af31

#. module: website_sale
#. openerp-web
#: code:addons/website_sale/static/src/xml/website_sale_dashboard.xml:0
#, python-format
msgid "AT A GLANCE"
msgstr "XEM NHANH"

#. module: website_sale
#: model_terms:ir.ui.view,arch_db:website_sale.view_sales_order_filter_ecommerce
msgid "Abandoned"
<<<<<<< HEAD
msgstr "Bị bỏ rơi"
=======
msgstr "Dang dở"
>>>>>>> 7b92af31

#. module: website_sale
#: model:ir.model.fields,field_description:website_sale.field_sale_order__is_abandoned_cart
msgid "Abandoned Cart"
msgstr "Giỏ hàng bị Bỏ rơi"

#. module: website_sale
#. openerp-web
#: code:addons/website_sale/models/crm_team.py:0
#: code:addons/website_sale/static/src/xml/website_sale_dashboard.xml:0
#: model:ir.actions.act_window,name:website_sale.action_abandoned_orders_ecommerce
#: model:ir.actions.act_window,name:website_sale.action_view_abandoned_tree
#: model:ir.ui.menu,name:website_sale.menu_orders_abandoned_orders
#, python-format
msgid "Abandoned Carts"
msgstr "Giỏ hàng bị Bỏ rơi"

#. module: website_sale
#: model_terms:ir.ui.view,arch_db:website_sale.crm_team_salesteams_view_kanban_inherit_website_sale
msgid "Abandoned Carts to Recover"
msgstr "Giỏ hàng bị Bỏ rơi cần khôi phục"

#. module: website_sale
#: model:ir.model.fields,field_description:website_sale.field_res_config_settings__cart_abandoned_delay
#: model:ir.model.fields,field_description:website_sale.field_website__cart_abandoned_delay
msgid "Abandoned Delay"
msgstr "Chậm trễ chưa hoàn tất"

#. module: website_sale
#: model_terms:ir.ui.view,arch_db:website_sale.res_config_settings_view_form
msgid ""
"Abandoned carts are all carts left unconfirmed by website visitors. You can "
"find them in *Website > Orders > Abandoned Carts*. From there you can send "
"recovery emails to visitors who entered their contact details."
msgstr ""
"Giỏ hàng dang dỡ là tất cả giỏ hàng chưa được xác nhận bởi khách hàng. Bạn "
"có thể tìm ở *Trang web > Đơn bán > Giỏ hàng dang dở*. Từ đó, bạn có thể gửi"
" thư khôi phục cho những khách hàng đã điền thông tin liên lạc."

#. module: website_sale
#: model_terms:ir.ui.view,arch_db:website_sale.product_image_view_kanban
msgid "Acceptable file size"
<<<<<<< HEAD
msgstr "Kích thước tập tin được chấp thuận"
=======
msgstr "Kích thước file chấp nhận được"
>>>>>>> 7b92af31

#. module: website_sale
#: model:ir.model.fields,help:website_sale.field_product_product__accessory_product_ids
#: model:ir.model.fields,help:website_sale.field_product_template__accessory_product_ids
msgid ""
"Accessories show up when the customer reviews the cart before payment "
"(cross-sell strategy)."
msgstr ""
<<<<<<< HEAD
"Các phụ kiện mà sẽ được hiển thị khi khách hàng xem lại giỏ hàng trước "
"khi thanh toán (chiến dịch bán chéo)"
=======
"Phụ kiện xuất hiện khi khách hàng kiểm tra lại giỏ hàng trước khi thanh toán"
" (chiến lược cross-sell)."
>>>>>>> 7b92af31

#. module: website_sale
#: model:ir.model.fields,field_description:website_sale.field_product_product__accessory_product_ids
#: model:ir.model.fields,field_description:website_sale.field_product_template__accessory_product_ids
msgid "Accessory Products"
msgstr "Sản phẩm Phụ kiện"

#. module: website_sale
#: model:ir.model.fields,field_description:website_sale.field_website_sale_payment_acquirer_onboarding_wizard__acc_number
msgid "Account Number"
msgstr "Số tài khoản"

#. module: website_sale
#: model_terms:ir.ui.view,arch_db:website_sale.cart_lines
#: model_terms:ir.ui.view,arch_db:website_sale.product_quantity
msgid "Add one"
msgstr "Thêm một"

#. module: website_sale
#. openerp-web
#: code:addons/website_sale/static/src/xml/website_sale.editor.xml:0
#, python-format
msgid "Add product suggestions"
msgstr "Thêm sản phẩm gợi ý"

#. module: website_sale
#. openerp-web
#: code:addons/website_sale/static/src/xml/website_sale_recently_viewed.xml:0
#, python-format
msgid "Add to Cart"
msgstr "Thêm vào Giỏ"

#. module: website_sale
#: model_terms:ir.ui.view,arch_db:website_sale.wizard_checkout
msgid "Address"
msgstr "Địa chỉ"

#. module: website_sale
#: model_terms:ir.ui.view,arch_db:website_sale.products_categories
msgid "All Products"
msgstr "Tất cả Sản phẩm"

#. module: website_sale
#: model:ir.model.fields,field_description:website_sale.field_website__all_pricelist_ids
msgid "All pricelists"
msgstr "Tất cả bảng giá"

#. module: website_sale
#. openerp-web
#: code:addons/website_sale/static/src/xml/website_sale_utils.xml:0
#, python-format
msgid "All results"
msgstr "Tất cả kết quả"

#. module: website_sale
#: model_terms:ir.ui.view,arch_db:website_sale.res_config_settings_view_form
msgid "Allow shoppers to compare products based on their attributes"
msgstr ""
"Cho phép người mua sắm so sánh các sản phẩm dựa trên các thuộc tính của họ"

#. module: website_sale
#: model:ir.model.fields,help:website_sale.field_product_pricelist__selectable
msgid "Allow the end user to choose this price list"
msgstr "Cho phép người dùng cuối chọn bảng giá này"

#. module: website_sale
#: model:ir.model.fields,field_description:website_sale.field_product_product__alternative_product_ids
#: model:ir.model.fields,field_description:website_sale.field_product_template__alternative_product_ids
msgid "Alternative Products"
msgstr "Sản phẩm Thay thế"

#. module: website_sale
#: model_terms:ir.ui.view,arch_db:website_sale.recommended_products
msgid "Alternative Products:"
msgstr "Sản phẩm Thay thế:"

#. module: website_sale
#: model:ir.model.fields,field_description:website_sale.field_crm_team__abandoned_carts_amount
msgid "Amount of Abandoned Carts"
msgstr "Giá trị các Giỏ bị bỏ rơi"

#. module: website_sale
#: model_terms:ir.ui.view,arch_db:website_sale.coupon_form
msgid "Apply"
msgstr "Áp dụng"

#. module: website_sale
#: model_terms:ir.ui.view,arch_db:website_sale.res_config_settings_view_form
msgid ""
"Apply manual discounts on sales order lines or display discounts computed "
"from pricelists (option to activate in the pricelist configuration)."
msgstr ""
"Áp dụng giảm giá bằng tay trên chi tiết đơn bán hoặc hiển thị giá đã giảm từ"
" danh sách giá (kích hoạt cấu hình danh sách giá)."

#. module: website_sale
#: model_terms:ir.ui.view,arch_db:website_sale.res_config_settings_view_form
msgid "Apply specific prices per country, discounts, etc."
msgstr "Áp dụng giá bán đặc thù theo quốc gia, chiết khấu, v.v."

#. module: website_sale
#: model_terms:ir.ui.view,arch_db:website_sale.res_config_settings_view_form
msgid "Assignation of online orders"
msgstr "Nhượng lại đơn bán trực tuyến"

#. module: website_sale
#: model:ir.ui.menu,name:website_sale.menu_product_attribute_action
#: model_terms:ir.ui.view,arch_db:website_sale.res_config_settings_view_form
msgid "Attributes"
msgstr "Thuộc tính"

#. module: website_sale
#. openerp-web
#: code:addons/website_sale/static/src/xml/website_sale_dashboard.xml:0
#: code:addons/website_sale/static/src/xml/website_sale_dashboard.xml:0
#, python-format
msgid "Average Order"
msgstr "Đặt hàng trung bình"

#. module: website_sale
#: model:ir.model.fields,field_description:website_sale.field_website_sale_payment_acquirer_onboarding_wizard__journal_name
msgid "Bank Name"
msgstr "Tên ngân hàng"

#. module: website_sale
#: model_terms:ir.ui.view,arch_db:website_sale.address
msgid "Be aware!"
msgstr "Hãy cẩn trọng!"

#. module: website_sale
#: model:res.country.group,name:website_sale.benelux
msgid "BeNeLux"
msgstr ""

#. module: website_sale
#: model:product.pricelist,name:website_sale.list_benelux
msgid "Benelux"
msgstr ""

#. module: website_sale
#. openerp-web
#: code:addons/website_sale/static/src/xml/website_sale_dashboard.xml:0
#, python-format
msgid "Best Sellers"
msgstr "Bạn chạy Nhất"

#. module: website_sale
#: model_terms:ir.ui.view,arch_db:website_sale.confirmation
#: model_terms:ir.ui.view,arch_db:website_sale.payment
msgid "Billing"
msgstr "Lập hoá đơn"

#. module: website_sale
#: model_terms:ir.ui.view,arch_db:website_sale.checkout
msgid "Billing Address"
msgstr "Địa chỉ Xuất Hoá đơn"

#. module: website_sale
#: model:product.public.category,name:website_sale.public_category_bins
msgid "Bins"
msgstr "Thùng"

#. module: website_sale
#: model_terms:ir.ui.view,arch_db:website_sale.res_config_settings_view_form
msgid ""
"Boost your sales with two kinds of discount programs: promotions and coupon "
"codes. Specific conditions can be set (products, customers, minimum purchase"
" amount, period). Rewards can be discounts (% or amount) or free products."
msgstr ""
"Tăng doanh số bán hàng của bạn với hai loại chương trình giảm giá: khuyến "
"mãi và mã giảm giá. Điều kiện cụ thể có thể được thiết lập (sản phẩm, khách "
"hàng, số tiền mua tối thiểu, thời gian). Phần thưởng có thể là giảm giá (% "
"số tiền) hoặc các sản phẩm miễn phí."

#. module: website_sale
#: model:product.public.category,name:website_sale.public_category_boxes
msgid "Boxes"
msgstr "Hộp"

#. module: website_sale
#: model:product.public.category,name:website_sale.public_category_cabinets
msgid "Cabinets"
msgstr "Cabin"

#. module: website_sale
#. openerp-web
#: code:addons/website_sale/static/src/xml/website_sale_dashboard.xml:0
#: code:addons/website_sale/static/src/xml/website_sale_dashboard.xml:0
#, python-format
msgid "Campaigns"
msgstr "Chiến dịch"

#. module: website_sale
#: model:ir.model.fields,field_description:website_sale.field_product_image__can_image_1024_be_zoomed
msgid "Can Image 1024 be zoomed"
msgstr ""

#. module: website_sale
#. openerp-web
#: code:addons/website_sale/static/src/xml/website_sale_dashboard.xml:0
#, python-format
msgid "Capture order payments when the delivery is completed."
msgstr "Bắt thanh toán đơn bán khi giao hàng được hoàn thành."

#. module: website_sale
#: model:ir.model.fields,field_description:website_sale.field_sale_order__cart_quantity
msgid "Cart Quantity"
msgstr "Số lượng trong Giỏ"

#. module: website_sale
#: model:ir.model.fields,field_description:website_sale.field_res_config_settings__cart_recovery_mail_template
#: model:ir.model.fields,field_description:website_sale.field_website__cart_recovery_mail_template_id
msgid "Cart Recovery Email"
msgstr "Email khôi phục giỏ hàng"

#. module: website_sale
#: model_terms:ir.ui.view,arch_db:website_sale.res_config_settings_view_form
msgid "Cart is abandoned after"
msgstr "Giỏ hàng bị bỏ rơi sau"

#. module: website_sale
#: model:ir.model.fields,field_description:website_sale.field_sale_order__cart_recovery_email_sent
msgid "Cart recovery email already sent"
msgstr "Email khôi phục giỏ hàng đã được gửi rồi"

#. module: website_sale
#. openerp-web
#: code:addons/website_sale/static/src/xml/website_sale_dashboard.xml:0
#: code:addons/website_sale/static/src/xml/website_sale_dashboard.xml:0
#, python-format
msgid "Carts"
msgstr "Giỏ hàng"

#. module: website_sale
#: model_terms:ir.ui.view,arch_db:website_sale.res_config_settings_view_form
msgid "Carts are flagged as abandoned after this delay."
msgstr "Giỏ hàng sẽ được đánh dấu là dang dỡ sau lần hoản này."

#. module: website_sale
#: model_terms:ir.ui.view,arch_db:website_sale.sort
msgid "Catalog price: High to Low"
msgstr "Giá Catalô: Cao đến Thấp"

#. module: website_sale
#: model_terms:ir.ui.view,arch_db:website_sale.sort
msgid "Catalog price: Low to High"
msgstr "Giá Catalô: Thấp đến Cao"

#. module: website_sale
#: model_terms:ir.ui.view,arch_db:website_sale.product_template_form_view
msgid "Categories"
msgstr "Phân loại"

#. module: website_sale
#: model_terms:ir.actions.act_window,help:website_sale.product_public_category_action
msgid ""
"Categories are used to browse your products through the\n"
"            touchscreen interface."
msgstr ""
"Các nhóm được sử dụng để duyệt qua các sản phẩm của bạn\n"
"            qua giao diện cảm ứng."

#. module: website_sale
#: model:ir.model.fields,field_description:website_sale.field_product_public_category__website_description
msgid "Category Description"
msgstr "Mô tả danh mục"

#. module: website_sale
#: model:product.public.category,name:website_sale.public_category_chairs
msgid "Chairs"
msgstr "Ghế"

#. module: website_sale
#: model:ir.model.fields,field_description:website_sale.field_product_public_category__child_id
msgid "Children Categories"
msgstr "Nhóm con"

#. module: website_sale
#: model:ir.actions.act_window,name:website_sale.action_open_website_sale_onboarding_payment_acquirer_wizard
msgid "Choose a payment method"
msgstr "Chọn một phương thức thanh toán"

#. module: website_sale
#. openerp-web
#: code:addons/website_sale/static/src/js/website_sale.editor.js:0
#, python-format
msgid "Choose number of products"
msgstr "Chọn một số lượng sản phẩm"

#. module: website_sale
#. openerp-web
#: code:addons/website_sale/static/src/xml/website_sale.editor.xml:0
#, python-format
msgid "Choose the number of products to display"
msgstr "Chọn một số lượng sản phẩm để hiển thị"

#. module: website_sale
#: model:product.pricelist,name:website_sale.list_christmas
msgid "Christmas"
msgstr "Giáng sinh"

#. module: website_sale
#: model_terms:ir.ui.view,arch_db:website_sale.address
msgid "City"
msgstr "Thành phố"

#. module: website_sale
#: model_terms:ir.ui.view,arch_db:website_sale.products
msgid ""
"Click <i>'New'</i> in the top-right corner to create your first product."
msgstr ""
"Bấm <i>'Mới'</i> ở góc phải phía trên để tạo sản phẩm đầu tiên của bạn."

#. module: website_sale
#: model_terms:ir.ui.view,arch_db:website_sale.cart
msgid "Click here"
msgstr "Bấm vào đây"

#. module: website_sale
#. openerp-web
#: code:addons/website_sale/static/src/js/tours/website_sale_shop.js:0
#, python-format
msgid "Click on <em>Continue</em> to create the product."
msgstr "Bấm vào <em>Tiếp tục</em> để tạo sản phẩm."

#. module: website_sale
#. openerp-web
#: code:addons/website_sale/static/src/js/tours/website_sale_shop.js:0
#, python-format
msgid "Click on this button so your customers can see it."
msgstr "Bấm vào nút này để các khách hàng của bạn có thể thấy nó."

#. module: website_sale
#: model_terms:ir.ui.view,arch_db:website_sale.s_products_recently_viewed
msgid "Close"
msgstr "Đóng"

#. module: website_sale
#: model:ir.model,name:website_sale.model_res_company
msgid "Companies"
msgstr "Công ty"

#. module: website_sale
#. openerp-web
#: code:addons/website_sale/static/src/xml/website_sale_form.xml:0
#: model_terms:ir.ui.view,arch_db:website_sale.address_b2b
#, python-format
msgid "Company Name"
msgstr "Tên Công ty"

#. module: website_sale
#: model:product.public.category,name:website_sale.Components
msgid "Components"
msgstr "Thành phần"

#. module: website_sale
#: model_terms:ir.ui.view,arch_db:website_sale.res_config_settings_view_form
msgid "Compute shipping cost and ship with Easypost"
msgstr "Tính toán phí vận chuyển và giao hàng với Easypost"

#. module: website_sale
#: model_terms:ir.ui.view,arch_db:website_sale.res_config_settings_view_form
msgid "Compute shipping costs and ship with DHL"
msgstr "Tính toán phí giao hàng và giao bằng DHL"

#. module: website_sale
#: model_terms:ir.ui.view,arch_db:website_sale.res_config_settings_view_form
msgid "Compute shipping costs and ship with FedEx"
msgstr "Tính toán phí giao hàng và giao bằng FedEx"

#. module: website_sale
#: model_terms:ir.ui.view,arch_db:website_sale.res_config_settings_view_form
msgid "Compute shipping costs and ship with UPS"
msgstr "Tính toán phí giao hàng và giao bằng UPS"

#. module: website_sale
#: model_terms:ir.ui.view,arch_db:website_sale.res_config_settings_view_form
msgid "Compute shipping costs and ship with USPS"
msgstr "Tính toán phí giao hàng và giao bằng USPS"

#. module: website_sale
#: model_terms:ir.ui.view,arch_db:website_sale.res_config_settings_view_form
msgid "Compute shipping costs and ship with bpost"
msgstr "Tính toán phí giao hàng và giao bằng bpost"

#. module: website_sale
#: model_terms:ir.ui.view,arch_db:website_sale.res_config_settings_view_form
msgid "Compute shipping costs on orders"
msgstr "Tính toán phí giao hàng trên Đơn bán"

#. module: website_sale
#: model:ir.model,name:website_sale.model_res_config_settings
msgid "Config Settings"
msgstr "Thiết lập Cấu hình"

#. module: website_sale
#: model_terms:ir.ui.view,arch_db:website_sale.wizard_checkout
msgid "Confirm Order"
msgstr "Xác nhận đơn"

#. module: website_sale
#: model_terms:ir.ui.view,arch_db:website_sale.payment
msgid "Confirm Order <span class=\"fa fa-chevron-right\"/>"
msgstr "Xác nhận Đơn <span class=\"fa fa-chevron-right\"/>"

#. module: website_sale
#. openerp-web
#: code:addons/website_sale/static/src/xml/website_sale_dashboard.xml:0
#, python-format
msgid "Confirm orders when you get paid."
msgstr "Xác nhận đơn khi bạn đã được thanh toán."

#. module: website_sale
#: model_terms:ir.ui.view,arch_db:website_sale.view_sales_order_filter_ecommerce
msgid "Confirmed"
msgstr "Đã được xác nhận"

#. module: website_sale
#: model_terms:ir.ui.view,arch_db:website_sale.sale_report_view_search_website
msgid "Confirmed Orders"
msgstr "Đơn Đã xác nhận"

#. module: website_sale
#: model:ir.model,name:website_sale.model_res_partner
msgid "Contact"
msgstr "Liên hệ"

#. module: website_sale
#. openerp-web
#: code:addons/website_sale/static/src/xml/website_sale_dashboard.xml:0
#: code:addons/website_sale/static/src/xml/website_sale_dashboard.xml:0
#, python-format
msgid "Conversion"
msgstr "Chuyển đổi"

#. module: website_sale
#: model:ir.model,name:website_sale.model_res_country
#: model_terms:ir.ui.view,arch_db:website_sale.address
msgid "Country"
msgstr "Quốc gia"

#. module: website_sale
#: model_terms:ir.ui.view,arch_db:website_sale.address
msgid "Country..."
msgstr "Quốc gia..."

#. module: website_sale
#: model_terms:ir.actions.act_window,help:website_sale.product_template_action_website
msgid "Create a new product"
msgstr "Tạo một sản phẩm mới"

#. module: website_sale
#: model:ir.model.fields,field_description:website_sale.field_product_image__create_uid
#: model:ir.model.fields,field_description:website_sale.field_product_public_category__create_uid
#: model:ir.model.fields,field_description:website_sale.field_product_style__create_uid
#: model:ir.model.fields,field_description:website_sale.field_website_sale_payment_acquirer_onboarding_wizard__create_uid
msgid "Created by"
msgstr "Được tạo bởi"

#. module: website_sale
#: model:ir.model.fields,field_description:website_sale.field_product_image__create_date
#: model:ir.model.fields,field_description:website_sale.field_product_public_category__create_date
#: model:ir.model.fields,field_description:website_sale.field_product_style__create_date
#: model:ir.model.fields,field_description:website_sale.field_website_sale_payment_acquirer_onboarding_wizard__create_date
msgid "Created on"
msgstr "Thời điểm tạo"

#. module: website_sale
#: model_terms:ir.ui.view,arch_db:website_sale.view_sales_order_filter_ecommerce_abondand
msgid "Creation Date"
msgstr "Ngày tạo"

#. module: website_sale
#: model_terms:ir.ui.view,arch_db:website_sale.res_config_settings_view_form
msgid "Currencies"
msgstr "Tiền tệ"

#. module: website_sale
#: model_terms:ir.ui.view,arch_db:website_sale.sale_report_view_search_website
msgid "Customer"
msgstr "Khách hàng"

#. module: website_sale
#: model_terms:ir.ui.view,arch_db:website_sale.sale_report_view_search_website
msgid "Customer Country"
msgstr "Quốc gia Khách hàng"

#. module: website_sale
#: model:ir.ui.menu,name:website_sale.menu_orders_customers
msgid "Customers"
msgstr "Khách hàng"

#. module: website_sale
#: model_terms:ir.ui.view,arch_db:website_sale.res_config_settings_view_form
msgid "DHL"
msgstr ""

#. module: website_sale
#: model:ir.model.fields,field_description:website_sale.field_website__currency_id
msgid "Default Currency"
msgstr "Tiền tệ mặc định"

#. module: website_sale
#: model:ir.model.fields,field_description:website_sale.field_website__pricelist_id
msgid "Default Pricelist"
msgstr "Bảng giá mặc định"

#. module: website_sale
#. openerp-web
#: code:addons/website_sale/static/src/xml/website_sale.editor.xml:0
#, python-format
msgid "Default order"
msgstr ""

#. module: website_sale
#: model_terms:ir.actions.act_window,help:website_sale.product_public_category_action
msgid "Define a new category"
msgstr "Định nghĩa một nhóm mới"

#. module: website_sale
#: model:ir.model.fields.selection,name:website_sale.selection__res_config_settings__sale_delivery_settings__internal
msgid ""
"Delivery methods are only used internally: the customer doesn't pay for "
"shipping costs"
msgstr ""
"Phương thức phân phối chỉ được sử dụng trong nội bộ: khách hàng không thanh "
"toán chi phí giao hàng"

#. module: website_sale
#: model:ir.model.fields.selection,name:website_sale.selection__res_config_settings__sale_delivery_settings__website
msgid ""
"Delivery methods are selectable on the website: the customer pays for "
"shipping costs"
msgstr ""
"Phương thức phân phối có thể chọn trên trang web: khách hàng thanh toán cho "
"chi phí giao hàng"

#. module: website_sale
#: model:ir.model.fields,field_description:website_sale.field_product_product__website_description
#: model:ir.model.fields,field_description:website_sale.field_product_template__website_description
msgid "Description for the website"
msgstr "Mô tả cho Website"

#. module: website_sale
#: model:product.public.category,name:website_sale.public_category_desks
msgid "Desks"
msgstr "Bàn"

#. module: website_sale
#: model:ir.model.fields,help:website_sale.field_product_product__website_sequence
#: model:ir.model.fields,help:website_sale.field_product_template__website_sequence
msgid "Determine the display order in the Website E-commerce"
msgstr "Xác định trình tự hiển thị trên website"

#. module: website_sale
#: model:ir.model,name:website_sale.model_digest_digest
msgid "Digest"
msgstr "Tổng hợp"

#. module: website_sale
#: model:ir.model.fields,field_description:website_sale.field_res_config_settings__module_website_sale_digital
msgid "Digital Content"
msgstr "Nội dung số"

#. module: website_sale
#. openerp-web
#: code:addons/website_sale/static/src/js/website_sale.editor.js:0
#: code:addons/website_sale/static/src/js/website_sale.editor.js:0
#, python-format
msgid "Discard"
msgstr "Hủy bỏ"

#. module: website_sale
#: model:ir.model.fields,field_description:website_sale.field_product_image__display_name
#: model:ir.model.fields,field_description:website_sale.field_product_public_category__display_name
#: model:ir.model.fields,field_description:website_sale.field_product_style__display_name
#: model:ir.model.fields,field_description:website_sale.field_website_sale_payment_acquirer_onboarding_wizard__display_name
msgid "Display Name"
msgstr "Tên hiển thị"

#. module: website_sale
#: model_terms:ir.ui.view,arch_db:website_sale.res_config_settings_view_form
msgid "Display a prompt with optional products when adding to cart"
<<<<<<< HEAD
msgstr "Hiển thị lời nhắc với các sản phẩm tùy chọn khi thêm vào giỏ"
=======
msgstr "Hiển thị các sản phẩm khuyến mãi khi thêm vào giỏ hàng"
>>>>>>> 7b92af31

#. module: website_sale
#. openerp-web
#: code:addons/website_sale/static/src/xml/website_sale.editor.xml:0
#: code:addons/website_sale/static/src/xml/website_sale.editor.xml:0
#: code:addons/website_sale/static/src/xml/website_sale.editor.xml:0
#, python-format
msgid "Display product"
msgstr "Hiển thị sản phẩm"

#. module: website_sale
#: code:addons/website_sale/models/digest.py:0
#, python-format
msgid "Do not have access, skip this data for user's digest email"
msgstr ""
"Không có quyền truy cập, bỏ qua dữ liệu này cho email tổng hợp gửi cho người"
" dùng"

#. module: website_sale
#: model:ir.model.fields.selection,name:website_sale.selection__res_company__website_sale_onboarding_payment_acquirer_state__done
msgid "Done"
msgstr "Hoàn thành"

#. module: website_sale
#. openerp-web
#: code:addons/website_sale/static/src/js/tours/website_sale_shop.js:0
#, python-format
msgid "Double click here to set an image describing your product."
msgstr "Nhấp đôi để điền mô tả sản phẩm"

#. module: website_sale
#: model_terms:ir.ui.view,arch_db:website_sale.products
msgid "Drag building blocks here to customize the header for \""
msgstr "Kéo khối dựng ở đây để tùy chỉnh phần tiêu đề cho \""

#. module: website_sale
#. openerp-web
#: code:addons/website_sale/static/src/js/tours/website_sale_shop.js:0
#, python-format
msgid "Drag this website block and drop it in your page."
msgstr "Kéo khối này và thả vào trang của bạn"

#. module: website_sale
#: model:product.public.category,name:website_sale.public_category_drawers
msgid "Drawers"
msgstr "Ngăn"

#. module: website_sale
#: model:ir.model.fields,field_description:website_sale.field_product_pricelist__code
msgid "E-commerce Promotional Code"
msgstr "Mã khuyến mãi cho E-Commerce"

#. module: website_sale
#: model:product.pricelist,name:website_sale.list_europe
msgid "EUR"
msgstr ""

#. module: website_sale
#: model_terms:ir.ui.view,arch_db:website_sale.res_config_settings_view_form
msgid "Easypost"
msgstr ""

#. module: website_sale
#: model_terms:ir.ui.view,arch_db:website_sale.payment_confirmation_status
msgid "Edit"
msgstr "Sửa"

#. module: website_sale
#. openerp-web
#: code:addons/website_sale/static/src/js/tours/website_sale_shop.js:0
#, python-format
msgid "Edit the price of this product by clicking on the amount."
msgstr "Sửa giá của sản phẩm bày bằng cách bấm vào giá của sản phẩm."

#. module: website_sale
#: model_terms:ir.ui.view,arch_db:website_sale.address_kanban
msgid "Edit this address"
msgstr "Sửa địa chỉ này"

#. module: website_sale
#. openerp-web
#: code:addons/website_sale/static/src/xml/website_sale_form.xml:0
#: model:ir.model.fields,field_description:website_sale.field_website_sale_payment_acquirer_onboarding_wizard__paypal_email_account
#: model_terms:ir.ui.view,arch_db:website_sale.address
#, python-format
msgid "Email"
msgstr "Email"

#. module: website_sale
#: model_terms:ir.ui.view,arch_db:website_sale.res_config_settings_view_form
msgid "Email Template"
msgstr "Mẫu Email"

#. module: website_sale
#: model:ir.model,name:website_sale.model_mail_compose_message
msgid "Email composition wizard"
msgstr "Đồ thuật soạn thảo email"

#. module: website_sale
#: model_terms:ir.ui.view,arch_db:website_sale.res_config_settings_view_form
msgid "Email sent to the customer after the checkout"
msgstr "Email được gửi đến khách hàng sau khi thanh toán"

#. module: website_sale
#: model:ir.model.fields,field_description:website_sale.field_product_image__embed_code
msgid "Embed Code"
msgstr "Mã nhúng"

#. module: website_sale
#. openerp-web
#: code:addons/website_sale/static/src/js/tours/website_sale_shop.js:0
#, python-format
msgid "Enter a name for your new product"
msgstr "Nhập một cái tên cho sản phẩm mới của bạn"

#. module: website_sale
#: code:addons/website_sale/models/product.py:0
#, python-format
msgid "Error ! You cannot create recursive categories."
msgstr "Lỗi! Bạn không thể tạo nhóm với cấu trúc lặp đi lặp lại."

#. module: website_sale
#: model_terms:ir.ui.view,arch_db:website_sale.extra_info_option
msgid "Extra Info"
msgstr "Thông tin thêm"

#. module: website_sale
#: model:ir.model.fields,field_description:website_sale.field_product_product__product_template_image_ids
#: model:ir.model.fields,field_description:website_sale.field_product_template__product_template_image_ids
#: model_terms:ir.ui.view,arch_db:website_sale.product_template_form_view
msgid "Extra Product Media"
msgstr "Sản phẩm media bổ sung"

#. module: website_sale
#: model:ir.model.fields,field_description:website_sale.field_product_product__product_variant_image_ids
msgid "Extra Variant Images"
msgstr "Thêm ảnh biến thể sản phẩm"

#. module: website_sale
#: model_terms:ir.ui.view,arch_db:website_sale.product_product_view_form_easy_inherit_website_sale
msgid "Extra Variant Media"
msgstr "Thêm biến thể media"

#. module: website_sale
#: model_terms:ir.ui.view,arch_db:website_sale.res_config_settings_view_form
msgid "FedEx"
msgstr ""

#. module: website_sale
#: model_terms:ir.ui.view,arch_db:website_sale.view_sales_order_filter_ecommerce
msgid "From Website"
msgstr "Từ Website"

#. module: website_sale
#. openerp-web
#: code:addons/website_sale/static/src/xml/website_sale_dashboard.xml:0
#, python-format
msgid "Generate an invoice from orders ready for invoicing."
msgstr "Tạo hoá đơn từ các đơn đặt hàng đã sẵn sàng để lập hoá đơn."

#. module: website_sale
#: model_terms:ir.ui.view,arch_db:website_sale.res_config_settings_view_form
msgid ""
"Generate the invoice automatically when the online payment is confirmed"
msgstr "Tự động sinh hoá đơn khi thanh toán trực tuyến được xác nhận"

#. module: website_sale
#: model_terms:ir.ui.view,arch_db:website_sale.extra_info
msgid "Give us your feedback"
msgstr "Cho chúng tối biết phản hồi của bạn"

#. module: website_sale
#: model:ir.model.fields,help:website_sale.field_product_public_category__sequence
msgid "Gives the sequence order when displaying a list of product categories."
msgstr "Cung cấp thứ tự hiển thị một danh sách nhóm sản phẩm."

#. module: website_sale
#: model_terms:ir.ui.view,arch_db:website_sale.res_config_settings_view_form
msgid "Grant discounts on sales order lines"
msgstr "Ghi nhận giảm giá theo từng dòng của Đơn bán"

#. module: website_sale
#: model_terms:ir.ui.view,arch_db:website_sale.add_grid_or_list_option
msgid "Grid"
msgstr "Lưới"

#. module: website_sale
#: model_terms:ir.ui.view,arch_db:website_sale.sale_report_view_search_website
#: model_terms:ir.ui.view,arch_db:website_sale.view_sales_order_filter_ecommerce_abondand
msgid "Group By"
msgstr "Nhóm theo"

#. module: website_sale
#: model:ir.model.fields,field_description:website_sale.field_product_style__html_class
msgid "HTML Classes"
msgstr ""

#. module: website_sale
#: model:ir.model,name:website_sale.model_ir_http
msgid "HTTP Routing"
msgstr ""

#. module: website_sale
#: model_terms:ir.ui.view,arch_db:website_sale.product_image_view_kanban
msgid "Huge file size. The image should be optimized/reduced."
msgstr "File quá lớn. Ảnh nên được điều chỉnh/ giảm kích thước."

#. module: website_sale
#: model_terms:ir.ui.view,arch_db:website_sale.payment_sale_note
msgid "I agree to the"
msgstr "Tôi đồng ý với"

#. module: website_sale
#: model_terms:ir.ui.view,arch_db:website_sale.reduction_code
msgid "I have a promo code"
msgstr "Tôi có mã ưu đãi"

#. module: website_sale
#: model:ir.model.fields,field_description:website_sale.field_product_image__id
#: model:ir.model.fields,field_description:website_sale.field_product_public_category__id
#: model:ir.model.fields,field_description:website_sale.field_product_style__id
#: model:ir.model.fields,field_description:website_sale.field_website_sale_payment_acquirer_onboarding_wizard__id
msgid "ID"
msgstr ""

#. module: website_sale
#: model_terms:ir.ui.view,arch_db:website_sale.terms
msgid ""
"If your website or mobile apps allows users to create content and make that "
"content public to other users, a <b>Content</b> section will inform users "
"that they own the rights to the content they have created.<br/>The “Content”"
" clause usually mentions that users must give you (the website or mobile app"
" developer) a license so that you can share this content on your "
"website/mobile app and to make it available to other users.<br/>Because the "
"content created by users is public to other users, a DMCA notice clause (or "
"Copyright Infringement ) section is helpful to inform users and copyright "
"authors that, if any content is found to be a copyright infringement, you "
"will respond to any DMCA take down notices received and you will take down "
"the content."
msgstr ""

#. module: website_sale
#: model:ir.model.fields,field_description:website_sale.field_product_image__image_1920
#: model:ir.model.fields,field_description:website_sale.field_product_public_category__image_1920
msgid "Image"
msgstr "Hình ảnh"

#. module: website_sale
#: model:ir.model.fields,field_description:website_sale.field_product_image__image_1024
#: model:ir.model.fields,field_description:website_sale.field_product_public_category__image_1024
msgid "Image 1024"
msgstr "Hình 1024"

#. module: website_sale
#: model:ir.model.fields,field_description:website_sale.field_product_image__image_128
#: model:ir.model.fields,field_description:website_sale.field_product_public_category__image_128
msgid "Image 128"
msgstr ""

#. module: website_sale
#: model:ir.model.fields,field_description:website_sale.field_product_image__image_256
#: model:ir.model.fields,field_description:website_sale.field_product_public_category__image_256
msgid "Image 256"
msgstr "Hình 256"

#. module: website_sale
#: model:ir.model.fields,field_description:website_sale.field_product_image__image_512
#: model:ir.model.fields,field_description:website_sale.field_product_public_category__image_512
msgid "Image 512"
msgstr "Hình 512"

#. module: website_sale
#: model_terms:ir.ui.view,arch_db:website_sale.view_product_image_form
msgid "Image Name"
msgstr "Tên Hình"

#. module: website_sale
#: model:ir.model.fields,help:website_sale.field_res_config_settings__module_website_sale_stock
msgid "Installs the \"Website Delivery Information\" application"
msgstr "Cài đặt ứng dụng \"Website Delivery Information\""

#. module: website_sale
#: code:addons/website_sale/controllers/main.py:0
#, python-format
msgid "Invalid Email! Please enter a valid email address."
msgstr "Email không hợp lệ! Vui lòng điền một email hợp lệ."

#. module: website_sale
#: model:ir.model.fields,field_description:website_sale.field_res_config_settings__module_website_sale_stock
msgid "Inventory"
msgstr "Tồn kho"

#. module: website_sale
#: model:ir.actions.act_window,name:website_sale.action_invoices_ecommerce
msgid "Invoices"
msgstr "Hoá đơn"

#. module: website_sale
#: model:ir.model.fields,field_description:website_sale.field_res_config_settings__module_account
#: model_terms:ir.ui.view,arch_db:website_sale.res_config_settings_view_form
msgid "Invoicing"
msgstr "Xuất hoá đơn"

#. module: website_sale
#: model_terms:ir.ui.view,arch_db:website_sale.res_config_settings_view_form
msgid "Issue invoices to customers"
msgstr "Xuất hoá đơn cho khách hàng"

#. module: website_sale
#: code:addons/website_sale/models/sale_order.py:0
#, python-format
msgid "It is forbidden to modify a sales order which is not in draft status."
msgstr "Không được chỉnh sửa đơn đặt hàng không ở trạng thái nháp."

#. module: website_sale
#: model:ir.model,name:website_sale.model_account_move
msgid "Journal Entries"
msgstr "Bút toán Sổ nhật ký"

#. module: website_sale
#: model:ir.model.fields.selection,name:website_sale.selection__res_company__website_sale_onboarding_payment_acquirer_state__just_done
msgid "Just done"
msgstr "Vừa xong"

#. module: website_sale
#: model:ir.model.fields,field_description:website_sale.field_digest_digest__kpi_website_sale_total_value
msgid "Kpi Website Sale Total Value"
msgstr "Kpi giá trị tất cả các đơn hàng"

#. module: website_sale
#: model:product.public.category,name:website_sale.public_category_lamps
msgid "Lamps"
msgstr "Đèn"

#. module: website_sale
#: model:ir.model.fields,field_description:website_sale.field_product_image____last_update
#: model:ir.model.fields,field_description:website_sale.field_product_public_category____last_update
#: model:ir.model.fields,field_description:website_sale.field_product_style____last_update
#: model:ir.model.fields,field_description:website_sale.field_website_sale_payment_acquirer_onboarding_wizard____last_update
msgid "Last Modified on"
msgstr "Sửa lần cuối"

#. module: website_sale
#: model:ir.model.fields,field_description:website_sale.field_res_partner__last_website_so_id
#: model:ir.model.fields,field_description:website_sale.field_res_users__last_website_so_id
msgid "Last Online Sales Order"
msgstr "Đơn Bán trực tuyến Cuối"

#. module: website_sale
#: model:ir.model.fields,field_description:website_sale.field_product_image__write_uid
#: model:ir.model.fields,field_description:website_sale.field_product_public_category__write_uid
#: model:ir.model.fields,field_description:website_sale.field_product_style__write_uid
#: model:ir.model.fields,field_description:website_sale.field_website_sale_payment_acquirer_onboarding_wizard__write_uid
msgid "Last Updated by"
msgstr "Cập nhật lần cuối bởi"

#. module: website_sale
#: model:ir.model.fields,field_description:website_sale.field_product_image__write_date
#: model:ir.model.fields,field_description:website_sale.field_product_public_category__write_date
#: model:ir.model.fields,field_description:website_sale.field_product_style__write_date
#: model:ir.model.fields,field_description:website_sale.field_website_sale_payment_acquirer_onboarding_wizard__write_date
msgid "Last Updated on"
msgstr "Cập nhật lần cuối"

#. module: website_sale
#: model_terms:ir.ui.view,arch_db:website_sale.res_config_settings_view_form
msgid "Let returning shoppers save products in a wishlist"
msgstr "Hãy để người mua trở lại lưu sản phẩm trong một danh sách mong muốn"

#. module: website_sale
#: model_terms:ir.ui.view,arch_db:website_sale.res_config_settings_view_form
msgid "Let the customer enter a shipping address"
msgstr "Cho phép khách hàng nhập địa chỉ giao hàng"

#. module: website_sale
#. openerp-web
#: code:addons/website_sale/static/src/js/tours/website_sale_shop.js:0
#, python-format
msgid "Let's create your first product."
msgstr "Hãy cùng tạo sản phẩm đầu tiên của bạn."

#. module: website_sale
#. openerp-web
#: code:addons/website_sale/static/src/js/tours/website_sale_shop.js:0
#, python-format
msgid ""
"Let's now take a look at your administration dashboard to get your eCommerce"
" website ready in no time."
msgstr ""
"Bây giờ chúng ta hãy xem bảng thông tin quản trị của bạn để trang web thương"
" mại điện tử của bạn sẵn sàng vận hành ngay lập tức."

#. module: website_sale
#: model:ir.model.fields,field_description:website_sale.field_sale_order_line__linked_line_id
msgid "Linked Order Line"
msgstr "Liên kết đến Dòng trên Đơn bán"

#. module: website_sale
#: model_terms:ir.ui.view,arch_db:website_sale.add_grid_or_list_option
msgid "List"
msgstr "Danh sách"

#. module: website_sale
#: model_terms:ir.ui.view,arch_db:website_sale.address
msgid "Log In"
msgstr "Đăng nhập"

#. module: website_sale
#: model_terms:ir.ui.view,arch_db:website_sale.res_config_settings_view_form
msgid "Manage availability of products"
msgstr "Quản lý tính khả dụng của sản phẩm"

#. module: website_sale
#: model_terms:ir.ui.view,arch_db:website_sale.res_config_settings_view_form
msgid "Manage promotion &amp; coupon programs"
msgstr "Quản lý các chương trình Mã giảm giá &amp; Khuyến mãi"

#. module: website_sale
#. openerp-web
#: code:addons/website_sale/static/src/xml/website_sale.editor.xml:0
#, python-format
msgid "Maximum number of products to display"
msgstr ""

#. module: website_sale
#. openerp-web
#: code:addons/website_sale/static/src/xml/website_sale_dashboard.xml:0
#, python-format
msgid "Medium"
msgstr "Phương thức"

#. module: website_sale
#: model:ir.model.fields,field_description:website_sale.field_website_sale_payment_acquirer_onboarding_wizard__paypal_seller_account
msgid "Merchant Account ID"
msgstr ""

#. module: website_sale
#: model:ir.model.fields,field_description:website_sale.field_website_sale_payment_acquirer_onboarding_wizard__manual_name
msgid "Method"
msgstr "Phương thức"

#. module: website_sale
#: model:product.public.category,name:website_sale.public_category_multimedia
msgid "Multimedia"
msgstr "Đa phương tiện"

#. module: website_sale
#. openerp-web
#: code:addons/website_sale/static/src/js/website_sale.js:0
#, python-format
msgid "My Cart"
msgstr "Giỏ của Tôi"

#. module: website_sale
#. openerp-web
#: code:addons/website_sale/static/src/js/website_sale.editor.js:0
#: code:addons/website_sale/static/src/xml/website_sale_form.xml:0
#: model:ir.model.fields,field_description:website_sale.field_product_image__name
#: model:ir.model.fields,field_description:website_sale.field_product_public_category__name
#: model_terms:ir.ui.view,arch_db:website_sale.address
#, python-format
msgid "Name"
msgstr "Tên"

#. module: website_sale
#: model:ir.model.fields,field_description:website_sale.field_sale_order_line__name_short
msgid "Name Short"
msgstr "Tên rút gọn"

#. module: website_sale
#: model_terms:ir.ui.view,arch_db:website_sale.sort
msgid "Name: A to Z"
<<<<<<< HEAD
msgstr "Tên: A đến Z"
=======
msgstr "Tên: A tới Z"
>>>>>>> 7b92af31

#. module: website_sale
#: model_terms:ir.ui.view,arch_db:website_sale.sort
msgid "Name: Z to A"
<<<<<<< HEAD
msgstr "Tên: Z đến A"
=======
msgstr "Tên: Z tới A"
>>>>>>> 7b92af31

#. module: website_sale
#. openerp-web
#: code:addons/website_sale/controllers/main.py:0
#: code:addons/website_sale/static/src/js/website_sale.editor.js:0
#, python-format
msgid "New Product"
msgstr "Sản phẩm mới"

#. module: website_sale
#. openerp-web
#: code:addons/website_sale/static/src/xml/website_sale_recently_viewed.xml:0
#, python-format
msgid "Next"
msgstr "Kế tiếp"

#. module: website_sale
#: model_terms:ir.ui.view,arch_db:website_sale.extra_info
msgid "Next <span class=\"fa fa-chevron-right\"/>"
msgstr "Tiếp <span class=\"fa fa-chevron-right\"/>"

#. module: website_sale
#: model_terms:ir.actions.act_window,help:website_sale.action_abandoned_orders_ecommerce
#: model_terms:ir.actions.act_window,help:website_sale.action_view_abandoned_tree
msgid "No abandoned carts found"
msgstr "Không thấy Giỏ hàng bị Bỏ rơi"

#. module: website_sale
#: model_terms:ir.ui.view,arch_db:website_sale.products
msgid "No product defined"
msgstr "Chưa có sản phẩm"

#. module: website_sale
#: model_terms:ir.ui.view,arch_db:website_sale.products
msgid "No product defined in category \""
msgstr "Chưa có sản phẩm trong danh mục \""

#. module: website_sale
#: model_terms:ir.actions.act_window,help:website_sale.website_sale_visitor_product_action
msgid "No product views yet for this visitor"
msgstr "Khách hàng này chưa xem sản phẩm nào"

#. module: website_sale
#: model_terms:ir.ui.view,arch_db:website_sale.products
msgid "No results"
msgstr "Không có kết quả"

#. module: website_sale
#: model_terms:ir.ui.view,arch_db:website_sale.products
msgid "No results for \""
msgstr "Không có kết quả cho \""

#. module: website_sale
#. openerp-web
#: code:addons/website_sale/static/src/xml/website_sale_utils.xml:0
#, python-format
msgid "No results found. Please try another search."
msgstr "Không tìm thấy kết quả. Vui lòng tìm thử từ khác."

#. module: website_sale
#: model:ir.model.fields.selection,name:website_sale.selection__res_config_settings__sale_delivery_settings__none
msgid "No shipping management on website"
msgstr "Không quản lý giao hàng trên Website"

#. module: website_sale
#: model:ir.model.fields.selection,name:website_sale.selection__res_company__website_sale_onboarding_payment_acquirer_state__not_done
msgid "Not done"
msgstr "Chưa xong"

#. module: website_sale
#: model:ir.model.fields,field_description:website_sale.field_crm_team__abandoned_carts_count
msgid "Number of Abandoned Carts"
msgstr "Số Giỏ hàng bị Bỏ rơi"

#. module: website_sale
#: model:ir.model.fields,field_description:website_sale.field_website__shop_ppr
msgid "Number of grid columns on the shop"
msgstr "Số cột lưới trên cửa hàng"

#. module: website_sale
#: model:ir.model.fields,help:website_sale.field_res_config_settings__cart_abandoned_delay
msgid "Number of hours after which the cart is considered abandoned."
msgstr "Số giờ sau đó thì giỏ hàng được xem là dang dỡ"

#. module: website_sale
#: model:ir.model.fields,field_description:website_sale.field_website__shop_ppg
msgid "Number of products in the grid on the shop"
msgstr "Số lượng sản phẩm trong lưới trên shop"

#. module: website_sale
#. openerp-web
#: code:addons/website_sale/static/src/xml/website_sale.xml:0
#, python-format
msgid "OK"
msgstr "Đồng ý"

#. module: website_sale
#. openerp-web
#: code:addons/website_sale/static/src/js/tours/website_sale_shop.js:0
#, python-format
msgid "Once you click on <b>Save</b>, your product is updated."
msgstr "Sản phẩm của bạn được cập nhật một khi bạn bấm vào <b>Lưu</b>"

#. module: website_sale
#: model:ir.ui.menu,name:website_sale.menu_report_sales
msgid "Online Sales"
msgstr "Bán Trực tuyến"

#. module: website_sale
#: model:ir.actions.act_window,name:website_sale.sale_report_action_dashboard
msgid "Online Sales Analysis"
msgstr "Phân tích bán hàng trực tuyến"

#. module: website_sale
#: model:ir.model.fields,field_description:website_sale.field_sale_order__only_services
msgid "Only Services"
msgstr "Chỉ các Dịch vụ"

#. module: website_sale
#: code:addons/website_sale/models/product.py:0
#, python-format
msgid ""
"Only the company's websites are allowed.                     Leave the "
"Company field empty or select a website from that company."
msgstr ""

#. module: website_sale
#: model_terms:ir.ui.view,arch_db:website_sale.brand_promotion
msgid "Open Source eCommerce"
msgstr "Thương mại điện tử mã nguồn mở"

#. module: website_sale
#. openerp-web
#: code:addons/website_sale/static/src/js/tours/website_sale_shop.js:0
#, python-format
msgid "Open your website app here."
msgstr "Mở ứng dụng Website của bạn tại đây"

#. module: website_sale
#: model_terms:ir.ui.view,arch_db:website_sale.product_image_view_kanban
msgid ""
"Optimization required! Reduce the image size or increase your compression "
"settings."
msgstr ""
"Yêu cầu tối ưu hóa! Giảm kích thước hình ảnh hoặc tăng cài đặt nén của bạn."

#. module: website_sale
#: code:addons/website_sale/models/sale_order.py:0
#, python-format
msgid "Option for: %s"
msgstr "Tùy chọn cho: %s"

#. module: website_sale
#: code:addons/website_sale/models/sale_order.py:0
#, python-format
msgid "Option: %s"
msgstr "Lựa chọn: %s"

#. module: website_sale
#: model_terms:ir.ui.view,arch_db:website_sale.res_config_settings_view_form
msgid "Optional Products"
msgstr "Sản phẩm Tuỳ chọn"

#. module: website_sale
#: model:ir.model.fields,field_description:website_sale.field_sale_order_line__option_line_ids
msgid "Options Linked"
msgstr "Tùy chọn được liên kết"

#. module: website_sale
#: model_terms:ir.ui.view,arch_db:website_sale.payment_confirmation_status
msgid "Or scan me with your banking app."
msgstr "Hoặc quét mã với ứng dụng ngân hàng của bạn "

#. module: website_sale
#: model_terms:ir.ui.view,arch_db:website_sale.sale_report_view_search_website
#: model_terms:ir.ui.view,arch_db:website_sale.view_sales_order_filter_ecommerce
#: model_terms:ir.ui.view,arch_db:website_sale.view_sales_order_filter_ecommerce_abondand
#: model_terms:ir.ui.view,arch_db:website_sale.view_sales_order_filter_ecommerce_unpaid
msgid "Order Date"
msgstr "Ngày đặt hàng"

#. module: website_sale
#: model:ir.model.fields,field_description:website_sale.field_sale_order__website_order_line
msgid "Order Lines displayed on Website"
msgstr "Chi tiết Đơn bán được hiển thị trên website"

#. module: website_sale
#: model:ir.model.fields,help:website_sale.field_sale_order__website_order_line
msgid ""
"Order Lines to be displayed on the website. They should not be used for "
"computation purpose."
msgstr ""
"Chi tiết Đơn bán được hiển thị trên website. Chúng sẽ không được sử dụng cho"
" mục đính tính toán."

#. module: website_sale
#: model_terms:ir.ui.view,arch_db:website_sale.short_cart_summary
msgid "Order Total"
msgstr "Tổng Đơn bán"

#. module: website_sale
#. openerp-web
#: code:addons/website_sale/static/src/xml/website_sale.editor.xml:0
#, python-format
msgid "Order by name (A-Z)"
msgstr ""

#. module: website_sale
#. openerp-web
#: code:addons/website_sale/static/src/xml/website_sale.editor.xml:0
#, python-format
msgid "Order by name (Z-A)"
msgstr ""

#. module: website_sale
#. openerp-web
#: code:addons/website_sale/static/src/xml/website_sale.editor.xml:0
#, python-format
msgid "Order by price: high to low"
msgstr ""

#. module: website_sale
#. openerp-web
#: code:addons/website_sale/static/src/xml/website_sale.editor.xml:0
#, python-format
msgid "Order by price: low to high"
msgstr ""

#. module: website_sale
#. openerp-web
#: code:addons/website_sale/static/src/xml/website_sale_dashboard.xml:0
#: code:addons/website_sale/static/src/xml/website_sale_dashboard.xml:0
#: model:ir.actions.act_window,name:website_sale.action_orders_ecommerce
#: model:ir.ui.menu,name:website_sale.menu_orders
#: model:ir.ui.menu,name:website_sale.menu_orders_orders
#, python-format
msgid "Orders"
msgstr "Đơn bán"

#. module: website_sale
#: model_terms:ir.ui.view,arch_db:website_sale.res_config_settings_view_form
msgid "Orders Followup"
msgstr "Theo dõi Đơn bán"

#. module: website_sale
#: model:ir.actions.act_window,name:website_sale.sale_order_action_to_invoice
msgid "Orders To Invoice"
msgstr "Đơn chờ Xuất hoá đơn"

#. module: website_sale
#. openerp-web
#: code:addons/website_sale/static/src/xml/website_sale_dashboard.xml:0
#, python-format
msgid "Orders to Invoice"
msgstr "Đơn chờ xuất hoá đơn"

#. module: website_sale
#. openerp-web
#: code:addons/website_sale/static/src/xml/website_sale_dashboard.xml:0
#: code:addons/website_sale/static/src/xml/website_sale_dashboard.xml:0
#, python-format
msgid "Orders/Day"
msgstr "Đơn/Ngày"

#. module: website_sale
#: model:ir.model.fields,field_description:website_sale.field_website_sale_payment_acquirer_onboarding_wizard__paypal_pdt_token
msgid "PDT Identity Token"
msgstr "PDT Identity Token"

#. module: website_sale
#: model:ir.model.fields,field_description:website_sale.field_product_public_category__parent_id
msgid "Parent Category"
msgstr "Nhóm cha"

#. module: website_sale
#: model:ir.model.fields,field_description:website_sale.field_product_public_category__parent_path
msgid "Parent Path"
msgstr "Path cha"

#. module: website_sale
#: model:ir.model.fields,field_description:website_sale.field_product_public_category__parents_and_self
msgid "Parents And Self"
msgstr "Cha và bản thân nó"

#. module: website_sale
#: model_terms:ir.ui.view,arch_db:website_sale.payment
msgid "Pay Now"
msgstr "Thanh toán Ngay"

#. module: website_sale
#: model_terms:ir.ui.view,arch_db:website_sale.payment
msgid "Pay Now <span class=\"fa fa-chevron-right\"/>"
msgstr "Thanh toán<span class=\"fa fa-chevron-right\"/>"

#. module: website_sale
#: model_terms:ir.ui.view,arch_db:website_sale.payment
msgid "Pay with"
msgstr "Thanh toán với"

#. module: website_sale
#: model:ir.ui.menu,name:website_sale.menu_ecommerce_payment_acquirers
msgid "Payment Acquirers"
msgstr "NCC dịch vụ thanh toán"

#. module: website_sale
#: model:ir.ui.menu,name:website_sale.menu_ecommerce_payment_icons
msgid "Payment Icons"
msgstr "Biểu tượng thanh toán"

#. module: website_sale
#: model:ir.model.fields,field_description:website_sale.field_website_sale_payment_acquirer_onboarding_wizard__manual_post_msg
msgid "Payment Instructions"
msgstr "Hướng dẫn thanh toán"

#. module: website_sale
#: model:ir.model.fields,field_description:website_sale.field_website_sale_payment_acquirer_onboarding_wizard__payment_method
msgid "Payment Method"
msgstr "Phương thức thanh toán"

#. module: website_sale
#: model:ir.ui.menu,name:website_sale.menu_ecommerce_payment_transactions
msgid "Payment Transactions"
msgstr "Giao dịch Thanh toán"

#. module: website_sale
#. openerp-web
#: code:addons/website_sale/static/src/xml/website_sale_dashboard.xml:0
#, python-format
msgid "Payments to Capture"
msgstr "Thanh toán để nắm bắt"

#. module: website_sale
#: model:ir.model.fields,field_description:website_sale.field_website_sale_payment_acquirer_onboarding_wizard__paypal_user_type
msgid "Paypal User Type"
msgstr ""

#. module: website_sale
#. openerp-web
#: code:addons/website_sale/static/src/xml/website_sale_form.xml:0
#: model_terms:ir.ui.view,arch_db:website_sale.address
#, python-format
msgid "Phone"
msgstr "Điện thoại"

#. module: website_sale
#: model_terms:ir.ui.view,arch_db:website_sale.view_product_image_form
msgid "Please enter a valid Video URL."
msgstr "Vui lòng nhập đúng link Video URL."

#. module: website_sale
#: model_terms:ir.ui.view,arch_db:website_sale.cart
msgid "Please proceed your current cart."
msgstr "Vui lòng tiếp tục với giỏ hiện hành của bạn."

#. module: website_sale
#. openerp-web
#: code:addons/website_sale/static/src/xml/website_sale_recently_viewed.xml:0
#, python-format
msgid "Previous"
msgstr "Trước đó"

#. module: website_sale
#: code:addons/website_sale/controllers/backend.py:0
#, python-format
msgid "Previous Month"
msgstr "Tháng Trước"

#. module: website_sale
#: code:addons/website_sale/controllers/backend.py:0
#, python-format
msgid "Previous Week"
msgstr "Tuần Trước"

#. module: website_sale
#: code:addons/website_sale/controllers/backend.py:0
#, python-format
msgid "Previous Year"
msgstr "Năm trước"

#. module: website_sale
#: model_terms:ir.ui.view,arch_db:website_sale.cart_lines
#: model_terms:ir.ui.view,arch_db:website_sale.cart_summary
msgid "Price"
msgstr "Giá"

#. module: website_sale
#: model:ir.model.fields,field_description:website_sale.field_website__pricelist_ids
msgid "Price list available for this Ecommerce/Website"
msgstr "Bảng giá khả dụng cho Website/Hệ thống TMĐT này"

#. module: website_sale
#: model:ir.model,name:website_sale.model_product_pricelist
msgid "Pricelist"
msgstr "Bảng giá"

#. module: website_sale
#: model:ir.actions.act_window,name:website_sale.website_product_pricelist3
#: model:ir.ui.menu,name:website_sale.menu_catalog_pricelists
#: model_terms:ir.ui.view,arch_db:website_sale.res_config_settings_view_form
msgid "Pricelists"
msgstr "Bảng giá"

#. module: website_sale
#: model_terms:ir.ui.view,arch_db:website_sale.res_config_settings_view_form
msgid "Pricing"
msgstr "Chính sách Giá bán"

#. module: website_sale
#: model_terms:ir.ui.view,arch_db:website_sale.confirmation
msgid "Print"
msgstr "In"

#. module: website_sale
#: model_terms:ir.actions.act_window,help:website_sale.action_unpaid_orders_ecommerce
#: model_terms:ir.actions.act_window,help:website_sale.action_view_unpaid_quotation_tree
msgid "Process the order once the payment is received."
msgstr "Xử lý Đơn bán ngay khi nhận được thanh toán."

#. module: website_sale
#. openerp-web
#: code:addons/website_sale/static/src/xml/website_sale_dashboard.xml:0
#: model:ir.model,name:website_sale.model_product_product
#: model:ir.model.fields,field_description:website_sale.field_website_track__product_id
#: model_terms:ir.ui.view,arch_db:website_sale.cart_lines
#: model_terms:ir.ui.view,arch_db:website_sale.cart_summary
#: model_terms:ir.ui.view,arch_db:website_sale.sale_report_view_search_website
#: model_terms:ir.ui.view,arch_db:website_sale.website_sale_visitor_page_view_search
#, python-format
msgid "Product"
msgstr "Sản phẩm"

#. module: website_sale
#: model_terms:ir.ui.view,arch_db:website_sale.sale_report_view_search_website
msgid "Product Category"
msgstr "Nhóm Sản phẩm"

#. module: website_sale
#: model:ir.model.fields,field_description:website_sale.field_res_config_settings__module_website_sale_comparison
msgid "Product Comparison Tool"
msgstr "Công cụ so sánh sản phẩm"

#. module: website_sale
#: model:ir.model,name:website_sale.model_product_image
msgid "Product Image"
msgstr "Ảnh sản phẩm"

#. module: website_sale
#: model_terms:ir.ui.view,arch_db:website_sale.product_image_view_kanban
#: model_terms:ir.ui.view,arch_db:website_sale.view_product_image_form
msgid "Product Images"
msgstr "Hình Sản phẩm"

#. module: website_sale
#: model_terms:ir.ui.view,arch_db:website_sale.product
msgid "Product Name"
msgstr "Tên Sản phẩm"

#. module: website_sale
#: model_terms:ir.ui.view,arch_db:website_sale.res_config_settings_view_form
msgid "Product Prices"
msgstr "Giá Sản phẩm"

#. module: website_sale
#: model_terms:ir.ui.view,arch_db:website_sale.product_public_category_tree_view
msgid "Product Public Categories"
msgstr "Nhóm Sản phẩm Công khai"

#. module: website_sale
#: model:ir.model,name:website_sale.model_product_style
msgid "Product Style"
msgstr "Phong cách sản phẩm"

#. module: website_sale
#: model:ir.model,name:website_sale.model_product_template
#: model:ir.model.fields,field_description:website_sale.field_product_image__product_tmpl_id
msgid "Product Template"
msgstr "Mẫu Sản phẩm"

#. module: website_sale
#: model:ir.model,name:website_sale.model_product_template_attribute_line
msgid "Product Template Attribute Line"
msgstr "Dòng thuộc tính mẫu sản phẩm"

#. module: website_sale
#: model:ir.model.fields,field_description:website_sale.field_product_public_category__product_tmpl_ids
msgid "Product Tmpl"
msgstr "Mẫu sản phẩm"

#. module: website_sale
#: model:ir.model.fields,field_description:website_sale.field_product_image__product_variant_id
msgid "Product Variant"
msgstr "Biến thể sản phẩm"

#. module: website_sale
#: model:ir.ui.menu,name:website_sale.product_catalog_variants
msgid "Product Variants"
msgstr "Biến thể sản phẩm"

#. module: website_sale
#: model:ir.model.fields,field_description:website_sale.field_website_visitor__visitor_product_count
msgid "Product Views"
msgstr "Sản phẩm xem"

#. module: website_sale
#: model:ir.actions.act_window,name:website_sale.website_sale_visitor_product_action
msgid "Product Views History"
msgstr "Lịch sử xem sản phẩm"

#. module: website_sale
#: model_terms:ir.ui.view,arch_db:website_sale.404
msgid "Product not found!"
msgstr "Không tìm thấy sản phẩm!"

#. module: website_sale
#: model_terms:ir.ui.view,arch_db:website_sale.res_config_settings_view_form
msgid "Product prices displaying in web catalog"
msgstr "Giá sản phẩm hiển thị trong danh mục web"

#. module: website_sale
#: model_terms:ir.ui.view,arch_db:website_sale.website_sale_visitor_view_form
msgid "Product views"
msgstr "Sản phẩm xem"

#. module: website_sale
#: model:ir.actions.act_window,name:website_sale.product_template_action_website
#: model:ir.ui.menu,name:website_sale.menu_catalog
#: model:ir.ui.menu,name:website_sale.menu_catalog_products
#: model:ir.ui.menu,name:website_sale.menu_product_settings
#: model_terms:ir.ui.view,arch_db:website_sale.product
#: model_terms:ir.ui.view,arch_db:website_sale.res_config_settings_view_form
#: model_terms:ir.ui.view,arch_db:website_sale.website_sale_visitor_page_view_search
msgid "Products"
msgstr "Sản phẩm"

#. module: website_sale
#. openerp-web
#: code:addons/website_sale/static/src/js/website_sale.editor.js:0
#, python-format
msgid "Products Search Bar"
msgstr ""

#. module: website_sale
#: model:ir.model.fields,field_description:website_sale.field_website_visitor__product_count
msgid "Products Views"
msgstr "Xem sản phẩm"

#. module: website_sale
#: model_terms:ir.ui.view,arch_db:website_sale.snippet_options
msgid "Promote"
msgstr "Thúc đẩy"

#. module: website_sale
#: model_terms:ir.ui.view,arch_db:website_sale.res_config_settings_view_form
msgid ""
"Provide customers with product-specific links or downloadable content in the"
" confirmation page of the checkout process if the payment gets through. To "
"do so, attach some files to a product using the new Files button and publish"
" them."
msgstr ""
"Cung cấp cho khách hàng các liên kết cụ thể theo sản phẩm hoặc nội dung có "
"thể tải xuống trong trang xác nhận của quy trình thanh toán nếu thanh toán "
"được thực hiện. Để làm như vậy, hãy đính kèm một số tệp vào sản phẩm bằng "
"nút Tệp mới và xuất bản chúng."

#. module: website_sale
#: code:addons/website_sale/models/product_image.py:0
#, python-format
msgid ""
"Provided video URL for '%s' is not valid. Please enter a valid video URL."
msgstr "Cung cấp video URL cho '%s' không đúng. Vui lòng điền đúng URL video."

#. module: website_sale
#: model_terms:ir.ui.view,arch_db:website_sale.product_template_search_view_website
msgid "Published"
msgstr "Đã xuất bản"

#. module: website_sale
#: model_terms:ir.ui.view,arch_db:website_sale.snippet_options
msgid "Push down"
msgstr "Đẩy xuống"

#. module: website_sale
#: model_terms:ir.ui.view,arch_db:website_sale.snippet_options
msgid "Push to bottom"
msgstr "Đẩy xuống đáy"

#. module: website_sale
#: model_terms:ir.ui.view,arch_db:website_sale.snippet_options
msgid "Push to top"
msgstr "Đẩy lên đỉnh"

#. module: website_sale
#: model_terms:ir.ui.view,arch_db:website_sale.snippet_options
msgid "Push up"
msgstr "Đẩy lên"

#. module: website_sale
#: model_terms:ir.ui.view,arch_db:website_sale.cart_popover
msgid "Qty:"
msgstr "SL:"

#. module: website_sale
#. openerp-web
#: code:addons/website_sale/static/src/xml/website_sale_dashboard.xml:0
#: model_terms:ir.ui.view,arch_db:website_sale.cart_lines
#: model_terms:ir.ui.view,arch_db:website_sale.cart_summary
#, python-format
msgid "Quantity"
msgstr "Số lượng"

#. module: website_sale
#. openerp-web
#: code:addons/website_sale/static/src/xml/website_sale_dashboard.xml:0
#, python-format
msgid "REVENUE BY"
msgstr "DOANH THU THEO"

#. module: website_sale
#: model_terms:ir.ui.view,arch_db:website_sale.s_products_recently_viewed
msgid "Recently viewed Products"
msgstr "Sản phẩm được xem gần đây"

#. module: website_sale
#: model_terms:ir.ui.view,arch_db:website_sale.view_sales_order_filter_ecommerce_abondand
msgid "Recovery Email Sent"
msgstr "Đã gửi thư khôi phục"

#. module: website_sale
#: model_terms:ir.ui.view,arch_db:website_sale.view_sales_order_filter_ecommerce_abondand
msgid "Recovery Email to Send"
msgstr "Email khôi phục mặc định để gửi khi giỏ hàng bị hủy"

#. module: website_sale
#: model_terms:ir.ui.view,arch_db:website_sale.cart_lines
msgid "Remove from cart"
msgstr "Xoá khỏi Giỏ"

#. module: website_sale
#: model_terms:ir.ui.view,arch_db:website_sale.cart_lines
#: model_terms:ir.ui.view,arch_db:website_sale.product_quantity
msgid "Remove one"
msgstr "Xoá một"

#. module: website_sale
#: model:ir.ui.menu,name:website_sale.menu_reporting
msgid "Reporting"
msgstr "Báo cáo"

#. module: website_sale
#: model:ir.model.fields,help:website_sale.field_product_product__website_id
#: model:ir.model.fields,help:website_sale.field_product_public_category__website_id
msgid "Restrict publishing to this website."
msgstr "Hạn chế phát hành cho website này"

#. module: website_sale
#: model_terms:ir.ui.view,arch_db:website_sale.payment
msgid "Return to Cart"
msgstr "Về Giỏ hàng"

#. module: website_sale
#: model_terms:ir.ui.view,arch_db:website_sale.404
msgid "Return to the product list."
msgstr "Về Danh mục Sản phẩm."

#. module: website_sale
#: model_terms:ir.ui.view,arch_db:website_sale.wizard_checkout
msgid "Review Order"
msgstr "Xem lại Đơn"

#. module: website_sale
#: model:ir.model.fields,field_description:website_sale.field_product_public_category__is_seo_optimized
msgid "SEO optimized"
msgstr "SEO được tối ưu hoá"

#. module: website_sale
#: model_terms:ir.ui.view,arch_db:website_sale.products_item
msgid "Sale"
msgstr "Bán"

#. module: website_sale
#: model_terms:ir.ui.view,arch_db:website_sale.sale_report_view_graph_website
msgid "Sale Report"
msgstr "Báo cáo Bán hàng"

#. module: website_sale
#. openerp-web
#: code:addons/website_sale/static/src/xml/website_sale_dashboard.xml:0
#: code:addons/website_sale/static/src/xml/website_sale_dashboard.xml:0
#: model:ir.actions.act_window,name:website_sale.sale_report_action_carts
#: model_terms:ir.ui.view,arch_db:website_sale.digest_digest_view_form
#: model_terms:ir.ui.view,arch_db:website_sale.sale_report_view_search_website
#, python-format
msgid "Sales"
msgstr "Bán hàng"

#. module: website_sale
#: model:ir.model,name:website_sale.model_sale_report
msgid "Sales Analysis Report"
msgstr "Báo cáo Phân tích Bán"

#. module: website_sale
#: model:ir.model,name:website_sale.model_sale_order
msgid "Sales Order"
msgstr "Đơn Bán"

#. module: website_sale
#: model:ir.model,name:website_sale.model_sale_order_line
msgid "Sales Order Line"
msgstr "Chi tiết Đơn Bán"

#. module: website_sale
#: model_terms:ir.ui.view,arch_db:website_sale.sale_report_view_pivot_website
msgid "Sales Report"
msgstr "Báo cáo Bán"

#. module: website_sale
#. openerp-web
#: code:addons/website_sale/static/src/xml/website_sale_dashboard.xml:0
#: code:addons/website_sale/static/src/xml/website_sale_dashboard.xml:0
#, python-format
msgid "Sales Since Last Month"
msgstr "Doanh số kể từ Tháng trước"

#. module: website_sale
#. openerp-web
#: code:addons/website_sale/static/src/xml/website_sale_dashboard.xml:0
#: code:addons/website_sale/static/src/xml/website_sale_dashboard.xml:0
#, python-format
msgid "Sales Since Last Week"
msgstr "Doanh số kể từ Tuần trước"

#. module: website_sale
#. openerp-web
#: code:addons/website_sale/static/src/xml/website_sale_dashboard.xml:0
#: code:addons/website_sale/static/src/xml/website_sale_dashboard.xml:0
#, python-format
msgid "Sales Since Last Year"
msgstr "Doanh số kể từ Năm trước"

#. module: website_sale
#: model:ir.model,name:website_sale.model_crm_team
#: model:ir.model.fields,field_description:website_sale.field_res_config_settings__salesteam_id
#: model:ir.model.fields,field_description:website_sale.field_website__salesteam_id
#: model_terms:ir.ui.view,arch_db:website_sale.res_config_settings_view_form
msgid "Sales Team"
msgstr "Đội Bán hàng"

#. module: website_sale
#: model:ir.model.fields,field_description:website_sale.field_res_config_settings__salesperson_id
#: model:ir.model.fields,field_description:website_sale.field_website__salesperson_id
msgid "Salesperson"
msgstr "Nhân viên bán hàng"

#. module: website_sale
#. openerp-web
#: code:addons/website_sale/static/src/js/website_sale.editor.js:0
#: code:addons/website_sale/static/src/js/website_sale.editor.js:0
#, python-format
msgid "Save"
msgstr "Lưu"

#. module: website_sale
#: model:ir.ui.menu,name:website_sale.menu_ecommerce_payment_tokens
msgid "Saved Payment Data"
msgstr "Dữ liệu Thanh toán Đã lưu"

#. module: website_sale
#: model_terms:ir.ui.view,arch_db:website_sale.view_sales_order_filter_ecommerce_abondand
msgid "Search Abandoned Sales Orders"
msgstr "Tìm Đơn Bán bị Bỏ rơi"

#. module: website_sale
#. openerp-web
#: code:addons/website_sale/static/src/xml/website_sale.editor.xml:0
#, python-format
msgid "Search filter to use"
msgstr ""

#. module: website_sale
#: model_terms:ir.ui.view,arch_db:website_sale.s_products_searchbar
msgid "Search for a product"
msgstr "Tìm sản phẩm"

#. module: website_sale
#. openerp-web
#: code:addons/website_sale/static/src/js/tours/website_sale_shop.js:0
#, python-format
msgid ""
"Select <b>New Product</b> to create it and manage its properties to boost "
"your sales."
msgstr ""
"Chọn <b>Sản phẩm mới</b> để tạo nó và quản lý nó để thúc đẩy doanh số bán "
"hàng của bạn."

#. module: website_sale
#: model_terms:ir.ui.view,arch_db:website_sale.address_kanban
msgid "Select this address"
msgstr "Chọn địa chỉ này"

#. module: website_sale
#: model:ir.model.fields,field_description:website_sale.field_product_pricelist__selectable
msgid "Selectable"
msgstr "Có thể chọn được"

#. module: website_sale
#: model_terms:ir.ui.view,arch_db:website_sale.res_config_settings_view_form
msgid "Sell content to download or URL links"
msgstr "Bán nội dung để tải xuống hoặc liên kết URL"

#. module: website_sale
#: model_terms:ir.ui.view,arch_db:website_sale.res_config_settings_view_form
msgid "Sell in several currencies"
msgstr "Bán bằng nhiều loại tiền tệ"

#. module: website_sale
#: model_terms:ir.ui.view,arch_db:website_sale.res_config_settings_view_form
msgid "Sell variants of a product using attributes (size, color, etc.)"
msgstr "Bán biến thể sản phẩm theo thuộc tính (kích cỡ, màu sắc, vv.)"

#. module: website_sale
#: model:ir.actions.server,name:website_sale.ir_actions_server_sale_cart_recovery_email
msgid "Send a Cart Recovery Email"
msgstr "Gửi Email Khôi phục Giỏ hàng"

#. module: website_sale
#: model_terms:ir.ui.view,arch_db:website_sale.sale_order_view_form_cart_recovery
msgid "Send a Recovery Email"
msgstr "Gửi email Khôi phục"

#. module: website_sale
#. openerp-web
#: code:addons/website_sale/static/src/xml/website_sale_dashboard.xml:0
#, python-format
msgid "Send a recovery email to visitors who haven't completed their order."
msgstr ""
"Gửi email khôi phục cho khách truy cập chưa hoàn tất đơn đặt hàng của họ."

#. module: website_sale
#: model_terms:ir.ui.view,arch_db:website_sale.res_config_settings_view_form
msgid "Send a recovery email when a cart is abandoned"
msgstr "Gửi một email khôi phục khi một giỏ hàng bị bỏ rơi"

#. module: website_sale
#: model:ir.model.fields,field_description:website_sale.field_product_image__sequence
#: model:ir.model.fields,field_description:website_sale.field_product_public_category__sequence
msgid "Sequence"
msgstr "Trình tự"

#. module: website_sale
#: model:product.public.category,name:website_sale.services
msgid "Services"
msgstr "Các dịch vụ"

#. module: website_sale
#: model_terms:ir.ui.view,arch_db:website_sale.address
msgid ""
"Ship to the same address\n"
"                                                    <span class=\"ship_to_other text-muted\" style=\"display: none\">&amp;nbsp;(<i>Your shipping address will be requested later) </i></span>"
msgstr ""
"Giao đến cùng địa chỉ\n"
"                                                    <span class=\"ship_to_other text-muted\" style=\"display: none\">&amp;nbsp;(<i>Địa chỉ giao hàng sẽ được yêu cầu sau) </i></span>"

#. module: website_sale
#: model_terms:ir.ui.view,arch_db:website_sale.res_config_settings_view_form
msgid "Shipping"
msgstr "Vận chuyển"

#. module: website_sale
#: model:ir.model.fields,field_description:website_sale.field_res_config_settings__group_delivery_invoice_address
#: model_terms:ir.ui.view,arch_db:website_sale.address
#: model_terms:ir.ui.view,arch_db:website_sale.checkout
msgid "Shipping Address"
msgstr "Địa chỉ Giao hàng"

#. module: website_sale
#: model_terms:ir.ui.view,arch_db:website_sale.res_config_settings_view_form
msgid "Shipping Costs"
msgstr "Phí Giao hàng"

#. module: website_sale
#: model:ir.model.fields,field_description:website_sale.field_res_config_settings__sale_delivery_settings
msgid "Shipping Management"
msgstr "Quản lý Giao hàng (Shipping)"

#. module: website_sale
#: model_terms:ir.ui.view,arch_db:website_sale.product_template_form_view
#: model_terms:ir.ui.view,arch_db:website_sale.products
#: model:website.menu,name:website_sale.menu_shop
msgid "Shop"
msgstr "Sản phẩm & Dịch vụ"

#. module: website_sale
#: model_terms:ir.ui.view,arch_db:website_sale.checkout
msgid "Shop - Checkout"
msgstr "Cửa hàng - Thanh toán"

#. module: website_sale
#: model_terms:ir.ui.view,arch_db:website_sale.confirmation
msgid "Shop - Confirmed"
msgstr "Shop - Xác nhận"

#. module: website_sale
#: model_terms:ir.ui.view,arch_db:website_sale.payment
msgid "Shop - Select Payment Acquirer"
msgstr "Cửa hàng - Chọn phương thức thanh toán"

#. module: website_sale
#: model_terms:ir.ui.view,arch_db:website_sale.products_add_to_cart
msgid "Shopping cart"
msgstr "Giỏ hàng"

#. module: website_sale
#: model_terms:ir.ui.view,arch_db:website_sale.products_categories
msgid "Show categories"
<<<<<<< HEAD
msgstr "Hiển thị Nhóm"
=======
msgstr "Xem danh mục"
>>>>>>> 7b92af31

#. module: website_sale
#: model_terms:ir.ui.view,arch_db:website_sale.products_attributes
msgid "Show options"
msgstr "Xem các lựa chọn"

#. module: website_sale
#: model_terms:ir.ui.view,arch_db:website_sale.confirmation
msgid "Sign Up"
msgstr "Đăng ký"

#. module: website_sale
#: model_terms:ir.ui.view,arch_db:website_sale.snippet_options
msgid "Size"
msgstr "Kích thước"

#. module: website_sale
#: model:ir.model.fields,field_description:website_sale.field_product_product__website_size_x
#: model:ir.model.fields,field_description:website_sale.field_product_template__website_size_x
msgid "Size X"
msgstr "Cỡ X"

#. module: website_sale
#: model:ir.model.fields,field_description:website_sale.field_product_product__website_size_y
#: model:ir.model.fields,field_description:website_sale.field_product_template__website_size_y
msgid "Size Y"
msgstr "Cỡ Y"

#. module: website_sale
#. openerp-web
#: code:addons/website_sale/static/src/xml/website_sale_dashboard.xml:0
#: code:addons/website_sale/static/src/xml/website_sale_dashboard.xml:0
#, python-format
msgid "Sold"
msgstr "Đã bán"

#. module: website_sale
#: code:addons/website_sale/controllers/main.py:0
#, python-format
msgid "Some required fields are empty."
msgstr "Một số trường bắt buộc vẫn đang để trống."

#. module: website_sale
#: model_terms:ir.ui.view,arch_db:website_sale.404
msgid "Sorry, this product is not available anymore."
msgstr "Rất tiếc, sản phẩm này không còn nữa."

#. module: website_sale
#: model_terms:ir.ui.view,arch_db:website_sale.sort
msgid "Sort by"
msgstr "Sắp xếp theo"

#. module: website_sale
#: model_terms:ir.ui.view,arch_db:website_sale.sort
msgid "Sorting by :"
msgstr "Sắp xếp theo: "

#. module: website_sale
#. openerp-web
#: code:addons/website_sale/static/src/xml/website_sale_dashboard.xml:0
#, python-format
msgid "Sources"
msgstr "Nguồn"

#. module: website_sale
#: model_terms:ir.ui.view,arch_db:website_sale.address
msgid "State / Province"
msgstr "Bang / Tỉnh"

#. module: website_sale
#: model_terms:ir.ui.view,arch_db:website_sale.address
msgid "State / Province..."
msgstr "Bang / Tỉnh..."

#. module: website_sale
#: model:ir.model.fields,field_description:website_sale.field_res_company__website_sale_onboarding_payment_acquirer_state
msgid "State of the website sale onboarding payment acquirer step"
msgstr "Trạng thái các bước thanh toán của tổ chức thanh toán"

#. module: website_sale
#: model_terms:ir.ui.view,arch_db:website_sale.sale_report_view_search_website
msgid "Status"
msgstr "Tình trạng"

#. module: website_sale
#: model_terms:ir.ui.view,arch_db:website_sale.address
msgid "Street 2"
msgstr "Địa chỉ Dòng 2"

#. module: website_sale
#: model_terms:ir.ui.view,arch_db:website_sale.address
msgid "Street <span class=\"d-none d-md-inline\"> and Number</span>"
msgstr "Tên đường <span class=\"d-none d-md-inline\"> và Số</span>"

#. module: website_sale
#: model:ir.model.fields,field_description:website_sale.field_website_sale_payment_acquirer_onboarding_wizard__stripe_publishable_key
msgid "Stripe Publishable Key"
msgstr ""

#. module: website_sale
#: model:ir.model.fields,field_description:website_sale.field_website_sale_payment_acquirer_onboarding_wizard__stripe_secret_key
msgid "Stripe Secret Key"
msgstr ""

#. module: website_sale
#: model:ir.model.fields,field_description:website_sale.field_product_style__name
msgid "Style Name"
msgstr "Tên Phong cách"

#. module: website_sale
#: model:ir.model.fields,field_description:website_sale.field_product_product__website_style_ids
#: model:ir.model.fields,field_description:website_sale.field_product_template__website_style_ids
#: model_terms:ir.ui.view,arch_db:website_sale.snippet_options
msgid "Styles"
msgstr "Phong cách"

#. module: website_sale
#: model_terms:ir.ui.view,arch_db:website_sale.total
msgid "Subtotal:"
msgstr "Tổng phụ:"

#. module: website_sale
#: model:ir.model.fields,help:website_sale.field_product_product__alternative_product_ids
#: model:ir.model.fields,help:website_sale.field_product_template__alternative_product_ids
msgid ""
"Suggest alternatives to your customer (upsell strategy). Those products show"
" up on the product page."
msgstr ""
"Gợi ý sản phẩm thay thế cho khách hàng (upsell). Những sản phẩm này sẽ hiển "
"thị trên trang sản phẩm."

#. module: website_sale
#: model_terms:ir.ui.view,arch_db:website_sale.suggested_products_list
msgid "Suggested Accessories:"
msgstr "Phụ kiện được khuyên dùng:"

#. module: website_sale
#: model_terms:ir.ui.view,arch_db:website_sale.address_b2b
msgid "TIN / VAT"
msgstr "Mã số Thuế"

#. module: website_sale
#: model_terms:ir.ui.view,arch_db:website_sale.total
msgid "Taxes:"
msgstr "Các loại thuế:"

#. module: website_sale
#: model:ir.model.fields,help:website_sale.field_website__all_pricelist_ids
msgid "Technical: Used to recompute pricelist_ids"
msgstr "Kỹ thuật: Được sử dụng để tính toán lại pricelist_ids"

#. module: website_sale
#: model_terms:ir.ui.view,arch_db:website_sale.terms
msgid "Terms &amp;amp; Conditions"
msgstr "Điều khoản &amp;amp; Điều kiện"

#. module: website_sale
#: model_terms:ir.ui.view,arch_db:website_sale.confirmation
msgid "Thank you for your order."
msgstr "Cảm ơn bạn đã đặt hàng."

#. module: website_sale
#: model_terms:ir.ui.view,arch_db:website_sale.brand_promotion
msgid "The #1"
msgstr "Số 1"

#. module: website_sale
#: model_terms:ir.ui.view,arch_db:website_sale.terms
msgid ""
"The <b>Intellectual Property</b> disclosure will inform users that the "
"contents, logo and other visual media you created is your property and is "
"protected by copyright laws."
msgstr ""

#. module: website_sale
#: model_terms:ir.ui.view,arch_db:website_sale.payment_confirmation_status
msgid "The SEPA QR Code informations are not set correctly."
msgstr "Thông tin mã QR SEPA không đúng."

#. module: website_sale
#: model:ir.model.fields,help:website_sale.field_product_product__website_url
msgid "The full URL to access the document through the website."
msgstr "URL đầy đủ để truy cập tài liệu thông qua website."

#. module: website_sale
#: code:addons/website_sale/models/sale_order.py:0
#, python-format
msgid ""
"The given combination does not exist therefore it cannot be added to cart."
msgstr "Không thể thêm vào giỏ hàng do không thể kết hợp các sản phẩm này."

#. module: website_sale
#: code:addons/website_sale/models/sale_order.py:0
#, python-format
msgid "The given product does not exist therefore it cannot be added to cart."
msgstr "Không thể thêm vào giỏ hàng do sản phẩm không tồn tại."

#. module: website_sale
#: model_terms:ir.ui.view,arch_db:website_sale.res_config_settings_view_form
msgid ""
"The mode selected here applies as invoicing policy of any new product "
"created but not of products already existing."
msgstr ""
"Chế độ được chọn ở đây áp dụng như chính sách lập hoá đơn của bất kỳ sản "
"phẩm mới nào được tạo nhưng không phải là sản phẩm đã tồn tại."

#. module: website_sale
#: model:ir.model.fields,help:website_sale.field_product_product__public_categ_ids
#: model:ir.model.fields,help:website_sale.field_product_template__public_categ_ids
msgid ""
"The product will be available in each mentioned eCommerce category. Go to "
"Shop > Customize and enable 'eCommerce categories' to view all eCommerce "
"categories."
msgstr ""
"Sản phẩm sẽ có trong từng nhóm hàng thương mại điện tử được đề cập. Truy cập"
" Cửa hàng > Tùy biến và kích hoạt 'Nhóm hàng thương mại điện tử' để xem tất "
"cả nhóm hàng."

#. module: website_sale
#: model_terms:ir.actions.act_window,help:website_sale.action_abandoned_orders_ecommerce
#: model_terms:ir.actions.act_window,help:website_sale.action_view_abandoned_tree
msgid "The time to mark a cart as abandoned can be changed in the settings."
msgstr ""
"Thời gian quy định giỏ hàng là dang dỡ có thể thay đổi trong thiết lập."

#. module: website_sale
#: model_terms:ir.actions.act_window,help:website_sale.action_orders_ecommerce
msgid "There is no confirmed order from the website"
msgstr "Không có Đơn bán đã được xác nhận từ website"

#. module: website_sale
#. openerp-web
#: code:addons/website_sale/static/src/xml/website_sale_dashboard.xml:0
#, python-format
msgid "There is no recent confirmed order."
msgstr "Không có đơn nào được xác nhận gần đây."

#. module: website_sale
#: model_terms:ir.actions.act_window,help:website_sale.action_unpaid_orders_ecommerce
#: model_terms:ir.actions.act_window,help:website_sale.action_view_unpaid_quotation_tree
msgid "There is no unpaid order from the website yet"
msgstr "Không có Đơn bán chưa thanh toán từ website"

#. module: website_sale
#. openerp-web
#: code:addons/website_sale/static/src/xml/website_sale_dashboard.xml:0
#, python-format
msgid "There isn't any UTM tag detected in orders"
<<<<<<< HEAD
msgstr "Không có thẻ UTM nào được tìm thấy ở đơn bán"
=======
msgstr "Hiện không có bất kì từ khóa UTM nào trong đơn này"
>>>>>>> 7b92af31

#. module: website_sale
#: model_terms:ir.ui.view,arch_db:website_sale.res_config_settings_view_form
msgid "This adds the choice of a currency on pricelists."
msgstr "Thêm sự lựa chọn của một loại tiền tệ trên bảng giá."

#. module: website_sale
#: model_terms:ir.ui.view,arch_db:website_sale.product
msgid "This combination does not exist."
msgstr "Sự kết hợp này không tồn tại."

#. module: website_sale
#: model_terms:ir.ui.view,arch_db:website_sale.res_config_settings_view_form
msgid ""
"This email template is suggested by default when you send a recovery email."
msgstr "Mẫu thư này được gợi ý khi bạn gửi thư khôi phục."

#. module: website_sale
#: model_terms:ir.ui.view,arch_db:website_sale.s_products_recently_viewed
msgid ""
"This is a preview of the recently viewed products by the user.<br/>\n"
"                Once the user has seen at least one product this snippet will be visible."
msgstr ""
<<<<<<< HEAD
"Đây là phiên bản xem trước được xem gần đây nhất bởi người dùng.<br/>\n"
"                Một khi người dùng đã thấy ít nhất một sản phẩm thì snippet này sẽ thấy được."
=======
"Đây là bản xem trước của các sản phẩm được xem gần đây bởi người dùng.<br/>\n"
"                Khi người dùng đã thấy ít nhất một sản phẩm, đoạn mã này sẽ hiển thị."
>>>>>>> 7b92af31

#. module: website_sale
#: model_terms:ir.ui.view,arch_db:website_sale.cart
msgid "This is your current cart."
msgstr "Đây là giỏ hàng hiện tại của bạn."

#. module: website_sale
#: model_terms:ir.ui.view,arch_db:website_sale.product
msgid "This product has no valid combination."
msgstr "Sản phẩm này không thể kết hợp."

#. module: website_sale
#: model_terms:ir.ui.view,arch_db:website_sale.product
msgid "This product is no longer available."
msgstr "Sản phẩm không tồn tại."

#. module: website_sale
#: model_terms:ir.ui.view,arch_db:website_sale.products_item
msgid "This product is unpublished."
msgstr "Sản phẩm chưa được phát hành."

#. module: website_sale
#: model_terms:ir.ui.view,arch_db:website_sale.coupon_form
msgid "This promo code is not available."
msgstr "Mã khuyến mãi này hiện không có hiệu lực."

#. module: website_sale
#: model:ir.model.fields,help:website_sale.field_website_visitor__product_count
msgid "Total number of product viewed"
msgstr "Tổng số sản phẩm đã xem"

#. module: website_sale
#: model:ir.model.fields,help:website_sale.field_website_visitor__visitor_product_count
msgid "Total number of views on products"
msgstr "Tổng số lượt xem của sản phẩm"

#. module: website_sale
#: model_terms:ir.ui.view,arch_db:website_sale.cart_popover
msgid "True"
msgstr "True"

#. module: website_sale
#: model_terms:ir.ui.view,arch_db:website_sale.res_config_settings_view_form
msgid "UPS"
msgstr ""

#. module: website_sale
#: model:ir.model.fields,help:website_sale.field_product_image__video_url
msgid "URL of a video for showcasing your product."
msgstr "URL của video đang phạt trong sản phẩm của bạn."

#. module: website_sale
#: model_terms:ir.ui.view,arch_db:website_sale.res_config_settings_view_form
msgid "USPS"
msgstr ""

#. module: website_sale
#: model:product.product,uom_name:website_sale.product_product_1
#: model:product.product,uom_name:website_sale.product_product_1b
#: model:product.template,uom_name:website_sale.product_product_1_product_template
msgid "Units"
msgstr "Đơn vị"

#. module: website_sale
#: model_terms:ir.ui.view,arch_db:website_sale.view_sales_order_filter_ecommerce
msgid "Unpaid"
msgstr "Không thanh toán"

#. module: website_sale
#. openerp-web
#: code:addons/website_sale/static/src/xml/website_sale_dashboard.xml:0
#: model:ir.actions.act_window,name:website_sale.action_unpaid_orders_ecommerce
#: model:ir.actions.act_window,name:website_sale.action_view_unpaid_quotation_tree
#: model:ir.ui.menu,name:website_sale.menu_orders_unpaid_orders
#, python-format
msgid "Unpaid Orders"
msgstr "Đơn bán Chưa thanh toán"

#. module: website_sale
#: model_terms:ir.ui.view,arch_db:website_sale.products_item
msgid "Unpublished"
msgstr "Chưa xuất bản"

#. module: website_sale
#. openerp-web
#: code:addons/website_sale/static/src/xml/website_sale_dashboard.xml:0
#, python-format
msgid "Untaxed Total Sold"
msgstr "Tổng Bán chưa Thuế"

#. module: website_sale
#. openerp-web
#: code:addons/website_sale/static/src/js/tours/website_sale_shop.js:0
#, python-format
msgid "Upload a file from your local library."
<<<<<<< HEAD
msgstr "Tải lên một tập tin từ thư viện địa phương của bạn."
=======
msgstr "Tải lên hình ảnh từ thư viện của bạn."
>>>>>>> 7b92af31

#. module: website_sale
#: model:ir.model.fields,field_description:website_sale.field_product_image__video_url
#: model_terms:ir.ui.view,arch_db:website_sale.view_product_image_form
msgid "Video URL"
msgstr "Video URL"

#. module: website_sale
#: model_terms:ir.ui.view,arch_db:website_sale.cart_popover
msgid "View Cart ("
msgstr "Xem Giỏ ("

#. module: website_sale
#: model:ir.model,name:website_sale.model_website_track
msgid "Visited Pages"
msgstr "Trang đã xem"

#. module: website_sale
#: model:ir.model.fields,field_description:website_sale.field_website_visitor__product_ids
#: model_terms:ir.ui.view,arch_db:website_sale.website_sale_visitor_view_kanban
msgid "Visited Products"
msgstr "Sản phẩm đã xem"

#. module: website_sale
#: model_terms:ir.ui.view,arch_db:website_sale.website_sale_visitor_page_view_graph
msgid "Visitor Product Views"
msgstr "Lượt khách xem sản phẩm"

#. module: website_sale
#: model_terms:ir.ui.view,arch_db:website_sale.website_sale_visitor_page_view_tree
msgid "Visitor Product Views History"
msgstr "Lịch sử lượt khách xem sản phẩm"

#. module: website_sale
#: model:product.product,name:website_sale.product_product_1
#: model:product.product,name:website_sale.product_product_1b
#: model:product.template,name:website_sale.product_product_1b_product_template
msgid "Warranty"
msgstr "Bảo hành"

#. module: website_sale
#: model:product.product,description_sale:website_sale.product_product_1
#: model:product.product,description_sale:website_sale.product_product_1b
#: model:product.template,description_sale:website_sale.product_product_1b_product_template
msgid ""
"Warranty, issued to the purchaser of an article by its manufacturer, "
"promising to repair or replace it if necessary within a specified period of "
"time."
msgstr ""
"Bảo hành, cấp cho người mua phiếu bảo hành từ nhà sản xuất, qua đó người mua"
" sẽ được sửa chữa hoặc thay thế sản phẩm nếu cần thiết trong khoảng thời "
"gian cụ thể."

#. module: website_sale
#. openerp-web
#: code:addons/website_sale/static/src/js/website_sale_validate.js:0
#, python-format
msgid "We are waiting the confirmation of the bank or payment provider"
msgstr ""

#. module: website_sale
#: model_terms:ir.ui.view,arch_db:website_sale.s_products_searchbar
msgid "We have amazing products in our shop, check them now !"
msgstr ""
"Chúng tôi có những sản phẩm tuyệt vời trong cửa hàng của chúng tôi, hãy xem "
"thử chúng ngay bây giờ!"

#. module: website_sale
#: model:ir.model,name:website_sale.model_website
#: model:ir.model.fields,field_description:website_sale.field_account_move__website_id
#: model:ir.model.fields,field_description:website_sale.field_product_pricelist__website_id
#: model:ir.model.fields,field_description:website_sale.field_product_product__website_id
#: model:ir.model.fields,field_description:website_sale.field_product_public_category__website_id
#: model:ir.model.fields,field_description:website_sale.field_sale_order__website_id
#: model:ir.model.fields,field_description:website_sale.field_sale_report__website_id
#: model_terms:ir.ui.view,arch_db:website_sale.sale_report_view_search_website
#: model_terms:ir.ui.view,arch_db:website_sale.website_sale_pricelist_form_view
msgid "Website"
msgstr ""

#. module: website_sale
#: model:ir.model,name:website_sale.model_website_sale_payment_acquirer_onboarding_wizard
msgid "Website Payment acquire onboarding wizard"
msgstr "Tính năng tích hợp dịch vụ thanh toán lên website"

#. module: website_sale
#: model:ir.model,name:website_sale.model_product_public_category
#: model:ir.model.fields,field_description:website_sale.field_product_product__public_categ_ids
#: model:ir.model.fields,field_description:website_sale.field_product_template__public_categ_ids
msgid "Website Product Category"
msgstr "Nhóm Sản phẩm trên Website"

#. module: website_sale
#: model_terms:ir.ui.view,arch_db:website_sale.product_public_category_form_view
msgid "Website Public Categories"
msgstr "Nhóm trên Website"

#. module: website_sale
#: model:ir.model.fields,field_description:website_sale.field_product_product__website_sequence
#: model:ir.model.fields,field_description:website_sale.field_product_template__website_sequence
msgid "Website Sequence"
msgstr "Trình tự trên Website"

#. module: website_sale
#: model:ir.actions.act_url,name:website_sale.action_open_website
msgid "Website Shop"
msgstr "Cửa hàng Website"

#. module: website_sale
#: model:ir.model.fields,field_description:website_sale.field_product_product__website_url
msgid "Website URL"
msgstr "Địa chỉ website"

#. module: website_sale
#: model:ir.model,name:website_sale.model_website_visitor
msgid "Website Visitor"
msgstr "Khách truy cập website"

#. module: website_sale
#: model:ir.model.fields,field_description:website_sale.field_product_public_category__website_meta_description
msgid "Website meta description"
msgstr "Website mô tả dữ liệu"

#. module: website_sale
#: model:ir.model.fields,field_description:website_sale.field_product_public_category__website_meta_keywords
msgid "Website meta keywords"
msgstr "Website dữ liệu từ khóa"

#. module: website_sale
#: model:ir.model.fields,field_description:website_sale.field_product_public_category__website_meta_title
msgid "Website meta title"
msgstr "Website dữ liệu Tiêu đề"

#. module: website_sale
#: model:ir.model.fields,field_description:website_sale.field_product_public_category__website_meta_og_img
msgid "Website opengraph image"
msgstr "Hình ảnh trang web"

#. module: website_sale
#: model:ir.model.fields,help:website_sale.field_account_move__website_id
msgid "Website through which this invoice was created."
msgstr "Website mà tại đó Hoá đơn đã được tạo."

#. module: website_sale
#: model:ir.model.fields,help:website_sale.field_sale_order__website_id
msgid "Website through which this order was placed."
msgstr "Website mà tại đó Đơn đã được đặt."

#. module: website_sale
#: model:ir.model.fields,field_description:website_sale.field_crm_team__website_ids
msgid "Websites"
msgstr "Website"

#. module: website_sale
#: model:ir.model.fields,help:website_sale.field_crm_team__website_ids
msgid "Websites using this Sales Team"
msgstr "Trang web dùng Đội bán hàng này"

#. module: website_sale
#: model:ir.model.fields,field_description:website_sale.field_res_config_settings__module_website_sale_wishlist
msgid "Wishlists"
msgstr "Danh sách mong muốn"

#. module: website_sale
#: model_terms:ir.ui.view,arch_db:website_sale.res_config_settings_view_form
msgid ""
"With the first mode you can set several prices in the product config form "
"(from Sales tab). With the second one, you set prices and computation rules "
"from Pricelists."
msgstr ""
"Với chế độ đầu tiên, bạn có thể đặt một số giá trong biểu mẫu cấu hình sản "
"phẩm (từ tab Bán hàng). Với cái thứ hai, bạn đặt giá và quy tắc tính toán từ"
" Bảng giá."

#. module: website_sale
#: code:addons/website_sale/models/product.py:0
#, python-format
msgid "With this action, '%s' website would not have any pricelist available."
msgstr ""
"Với tác vụ này, website '%s' sẽ không có bất kỳ bảng giá nào được hiển thị."

#. module: website_sale
#: model_terms:ir.ui.view,arch_db:website_sale.address
msgid ""
"You are editing your <b>billing and shipping</b> addresses at the same time!<br/>\n"
"                                            If you want to modify your shipping address, create a"
msgstr ""
"Bạn đang sử đổi địa chỉ <b>hoá đơn và giao hàng</b> cùng lúc!<br/>\n"
"                                            Nếu bạn muốn điều chỉnh địa chỉ giao hàng, hãy tạo một"

#. module: website_sale
#: model_terms:ir.actions.act_window,help:website_sale.sale_report_action_carts
#: model_terms:ir.actions.act_window,help:website_sale.sale_report_action_dashboard
msgid "You don't have any order from the website"
msgstr "Bạn không có bất cứ đơn đặt hàng nào từ website"

#. module: website_sale
#: model_terms:ir.actions.act_window,help:website_sale.sale_order_action_to_invoice
msgid "You don't have any order to invoice from the website"
msgstr "Bạn không có bất kỳ Đơn bán chờ xuất hoá đơn nào từ website"

#. module: website_sale
#: model:mail.template,subject:website_sale.mail_template_sale_cart_recovery
msgid "You left items in your cart!"
msgstr "Bạn đã bỏ quên các mục trong giỏ hàng của bạn!"

#. module: website_sale
#: model_terms:ir.actions.act_window,help:website_sale.action_abandoned_orders_ecommerce
#: model_terms:ir.actions.act_window,help:website_sale.action_view_abandoned_tree
msgid ""
"You'll find here all the carts abandoned by your visitors.\n"
"                If they completed their address, you should send them a recovery email!"
msgstr ""
"Bạn sẽ tìm thấy các giỏ hàng bị bỏ rới ở đây.\n"
"                Nếu khách hàng đã điền địa chỉ, bạn nên gửi thư khôi phục đến họ!"

#. module: website_sale
#: model_terms:ir.ui.view,arch_db:website_sale.address
msgid "Your Address"
msgstr "Địa chỉ của bạn"

#. module: website_sale
#: model_terms:ir.ui.view,arch_db:website_sale.address
msgid ""
"Your Address\n"
"                                        <small> or </small>"
msgstr ""
"Địa chỉ của bạn\n"
"                                        <small> hoặc </small>"

#. module: website_sale
#: model_terms:ir.ui.view,arch_db:website_sale.extra_info
msgid "Your Reference"
msgstr "Tham chiếu của Bạn"

#. module: website_sale
#: model_terms:ir.ui.view,arch_db:website_sale.cart_lines
#: model_terms:ir.ui.view,arch_db:website_sale.cart_popover
#: model_terms:ir.ui.view,arch_db:website_sale.cart_summary
msgid "Your cart is empty!"
msgstr "Giỏ hàng của bạn đang trống!"

#. module: website_sale
#: model_terms:ir.ui.view,arch_db:website_sale.cart
msgid "Your previous cart has already been completed."
msgstr "Giỏ hàng trước của bạn đã được hoàn thành."

#. module: website_sale
#: model_terms:ir.ui.view,arch_db:website_sale.address
msgid "Zip Code"
msgstr "Mã Zip"

#. module: website_sale
#. openerp-web
#: code:addons/website_sale/static/src/xml/website_sale.editor.xml:0
#, python-format
msgid "and allow to search in"
msgstr ""

#. module: website_sale
#: model_terms:ir.ui.view,arch_db:website_sale.res_config_settings_view_form
msgid "bpost"
msgstr ""

#. module: website_sale
#. openerp-web
#: code:addons/website_sale/static/src/xml/website_sale.editor.xml:0
#, python-format
msgid "by default"
msgstr ""

#. module: website_sale
#: model_terms:ir.ui.view,arch_db:website_sale.coupon_form
msgid "code..."
msgstr "mã..."

#. module: website_sale
#. openerp-web
#: code:addons/website_sale/static/src/xml/website_sale.editor.xml:0
#, python-format
msgid "description"
msgstr ""

#. module: website_sale
#: model:ir.ui.menu,name:website_sale.menu_ecommerce_settings
#: model_terms:ir.ui.view,arch_db:website_sale.product_template_form_view
msgid "eCommerce"
msgstr "Thương mại điện tử"

#. module: website_sale
#: model:ir.actions.act_window,name:website_sale.product_public_category_action
#: model:ir.ui.menu,name:website_sale.menu_catalog_categories
msgid "eCommerce Categories"
msgstr "Nhóm Thương mại ĐT"

#. module: website_sale
#: model:ir.model.fields,field_description:website_sale.field_digest_digest__kpi_website_sale_total
msgid "eCommerce Sales"
msgstr "Bán Thương mại ĐT"

#. module: website_sale
#: model:ir.model.fields,field_description:website_sale.field_res_config_settings__module_website_sale_delivery
msgid "eCommerce Shipping Costs"
msgstr "Phí giao hàng Thương mại ĐT"

#. module: website_sale
#: model_terms:ir.ui.view,arch_db:website_sale.search_count_box
msgid "found)"
msgstr "được tìm thấy)"

#. module: website_sale
#: model_terms:ir.ui.view,arch_db:website_sale.res_config_settings_view_form
msgid "hours."
msgstr "giờ."

#. module: website_sale
#: model_terms:ir.ui.view,arch_db:website_sale.cart
msgid "if you want to merge your previous cart into current cart."
msgstr ""
"nếu bạn muốn hợp nhất giỏ hàng trước đó của bạn vào giỏ hàng hiện tại."

#. module: website_sale
#: model_terms:ir.ui.view,arch_db:website_sale.cart
msgid ""
"if you want to restore your previous cart. Your current cart will be "
"replaced with your previous cart."
msgstr ""
"nếu bạn muốn khôi phục giỏ hàng trước đó của mình. Giỏ hàng hiện tại của bạn"
" sẽ được thay thế bằng giỏ hàng trước đó của bạn."

#. module: website_sale
#. openerp-web
#: code:addons/website_sale/static/src/xml/website_sale.editor.xml:0
#, python-format
msgid "image"
msgstr ""

#. module: website_sale
#: model_terms:ir.ui.view,arch_db:website_sale.products
msgid "in category \""
msgstr "trong nhóm \""

#. module: website_sale
#: model_terms:ir.ui.view,arch_db:website_sale.cart_popover
msgid "items)"
msgstr "hạng mục)"

#. module: website_sale
#: model_terms:ir.ui.view,arch_db:website_sale.product
msgid "ml-2"
msgstr ""

#. module: website_sale
#: model_terms:ir.ui.view,arch_db:website_sale.products
msgid "mt-2 ml-md-2"
msgstr ""

#. module: website_sale
#: model_terms:ir.ui.view,arch_db:website_sale.address
msgid "new address"
msgstr "địa chỉ mới"

#. module: website_sale
#. openerp-web
#: code:addons/website_sale/static/src/xml/website_sale.editor.xml:0
#, python-format
msgid "price"
msgstr "giá"

#. module: website_sale
#: model_terms:ir.ui.view,arch_db:website_sale.payment_sale_note
msgid "terms &amp; conditions"
msgstr "điều khoản &amp; điều kiện"

#. module: website_sale
#: model_terms:ir.ui.view,arch_db:website_sale.confirmation
msgid "to follow your order."
msgstr "để theo sát đơn của bạn."

#. module: website_sale
#: model_terms:ir.ui.view,arch_db:website_sale.products
msgid "w-100 w-md-auto mt-2"
msgstr ""

#. module: website_sale
#: model_terms:ir.ui.view,arch_db:website_sale.brand_promotion
msgid "website"
msgstr ""

#. module: website_sale
#: model_terms:ir.ui.view,arch_db:website_sale.address_b2b
msgid ""
"Changing company name is not allowed once document(s) have been issued for "
"your account. Please contact us directly for this operation."
msgstr ""

#. module: website_sale
#: model_terms:ir.ui.view,arch_db:website_sale.address_b2b
msgid ""
"Changing VAT number is not allowed once document(s) have been issued for "
"your account. Please contact us directly for this operation."
msgstr ""<|MERGE_RESOLUTION|>--- conflicted
+++ resolved
@@ -35,7 +35,7 @@
 #. module: website_sale
 #: model_terms:ir.ui.view,arch_db:website_sale.option_collapse_categories_recursive
 msgid "#{'Unfold' if c.id in category.parents_and_self.ids else 'Fold'}"
-msgstr "#{'Unfold' if c.id in category.parents_and_self.ids else 'Fold'}"
+msgstr "#{'Mở' if c.id in category.parents_and_self.ids else 'Đóng'}"
 
 #. module: website_sale
 #: model_terms:ir.ui.view,arch_db:website_sale.confirmation
@@ -177,7 +177,7 @@
 "            <table border=\"0\" cellpadding=\"0\" cellspacing=\"0\" width=\"590\" style=\"min-width: 590px; background-color: white; padding: 0px 8px 0px 8px; border-collapse:separate;\">\n"
 "                <tr><td valign=\"middle\">\n"
 "                    % set company = object.company_id or object.user_id.company_id or user.company_id\n"
-"                    <span style=\"font-size: 10px;\">Your Cart</span><br/>\n"
+"                    <span style=\"font-size: 10px;\">Giỏ của bạn</span><br/>\n"
 "                    <span style=\"font-size: 20px; font-weight: bold;\">\n"
 "                        ${object.name}\n"
 "                    </span>\n"
@@ -195,15 +195,15 @@
 "        <td align=\"center\" style=\"min-width: 590px;\">\n"
 "            <table border=\"0\" cellpadding=\"0\" cellspacing=\"0\" width=\"590\" style=\"min-width: 590px; background-color: white; padding: 0px 8px 0px 8px; border-collapse:separate;\">\n"
 "                <tr><td valign=\"top\" style=\"font-size: 13px;\">\n"
-"                    <h1 style=\"color:#A9A9A9;\">THERE'S SOMETHING IN YOUR CART.</h1>\n"
-"                    Would you like to complete your purchase?<br/><br/>\n"
+"                    <h1 style=\"color:#A9A9A9;\">CÓ GÌ ĐÓ TRONG GIỎ.</h1>\n"
+"                    Bạn có muốn hoàn thành việc mua sắm không?<br/><br/>\n"
 "                    % if object.order_line:\n"
 "                        % for line in object.website_order_line:\n"
 "                            <hr/>\n"
 "                            <table width=\"100%\">\n"
 "                                <tr>\n"
 "                                    <td style=\"padding: 10px; width:150px;\">\n"
-"                                        <img src=\"/web/image/product.product/${line.product_id.id}/image_128\" style=\"width: 100px; height: 100px; object-fit: contain;\" alt=\"Product image\"/>\n"
+"                                        <img src=\"/web/image/product.product/${line.product_id.id}/image_128\" style=\"width: 100px; height: 100px; object-fit: contain;\" alt=\"Hình sản phẩm\"/>\n"
 "                                    </td>\n"
 "                                    <td>\n"
 "                                        <strong>${line.product_id.display_name}</strong><br/>${line.name}\n"
@@ -218,10 +218,10 @@
 "                    % endif\n"
 "                    <div style=\"text-align: center; margin: 16px 0px 16px 0px; font-size: 14px;\">\n"
 "                        <a href=\"${object.get_base_url()}/shop/cart?access_token=${object.access_token}\" target=\"_blank\" style=\"background-color: #875A7B; padding: 8px 16px 8px 16px; text-decoration: none; color: #fff; border-radius: 5px; font-size:13px;\">\n"
-"                            Resume order\n"
+"                            Khôi phục đơn\n"
 "                        </a>\n"
 "                    </div>\n"
-"                    <div style=\"text-align: center;\"><strong>Thank you for shopping with ${company.name}!</strong></div>\n"
+"                    <div style=\"text-align: center;\"><strong>Cám ơn bạn đã mua tại ${company.name}!</strong></div>\n"
 "                </td></tr>\n"
 "                <tr><td style=\"text-align:center;\">\n"
 "                  <hr width=\"100%\" style=\"background-color:rgb(204,204,204);border:medium none;clear:both;display:block;font-size:0px;min-height:1px;line-height:0; margin: 16px 0px 16px 0px;\"/>\n"
@@ -255,7 +255,7 @@
 "<tr><td align=\"center\" style=\"min-width: 590px;\">\n"
 "    <table border=\"0\" cellpadding=\"0\" cellspacing=\"0\" width=\"590\" style=\"min-width: 590px; background-color: #F1F1F1; color: #454748; padding: 8px; border-collapse:separate;\">\n"
 "      <tr><td style=\"text-align: center; font-size: 13px;\">\n"
-"        Powered by <a target=\"_blank\" href=\"https://www.odoo.com?utm_source=db&amp;utm_medium=website\" style=\"color: #875A7B;\">Odoo</a>\n"
+"        Vận hành bởi <a target=\"_blank\" href=\"https://www.odoo.com?utm_source=db&amp;utm_medium=website\" style=\"color: #875A7B;\">Odoo</a>\n"
 "      </td></tr>\n"
 "    </table>\n"
 "</td></tr>\n"
@@ -447,13 +447,8 @@
 "<span class=\"fa fa-chevron-right p-2\" role=\"img\" aria-label=\"Next\" "
 "title=\"Next\"/>"
 msgstr ""
-<<<<<<< HEAD
 "<span class=\"fa fa-chevron-right p-2\" role=\"img\" aria-label=\"Sau\" "
 "title=\"Sau\"/>"
-=======
-"<span class=\"fa fa-chevron-right p-2\" role=\"img\" aria-label=\"Kế tiếp\" "
-"title=\"Kế tiếp\"/>"
->>>>>>> 7b92af31
 
 #. module: website_sale
 #: model_terms:ir.ui.view,arch_db:website_sale.res_config_settings_view_form
@@ -519,11 +514,7 @@
 #. module: website_sale
 #: model_terms:ir.ui.view,arch_db:website_sale.view_product_image_form
 msgid "<span>Video Preview</span>"
-<<<<<<< HEAD
 msgstr "<span>Xem trước Video</span>"
-=======
-msgstr "<span>Video xem trước</span>"
->>>>>>> 7b92af31
 
 #. module: website_sale
 #: model_terms:ir.ui.view,arch_db:website_sale.payment_confirmation_status
@@ -615,11 +606,7 @@
 #. module: website_sale
 #: model_terms:ir.ui.view,arch_db:website_sale.product
 msgid "A short description that will also appear on documents."
-<<<<<<< HEAD
 msgstr "Một mô tả ngắn mà sẽ xuất hiện trên tài liệu."
-=======
-msgstr "Đoạn mô tả ngắn sẽ hiển thị ở tất cả các tài liệu."
->>>>>>> 7b92af31
 
 #. module: website_sale
 #. openerp-web
@@ -631,11 +618,7 @@
 #. module: website_sale
 #: model_terms:ir.ui.view,arch_db:website_sale.view_sales_order_filter_ecommerce
 msgid "Abandoned"
-<<<<<<< HEAD
 msgstr "Bị bỏ rơi"
-=======
-msgstr "Dang dở"
->>>>>>> 7b92af31
 
 #. module: website_sale
 #: model:ir.model.fields,field_description:website_sale.field_sale_order__is_abandoned_cart
@@ -678,11 +661,7 @@
 #. module: website_sale
 #: model_terms:ir.ui.view,arch_db:website_sale.product_image_view_kanban
 msgid "Acceptable file size"
-<<<<<<< HEAD
 msgstr "Kích thước tập tin được chấp thuận"
-=======
-msgstr "Kích thước file chấp nhận được"
->>>>>>> 7b92af31
 
 #. module: website_sale
 #: model:ir.model.fields,help:website_sale.field_product_product__accessory_product_ids
@@ -691,13 +670,8 @@
 "Accessories show up when the customer reviews the cart before payment "
 "(cross-sell strategy)."
 msgstr ""
-<<<<<<< HEAD
 "Các phụ kiện mà sẽ được hiển thị khi khách hàng xem lại giỏ hàng trước "
 "khi thanh toán (chiến dịch bán chéo)"
-=======
-"Phụ kiện xuất hiện khi khách hàng kiểm tra lại giỏ hàng trước khi thanh toán"
-" (chiến lược cross-sell)."
->>>>>>> 7b92af31
 
 #. module: website_sale
 #: model:ir.model.fields,field_description:website_sale.field_product_product__accessory_product_ids
@@ -1281,11 +1255,7 @@
 #. module: website_sale
 #: model_terms:ir.ui.view,arch_db:website_sale.res_config_settings_view_form
 msgid "Display a prompt with optional products when adding to cart"
-<<<<<<< HEAD
 msgstr "Hiển thị lời nhắc với các sản phẩm tùy chọn khi thêm vào giỏ"
-=======
-msgstr "Hiển thị các sản phẩm khuyến mãi khi thêm vào giỏ hàng"
->>>>>>> 7b92af31
 
 #. module: website_sale
 #. openerp-web
@@ -1417,17 +1387,17 @@
 #: model:ir.model.fields,field_description:website_sale.field_product_template__product_template_image_ids
 #: model_terms:ir.ui.view,arch_db:website_sale.product_template_form_view
 msgid "Extra Product Media"
-msgstr "Sản phẩm media bổ sung"
+msgstr ""
 
 #. module: website_sale
 #: model:ir.model.fields,field_description:website_sale.field_product_product__product_variant_image_ids
 msgid "Extra Variant Images"
-msgstr "Thêm ảnh biến thể sản phẩm"
+msgstr "Hình biến thế bổ sung"
 
 #. module: website_sale
 #: model_terms:ir.ui.view,arch_db:website_sale.product_product_view_form_easy_inherit_website_sale
 msgid "Extra Variant Media"
-msgstr "Thêm biến thể media"
+msgstr ""
 
 #. module: website_sale
 #: model_terms:ir.ui.view,arch_db:website_sale.res_config_settings_view_form
@@ -1613,7 +1583,7 @@
 #. module: website_sale
 #: model:ir.model.fields,field_description:website_sale.field_digest_digest__kpi_website_sale_total_value
 msgid "Kpi Website Sale Total Value"
-msgstr "Kpi giá trị tất cả các đơn hàng"
+msgstr ""
 
 #. module: website_sale
 #: model:product.public.category,name:website_sale.public_category_lamps
@@ -1758,20 +1728,12 @@
 #. module: website_sale
 #: model_terms:ir.ui.view,arch_db:website_sale.sort
 msgid "Name: A to Z"
-<<<<<<< HEAD
 msgstr "Tên: A đến Z"
-=======
-msgstr "Tên: A tới Z"
->>>>>>> 7b92af31
 
 #. module: website_sale
 #: model_terms:ir.ui.view,arch_db:website_sale.sort
 msgid "Name: Z to A"
-<<<<<<< HEAD
 msgstr "Tên: Z đến A"
-=======
-msgstr "Tên: Z tới A"
->>>>>>> 7b92af31
 
 #. module: website_sale
 #. openerp-web
@@ -2273,7 +2235,7 @@
 #. module: website_sale
 #: model:ir.model.fields,field_description:website_sale.field_website_visitor__visitor_product_count
 msgid "Product Views"
-msgstr "Sản phẩm xem"
+msgstr "Lượt xem Sản phẩm"
 
 #. module: website_sale
 #: model:ir.actions.act_window,name:website_sale.website_sale_visitor_product_action
@@ -2293,7 +2255,7 @@
 #. module: website_sale
 #: model_terms:ir.ui.view,arch_db:website_sale.website_sale_visitor_view_form
 msgid "Product views"
-msgstr "Sản phẩm xem"
+msgstr ""
 
 #. module: website_sale
 #: model:ir.actions.act_window,name:website_sale.product_template_action_website
@@ -2316,7 +2278,7 @@
 #. module: website_sale
 #: model:ir.model.fields,field_description:website_sale.field_website_visitor__product_count
 msgid "Products Views"
-msgstr "Xem sản phẩm"
+msgstr "Lượt xem sản phẩm"
 
 #. module: website_sale
 #: model_terms:ir.ui.view,arch_db:website_sale.snippet_options
@@ -2686,16 +2648,12 @@
 #. module: website_sale
 #: model_terms:ir.ui.view,arch_db:website_sale.products_categories
 msgid "Show categories"
-<<<<<<< HEAD
 msgstr "Hiển thị Nhóm"
-=======
-msgstr "Xem danh mục"
->>>>>>> 7b92af31
 
 #. module: website_sale
 #: model_terms:ir.ui.view,arch_db:website_sale.products_attributes
 msgid "Show options"
-msgstr "Xem các lựa chọn"
+msgstr "Hiển thị các lựa chọn"
 
 #. module: website_sale
 #: model_terms:ir.ui.view,arch_db:website_sale.confirmation
@@ -2855,7 +2813,7 @@
 #. module: website_sale
 #: model_terms:ir.ui.view,arch_db:website_sale.brand_promotion
 msgid "The #1"
-msgstr "Số 1"
+msgstr ""
 
 #. module: website_sale
 #: model_terms:ir.ui.view,arch_db:website_sale.terms
@@ -2939,11 +2897,7 @@
 #: code:addons/website_sale/static/src/xml/website_sale_dashboard.xml:0
 #, python-format
 msgid "There isn't any UTM tag detected in orders"
-<<<<<<< HEAD
 msgstr "Không có thẻ UTM nào được tìm thấy ở đơn bán"
-=======
-msgstr "Hiện không có bất kì từ khóa UTM nào trong đơn này"
->>>>>>> 7b92af31
 
 #. module: website_sale
 #: model_terms:ir.ui.view,arch_db:website_sale.res_config_settings_view_form
@@ -2967,13 +2921,8 @@
 "This is a preview of the recently viewed products by the user.<br/>\n"
 "                Once the user has seen at least one product this snippet will be visible."
 msgstr ""
-<<<<<<< HEAD
 "Đây là phiên bản xem trước được xem gần đây nhất bởi người dùng.<br/>\n"
 "                Một khi người dùng đã thấy ít nhất một sản phẩm thì snippet này sẽ thấy được."
-=======
-"Đây là bản xem trước của các sản phẩm được xem gần đây bởi người dùng.<br/>\n"
-"                Khi người dùng đã thấy ít nhất một sản phẩm, đoạn mã này sẽ hiển thị."
->>>>>>> 7b92af31
 
 #. module: website_sale
 #: model_terms:ir.ui.view,arch_db:website_sale.cart
@@ -2998,7 +2947,7 @@
 #. module: website_sale
 #: model_terms:ir.ui.view,arch_db:website_sale.coupon_form
 msgid "This promo code is not available."
-msgstr "Mã khuyến mãi này hiện không có hiệu lực."
+msgstr ""
 
 #. module: website_sale
 #: model:ir.model.fields,help:website_sale.field_website_visitor__product_count
@@ -3023,7 +2972,7 @@
 #. module: website_sale
 #: model:ir.model.fields,help:website_sale.field_product_image__video_url
 msgid "URL of a video for showcasing your product."
-msgstr "URL của video đang phạt trong sản phẩm của bạn."
+msgstr "URL của video để phát trong sản phẩm của bạn."
 
 #. module: website_sale
 #: model_terms:ir.ui.view,arch_db:website_sale.res_config_settings_view_form
@@ -3069,11 +3018,7 @@
 #: code:addons/website_sale/static/src/js/tours/website_sale_shop.js:0
 #, python-format
 msgid "Upload a file from your local library."
-<<<<<<< HEAD
 msgstr "Tải lên một tập tin từ thư viện địa phương của bạn."
-=======
-msgstr "Tải lên hình ảnh từ thư viện của bạn."
->>>>>>> 7b92af31
 
 #. module: website_sale
 #: model:ir.model.fields,field_description:website_sale.field_product_image__video_url
@@ -3424,7 +3369,7 @@
 #. module: website_sale
 #: model_terms:ir.ui.view,arch_db:website_sale.product
 msgid "ml-2"
-msgstr ""
+msgstr "ml-2"
 
 #. module: website_sale
 #: model_terms:ir.ui.view,arch_db:website_sale.products
@@ -3461,7 +3406,7 @@
 #. module: website_sale
 #: model_terms:ir.ui.view,arch_db:website_sale.brand_promotion
 msgid "website"
-msgstr ""
+msgstr "website"
 
 #. module: website_sale
 #: model_terms:ir.ui.view,arch_db:website_sale.address_b2b
