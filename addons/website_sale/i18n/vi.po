--- conflicted
+++ resolved
@@ -1,7 +1,7 @@
 # Translation of Odoo Server.
 # This file contains the translation of the following modules:
 # 	* website_sale
-#
+# 
 # Translators:
 # sao sang <saosangmo@yahoo.com>, 2021
 # Manh Vu <vuducmanh96vp@gmail.com>, 2021
@@ -13,12 +13,8 @@
 # Trinh Tran Thi Phuong <trinhttp@trobz.com>, 2021
 # Dung Nguyen Thi <dungnt@trobz.com>, 2021
 # Vo Thanh Thuy, 2021
-<<<<<<< HEAD
+# Thin Tran <trvathin@gmail.com>, 2022
 #
-=======
-# Thin Tran <trvathin@gmail.com>, 2022
-# 
->>>>>>> b1cd48b2
 msgid ""
 msgstr ""
 "Project-Id-Version: Odoo Server 15.0\n"
