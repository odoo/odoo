odoo.define('website_sale.validate', function(require) {
"use strict";

var ajax = require('web.ajax');

$(document).ready(function () {

    var _poll_nbr = 0;

    function payment_transaction_poll_status() {
        var order_node = $('div.oe_website_sale_tx_status');
        if (! order_node || order_node.data('order-id') === undefined) {
            return;
        }
        var order_id = order_node.data('order-id');
<<<<<<< HEAD
        return openerp.jsonRpc('/shop/payment/get_status/' + order_id, 'call', {
=======
        return ajax.jsonRpc('/shop/payment/get_status/' + order_id, 'call', {
>>>>>>> 4bef17cc
        }).then(function (result) {
            _poll_nbr += 1;
            if(result.recall && _poll_nbr <= 5){
                setTimeout(function () { payment_transaction_poll_status(); }, 1000);
            }
            $('div.oe_website_sale_tx_status').html(result.message);
        });
    }

    payment_transaction_poll_status();
});

});<|MERGE_RESOLUTION|>--- conflicted
+++ resolved
@@ -13,11 +13,7 @@
             return;
         }
         var order_id = order_node.data('order-id');
-<<<<<<< HEAD
-        return openerp.jsonRpc('/shop/payment/get_status/' + order_id, 'call', {
-=======
         return ajax.jsonRpc('/shop/payment/get_status/' + order_id, 'call', {
->>>>>>> 4bef17cc
         }).then(function (result) {
             _poll_nbr += 1;
             if(result.recall && _poll_nbr <= 5){
