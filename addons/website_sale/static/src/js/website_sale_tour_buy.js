odoo.define('website_sale.tour', function (require) {
'use strict';

<<<<<<< HEAD
    openerp.Tour.register({
        id:   'shop_buy_product',
        name: "Try to buy products",
        path: '/shop',
        mode: 'test',
        steps: [
            {
                title:  "search ipod",
                element: 'form:has(input[name="search"]) a.a-submit',
                onload: function() {
                    $('input[name="search"]').val("ipod");
                }
            },
            {
                title:     "select ipod",
                element:   '.oe_product_cart a:contains("iPod")',
            },
            {
                title:     "select ipod 32GB",
                waitFor:   '#product_detail',
                element:   'label:contains(32 GB) input',
            },
            {
                title:     "click on add to cart",
                waitFor:   'label:contains(32 GB) input:propChecked',
                element:   '#product_detail form[action^="/shop/cart/update"] .btn',
            },
            {
                title:     "add suggested",
                waitNot:   '#cart_products:contains("[A8767] Apple In-Ear Headphones")',
                element:   '.oe_cart a:contains("Add to Cart")',
            },
            {
                title:     "add one more iPod",
                waitFor:   '.my_cart_quantity:contains(2)',
                element:   '#cart_products tr:contains("32 GB") a.js_add_cart_json:eq(1)',
            },
            {
                title:     "remove Headphones",
                waitFor:   '#cart_products tr:contains("32 GB") input.js_quantity:propValue(2)',
                element:   '#cart_products tr:contains("Apple In-Ear Headphones") a.js_add_cart_json:first',
            },
            {
                title:     "set one iPod",
                waitNot:   '#cart_products tr:contains("Apple In-Ear Headphones")',
                element:   '#cart_products input.js_quantity',
                sampleText: '1',
            },
            {
                title:     "go to checkout",
                waitFor:   '#cart_products input.js_quantity:propValue(1)',
                element:   'a[href="/shop/checkout"]',
            },
            {
                title:     "test with input error",
                element:   'form[action="/shop/confirm_order"] .btn:contains("Confirm")',
                onload: function (tour) {
                    $("input[name='phone']").val("");
                },
            },
            {
                title:     "test without input error",
                waitFor:   'form[action="/shop/confirm_order"] .has-error',
                element:   'form[action="/shop/confirm_order"] .btn:contains("Confirm")',
                onload: function (tour) {
                    if ($("input[name='name']").val() === "")
                        $("input[name='name']").val("website_sale-test-shoptest");
                    if ($("input[name='email']").val() === "")
                        $("input[name='email']").val("website_sale_test_shoptest@websitesaletest.odoo.com");
                    $("input[name='phone']").val("123");
                    $("input[name='street2']").val("123");
                    $("input[name='city']").val("123");
                    $("input[name='zip']").val("123");
                    $("select[name='country_id']").val("21");
                },
            },
            {
                title:     "select payment",
                element:   '#payment_method label:has(img[title="Wire Transfer"]) input',
=======
var Tour = require('web.Tour');

Tour.register({
    id:   'shop_buy_product',
    name: "Try to buy products",
    path: '/shop',
    mode: 'test',
    steps: [
        {
            title:  "search ipod",
            element: 'form:has(input[name="search"]) a.a-submit',
            onload: function() {
                $('input[name="search"]').val("ipod");
            }
        },
        {
            title:     "select ipod",
            element:   '.oe_product_cart a:contains("iPod")',
        },
        {
            title:     "select ipod 32GB",
            waitFor:   '#product_detail',
            element:   'label:contains(32 GB) input',
        },
        {
            title:     "click on add to cart",
            waitFor:   'label:contains(32 GB) input:propChecked',
            element:   '#product_detail form[action^="/shop/cart/update"] .btn',
        },
        {
            title:     "add suggested",
            waitNot:   '#cart_products:contains("[A8767] Apple In-Ear Headphones")',
            element:   '.oe_cart a:contains("Add to Cart")',
        },
        {
            title:     "add one more iPod",
            waitFor:   '.my_cart_quantity:contains(2)',
            element:   '#cart_products tr:contains("32 GB") a.js_add_cart_json:eq(1)',
        },
        {
            title:     "remove Headphones",
            waitFor:   '#cart_products tr:contains("32 GB") input.js_quantity:propValue(2)',
            element:   '#cart_products tr:contains("Apple In-Ear Headphones") a.js_add_cart_json:first',
        },
        {
            title:     "set one iPod",
            waitNot:   '#cart_products tr:contains("Apple In-Ear Headphones")',
            element:   '#cart_products input.js_quantity',
            sampleText: '1',
        },
        {
            title:     "go to checkout",
            waitFor:   '#cart_products input.js_quantity:propValue(1)',
            element:   'a[href="/shop/checkout"]',
        },
        {
            title:     "test with input error",
            element:   'form[action="/shop/confirm_order"] .btn:contains("Confirm")',
            onload: function (tour) {
                $("input[name='phone']").val("");
>>>>>>> 4bef17cc
            },
        },
        {
            title:     "test without input error",
            waitFor:   'form[action="/shop/confirm_order"] .has-error',
            element:   'form[action="/shop/confirm_order"] .btn:contains("Confirm")',
            onload: function (tour) {
                if ($("input[name='name']").val() === "")
                    $("input[name='name']").val("website_sale-test-shoptest");
                if ($("input[name='email']").val() === "")
                    $("input[name='email']").val("website_sale_test_shoptest@websitesaletest.odoo.com");
                $("input[name='phone']").val("123");
                $("input[name='street2']").val("123");
                $("input[name='city']").val("123");
                $("input[name='zip']").val("123");
                $("select[name='country_id']").val("21");
            },
        },
        {
            title:     "select payment",
            element:   '#payment_method label:has(img[title="Wire Transfer"]) input',
        },
        {
            title:     "Pay Now",
            waitFor:   '#payment_method label:has(input:checked):has(img[title="Wire Transfer"])',
            element:   '.oe_sale_acquirer_button .btn[type="submit"]:visible',
        },
        {
            title:     "finish",
            waitFor:   '.oe_website_sale:contains("Thank you for your order")',
        }
    ]
});

});<|MERGE_RESOLUTION|>--- conflicted
+++ resolved
@@ -1,87 +1,6 @@
 odoo.define('website_sale.tour', function (require) {
 'use strict';
 
-<<<<<<< HEAD
-    openerp.Tour.register({
-        id:   'shop_buy_product',
-        name: "Try to buy products",
-        path: '/shop',
-        mode: 'test',
-        steps: [
-            {
-                title:  "search ipod",
-                element: 'form:has(input[name="search"]) a.a-submit',
-                onload: function() {
-                    $('input[name="search"]').val("ipod");
-                }
-            },
-            {
-                title:     "select ipod",
-                element:   '.oe_product_cart a:contains("iPod")',
-            },
-            {
-                title:     "select ipod 32GB",
-                waitFor:   '#product_detail',
-                element:   'label:contains(32 GB) input',
-            },
-            {
-                title:     "click on add to cart",
-                waitFor:   'label:contains(32 GB) input:propChecked',
-                element:   '#product_detail form[action^="/shop/cart/update"] .btn',
-            },
-            {
-                title:     "add suggested",
-                waitNot:   '#cart_products:contains("[A8767] Apple In-Ear Headphones")',
-                element:   '.oe_cart a:contains("Add to Cart")',
-            },
-            {
-                title:     "add one more iPod",
-                waitFor:   '.my_cart_quantity:contains(2)',
-                element:   '#cart_products tr:contains("32 GB") a.js_add_cart_json:eq(1)',
-            },
-            {
-                title:     "remove Headphones",
-                waitFor:   '#cart_products tr:contains("32 GB") input.js_quantity:propValue(2)',
-                element:   '#cart_products tr:contains("Apple In-Ear Headphones") a.js_add_cart_json:first',
-            },
-            {
-                title:     "set one iPod",
-                waitNot:   '#cart_products tr:contains("Apple In-Ear Headphones")',
-                element:   '#cart_products input.js_quantity',
-                sampleText: '1',
-            },
-            {
-                title:     "go to checkout",
-                waitFor:   '#cart_products input.js_quantity:propValue(1)',
-                element:   'a[href="/shop/checkout"]',
-            },
-            {
-                title:     "test with input error",
-                element:   'form[action="/shop/confirm_order"] .btn:contains("Confirm")',
-                onload: function (tour) {
-                    $("input[name='phone']").val("");
-                },
-            },
-            {
-                title:     "test without input error",
-                waitFor:   'form[action="/shop/confirm_order"] .has-error',
-                element:   'form[action="/shop/confirm_order"] .btn:contains("Confirm")',
-                onload: function (tour) {
-                    if ($("input[name='name']").val() === "")
-                        $("input[name='name']").val("website_sale-test-shoptest");
-                    if ($("input[name='email']").val() === "")
-                        $("input[name='email']").val("website_sale_test_shoptest@websitesaletest.odoo.com");
-                    $("input[name='phone']").val("123");
-                    $("input[name='street2']").val("123");
-                    $("input[name='city']").val("123");
-                    $("input[name='zip']").val("123");
-                    $("select[name='country_id']").val("21");
-                },
-            },
-            {
-                title:     "select payment",
-                element:   '#payment_method label:has(img[title="Wire Transfer"]) input',
-=======
 var Tour = require('web.Tour');
 
 Tour.register({
@@ -142,7 +61,6 @@
             element:   'form[action="/shop/confirm_order"] .btn:contains("Confirm")',
             onload: function (tour) {
                 $("input[name='phone']").val("");
->>>>>>> 4bef17cc
             },
         },
         {
