--- conflicted
+++ resolved
@@ -25,87 +25,6 @@
     },
 });
 
-<<<<<<< HEAD
-    website.snippet.options.website_sale = website.snippet.Option.extend({
-        start: function () {
-            var self = this;
-            this.product_tmpl_id = parseInt(this.$target.find('[data-oe-model="product.template"]').data('oe-id'));
-
-            var size_x = parseInt(this.$target.attr("colspan") || 1);
-            var size_y = parseInt(this.$target.attr("rowspan") || 1);
-
-            var $size = this.$el.find('ul[name="size"]');
-            var $select = $size.find('tr:eq(0) td:lt('+size_x+')');
-            if (size_y >= 2) $select = $select.add($size.find('tr:eq(1) td:lt('+size_x+')'));
-            if (size_y >= 3) $select = $select.add($size.find('tr:eq(2) td:lt('+size_x+')'));
-            if (size_y >= 4) $select = $select.add($size.find('tr:eq(3) td:lt('+size_x+')'));
-            $select.addClass("selected");
-
-            website.session.model('product.style')
-                .call('search_read', [[]])
-                    .then(function (data) {
-                        var $ul = self.$el.find('ul[name="style"]');
-                        for (var k in data) {
-                            $ul.append(
-                                $('<li data-style="'+data[k]['id']+'" data-toggle_class="'+data[k]['html_class']+'"/>')
-                                    .append( $('<a/>').text(data[k]['name']) ));
-                        }
-                        self.set_active();
-                    });
-
-            this.bind_resize();
-        },
-        reload: function () {
-            if (location.href.match(/\?enable_editor/)) {
-                location.reload();
-            } else {
-                location.href = location.href.replace(/\?(enable_editor=1&)?|#.*|$/, '?enable_editor=1&');
-            }
-        },
-        bind_resize: function () {
-            var self = this;
-            this.$el.on('mouseenter', 'ul[name="size"] table', function (event) {
-                $(event.currentTarget).addClass("oe_hover");
-            });
-            this.$el.on('mouseleave', 'ul[name="size"] table', function (event) {
-                $(event.currentTarget).removeClass("oe_hover");
-            });
-            this.$el.on('mouseover', 'ul[name="size"] td', function (event) {
-                var $td = $(event.currentTarget);
-                var $table = $td.closest("table");
-                var x = $td.index()+1;
-                var y = $td.parent().index()+1;
-
-                var tr = [];
-                for (var yi=0; yi<y; yi++) tr.push("tr:eq("+yi+")");
-                var $select_tr = $table.find(tr.join(","));
-                var td = [];
-                for (var xi=0; xi<x; xi++) td.push("td:eq("+xi+")");
-                var $select_td = $select_tr.find(td.join(","));
-
-                $table.find("td").removeClass("select");
-                $select_td.addClass("select");
-            });
-            this.$el.on('click', 'ul[name="size"] td', function (event) {
-                var $td = $(event.currentTarget);
-                var $data = $td.closest(".js_options:first");
-                var x = $td.index()+1;
-                var y = $td.parent().index()+1;
-                openerp.jsonRpc('/shop/change_size', 'call', {'id': self.product_tmpl_id, 'x': x, 'y': y})
-                    .then(self.reload);
-            });
-        },
-        style: function (type, value, $li) {
-            if(type !== "click") return;
-            openerp.jsonRpc('/shop/change_styles', 'call', {'id': this.product_tmpl_id, 'style_id': value});
-        },
-        go_to: function (type, value) {
-            if(type !== "click") return;
-            openerp.jsonRpc('/shop/change_sequence', 'call', {'id': this.product_tmpl_id, 'sequence': value})
-                .then(this.reload);
-        }
-    });
-=======
 snippet_editor.options.website_sale = snippet_editor.Option.extend({
     start: function () {
         var self = this;
@@ -184,6 +103,5 @@
             .then(this.reload);
     }
 });
->>>>>>> 4bef17cc
 
 });