--- conflicted
+++ resolved
@@ -77,15 +77,6 @@
             },
             {
                 element:   '.modal .btn.save',
-<<<<<<< HEAD
-                waitFor:   '.existing-attachment-cell.media_selected',
-                title:       _t("Save"),
-                content:     _t("Click on <em>Save</em> to add the image to the product description"),
-            },
-            {
-                waitNot:   '.modal-content:visible',
-                snippet:   '#snippet_structure .oe_snippet:eq(7)',
-=======
                 placement: 'right',
                 waitFor:   '.existing-attachment-cell.media_selected',
                 title:       _t("Save"),
@@ -94,7 +85,6 @@
             {
                 waitNot:   '.modal-content:visible',
                 snippet:   '#snippet_structure .oe_snippet:eq(8)',
->>>>>>> 4bef17cc
                 placement: 'bottom',
                 title:     _t("Drag & Drop a block"),
                 content:   _t("Drag the 'Big Picture' block and drop it in your page."),
