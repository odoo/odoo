--- conflicted
+++ resolved
@@ -301,11 +301,7 @@
         $(oe_website_sale).on('change', 'input.js_variant_change, select.js_variant_change, ul[data-attribute_value_ids]', function (ev) {
             var $ul = $(ev.target).closest('.js_add_cart_variants');
             var $parent = $ul.closest('.js_product');
-<<<<<<< HEAD
-            var $product_id = $parent.find('input.product_id').first();
-=======
             var $product_id = $parent.find('.product_id').first();
->>>>>>> e43b54cf
             var $price = $parent.find(".oe_price:first .oe_currency_value");
             var $default_price = $parent.find(".oe_default_price:first .oe_currency_value");
             var $optional_price = $parent.find(".oe_optional:first .oe_currency_value");
