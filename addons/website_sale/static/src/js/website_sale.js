odoo.define('website_sale.website_sale', function (require) {
"use strict";

var ajax = require('web.ajax');

$(document).ready(function () {

$('#o_shop_collapse_category').on('click', '.fa-chevron-right',function(){
    $(this).parent().siblings().find('.fa-chevron-down:first').click();
    $(this).parents('li').find('ul:first').show('normal');
    $(this).toggleClass('fa-chevron-down fa-chevron-right');
});

$('#o_shop_collapse_category').on('click', '.fa-chevron-down',function(){
    $(this).parent().find('ul:first').hide('normal');
    $(this).toggleClass('fa-chevron-down fa-chevron-right');
});


$('.oe_website_sale').each(function () {
    var oe_website_sale = this;

    var $shippingDifferent = $("select[name='shipping_id']", oe_website_sale);
    $shippingDifferent.change(function () {
        var value = +$shippingDifferent.val();
        var data = $shippingDifferent.find("option:selected").data();
        var $snipping = $(".js_shipping", oe_website_sale);
        var $inputs = $snipping.find("input");
        var $selects = $snipping.find("select");

        $snipping.toggle(!!value);
        $inputs.attr("readonly", value <= 0 ? null : "readonly" ).prop("readonly", value <= 0 ? null : "readonly" );
        $selects.attr("disabled", value <= 0 ? null : "disabled" ).prop("disabled", value <= 0 ? null : "disabled" );

        $inputs.each(function () {
            $(this).val( data[$(this).attr("name")] || "" );
        });
    });

    $(oe_website_sale).on("change", 'input[name="add_qty"]', function (event) {
        product_ids = [];
        var product_dom = $("ul.js_add_cart_variants[data-attribute_value_ids]").first();
        product_dom.data("attribute_value_ids").forEach(function(entry) {
            product_ids.push(entry[0]);});
        var qty = $(event.target).closest('form').find('input[name="add_qty"]').val();

        ajax.jsonRpc("/shop/get_unit_price", 'call', {'product_ids': product_ids,'add_qty': parseInt(qty)})
        .then(function (data) {
            var current = product_dom.data("attribute_value_ids");
            for(var j=0; j < current.length; j++){
                current[j][2] = data[current[j][0]];
            }
            product_dom.attr("data-attribute_value_ids", JSON.stringify(current)).trigger("change");
        });
    });

    // change for css
    $(oe_website_sale).on('mouseup touchend', '.js_publish', function (ev) {
        $(ev.currentTarget).parents(".thumbnail").toggleClass("disabled");
    });

    $(oe_website_sale).on("change", ".oe_cart input.js_quantity", function (event) {
        var $input = $(this);
        var value = parseInt($input.val(), 10);
        var $dom = $(event.target).closest('tr');
        var default_price = parseFloat($dom.find('.text-danger > span.oe_currency_value').text());
        var $dom_optional = $dom.nextUntil(':not(.optional_product.info)');
        var line_id = parseInt($input.data('line-id'),10);
        var product_id = parseInt($input.data('product-id'),10);
        var product_ids = [product_id];
        $dom_optional.each(function(){
            product_ids.push($(this).find('span[data-oe-model="product.product"]').data('oe-id'));
        });
        if (isNaN(value)) value = 0;
        ajax.jsonRpc("/shop/get_unit_price", 'call', {
            'product_ids': product_ids,
            'add_qty': value})
        .then(function (res) {
            //basic case
            $dom.find('span.oe_currency_value').last().text(res[product_id].toFixed(2));
            $dom.find('.text-danger').toggle(res[product_id]<default_price && (default_price-res[product_id] > default_price/100));
            //optional case
            $dom_optional.each(function(){
                var id = $(this).find('span[data-oe-model="product.product"]').data('oe-id');
                var price = parseFloat($(this).find(".text-danger > span.oe_currency_value").text());
                $(this).find("span.oe_currency_value").last().text(res[id].toFixed(2));
                $(this).find('.text-danger').toggle(res[id]<price && (price-res[id]>price/100));
            });
          ajax.jsonRpc("/shop/cart/update_json", 'call', {
            'line_id': line_id,
            'product_id': parseInt($input.data('product-id'),10),
            'set_qty': value})
            .then(function (data) {
                if (!data.quantity) {
                    location.reload();
                    return;
                }
                var $q = $(".my_cart_quantity");
                $q.parent().parent().removeClass("hidden", !data.quantity);
                $q.html(data.cart_quantity).hide().fadeIn(600);

                $input.val(data.quantity);
                $('.js_quantity[data-line-id='+line_id+']').val(data.quantity).html(data.quantity);
                $("#cart_total").replaceWith(data['website_sale.total']);
                if (data.warning) {
                    var cart_alert = $('.oe_cart').parent().find('#data_warning');
<<<<<<< HEAD
                    if (cart_alert.length == 0) {
=======
                    if (cart_alert.length === 0) {
>>>>>>> 4bef17cc
                        $('.oe_cart').prepend('<div class="alert alert-danger alert-dismissable" role="alert" id="data_warning">'+
                                '<button type="button" class="close" data-dismiss="alert" aria-hidden="true">&times;</button> ' + data.warning + '</div>');
                    }
                    else {
                        cart_alert.html('<button type="button" class="close" data-dismiss="alert" aria-hidden="true">&times;</button> ' + data.warning);
                    }
                    $input.val(data.quantity);
                }
            });
        });
    });

    // hack to add and rome from cart with json
    $(oe_website_sale).on('click', 'a.js_add_cart_json', function (ev) {
        ev.preventDefault();
        var $link = $(ev.currentTarget);
        var $input = $link.parent().find("input");
        var min = parseFloat($input.data("min") || 0);
        var max = parseFloat($input.data("max") || Infinity);
        var quantity = ($link.has(".fa-minus").length ? -1 : 1) + parseFloat($input.val(),10);
        $input.val(quantity > min ? (quantity < max ? quantity : max) : min);
        $('input[name="'+$input.attr("name")+'"]').val(quantity > min ? (quantity < max ? quantity : max) : min);
        $input.change();
        return false;
    });

    $('.oe_website_sale .a-submit, #comment .a-submit').off('click').on('click', function () {
        $(this).closest('form').submit();
    });
    $('form.js_attributes input, form.js_attributes select', oe_website_sale).on('change', function () {
        $(this).closest("form").submit();
    });

    // change price when they are variants
    $('form.js_add_cart_json label', oe_website_sale).on('mouseup touchend', function () {
        var $label = $(this);
        var $price = $label.parents("form:first").find(".oe_price .oe_currency_value");
        if (!$price.data("price")) {
            $price.data("price", parseFloat($price.text()));
        }
        var value = $price.data("price") + parseFloat($label.find(".badge span").text() || 0);
        var dec = value % 1;
        $price.html(value + (dec < 0.01 ? ".00" : (dec < 1 ? "0" : "") ));
    });
    // hightlight selected color
    $('.css_attribute_color input', oe_website_sale).on('change', function () {
        $('.css_attribute_color').removeClass("active");
        $('.css_attribute_color:has(input:checked)').addClass("active");
    });

    function price_to_str(price) {
        price = Math.round(price * 100) / 100;
        var dec = Math.round((price % 1) * 100);
        return price + (dec ? '' : '.0') + (dec%10 ? '' : '0');
    }

    $(oe_website_sale).on('change', 'input.js_product_change', function () {
        var $parent = $(this).closest('.js_product');
        $parent.find(".oe_default_price:first .oe_currency_value").html( price_to_str(+$(this).data('lst_price')) );
        $parent.find(".oe_price:first .oe_currency_value").html(price_to_str(+$(this).data('price')) );

        var $img = $(this).closest('tr.js_product, .oe_website_sale').find('span[data-oe-model^="product."][data-oe-type="image"] img:first, img.product_detail_img');
        $img.attr("src", "/website/image/product.product/" + $(this).val() + "/image");
    });

    $(oe_website_sale).on('change', 'input.js_variant_change, select.js_variant_change, ul[data-attribute_value_ids]', function (ev) {
        var $ul = $(ev.target).closest('ul.js_add_cart_variants');
        var $parent = $ul.closest('.js_product');
        var $product_id = $parent.find('input.product_id').first();
        var $price = $parent.find(".oe_price:first .oe_currency_value");
        var $default_price = $parent.find(".oe_default_price:first .oe_currency_value");
        var $optional_price = $parent.find(".oe_optional:first .oe_currency_value");
        var variant_ids = $ul.data("attribute_value_ids");
        var values = [];
        $parent.find('input.js_variant_change:checked, select.js_variant_change').each(function () {
            values.push(+$(this).val());
        });

        $parent.find("label").removeClass("text-muted css_not_available");

        var product_id = false;
        for (var k in variant_ids) {
            if (_.isEmpty(_.difference(variant_ids[k][1], values))) {
                $price.html(price_to_str(variant_ids[k][2]));
                $default_price.html(price_to_str(variant_ids[k][3]));
                if (variant_ids[k][3]-variant_ids[k][2]>0.2) {
                    $default_price.closest('.oe_website_sale').addClass("discount");
                    $optional_price.closest('.oe_optional').show().css('text-decoration', 'line-through');
                } else {
                    $default_price.closest('.oe_website_sale').removeClass("discount");
                    $optional_price.closest('.oe_optional').hide();
                }
                product_id = variant_ids[k][0];
                break;
            }
        }

        if (product_id) {
            var $img = $(this).closest('tr.js_product, .oe_website_sale').find('span[data-oe-model^="product."][data-oe-type="image"] img:first, img.product_detail_img');
            $img.attr("src", "/website/image/product.product/" + product_id + "/image");
            $img.parent().attr('data-oe-model', 'product.product').attr('data-oe-id', product_id)
                .data('oe-model', 'product.product').data('oe-id', product_id);
        }

        $parent.find("input.js_variant_change:radio, select.js_variant_change").each(function () {
            var $input = $(this);
            var id = +$input.val();
            var values = [id];

            $parent.find("ul:not(:has(input.js_variant_change[value='" + id + "'])) input.js_variant_change:checked, select").each(function () {
                values.push(+$(this).val());
            });

            for (var k in variant_ids) {
                if (!_.difference(values, variant_ids[k][1]).length) {
                    return;
                }
            }
            $input.closest("label").addClass("css_not_available");
            $input.find("option[value='" + id + "']").addClass("css_not_available");
        });

        if (product_id) {
            $parent.removeClass("css_not_available");
            $product_id.val(product_id);
            $parent.find(".js_check_product").removeAttr("disabled");
        } else {
            $parent.addClass("css_not_available");
            $product_id.val(0);
            $parent.find(".js_check_product").attr("disabled", "disabled");
        }
    });
    $('ul.js_add_cart_variants', oe_website_sale).each(function () {
        $('input.js_variant_change, select.js_variant_change', this).first().trigger('change');
    });

    $(oe_website_sale).on('change', "select[name='country_id']", function () {
        var $select = $("select[name='state_id']");
        $select.find("option:not(:first)").hide();
        var nb = $select.find("option[data-country_id="+($(this).val() || 0)+"]").show().size();
        $select.parent().toggle(nb>1);
    });
    $(oe_website_sale).find("select[name='country_id']").change();

    $(oe_website_sale).on('change', "select[name='shipping_country_id']", function () {
        var $select = $("select[name='shipping_state_id']");
        $select.find("option:not(:first)").hide();
        var nb = $select.find("option[data-country_id="+($(this).val() || 0)+"]").show().size();
        $select.parent().toggle(nb>1);
    });
    $(oe_website_sale).find("select[name='shipping_country_id']").change();
});
});

});<|MERGE_RESOLUTION|>--- conflicted
+++ resolved
@@ -104,11 +104,7 @@
                 $("#cart_total").replaceWith(data['website_sale.total']);
                 if (data.warning) {
                     var cart_alert = $('.oe_cart').parent().find('#data_warning');
-<<<<<<< HEAD
-                    if (cart_alert.length == 0) {
-=======
                     if (cart_alert.length === 0) {
->>>>>>> 4bef17cc
                         $('.oe_cart').prepend('<div class="alert alert-danger alert-dismissable" role="alert" id="data_warning">'+
                                 '<button type="button" class="close" data-dismiss="alert" aria-hidden="true">&times;</button> ' + data.warning + '</div>');
                     }
