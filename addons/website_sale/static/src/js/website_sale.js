$(document).ready(function () {
    var $shippingDifferent = $(".oe_website_sale input[name='shipping_different']");
    if ($shippingDifferent.is(':checked')) {
       $(".oe_website_sale .js_shipping").show();
    }
    $shippingDifferent.change(function () {
        $(".oe_website_sale .js_shipping").toggle();
    });

    // change for css
    $(document).on('mouseup', '.js_publish', function (ev) {
        $(ev.currentTarget).parents(".thumbnail").toggleClass("disabled");
    });

    $(".oe_website_sale .oe_cart input.js_quantity").change(function () {
        var $input = $(this);
        var value = parseInt($input.val(), 10);
        if (isNaN(value)) value = 0;
        openerp.jsonRpc("/shop/cart/update_json", 'call', {
            'line_id': parseInt($input.data('line-id'),10),
            'product_id': parseInt($input.data('product-id'),10),
            'set_qty': value})
            .then(function (data) {
                if (!data.quantity) {
                    location.reload();
                    return;
                }
                var $q = $(".my_cart_quantity");
                $q.parent().parent().removeClass("hidden", !data.quantity);
                $q.html(data.cart_quantity).hide().fadeIn(600);
                $input.val(data.quantity);
                $("#cart_total").replaceWith(data['website_sale.total']);
            });
    });

    // hack to add and rome from cart with json
    $('.oe_website_sale a.js_add_cart_json').on('click', function (ev) {
        ev.preventDefault();
        var $link = $(ev.currentTarget);
        var $input = $link.parent().parent().find("input");
        var quantity = ($link.has(".fa-minus").length ? -1 : 1) + parseFloat($input.val(),10);
        $input.val(quantity > 0 ? quantity : 0);
        $input.change();
        return false;
    });

    $('.a-submit').on('click', function () {
        $(this).closest('form').submit();
    });
    $('form.js_attributes input, form.js_attributes select').on('change', function () {
        $(this).closest("form").submit();
    });

    // change price when they are variants
    $('form.js_add_cart_json label').on('mouseup', function (ev) {
        var $label = $(this);
        var $price = $label.parents("form:first").find(".oe_price .oe_currency_value");
        if (!$price.data("price")) {
            $price.data("price", parseFloat($price.text()));
        }
        var value = $price.data("price") + parseFloat($label.find(".badge span").text() || 0);
        var dec = value % 1;
        $price.html(value + (dec < 0.01 ? ".00" : (dec < 1 ? "0" : "") ));
    });
    // hightlight selected color
    $('.css_attribute_color input').on('change', function (ev) {
        $('.css_attribute_color').removeClass("active");
        $('.css_attribute_color:has(input:checked)').addClass("active");
    });

    $('input.js_variant_change, select.js_variant_change').change(function (ev) {
        var $ul = $(this).parents('ul.js_add_cart_variants:first');
        var $parent = $ul.parents('.js_product:first');
        var $porduct_id = $parent.find('input.product_id, input.optional_product_id').first();
        var $price = $parent.find(".oe_price .oe_currency_value:first");
        var variant_ids = $ul.data("attribute_value_ids");
        var values = [];
<<<<<<< HEAD
        $parent.find('input.js_variant_change:checked, select.js_variant_change').each(function () {
            values.push(+$(this).val());
        });

        $parent.find("label").removeClass("text-muted css_not_available");

        var product_id = false;
        for (var k in variant_ids) {
            if (_.isEqual(variant_ids[k][1], values)) {
                var dec = ((variant_ids[k][2] % 1) * 100) | 0;
                $price.html(variant_ids[k][2] + (dec ? '' : '.0') + (dec%10 ? '' : '0'));
                product_id = variant_ids[k][0];
=======
        $form_var.find("label").removeClass("text-muted css_not_available");
        $form_var.find(".a-submit").removeAttr("disabled");

        $form_var.find('input:checked, select').each(function () {
            values.push(+$(this).val());
        });
        var product_id = false;
        for (var k in variant_ids) {
            if (_.isEqual(variant_ids[k][1], values)) {
                var dec = variant_ids[k][2] % 1;
                product_id = variant_ids[k][0];
                $('input[name="product_id"]').val(product_id);
                $price.html(variant_ids[k][2] + (dec < 0.01 ? ".00" : (dec < 1 ? "0" : "") ));
>>>>>>> 0f01df42
                break;
            }
        }

<<<<<<< HEAD
        $parent.find("input.js_variant_change:radio, select.js_variant_change").each(function () {
            var $input = $(this);
            var id = +$input.val();
=======
        if (product_id) {
            $("#product_detail .product_detail_img").attr("src", "/website/image?field=image&model=product.product&id="+product_id);
        }

        $form_var.find("input:radio, select").each(function () {
            var id = +$(this).val();
>>>>>>> 0f01df42
            var values = [id];

            $parent.find("ul:not(:has(input.js_variant_change[value='" + id + "'])) input.js_variant_change:checked, select").each(function () {
                values.push(+$(this).val());
            });

            for (var k in variant_ids) {
                if (!_.difference(values, variant_ids[k][1]).length) {
                    return;
                }
            }
            $input.parents("label:first").addClass("css_not_available");
            $input.find("option[value='" + id + "']").addClass("css_not_available");
        });

        if (product_id) {
<<<<<<< HEAD
            $parent.removeClass("css_not_available");
            $porduct_id.val(product_id);
            $parent.find(".js_check_product").removeAttr("disabled");
        } else {
            $parent.addClass("css_not_available");
            $porduct_id.val(0);
            $parent.find(".js_check_product").attr("disabled", "disabled");
=======
            $(".oe_price_h4").removeClass("hidden");
            $(".oe_not_available").addClass("hidden");
        } else {
            $(".oe_price_h4").addClass("hidden");
            $(".oe_not_available").removeClass("hidden");
            $form_var.find('input[name="product_id"]').val(0);
            $form_var.find(".a-submit").attr("disabled", "disabled");
>>>>>>> 0f01df42
        }
    });
    $('ul.js_add_cart_variants').each(function () {
        $('input.js_variant_change, select.js_variant_change', this).first().trigger('change');
    });

<<<<<<< HEAD

    $("a.js_add, a.js_remove").click(function (event) {
        event.preventDefault();
        var $parent = $(this).parents('.js_product:first');
        $parent.find("a.js_add, span.js_remove").toggleClass("hidden");
        $parent.find("input.js_optional_same_quantity").val( $(this).hasClass("js_add") ? 1 : 0 );
    });

    $('#product_detail form[action^="/shop/cart/update"] .a-submit').off("click").click(function (event) {
        event.preventDefault();
        var $link = $(this);
        var $form = $link.parents("form:first");
        var quantity = parseInt($('input[name="add_qty"]').val() || 1, 10);
        var defs = [];
        $link.attr('disabled', 'disabled');
        $('.js_product', $form).each(function () {
            var product_id = parseInt($('input.optional_product_id', this).val(),10);
            var qty = parseInt($('input.js_quantity', this).val(),10);
            if($('input.js_optional_same_quantity', this).val() !== '0') {
                qty = quantity;
            }
            if (product_id && qty) {
                defs.push(openerp.jsonRpc("/shop/cart/update_json", 'call', {
                    'line_id': null,
                    'product_id': product_id,
                    'add_qty': qty,
                    'display': false}));
            }
        });
        $.when.apply($.when, defs).then(function () {
            if ($link.hasClass("js_goto_shop")) {
                $form.prepend('<input type="hidden" name="goto_shop" value="1"/>');
            }
            $form.submit();
        });
        return false;
    });

=======
>>>>>>> 0f01df42
});<|MERGE_RESOLUTION|>--- conflicted
+++ resolved
@@ -75,7 +75,6 @@
         var $price = $parent.find(".oe_price .oe_currency_value:first");
         var variant_ids = $ul.data("attribute_value_ids");
         var values = [];
-<<<<<<< HEAD
         $parent.find('input.js_variant_change:checked, select.js_variant_change').each(function () {
             values.push(+$(this).val());
         });
@@ -88,37 +87,13 @@
                 var dec = ((variant_ids[k][2] % 1) * 100) | 0;
                 $price.html(variant_ids[k][2] + (dec ? '' : '.0') + (dec%10 ? '' : '0'));
                 product_id = variant_ids[k][0];
-=======
-        $form_var.find("label").removeClass("text-muted css_not_available");
-        $form_var.find(".a-submit").removeAttr("disabled");
-
-        $form_var.find('input:checked, select').each(function () {
-            values.push(+$(this).val());
-        });
-        var product_id = false;
-        for (var k in variant_ids) {
-            if (_.isEqual(variant_ids[k][1], values)) {
-                var dec = variant_ids[k][2] % 1;
-                product_id = variant_ids[k][0];
-                $('input[name="product_id"]').val(product_id);
-                $price.html(variant_ids[k][2] + (dec < 0.01 ? ".00" : (dec < 1 ? "0" : "") ));
->>>>>>> 0f01df42
                 break;
             }
         }
 
-<<<<<<< HEAD
         $parent.find("input.js_variant_change:radio, select.js_variant_change").each(function () {
             var $input = $(this);
             var id = +$input.val();
-=======
-        if (product_id) {
-            $("#product_detail .product_detail_img").attr("src", "/website/image?field=image&model=product.product&id="+product_id);
-        }
-
-        $form_var.find("input:radio, select").each(function () {
-            var id = +$(this).val();
->>>>>>> 0f01df42
             var values = [id];
 
             $parent.find("ul:not(:has(input.js_variant_change[value='" + id + "'])) input.js_variant_change:checked, select").each(function () {
@@ -135,7 +110,6 @@
         });
 
         if (product_id) {
-<<<<<<< HEAD
             $parent.removeClass("css_not_available");
             $porduct_id.val(product_id);
             $parent.find(".js_check_product").removeAttr("disabled");
@@ -143,22 +117,11 @@
             $parent.addClass("css_not_available");
             $porduct_id.val(0);
             $parent.find(".js_check_product").attr("disabled", "disabled");
-=======
-            $(".oe_price_h4").removeClass("hidden");
-            $(".oe_not_available").addClass("hidden");
-        } else {
-            $(".oe_price_h4").addClass("hidden");
-            $(".oe_not_available").removeClass("hidden");
-            $form_var.find('input[name="product_id"]').val(0);
-            $form_var.find(".a-submit").attr("disabled", "disabled");
->>>>>>> 0f01df42
         }
     });
     $('ul.js_add_cart_variants').each(function () {
         $('input.js_variant_change, select.js_variant_change', this).first().trigger('change');
     });
-
-<<<<<<< HEAD
 
     $("a.js_add, a.js_remove").click(function (event) {
         event.preventDefault();
@@ -197,6 +160,4 @@
         return false;
     });
 
-=======
->>>>>>> 0f01df42
 });