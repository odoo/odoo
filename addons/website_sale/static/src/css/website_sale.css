--- conflicted
+++ resolved
@@ -428,8 +428,6 @@
 /* Shipping & Billing */
 .label-optional {
   font-weight: normal;
-<<<<<<< HEAD
-=======
 }
 
 /* Collapse category */
@@ -440,5 +438,4 @@
 }
 #o_shop_collapse_category li i.fa{
   cursor: pointer;
->>>>>>> 4bef17cc
 }