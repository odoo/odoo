# -*- coding: utf-8 -*-
import werkzeug

from openerp import SUPERUSER_ID
from openerp.addons.web import http
from openerp.addons.web.http import request
from openerp.tools.translate import _
from openerp.addons.website.models.website import slug

PPG = 20 # Products Per Page
PPR = 4  # Products Per Row

class table_compute(object):
    def __init__(self):
        self.table = {}

    def _check_place(self, posx, posy, sizex, sizey):
        res = True
        for y in range(sizey):
            for x in range(sizex):
                if posx+x>=PPR:
                    res = False
                    break
                row = self.table.setdefault(posy+y, {})
                if row.setdefault(posx+x) is not None:
                    res = False
                    break
            for x in range(PPR):
                self.table[posy+y].setdefault(x, None)
        return res

    def process(self, products):
        # Compute products positions on the grid
        minpos = 0
        index = 0
        maxy = 0
        for p in products:
            x = p.website_size_x
            y = p.website_size_y
            if index>PPG:
                x = y = 1

            pos = minpos
            while not self._check_place(pos%PPR, pos/PPR, x, y):
                pos += 1

            if index>PPG and (pos/PPR)>maxy:
                break

            if x==1 and y==1:   # simple heuristic for CPU optimization
                minpos = pos/PPR

            for y2 in range(y):
                for x2 in range(x):
                    self.table[(pos/PPR)+y2][(pos%PPR)+x2] = False
            self.table[pos/PPR][pos%PPR] = {
                'product': p, 'x':x, 'y': y,
                'class': " ".join(map(lambda x: x.html_class, p.website_style_ids))
            }
            if index<=PPG:
                maxy=max(maxy,y+(pos/PPR))
            index += 1

        # Format table according to HTML needs
        rows = self.table.items()
        rows.sort()
        rows = map(lambda x: x[1], rows)
        for col in range(len(rows)):
            cols = rows[col].items()
            cols.sort()
            x += len(cols)
            rows[col] = [c for c in map(lambda x: x[1], cols) if c != False]

        return rows

        # TODO keep with input type hidden


class QueryURL(object):
    def __init__(self, path='', **args):
        self.path = path
        self.args = args

    def __call__(self, path=None, **kw):
        if not path:
            path = self.path
        for k,v in self.args.items():
            kw.setdefault(k,v)
        l = []
        for k,v in kw.items():
            if v:
                if isinstance(v, list) or isinstance(v, set):
                    l.append(werkzeug.url_encode([(k,i) for i in v]))
                else:
                    l.append(werkzeug.url_encode([(k,v)]))
        if l:
            path += '?' + '&'.join(l)
        return path


class website_sale(http.Controller):

    def get_pricelist(self):
        cr, uid, context, pool = request.cr, request.uid, request.context, request.registry
        sale_order = context.get('sale_order')
        if sale_order:
            pricelist = sale_order.pricelist_id
        else:
            partner = pool['res.users'].browse(cr, SUPERUSER_ID, uid, context=context).partner_id
            pricelist = partner.property_product_pricelist
        return pricelist

    @http.route(['/shop',
        '/shop/page/<int:page>',
        '/shop/category/<model("product.public.category"):category>',
        '/shop/category/<model("product.public.category"):category>/page/<int:page>'
    ], type='http', auth="public", website=True, multilang=True)
    def shop(self, page=0, category=None, search='', **post):
        cr, uid, context, pool = request.cr, request.uid, request.context, request.registry

        domain = request.website.sale_product_domain()
        if search:
            domain += ['|', ('name', 'ilike', search), ('description', 'ilike', search)]
        if category:
            domain += [('product_variant_ids.public_categ_id', 'child_of', int(category))]

        attrib_values = map(int,request.httprequest.args.getlist('attrib'))
        if attrib_values:
            domain += [('attribute_lines.value_id', 'in', attrib_values)]
        attrib_set = set(attrib_values) 
        keep = QueryURL('/shop', category=category and int(category), search=search, attrib=attrib_set)

        if not context.get('pricelist'):
            context['pricelist'] = int(self.get_pricelist())
        product_obj = pool.get('product.template')
        product_count = product_obj.search_count(cr, uid, domain, context=context)
        pager = request.website.pager(url="/shop", total=product_count, page=page, step=PPG, scope=7, url_args=post)
        product_ids = product_obj.search(cr, uid, domain, limit=PPG+10, offset=pager['offset'], order='website_published desc, website_sequence desc', context=context)
        products = product_obj.browse(cr, uid, product_ids, context=context)

        style_obj = pool['product.style']
        style_ids = style_obj.search(cr, uid, [], context=context)
        styles = style_obj.browse(cr, uid, style_ids, context=context)

        category_obj = pool['product.public.category']
        category_ids = category_obj.search(cr, uid, [], context=context)
        categories = category_obj.browse(cr, uid, category_ids, context=context)
        categs = filter(lambda x: not x.parent_id, categories)

        attributes_obj = request.registry['product.attribute']
        attributes_ids = attributes_obj.search(cr, uid, [], context=request.context)
        attributes = attributes_obj.browse(cr, uid, attributes_ids, context=request.context)

        values = {
            'search': search,
            'category': category and int(category),
            'attrib_set': attrib_set,
            'pager': pager,
            'pricelist': self.get_pricelist(),
            'products': products,
            'bins': table_compute().process(products),
            'rows': PPR,
            'styles': styles,
            'categories': categs,
            'attributes': attributes,
            'keep': keep,
            'style_in_product': lambda style, product: style.id in [s.id for s in product.website_style_ids],
            'attrib_encode': lambda attribs: werkzeug.url_encode([('attrib',i) for i in attribs]),
        }

        return request.website.render("website_sale.products", values)

    @http.route(['/shop/product/<model("product.template"):product>'], type='http', auth="public", website=True, multilang=True)
    def product(self, product, category='', search='', **kwargs):
        cr, uid, context, pool = request.cr, request.uid, request.context, request.registry
        category_obj = pool['product.public.category']

        if category:
            category = category_obj.browse(request.cr, request.uid, int(category), context=request.context)

        attrib_values = map(int,request.httprequest.args.getlist('attrib'))
        attrib_set = set(attrib_values) 

        keep = QueryURL('/shop', category=category and category.id, search=search, attrib=attrib_set)

        category_ids = category_obj.search(cr, uid, [], context=context)
        category_list = category_obj.name_get(cr, uid, category_ids, context=context)
        category_list = sorted(category_list, key=lambda category: category[1])

        if not context.get('pricelist'):
            context['pricelist'] = int(self.get_pricelist())
            product = request.registry.get('product.template').browse(request.cr, request.uid, int(product), context=context)

        values = {
            'search': search,
            'category': category,
            'pricelist': self.get_pricelist(),
            'attrib_set': attrib_set,
            'keep': keep,
            'category_list': category_list,
            'main_object': product,
            'product': product,
        }
        return request.website.render("website_sale.product", values)

    @http.route(['/shop/product/comment/<int:product_template_id>'], type='http', auth="public", methods=['POST'], website=True)
    def product_comment(self, product_template_id, **post):
        cr, uid, context = request.cr, request.uid, request.context
        if post.get('comment'):
            request.registry['product.template'].message_post(
                cr, uid, product_template_id,
                body=post.get('comment'),
                type='comment',
                subtype='mt_comment',
                context=dict(context, mail_create_nosubcribe=True))
        return werkzeug.utils.redirect(request.httprequest.referrer + "#comments")

    @http.route(['/shop/cart'], type='http', auth="public", website=True, multilang=True)
    def cart(self, **post):
        order = request.website.sale_get_order()
        values = {
            'order': order,
            'suggested_products': [],
        }
        if order:
            if not request.context.get('pricelist'):
                request.context['pricelist'] = order.pricelist_id.id
            values['suggested_products'] = order._cart_accessories(context=request.context)
        return request.website.render("website_sale.cart", values)

    @http.route(['/shop/cart/update'], type='http', auth="public", methods=['POST'], website=True, multilang=True)
    def cart_update(self, product_id, add_qty=1, set_qty=0, **kw):
        cr, uid, context = request.cr, request.uid, request.context
        request.website.sale_get_order(force_create=1)._cart_update(product_id=int(product_id), add_qty=add_qty, set_qty=set_qty)
        return request.redirect("/shop/cart")

    @http.route(['/shop/cart/update_json'], type='json', auth="public", methods=['POST'], website=True, multilang=True)
    def cart_update_json(self, product_id, line_id, add_qty=None, set_qty=None):
        order = request.website.sale_get_order(force_create=1)
        quantity = order._cart_update(product_id=product_id, line_id=line_id, add_qty=add_qty, set_qty=set_qty)
        return {
            'quantity': quantity,
            'cart_quantity': order.cart_quantity,
            'website_sale.total': request.website._render("website_sale.total", {
                    'website_sale_order': request.website.sale_get_order()
                })
        }

    #------------------------------------------------------
    # Checkout
    #------------------------------------------------------

    def checkout_redirection(self, order):
        cr, uid, context, registry = request.cr, request.uid, request.context, request.registry

        # must have a draft sale order with lines at this point, otherwise reset
        if not order or order.state != 'draft':
            request.website_sale_reset(cr, uid, context=context)
            return request.redirect('/shop')

        # if transaction pending / done: redirect to confirmation
        tx = context.get('website_sale_transaction')
        if tx and tx.state != 'draft':
            return request.redirect('/shop/payment/confirmation/%s' % order.id)

    def checkout_values(self, data=None):
        cr, uid, context, registry = request.cr, request.uid, request.context, request.registry
        orm_partner = registry.get('res.partner')
        orm_user = registry.get('res.users')
        orm_country = registry.get('res.country')
        state_orm = registry.get('res.country.state')

        country_ids = orm_country.search(cr, SUPERUSER_ID, [], context=context)
        countries = orm_country.browse(cr, SUPERUSER_ID, country_ids, context)
        states_ids = state_orm.search(cr, SUPERUSER_ID, [], context=context)
        states = state_orm.browse(cr, SUPERUSER_ID, states_ids, context)

        checkout = {}
        if not data:
            if request.uid != request.website.user_id.id:
                partner = orm_user.browse(cr, SUPERUSER_ID, request.uid, context).partner_id
                checkout.update( self.checkout_parse("billing", partner) )

                shipping_ids = orm_partner.search(cr, SUPERUSER_ID, [("parent_id", "=", partner.id), ('type', "=", 'delivery')], limit=1, context=context)
                if shipping_ids:
                    shipping = orm_user.browse(cr, SUPERUSER_ID, request.uid, context)
                    checkout.update( self.checkout_parse("shipping", shipping) )
                    checkout['shipping_different'] = True
            else:
                order = request.website.sale_get_order(force_create=1, context=context)
                if order.partner_id:
                    domain = [("active", "=", False), ("partner_id", "=", order.partner_id.id)]
                    user_ids = request.registry['res.users'].search(cr, SUPERUSER_ID, domain, context=context)
                    if not user_ids or request.website.user_id.id not in user_ids:
                        checkout.update( self.checkout_parse("billing", order.partner_id) )
        else:
            checkout = self.checkout_parse('billing', data)
            if data.get("shipping_different"):
                checkout.update(self.checkout_parse('shipping', data))
                checkout["shipping_different"] = True

        values = {
            'countries': countries,
            'states': states,
            'checkout': checkout,
            'shipping_different': checkout.get('shipping_different'),
            'error': {},
        }
        return values

    mandatory_billing_fields = ["name", "phone", "email", "street", "city", "country_id", "zip"]
    optional_billing_fields = ["street2", "state_id"]
    mandatory_shipping_fields = ["name", "phone", "street", "city", "country_id", "zip"]
    optional_shipping_fields = ["state_id"]

    def checkout_parse(self, address_type, data, remove_prefix=False):
        """ data is a dict OR a partner browse record
        """
        # set mandatory and optional fields
        assert address_type in ('billing', 'shipping')
        if address_type == 'billing':
            all_fields = self.mandatory_billing_fields + self.optional_billing_fields
            prefix = ''
        else:
            all_fields = self.mandatory_shipping_fields + self.optional_shipping_fields
            prefix = 'shipping_'

        # set data
        if isinstance(data, dict):
            query = dict((prefix + field_name, data[prefix + field_name])
                for field_name in all_fields if data.get(prefix + field_name))
        else:
            query = dict((prefix + field_name, getattr(data, field_name))
                for field_name in all_fields if field_name != "street2" and getattr(data, field_name))
            if data.parent_id:
                query[prefix + 'street2'] = data.parent_id.name

        if query.get(prefix + 'state_id'):
            query[prefix + 'state_id'] = int(query[prefix + 'state_id'])
        if query.get(prefix + 'country_id'):
            query[prefix + 'country_id'] = int(query[prefix + 'country_id'])

        if not remove_prefix:
            return query

        return dict((field_name, data[prefix + field_name]) for field_name in all_fields if data.get(prefix + field_name))

    def checkout_form_validate(self, data):
        cr, uid, context, registry = request.cr, request.uid, request.context, request.registry

        # Validation
        error = dict()
        for field_name in self.mandatory_billing_fields:
            if not data.get(field_name):
                error[field_name] = 'missing'

        if data.get("shipping_different"):
            for field_name in self.mandatory_shipping_fields:
                field_name = 'shipping_' + field_name
                if not data.get(field_name):
                    error[field_name] = 'missing'

        return error

    def checkout_form_save(self, checkout):
        cr, uid, context, registry = request.cr, request.uid, request.context, request.registry

        order = request.website.sale_get_order(force_create=1, context=context)

        orm_partner = registry.get('res.partner')
        orm_user = registry.get('res.users')
        order_obj = request.registry.get('sale.order')

        billing_info = self.checkout_parse('billing', checkout, True)

        # set partner_id
        partner_id = None
        if request.uid != request.website.user_id.id:
            partner_id = orm_user.browse(cr, SUPERUSER_ID, uid, context=context).partner_id.id
        elif order.partner_id:
            user_ids = request.registry['res.users'].search(cr, SUPERUSER_ID,
                [("partner_id", "=", order.partner_id.id)], context=dict(context or {}, active_test=False))
            if not user_ids or request.website.user_id.id not in user_ids:
                partner_id = order.partner_id.id

        # save partner informations
        if partner_id and request.website.partner_id.id != partner_id:
            orm_partner.write(cr, SUPERUSER_ID, [partner_id], billing_info, context=context)
        else:
            partner_id = orm_partner.create(cr, SUPERUSER_ID, billing_info, context=context)

        # create a new shipping partner
        shipping_id = None
        if checkout.get('shipping_different'):
            shipping_info = self.checkout_parse('shipping', checkout, True)
            shipping_info['type'] = 'delivery'
            shipping_info['parent_id'] = partner_id
            shipping_id = orm_partner.create(cr, SUPERUSER_ID, shipping_info, context)

        order_info = {
            'partner_id': partner_id,
            'message_follower_ids': [(4, partner_id)],
            'partner_invoice_id': partner_id,
            'partner_shipping_id': shipping_id or partner_id
        }
        order_info.update(registry.get('sale.order').onchange_partner_id(cr, SUPERUSER_ID, [], partner_id, context=context)['value'])
        order_info.pop('user_id')

        order_obj.write(cr, SUPERUSER_ID, [order.id], order_info, context=context)

    @http.route(['/shop/checkout'], type='http', auth="public", website=True, multilang=True)
    def checkout(self, **post):
        cr, uid, context, registry = request.cr, request.uid, request.context, request.registry

        order = request.website.sale_get_order(force_create=1, context=context)

        redirection = self.checkout_redirection(order)
        if redirection:
            return redirection

        values = self.checkout_values()

        return request.website.render("website_sale.checkout", values)

    @http.route(['/shop/confirm_order'], type='http', auth="public", website=True, multilang=True)
    def confirm_order(self, **post):
        cr, uid, context, registry = request.cr, request.uid, request.context, request.registry

        order = request.website.sale_get_order(context=context)
        if not order:
            return request.redirect("/shop")

        redirection = self.checkout_redirection(order)
        if redirection:
            return redirection

        values = self.checkout_values(post)

        values["error"] = self.checkout_form_validate(values["checkout"])
        if values["error"]:
            return request.website.render("website_sale.checkout", values)

        self.checkout_form_save(values["checkout"])
        request.session['sale_last_order_id'] = order.id

        return request.redirect("/shop/payment")

    #------------------------------------------------------
    # Payment
    #------------------------------------------------------

    @http.route(['/shop/payment'], type='http', auth="public", website=True, multilang=True)
    def payment(self, **post):
        """ Payment step. This page proposes several payment means based on available
        payment.acquirer. State at this point :

         - a draft sale order with lines; otherwise, clean context / session and
           back to the shop
         - no transaction in context / session, or only a draft one, if the customer
           did go to a payment.acquirer website but closed the tab without
           paying / canceling
        """
        cr, uid, context = request.cr, request.uid, request.context
        payment_obj = request.registry.get('payment.acquirer')

        order = request.website.sale_get_order(context=context)

        redirection = self.checkout_redirection(order)
        if redirection:
            return redirection

        shipping_partner_id = False
        if order:
            if order.partner_shipping_id.id:
                shipping_partner_id = order.partner_shipping_id.id
            else:
                shipping_partner_id = order.partner_invoice_id.id

<<<<<<< HEAD
        values = {}
        values['website_sale_order'] = values['order'] = sale_order_obj.browse(cr, SUPERUSER_ID, order.id, context=context)
        values['errors'] = sale_order_obj._get_errors(cr, uid, order, context=context)
        values.update(sale_order_obj._get_website_data(cr, uid, order, context=context))

        if not values['errors']:
            # fetch all registered payment means
            if tx:
                acquirer_ids = [tx.acquirer_id.id]
            else:
                acquirer_ids = payment_obj.search(cr, SUPERUSER_ID, [('website_published', '=', True), '|', ('company_id', '=', order.company_id.id), ('company_id', '=', False)], context=context)
            values['acquirers'] = list(payment_obj.browse(cr, uid, acquirer_ids, context=context))
            render_ctx = dict(context, submit_class='btn btn-primary', submit_txt='Pay Now')
            for acquirer in values['acquirers']:
                render_ctx['tx_url'] = '/shop/payment/transaction/%s' % acquirer.id
                acquirer.button = payment_obj.render(
                    cr, SUPERUSER_ID, acquirer.id,
                    order.name,
                    order.amount_total,
                    order.pricelist_id.currency_id.id,
                    partner_id=shipping_partner_id,
                    tx_values={
                        'return_url': '/shop/payment/validate',
                    },
                    context=render_ctx)
=======
        values = {
            'order': request.registry['sale.order'].browse(cr, SUPERUSER_ID, order.id, context=context)
        }
        values.update(request.registry.get('sale.order')._get_website_data(cr, uid, order, context))

        # fetch all registered payment means
        # if tx:
        #     acquirer_ids = [tx.acquirer_id.id]
        # else:
        acquirer_ids = payment_obj.search(cr, SUPERUSER_ID, [('website_published', '=', True)], context=context)
        values['acquirers'] = payment_obj.browse(cr, uid, acquirer_ids, context=context)
        render_ctx = dict(context, submit_class='btn btn-primary', submit_txt='Pay Now')
        for acquirer in values['acquirers']:
            render_ctx['tx_url'] = '/shop/payment/transaction/%s' % acquirer.id
            acquirer.button = payment_obj.render(
                cr, SUPERUSER_ID, acquirer.id,
                order.name,
                order.amount_total,
                order.pricelist_id.currency_id.id,
                partner_id=shipping_partner_id,
                tx_values={
                    'return_url': '/shop/payment/validate',
                },
                context=render_ctx)
>>>>>>> 106abb64

        return request.website.render("website_sale.payment", values)

    @http.route(['/shop/payment/transaction/<int:acquirer_id>'], type='http', methods=['POST'], auth="public", website=True)
    def payment_transaction(self, acquirer_id, **post):
        """ Hook method that creates a payment.transaction and redirect to the
        acquirer, using post values to re-create the post action.

        :param int acquirer_id: id of a payment.acquirer record. If not set the
                                user is redirected to the checkout page
        :param dict post: should coutain all post data for the acquirer
        """
        # @TDEFIXME: don't know why we received those data, but should not be send to the acquirer
        post.pop('submit.x', None)
        post.pop('submit.y', None)
        cr, uid, context = request.cr, request.uid, request.context
        payment_obj = request.registry.get('payment.acquirer')
        transaction_obj = request.registry.get('payment.transaction')
        order = request.website.sale_get_order(context=context)

        if not order or not order.order_line or acquirer_id is None:
            return request.redirect("/shop/checkout")

        assert order.partner_id.id != request.website.partner_id.id

        # find an already existing transaction
        tx = request.website.sale_get_transaction()
        if not tx:
            tx_id = transaction_obj.create(cr, SUPERUSER_ID, {
                'acquirer_id': acquirer_id,
                'type': 'form',
                'amount': order.amount_total,
                'currency_id': order.pricelist_id.currency_id.id,
                'partner_id': order.partner_id.id,
                'partner_country_id': order.partner_id.country_id.id,
                'reference': order.name,
                'sale_order_id': order.id,
            }, context=context)
            request.session['sale_transaction_id'] = tx_id
        elif tx.state == 'draft':  # button cliked but no more info -> rewrite on tx or create a new one ?
            tx.write({
                'acquirer_id': acquirer_id,
            })

        acquirer_form_post_url = payment_obj.get_form_action_url(cr, uid, acquirer_id, context=context)
        acquirer_total_url = '%s?%s' % (acquirer_form_post_url, werkzeug.url_encode(post))
        return request.redirect(acquirer_total_url)

    @http.route('/shop/payment/get_status/<int:sale_order_id>', type='json', auth="public", website=True, multilang=True)
    def payment_get_status(self, sale_order_id, **post):
        cr, uid, context = request.cr, request.uid, request.context

        order = request.registry['sale.order'].browse(cr, SUPERUSER_ID, sale_order_id, context=context)
        assert order.id == request.session.get('sale_last_order_id')

        if not order:
            return {
                'state': 'error',
                'message': '<p>There seems to be an error with your request.</p>',
            }

        tx_ids = request.registry['payment.transaction'].search(
            cr, uid, [
                '|', ('sale_order_id', '=', order.id), ('reference', '=', order.name)
            ], context=context)

        if not tx_ids:
            if order.amount_total:
                return {
                    'state': 'error',
                    'message': '<p>There seems to be an error with your request.</p>',
                }
            else:
                state = 'done'
                message = ""
                validation = None
        else:
            tx = request.registry['payment.transaction'].browse(cr, uid, tx_ids[0], context=context)
            state = tx.state
            if state == 'done':
                message = '<p>Your payment has been received.</p>'
            elif state == 'cancel':
                message = '<p>The payment seems to have been canceled.</p>'
            elif state == 'pending' and tx.acquirer_id.validation == 'manual':
                message = '<p>Your transaction is waiting confirmation.</p>'
                if tx.acquirer_id.post_msg:
                    message += tx.acquirer_id.post_msg
            else:
                message = '<p>Your transaction is waiting confirmation.</p>'
            validation = tx.acquirer_id.validation

        return {
            'state': state,
            'message': message,
            'validation': validation
        }

    @http.route('/shop/payment/validate', type='http', auth="public", website=True, multilang=True)
    def payment_validate(self, transaction_id=None, sale_order_id=None, **post):
        """ Method that should be called by the server when receiving an update
        for a transaction. State at this point :

         - UDPATE ME
        """
        cr, uid, context = request.cr, request.uid, request.context
        email_act = None
        sale_order_obj = request.registry['sale.order']

        if transaction_id is None:
            tx = request.website.sale_get_transaction()
        else:
            tx = request.registry['payment.transaction'].browse(cr, uid, transaction_id, context=context)

        if sale_order_id is None:
            order = request.website.sale_get_order(context=context)
        else:
            order = request.registry['sale.order'].browse(cr, SUPERUSER_ID, sale_order_id, context=context)
            assert order.id == request.session.get('sale_last_order_id')

        if not tx or not order:
            return request.redirect('/shop')

        if not order.amount_total or tx.state == 'done':
            # confirm the quotation
            sale_order_obj.action_button_confirm(cr, SUPERUSER_ID, [order.id], context=request.context)
            # send by email
            email_act = sale_order_obj.action_quotation_send(cr, SUPERUSER_ID, [order.id], context=request.context)
        elif tx.state == 'pending':
            # send by email
            email_act = sale_order_obj.action_quotation_send(cr, SUPERUSER_ID, [order.id], context=request.context)
        elif tx.state == 'cancel':
            # cancel the quotation
            sale_order_obj.action_cancel(cr, SUPERUSER_ID, [order.id], context=request.context)

        # clean context and session, then redirect to the confirmation page
        request.website.sale_reset(context=context)

        return request.redirect('/shop/confirmation')

    @http.route(['/shop/confirmation'], type='http', auth="public", website=True, multilang=True)
    def payment_confirmation(self, **post):
        """ End of checkout process controller. Confirmation is basically seing
        the status of a sale.order. State at this point :

         - should not have any context / session info: clean them
         - take a sale.order id, because we request a sale.order and are not
           session dependant anymore
        """
        cr, uid, context = request.cr, request.uid, request.context

        sale_order_id = request.session.get('sale_last_order_id')
        if sale_order_id:
            order = request.registry['sale.order'].browse(cr, SUPERUSER_ID, sale_order_id, context=context)
        else:
            return request.redirect('/shop')

        return request.website.render("website_sale.confirmation", {'order': order})

    #------------------------------------------------------
    # Edit
    #------------------------------------------------------

    @http.route(['/shop/add_product'], type='http', auth="user", methods=['POST'], website=True, multilang=True)
    def add_product(self, name=None, category=0, **post):
        cr, uid, context, pool = request.cr, request.uid, request.context, request.registry
        if not name:
            name = _("New Product")
        product_obj = request.registry.get('product.product')
        product_id = product_obj.create(cr, uid, { 'name': name, 'public_categ_id': category }, context=context)
        product = product_obj.browse(cr, uid, product_id, context=context)

        return request.redirect("/shop/product/%s?enable_editor=1" % slug(product.product_tmpl_id))

    @http.route(['/shop/reorder'], type='json', auth="public")
    def reorder(self, product_id, operation):
        request.registry['product.template'].website_reorder(request.cr, request.uid, [id], operation, context=request.context)

    @http.route(['/shop/change_styles'], type='json', auth="public")
    def change_styles(self, id, style_id):
        product_obj = request.registry.get('product.template')
        product = product_obj.browse(request.cr, request.uid, id, context=request.context)

        remove = []
        active = False
        for style in product.website_style_ids:
            if style.id == style_id:
                remove.append(style.id)
                active = True
                break

        style = request.registry.get('product.style').browse(request.cr, request.uid, style_id, context=request.context)

        if remove:
            product.write({'website_style_ids': [(3, rid) for rid in remove]})
        if not active:
            product.write({'website_style_ids': [(4, style.id)]})

        return not active

    @http.route(['/shop/change_size'], type='json', auth="public")
    def change_size(self, id, x, y):
        product_obj = request.registry.get('product.template')
        product = product_obj.browse(request.cr, request.uid, id, context=request.context)
        return product.write({'website_size_x': x, 'website_size_y': y})


# vim:expandtab:tabstop=4:softtabstop=4:shiftwidth=4:<|MERGE_RESOLUTION|>--- conflicted
+++ resolved
@@ -476,33 +476,6 @@
             else:
                 shipping_partner_id = order.partner_invoice_id.id
 
-<<<<<<< HEAD
-        values = {}
-        values['website_sale_order'] = values['order'] = sale_order_obj.browse(cr, SUPERUSER_ID, order.id, context=context)
-        values['errors'] = sale_order_obj._get_errors(cr, uid, order, context=context)
-        values.update(sale_order_obj._get_website_data(cr, uid, order, context=context))
-
-        if not values['errors']:
-            # fetch all registered payment means
-            if tx:
-                acquirer_ids = [tx.acquirer_id.id]
-            else:
-                acquirer_ids = payment_obj.search(cr, SUPERUSER_ID, [('website_published', '=', True), '|', ('company_id', '=', order.company_id.id), ('company_id', '=', False)], context=context)
-            values['acquirers'] = list(payment_obj.browse(cr, uid, acquirer_ids, context=context))
-            render_ctx = dict(context, submit_class='btn btn-primary', submit_txt='Pay Now')
-            for acquirer in values['acquirers']:
-                render_ctx['tx_url'] = '/shop/payment/transaction/%s' % acquirer.id
-                acquirer.button = payment_obj.render(
-                    cr, SUPERUSER_ID, acquirer.id,
-                    order.name,
-                    order.amount_total,
-                    order.pricelist_id.currency_id.id,
-                    partner_id=shipping_partner_id,
-                    tx_values={
-                        'return_url': '/shop/payment/validate',
-                    },
-                    context=render_ctx)
-=======
         values = {
             'order': request.registry['sale.order'].browse(cr, SUPERUSER_ID, order.id, context=context)
         }
@@ -513,7 +486,7 @@
         #     acquirer_ids = [tx.acquirer_id.id]
         # else:
         acquirer_ids = payment_obj.search(cr, SUPERUSER_ID, [('website_published', '=', True)], context=context)
-        values['acquirers'] = payment_obj.browse(cr, uid, acquirer_ids, context=context)
+        values['acquirers'] = list(payment_obj.browse(cr, uid, acquirer_ids, context=context))
         render_ctx = dict(context, submit_class='btn btn-primary', submit_txt='Pay Now')
         for acquirer in values['acquirers']:
             render_ctx['tx_url'] = '/shop/payment/transaction/%s' % acquirer.id
@@ -527,7 +500,6 @@
                     'return_url': '/shop/payment/validate',
                 },
                 context=render_ctx)
->>>>>>> 106abb64
 
         return request.website.render("website_sale.payment", values)
 
