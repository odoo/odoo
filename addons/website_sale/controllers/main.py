# -*- coding: utf-8 -*-
import werkzeug

from openerp import SUPERUSER_ID
from openerp import http
from openerp import tools
from openerp.http import request
from openerp.tools.translate import _
from openerp.addons.website.models.website import slug
from openerp.addons.web.controllers.main import login_redirect

PPG = 20 # Products Per Page
PPR = 4  # Products Per Row

class table_compute(object):
    def __init__(self):
        self.table = {}

    def _check_place(self, posx, posy, sizex, sizey):
        res = True
        for y in range(sizey):
            for x in range(sizex):
                if posx+x>=PPR:
                    res = False
                    break
                row = self.table.setdefault(posy+y, {})
                if row.setdefault(posx+x) is not None:
                    res = False
                    break
            for x in range(PPR):
                self.table[posy+y].setdefault(x, None)
        return res

    def process(self, products):
        # Compute products positions on the grid
        minpos = 0
        index = 0
        maxy = 0
        for p in products:
            x = min(max(p.website_size_x, 1), PPR)
            y = min(max(p.website_size_y, 1), PPR)
            if index>=PPG:
                x = y = 1

            pos = minpos
            while not self._check_place(pos%PPR, pos/PPR, x, y):
                pos += 1
            # if 21st products (index 20) and the last line is full (PPR products in it), break
            # (pos + 1.0) / PPR is the line where the product would be inserted
            # maxy is the number of existing lines
            # + 1.0 is because pos begins at 0, thus pos 20 is actually the 21st block
            # and to force python to not round the division operation
            if index >= PPG and ((pos + 1.0) / PPR) > maxy:
                break

            if x==1 and y==1:   # simple heuristic for CPU optimization
                minpos = pos/PPR

            for y2 in range(y):
                for x2 in range(x):
                    self.table[(pos/PPR)+y2][(pos%PPR)+x2] = False
            self.table[pos/PPR][pos%PPR] = {
                'product': p, 'x':x, 'y': y,
                'class': " ".join(map(lambda x: x.html_class or '', p.website_style_ids))
            }
            if index<=PPG:
                maxy=max(maxy,y+(pos/PPR))
            index += 1

        # Format table according to HTML needs
        rows = self.table.items()
        rows.sort()
        rows = map(lambda x: x[1], rows)
        for col in range(len(rows)):
            cols = rows[col].items()
            cols.sort()
            x += len(cols)
            rows[col] = [c for c in map(lambda x: x[1], cols) if c != False]

        return rows

        # TODO keep with input type hidden


class QueryURL(object):
    def __init__(self, path='', **args):
        self.path = path
        self.args = args

    def __call__(self, path=None, **kw):
        if not path:
            path = self.path
        for k,v in self.args.items():
            kw.setdefault(k,v)
        l = []
        for k,v in kw.items():
            if v:
                if isinstance(v, list) or isinstance(v, set):
                    l.append(werkzeug.url_encode([(k,i) for i in v]))
                else:
                    l.append(werkzeug.url_encode([(k,v)]))
        if l:
            path += '?' + '&'.join(l)
        return path


def get_pricelist():
    cr, uid, context, pool = request.cr, request.uid, request.context, request.registry
    sale_order = context.get('sale_order')
    if sale_order:
        pricelist = sale_order.pricelist_id
    else:
        partner = pool['res.users'].browse(cr, SUPERUSER_ID, uid, context=context).partner_id
        pricelist = partner.property_product_pricelist
    return pricelist

class website_sale(http.Controller):

    def get_pricelist(self):
        return get_pricelist()

    def get_attribute_value_ids(self, product):
        cr, uid, context, pool = request.cr, request.uid, request.context, request.registry
        currency_obj = pool['res.currency']
        attribute_value_ids = []
        visible_attrs = set(l.attribute_id.id
                                for l in product.attribute_line_ids
                                    if len(l.value_ids) > 1)
        if request.website.pricelist_id.id != context['pricelist']:
            website_currency_id = request.website.currency_id.id
            currency_id = self.get_pricelist().currency_id.id
            for p in product.product_variant_ids:
                price = currency_obj.compute(cr, uid, website_currency_id, currency_id, p.lst_price)
                attribute_value_ids.append([p.id, [v.id for v in p.attribute_value_ids if v.attribute_id.id in visible_attrs], p.price, price])
        else:
            attribute_value_ids = [[p.id, [v.id for v in p.attribute_value_ids if v.attribute_id.id in visible_attrs], p.price, p.lst_price]
                for p in product.product_variant_ids]

        return attribute_value_ids

    @http.route(['/shop',
        '/shop/page/<int:page>',
        '/shop/category/<model("product.public.category"):category>',
        '/shop/category/<model("product.public.category"):category>/page/<int:page>'
    ], type='http', auth="public", website=True)
    def shop(self, page=0, category=None, search='', **post):
        cr, uid, context, pool = request.cr, request.uid, request.context, request.registry

        domain = request.website.sale_product_domain()
        if search:
            for srch in search.split(" "):
                domain += ['|', '|', '|', ('name', 'ilike', srch), ('description', 'ilike', srch),
                    ('description_sale', 'ilike', srch), ('product_variant_ids.default_code', 'ilike', srch)]
        if category:
            domain += [('public_categ_ids', 'child_of', int(category))]
        attrib_list = request.httprequest.args.getlist('attrib')
        attrib_values = [map(int,v.split("-")) for v in attrib_list if v]
        attrib_set = set([v[1] for v in attrib_values])

        if attrib_values:
            attrib = None
            ids = []
            for value in attrib_values:
                if not attrib:
                    attrib = value[0]
                    ids.append(value[1])
                elif value[0] == attrib:
                    ids.append(value[1])
                else:
                    domain += [('attribute_line_ids.value_ids', 'in', ids)]
                    attrib = value[0]
                    ids = [value[1]]
            if attrib:
                domain += [('attribute_line_ids.value_ids', 'in', ids)]

        keep = QueryURL('/shop', category=category and int(category), search=search, attrib=attrib_list)

        if not context.get('pricelist'):
            pricelist = self.get_pricelist()
            context['pricelist'] = int(pricelist)
        else:
            pricelist = pool.get('product.pricelist').browse(cr, uid, context['pricelist'], context)

        url = "/shop"
        if search:
            post["search"] = search
        if category:
            category = pool['product.public.category'].browse(cr, uid, int(category), context=context)
            url = "/shop/category/%s" % slug(category)
<<<<<<< HEAD
=======
        if attrib_list:
            post['attrib'] = attrib_list
>>>>>>> 4bef17cc

        style_obj = pool['product.style']
        style_ids = style_obj.search(cr, uid, [], context=context)
        styles = style_obj.browse(cr, uid, style_ids, context=context)

        category_obj = pool['product.public.category']
        category_ids = category_obj.search(cr, uid, [('parent_id', '=', False)], context=context)
        categs = category_obj.browse(cr, uid, category_ids, context=context)

        product_obj = pool.get('product.template')

<<<<<<< HEAD
=======
        parent_category_ids = []
        if category:
            parent_category_ids = [category.id]
            current_category = category
            while current_category.parent_id:
                parent_category_ids.append(current_category.parent_id.id)
                current_category = current_category.parent_id

>>>>>>> 4bef17cc
        product_count = product_obj.search_count(cr, uid, domain, context=context)
        pager = request.website.pager(url=url, total=product_count, page=page, step=PPG, scope=7, url_args=post)
        product_ids = product_obj.search(cr, uid, domain, limit=PPG, offset=pager['offset'], order='website_published desc, website_sequence desc', context=context)
        products = product_obj.browse(cr, uid, product_ids, context=context)

        attributes_obj = request.registry['product.attribute']
        attributes_ids = attributes_obj.search(cr, uid, [], context=context)
        attributes = attributes_obj.browse(cr, uid, attributes_ids, context=context)

        from_currency = pool.get('product.price.type')._get_field_currency(cr, uid, 'list_price', context)
        to_currency = pricelist.currency_id
        compute_currency = lambda price: pool['res.currency']._compute(cr, uid, from_currency, to_currency, price, context=context)

        values = {
            'search': search,
            'category': category,
            'attrib_values': attrib_values,
            'attrib_set': attrib_set,
            'pager': pager,
            'pricelist': pricelist,
            'products': products,
            'bins': table_compute().process(products),
            'rows': PPR,
            'styles': styles,
            'categories': categs,
            'attributes': attributes,
            'compute_currency': compute_currency,
            'keep': keep,
            'parent_category_ids': parent_category_ids,
            'style_in_product': lambda style, product: style.id in [s.id for s in product.website_style_ids],
            'attrib_encode': lambda attribs: werkzeug.url_encode([('attrib',i) for i in attribs]),
        }
        if category:
            values['main_object'] = category
        return request.website.render("website_sale.products", values)

    @http.route(['/shop/product/<model("product.template"):product>'], type='http', auth="public", website=True)
    def product(self, product, category='', search='', **kwargs):
        cr, uid, context, pool = request.cr, request.uid, request.context, request.registry
        category_obj = pool['product.public.category']
        template_obj = pool['product.template']

        context.update(active_id=product.id)

        if category:
            category = category_obj.browse(cr, uid, int(category), context=context)

        attrib_list = request.httprequest.args.getlist('attrib')
        attrib_values = [map(int,v.split("-")) for v in attrib_list if v]
        attrib_set = set([v[1] for v in attrib_values])

        keep = QueryURL('/shop', category=category and category.id, search=search, attrib=attrib_list)

        category_ids = category_obj.search(cr, uid, [('parent_id', '=', False)], context=context)
        categs = category_obj.browse(cr, uid, category_ids, context=context)

        pricelist = self.get_pricelist()

        from_currency = pool.get('product.price.type')._get_field_currency(cr, uid, 'list_price', context)
        to_currency = pricelist.currency_id
        compute_currency = lambda price: pool['res.currency']._compute(cr, uid, from_currency, to_currency, price, context=context)

        if not context.get('pricelist'):
            context['pricelist'] = int(self.get_pricelist())
            product = template_obj.browse(cr, uid, int(product), context=context)

        values = {
            'search': search,
            'category': category,
            'pricelist': pricelist,
            'attrib_values': attrib_values,
            'compute_currency': compute_currency,
            'attrib_set': attrib_set,
            'keep': keep,
            'categories': categs,
            'main_object': product,
            'product': product,
            'get_attribute_value_ids': self.get_attribute_value_ids
        }
        return request.website.render("website_sale.product", values)

    @http.route(['/shop/product/comment/<int:product_template_id>'], type='http', auth="public", website=True)
    def product_comment(self, product_template_id, **post):
        if not request.session.uid:
            return login_redirect()
        cr, uid, context = request.cr, request.uid, request.context
        if post.get('comment'):
            request.registry['product.template'].message_post(
                cr, uid, product_template_id,
                body=post.get('comment'),
                type='comment',
                subtype='mt_comment',
                context=dict(context, mail_create_nosubscribe=True))
        return werkzeug.utils.redirect('/shop/product/%s#comments' % product_template_id)

    @http.route(['/shop/pricelist'], type='http', auth="public", website=True)
    def pricelist(self, promo, **post):
        cr, uid, context = request.cr, request.uid, request.context
        request.website.sale_get_order(code=promo, context=context)
        return request.redirect("/shop/cart")

    @http.route(['/shop/cart'], type='http', auth="public", website=True)
    def cart(self, **post):
        cr, uid, context, pool = request.cr, request.uid, request.context, request.registry
        order = request.website.sale_get_order()
        if order:
            from_currency = pool.get('product.price.type')._get_field_currency(cr, uid, 'list_price', context)
            to_currency = order.pricelist_id.currency_id
            compute_currency = lambda price: pool['res.currency']._compute(cr, uid, from_currency, to_currency, price, context=context)
        else:
            compute_currency = lambda price: price

        values = {
            'website_sale_order': order,
            'compute_currency': compute_currency,
            'suggested_products': [],
        }
        if order:
            _order = order
            if not context.get('pricelist'):
                _order = order.with_context(pricelist=order.pricelist_id.id)
            values['suggested_products'] = _order._cart_accessories()

        return request.website.render("website_sale.cart", values)

    @http.route(['/shop/cart/update'], type='http', auth="public", methods=['POST'], website=True)
    def cart_update(self, product_id, add_qty=1, set_qty=0, **kw):
        cr, uid, context = request.cr, request.uid, request.context
        request.website.sale_get_order(force_create=1)._cart_update(product_id=int(product_id), add_qty=float(add_qty), set_qty=float(set_qty))
        return request.redirect("/shop/cart")

    @http.route(['/shop/cart/update_json'], type='json', auth="public", methods=['POST'], website=True)
    def cart_update_json(self, product_id, line_id, add_qty=None, set_qty=None, display=True):
        order = request.website.sale_get_order(force_create=1)
        value = order._cart_update(product_id=product_id, line_id=line_id, add_qty=add_qty, set_qty=set_qty)
        if not display:
            return None
        value['cart_quantity'] = order.cart_quantity
        value['website_sale.total'] = request.website._render("website_sale.total", {
                'website_sale_order': request.website.sale_get_order()
            })
        return value

    @http.route([
        '/shop/orders',
        '/shop/orders/page/<int:page>',
    ], type='http', auth="user", website=True)
    def orders_followup(self, page=1, by = 5, **post):
        partner = request.env['res.users'].browse(request.uid).partner_id
        orders = request.env['sale.order'].sudo().search([('partner_id', '=', partner.id), ('state', 'not in', ['draft', 'cancel'])])

        nbr_pages = max((len(orders) / by) + (1 if len(orders) % by > 0 else 0), 1)
        page = min(page, nbr_pages)
        pager = request.website.pager(
            url='/shop/orders', total=nbr_pages, page=page, step=1,
            scope=by, url_args=post
        )
        orders = orders[by*(page-1):by*(page-1)+by]

        order_invoice_lines = {}
        for o in orders:
            invoiced_lines = request.env['account.invoice.line'].sudo().search([('invoice_id', 'in', o.invoice_ids.ids)])
            order_invoice_lines[o.id] = {il.product_id.id: il.invoice_id for il in invoiced_lines}

        return request.website.render("website_sale.orders_followup", {
            'orders': orders,
            'order_invoice_lines': order_invoice_lines,
            'pager': pager,
        })

    #------------------------------------------------------
    # Checkout
    #------------------------------------------------------

    def checkout_redirection(self, order):
        cr, uid, context, registry = request.cr, request.uid, request.context, request.registry

        # must have a draft sale order with lines at this point, otherwise reset
        if not order or order.state != 'draft':
            request.session['sale_order_id'] = None
            request.session['sale_transaction_id'] = None
            return request.redirect('/shop')

        # if transaction pending / done: redirect to confirmation
        tx = context.get('website_sale_transaction')
        if tx and tx.state != 'draft':
            return request.redirect('/shop/payment/confirmation/%s' % order.id)

    def checkout_values(self, data=None):
        cr, uid, context, registry = request.cr, request.uid, request.context, request.registry
        orm_partner = registry.get('res.partner')
        orm_user = registry.get('res.users')
        orm_country = registry.get('res.country')
        state_orm = registry.get('res.country.state')

        country_ids = orm_country.search(cr, SUPERUSER_ID, [], context=context)
        countries = orm_country.browse(cr, SUPERUSER_ID, country_ids, context)
        states_ids = state_orm.search(cr, SUPERUSER_ID, [], context=context)
        states = state_orm.browse(cr, SUPERUSER_ID, states_ids, context)
        partner = orm_user.browse(cr, SUPERUSER_ID, request.uid, context).partner_id

        order = None

        shipping_id = data and data.get('shipping_id') or None
        shipping_ids = []
        checkout = {}
        if not data:
            if request.uid != request.website.user_id.id:
                checkout.update( self.checkout_parse("billing", partner) )
                shipping_ids = orm_partner.search(cr, SUPERUSER_ID, [("parent_id", "=", partner.id), ('type', "=", 'delivery')], context=context)
            else:
                order = request.website.sale_get_order(force_create=1, context=context)
                if order.partner_id:
                    domain = [("partner_id", "=", order.partner_id.id)]
                    user_ids = request.registry['res.users'].search(cr, SUPERUSER_ID, domain, context=dict(context or {}, active_test=False))
                    if not user_ids or request.website.user_id.id not in user_ids:
                        checkout.update( self.checkout_parse("billing", order.partner_id) )
        else:
            checkout = self.checkout_parse('billing', data)
            try:
                shipping_id = int(shipping_id)
            except (ValueError, TypeError):
                pass
            if shipping_id == -1:
                checkout.update(self.checkout_parse('shipping', data))

        if shipping_id is None:
            if not order:
                order = request.website.sale_get_order(context=context)
            if order and order.partner_shipping_id:
                shipping_id = order.partner_shipping_id.id

        shipping_ids = list(set(shipping_ids) - set([partner.id]))

        if shipping_id == partner.id:
            shipping_id = 0
        elif shipping_id > 0 and shipping_id not in shipping_ids:
            shipping_ids.append(shipping_id)
        elif shipping_id is None and shipping_ids:
            shipping_id = shipping_ids[0]

        ctx = dict(context, show_address=1)
        shippings = []
        if shipping_ids:
            shippings = shipping_ids and orm_partner.browse(cr, SUPERUSER_ID, list(shipping_ids), ctx) or []
        if shipping_id > 0:
            shipping = orm_partner.browse(cr, SUPERUSER_ID, shipping_id, ctx)
            checkout.update( self.checkout_parse("shipping", shipping) )

        checkout['shipping_id'] = shipping_id

        # Default search by user country
        if not checkout.get('country_id'):
            country_code = request.session['geoip'].get('country_code')
            if country_code:
                country_ids = request.registry.get('res.country').search(cr, uid, [('code', '=', country_code)], context=context)
                if country_ids:
                    checkout['country_id'] = country_ids[0]

        values = {
            'countries': countries,
            'states': states,
            'checkout': checkout,
            'shipping_id': partner.id != shipping_id and shipping_id or 0,
            'shippings': shippings,
            'error': {},
            'has_check_vat': hasattr(registry['res.partner'], 'check_vat'),
            'only_services': order and order.only_services or False
        }

        return values

    mandatory_billing_fields = ["name", "phone", "email", "street2", "city", "country_id"]
    optional_billing_fields = ["street", "state_id", "vat", "vat_subjected", "zip"]
    mandatory_shipping_fields = ["name", "phone", "street", "city", "country_id"]
    optional_shipping_fields = ["state_id", "zip"]

    def checkout_parse(self, address_type, data, remove_prefix=False):
        """ data is a dict OR a partner browse record
        """
        # set mandatory and optional fields
        assert address_type in ('billing', 'shipping')
        if address_type == 'billing':
            all_fields = self.mandatory_billing_fields + self.optional_billing_fields
            prefix = ''
        else:
            all_fields = self.mandatory_shipping_fields + self.optional_shipping_fields
            prefix = 'shipping_'

        # set data
        if isinstance(data, dict):
            query = dict((prefix + field_name, data[prefix + field_name])
                for field_name in all_fields if data.get(prefix + field_name))
        else:
            query = dict((prefix + field_name, getattr(data, field_name))
                for field_name in all_fields if getattr(data, field_name))
            if address_type == 'billing' and data.parent_id:
                query[prefix + 'street'] = data.parent_id.name

        if query.get(prefix + 'state_id'):
            query[prefix + 'state_id'] = int(query[prefix + 'state_id'])
        if query.get(prefix + 'country_id'):
            query[prefix + 'country_id'] = int(query[prefix + 'country_id'])

        if query.get(prefix + 'vat'):
            query[prefix + 'vat_subjected'] = True

        if not remove_prefix:
            return query

        return dict((field_name, data[prefix + field_name]) for field_name in all_fields if data.get(prefix + field_name))

    def checkout_form_validate(self, data):
        cr, uid, context, registry = request.cr, request.uid, request.context, request.registry

        error = dict()
        error_message = []

        # Validation
        for field_name in self.mandatory_billing_fields:
            if not data.get(field_name):
                error[field_name] = 'missing'

        # email validation
        if data.get('email') and not tools.single_email_re.match(data.get('email')):
            error["email"] = 'error'
            error_message.append(_('Invalid Email! Please enter a valid email address.'))

        # vat validation
        if data.get("vat") and hasattr(registry["res.partner"], "check_vat"):
            if request.website.company_id.vat_check_vies:
                # force full VIES online check
                check_func = registry["res.partner"].vies_vat_check
            else:
                # quick and partial off-line checksum validation
                check_func = registry["res.partner"].simple_vat_check
            vat_country, vat_number = registry["res.partner"]._split_vat(data.get("vat"))
            if not check_func(cr, uid, vat_country, vat_number, context=None): # simple_vat_check
                error["vat"] = 'error'

        if data.get("shipping_id") == -1:
            for field_name in self.mandatory_shipping_fields:
                field_name = 'shipping_' + field_name
                if not data.get(field_name):
                    error[field_name] = 'missing'

        # error message for empty required fields
        if [err for err in error.values() if err == 'missing']:
            error_message.append(_('Some required fields are empty.'))

        return error, error_message

    def checkout_form_save(self, checkout):
        cr, uid, context, registry = request.cr, request.uid, request.context, request.registry

        order = request.website.sale_get_order(force_create=1, context=context)

        orm_partner = registry.get('res.partner')
        orm_user = registry.get('res.users')
        order_obj = request.registry.get('sale.order')

        partner_lang = request.lang if request.lang in [lang.code for lang in request.website.language_ids] else None

        billing_info = {}
        if partner_lang:
            billing_info['lang'] = partner_lang
        billing_info.update(self.checkout_parse('billing', checkout, True))

        # set partner_id
        partner_id = None
        if request.uid != request.website.user_id.id:
            partner_id = orm_user.browse(cr, SUPERUSER_ID, uid, context=context).partner_id.id
        elif order.partner_id:
            user_ids = request.registry['res.users'].search(cr, SUPERUSER_ID,
                [("partner_id", "=", order.partner_id.id)], context=dict(context or {}, active_test=False))
            if not user_ids or request.website.user_id.id not in user_ids:
                partner_id = order.partner_id.id

        # save partner informations
        if partner_id and request.website.partner_id.id != partner_id:
            orm_partner.write(cr, SUPERUSER_ID, [partner_id], billing_info, context=context)
        else:
            # create partner
<<<<<<< HEAD
            billing_info['team_id'] = request.registry.get('ir.model.data').xmlid_to_res_id(cr, uid, 'website.salesteam_website_sales') 
=======
            billing_info['team_id'] = request.registry.get('ir.model.data').xmlid_to_res_id(cr, uid, 'website.salesteam_website_sales')
>>>>>>> 4bef17cc
            partner_id = orm_partner.create(cr, SUPERUSER_ID, billing_info, context=context)

        # create a new shipping partner
        if checkout.get('shipping_id') == -1:
            shipping_info = {}
            if partner_lang:
                shipping_info['lang'] = partner_lang
            shipping_info.update(self.checkout_parse('shipping', checkout, True))
            shipping_info['type'] = 'delivery'
            shipping_info['parent_id'] = partner_id
            checkout['shipping_id'] = orm_partner.create(cr, SUPERUSER_ID, shipping_info, context)

        order_info = {
            'partner_id': partner_id,
            'message_follower_ids': [(4, partner_id), (3, request.website.partner_id.id)],
            'partner_invoice_id': partner_id,
        }
        order_info.update(order_obj.onchange_partner_id(cr, SUPERUSER_ID, [], partner_id, context=context)['value'])
        address_change = order_obj.onchange_delivery_id(cr, SUPERUSER_ID, [], order.company_id.id, partner_id,
                                                        checkout.get('shipping_id'), None, context=context)['value']
        order_info.update(address_change)
        if address_change.get('fiscal_position'):
            fiscal_update = order_obj.onchange_fiscal_position(cr, SUPERUSER_ID, [], address_change['fiscal_position'],
                                                               [(4, l.id) for l in order.order_line], context=None)['value']
            order_info.update(fiscal_update)

        order_info.pop('user_id')
        order_info.update(partner_shipping_id=checkout.get('shipping_id') or partner_id)

        order_obj.write(cr, SUPERUSER_ID, [order.id], order_info, context=context)

    @http.route(['/shop/checkout'], type='http', auth="public", website=True)
    def checkout(self, **post):
        cr, uid, context = request.cr, request.uid, request.context

        order = request.website.sale_get_order(force_create=1, context=context)

        redirection = self.checkout_redirection(order)
        if redirection:
            return redirection

        values = self.checkout_values()

        return request.website.render("website_sale.checkout", values)

    @http.route(['/shop/confirm_order'], type='http', auth="public", website=True)
    def confirm_order(self, **post):
        cr, uid, context, registry = request.cr, request.uid, request.context, request.registry

        order = request.website.sale_get_order(context=context)
        if not order:
            return request.redirect("/shop")

        redirection = self.checkout_redirection(order)
        if redirection:
            return redirection

        values = self.checkout_values(post)

        values["error"], values["error_message"] = self.checkout_form_validate(values["checkout"])
        if values["error"]:
            return request.website.render("website_sale.checkout", values)

        self.checkout_form_save(values["checkout"])

        request.session['sale_last_order_id'] = order.id

        request.website.sale_get_order(update_pricelist=True, context=context)

        return request.redirect("/shop/payment")

    #------------------------------------------------------
    # Payment
    #------------------------------------------------------

    @http.route(['/shop/payment'], type='http', auth="public", website=True)
    def payment(self, **post):
        """ Payment step. This page proposes several payment means based on available
        payment.acquirer. State at this point :

         - a draft sale order with lines; otherwise, clean context / session and
           back to the shop
         - no transaction in context / session, or only a draft one, if the customer
           did go to a payment.acquirer website but closed the tab without
           paying / canceling
        """
        cr, uid, context = request.cr, request.uid, request.context
        payment_obj = request.registry.get('payment.acquirer')
        sale_order_obj = request.registry.get('sale.order')

        order = request.website.sale_get_order(context=context)

        redirection = self.checkout_redirection(order)
        if redirection:
            return redirection

        shipping_partner_id = False
        if order:
            if order.partner_shipping_id.id:
                shipping_partner_id = order.partner_shipping_id.id
            else:
                shipping_partner_id = order.partner_invoice_id.id

        values = {
            'website_sale_order': order
        }
        values['errors'] = sale_order_obj._get_errors(cr, uid, order, context=context)
        values.update(sale_order_obj._get_website_data(cr, uid, order, context))

        # fetch all registered payment means
        # if tx:
        #     acquirer_ids = [tx.acquirer_id.id]
        # else:
        if not values['errors']:
            acquirer_ids = payment_obj.search(cr, SUPERUSER_ID, [('website_published', '=', True), ('company_id', '=', order.company_id.id)], context=context)
            values['acquirers'] = list(payment_obj.browse(cr, uid, acquirer_ids, context=context))
            render_ctx = dict(context, submit_class='btn btn-primary', submit_txt=_('Pay Now'))
            for acquirer in values['acquirers']:
                acquirer.button = payment_obj.render(
                    cr, SUPERUSER_ID, acquirer.id,
                    order.name,
                    order.amount_total,
                    order.pricelist_id.currency_id.id,
                    partner_id=shipping_partner_id,
                    tx_values={
                        'return_url': '/shop/payment/validate',
                    },
                    context=render_ctx)

        return request.website.render("website_sale.payment", values)

    @http.route(['/shop/payment/transaction/<int:acquirer_id>'], type='json', auth="public", website=True)
    def payment_transaction(self, acquirer_id):
        """ Json method that creates a payment.transaction, used to create a
        transaction when the user clicks on 'pay now' button. After having
        created the transaction, the event continues and the user is redirected
        to the acquirer website.

        :param int acquirer_id: id of a payment.acquirer record. If not set the
                                user is redirected to the checkout page
        """
        cr, uid, context = request.cr, request.uid, request.context
        transaction_obj = request.registry.get('payment.transaction')
        order = request.website.sale_get_order(context=context)

        if not order or not order.order_line or acquirer_id is None:
            return request.redirect("/shop/checkout")

        assert order.partner_id.id != request.website.partner_id.id

        # find an already existing transaction
        tx = request.website.sale_get_transaction()
        if tx:
            if tx.state == 'draft':  # button cliked but no more info -> rewrite on tx or create a new one ?
                tx.write({
                    'acquirer_id': acquirer_id,
                })
            tx_id = tx.id
        else:
            tx_id = transaction_obj.create(cr, SUPERUSER_ID, {
                'acquirer_id': acquirer_id,
                'type': 'form',
                'amount': order.amount_total,
                'currency_id': order.pricelist_id.currency_id.id,
                'partner_id': order.partner_id.id,
                'partner_country_id': order.partner_id.country_id.id,
                'reference': order.name,
                'sale_order_id': order.id,
            }, context=context)
            request.session['sale_transaction_id'] = tx_id
            tx = transaction_obj.browse(cr, SUPERUSER_ID, tx_id, context=context)

        # update quotation
        request.registry['sale.order'].write(
            cr, SUPERUSER_ID, [order.id], {
                'payment_acquirer_id': acquirer_id,
                'payment_tx_id': request.session['sale_transaction_id']
            }, context=context)

        # confirm the quotation
        if tx.acquirer_id.auto_confirm == 'at_pay_now':
            request.registry['sale.order'].action_button_confirm(cr, SUPERUSER_ID, [order.id], context=request.context)

        return tx_id

    @http.route('/shop/payment/get_status/<int:sale_order_id>', type='json', auth="public", website=True)
    def payment_get_status(self, sale_order_id, **post):
        cr, uid, context = request.cr, request.uid, request.context

        order = request.registry['sale.order'].browse(cr, SUPERUSER_ID, sale_order_id, context=context)
        assert order.id == request.session.get('sale_last_order_id')

        values = {}
        flag = False
        if not order:
            values.update({'not_order': True, 'state': 'error'})
        else:
            tx_ids = request.registry['payment.transaction'].search(
                cr, SUPERUSER_ID, [
                    '|', ('sale_order_id', '=', order.id), ('reference', '=', order.name)
                ], context=context)

            if not tx_ids:
                if order.amount_total:
                    values.update({'tx_ids': False, 'state': 'error'})
                else:
                    values.update({'tx_ids': False, 'state': 'done', 'validation': None})
            else:
                tx = request.registry['payment.transaction'].browse(cr, SUPERUSER_ID, tx_ids[0], context=context)
                state = tx.state
                flag = True if state == 'pending' and tx.acquirer_id.validation == 'automatic' else False
                values.update({
                    'tx_ids': True,
                    'state': state,
                    'validation' : tx.acquirer_id.validation,
                    'tx_post_msg': tx.acquirer_id.post_msg or None
                })

        return {'recall': flag, 'message': request.website._render("website_sale.order_state_message", values)}

    @http.route('/shop/payment/validate', type='http', auth="public", website=True)
    def payment_validate(self, transaction_id=None, sale_order_id=None, **post):
        """ Method that should be called by the server when receiving an update
        for a transaction. State at this point :

         - UDPATE ME
        """
        cr, uid, context = request.cr, request.uid, request.context
        email_act = None
        sale_order_obj = request.registry['sale.order']

        if transaction_id is None:
            tx = request.website.sale_get_transaction()
        else:
            tx = request.registry['payment.transaction'].browse(cr, uid, transaction_id, context=context)

        if sale_order_id is None:
            order = request.website.sale_get_order(context=context)
        else:
            order = request.registry['sale.order'].browse(cr, SUPERUSER_ID, sale_order_id, context=context)
            assert order.id == request.session.get('sale_last_order_id')

        if not order or (order.amount_total and not tx):
            return request.redirect('/shop')

        if (not order.amount_total and not tx) or tx.state in ['pending', 'done']:
            if (not order.amount_total and not tx):
                # Orders are confirmed by payment transactions, but there is none for free orders,
                # (e.g. free events), so confirm immediately
                order.action_button_confirm()
            # send by email
            email_act = sale_order_obj.action_quotation_send(cr, SUPERUSER_ID, [order.id], context=request.context)
        elif tx and tx.state == 'cancel':
            # cancel the quotation
            sale_order_obj.action_cancel(cr, SUPERUSER_ID, [order.id], context=request.context)

        # send the email
        if email_act and email_act.get('context'):
            composer_obj = request.registry['mail.compose.message']
            composer_values = {}
            email_ctx = email_act['context']
            template_values = [
                email_ctx.get('default_template_id'),
                email_ctx.get('default_composition_mode'),
                email_ctx.get('default_model'),
                email_ctx.get('default_res_id'),
            ]
            composer_values.update(composer_obj.onchange_template_id(cr, SUPERUSER_ID, None, *template_values, context=context).get('value', {}))
            if not composer_values.get('email_from') and uid == request.website.user_id.id:
                composer_values['email_from'] = request.website.user_id.company_id.email
            for key in ['attachment_ids', 'partner_ids']:
                if composer_values.get(key):
                    composer_values[key] = [(6, 0, composer_values[key])]
            composer_id = composer_obj.create(cr, SUPERUSER_ID, composer_values, context=email_ctx)
            composer_obj.send_mail(cr, SUPERUSER_ID, [composer_id], context=email_ctx)

        # clean context and session, then redirect to the confirmation page
        request.website.sale_reset(context=context)

        return request.redirect('/shop/confirmation')

    @http.route(['/shop/confirmation'], type='http', auth="public", website=True)
    def payment_confirmation(self, **post):
        """ End of checkout process controller. Confirmation is basically seing
        the status of a sale.order. State at this point :

         - should not have any context / session info: clean them
         - take a sale.order id, because we request a sale.order and are not
           session dependant anymore
        """
        cr, uid, context = request.cr, request.uid, request.context

        sale_order_id = request.session.get('sale_last_order_id')
        if sale_order_id:
            order = request.registry['sale.order'].browse(cr, SUPERUSER_ID, sale_order_id, context=context)
        else:
            return request.redirect('/shop')

        return request.website.render("website_sale.confirmation", {'order': order})

    @http.route(['/shop/print'], type='http', auth="public", website=True)
    def print_saleorder(self):
        cr, uid, context = request.cr, SUPERUSER_ID, request.context
        sale_order_id = request.session.get('sale_last_order_id')
        if sale_order_id:
            pdf = request.registry['report'].get_pdf(cr, uid, [sale_order_id], 'sale.report_saleorder', data=None, context=context)
            pdfhttpheaders = [('Content-Type', 'application/pdf'), ('Content-Length', len(pdf))]
            return request.make_response(pdf, headers=pdfhttpheaders)
        else:
            return request.redirect('/shop')

    #------------------------------------------------------
    # Edit
    #------------------------------------------------------

    @http.route(['/shop/add_product'], type='http', auth="user", methods=['POST'], website=True)
    def add_product(self, name=None, category=0, **post):
        cr, uid, context, pool = request.cr, request.uid, request.context, request.registry
        if not name:
            name = _("New Product")
        product_obj = request.registry.get('product.product')
        product_id = product_obj.create(cr, uid, { 'name': name, 'public_categ_ids': category }, context=context)
        product = product_obj.browse(cr, uid, product_id, context=context)

        return request.redirect("/shop/product/%s?enable_editor=1" % slug(product.product_tmpl_id))

    @http.route(['/shop/change_styles'], type='json', auth="public")
    def change_styles(self, id, style_id):
        product_obj = request.registry.get('product.template')
        product = product_obj.browse(request.cr, request.uid, id, context=request.context)

        remove = []
        active = False
        for style in product.website_style_ids:
            if style.id == style_id:
                remove.append(style.id)
                active = True
                break

        style = request.registry.get('product.style').browse(request.cr, request.uid, style_id, context=request.context)

        if remove:
            product.write({'website_style_ids': [(3, rid) for rid in remove]})
        if not active:
            product.write({'website_style_ids': [(4, style.id)]})

        return not active

    @http.route(['/shop/change_sequence'], type='json', auth="public")
    def change_sequence(self, id, sequence):
        product_obj = request.registry.get('product.template')
        if sequence == "top":
            product_obj.set_sequence_top(request.cr, request.uid, [id], context=request.context)
        elif sequence == "bottom":
            product_obj.set_sequence_bottom(request.cr, request.uid, [id], context=request.context)
        elif sequence == "up":
            product_obj.set_sequence_up(request.cr, request.uid, [id], context=request.context)
        elif sequence == "down":
            product_obj.set_sequence_down(request.cr, request.uid, [id], context=request.context)

    @http.route(['/shop/change_size'], type='json', auth="public")
    def change_size(self, id, x, y):
        product_obj = request.registry.get('product.template')
        product = product_obj.browse(request.cr, request.uid, id, context=request.context)
        return product.write({'website_size_x': x, 'website_size_y': y})

    def order_lines_2_google_api(self, order_lines):
        """ Transforms a list of order lines into a dict for google analytics """
        ret = []
        for line in order_lines:
            ret.append({
                'id': line.order_id and line.order_id.id,
                'name': line.product_id.categ_id and line.product_id.categ_id.name or '-',
                'sku': line.product_id.id,
                'quantity': line.product_uom_qty,
                'price': line.price_unit,
            })
        return ret

    @http.route(['/shop/tracking_last_order'], type='json', auth="public")
    def tracking_cart(self, **post):
        """ return data about order in JSON needed for google analytics"""
        cr, uid, context = request.cr, request.uid, request.context
        ret = {}
        sale_order_id = request.session.get('sale_last_order_id')
        if sale_order_id:
            order = request.registry['sale.order'].browse(cr, SUPERUSER_ID, sale_order_id, context=context)
            ret['transaction'] = {
                'id': sale_order_id,
                'affiliation': order.company_id.name,
                'revenue': order.amount_total,
                'currency': order.currency_id.name
            }
            ret['lines'] = self.order_lines_2_google_api(order.order_line)
<<<<<<< HEAD
        return ret
=======
        return ret

    @http.route(['/shop/get_unit_price'], type='json', auth="public", methods=['POST'], website=True)
    def get_unit_price(self, product_ids, add_qty, **kw):
        cr, uid, context, pool = request.cr, request.uid, request.context, request.registry
        products = pool['product.product'].browse(cr, uid, product_ids, context=context)
        partner = pool['res.users'].browse(cr, uid, uid, context=context).partner_id
        pricelist_id = request.session.get('sale_order_code_pricelist_id') or partner.property_product_pricelist.id
        prices = pool['product.pricelist'].price_rule_get_multi(cr, uid, [], [(product, add_qty, partner) for product in products], context=context)
        return {product_id: prices[product_id][pricelist_id][0] for product_id in product_ids}
>>>>>>> 4bef17cc
<|MERGE_RESOLUTION|>--- conflicted
+++ resolved
@@ -187,11 +187,8 @@
         if category:
             category = pool['product.public.category'].browse(cr, uid, int(category), context=context)
             url = "/shop/category/%s" % slug(category)
-<<<<<<< HEAD
-=======
         if attrib_list:
             post['attrib'] = attrib_list
->>>>>>> 4bef17cc
 
         style_obj = pool['product.style']
         style_ids = style_obj.search(cr, uid, [], context=context)
@@ -203,8 +200,6 @@
 
         product_obj = pool.get('product.template')
 
-<<<<<<< HEAD
-=======
         parent_category_ids = []
         if category:
             parent_category_ids = [category.id]
@@ -213,7 +208,6 @@
                 parent_category_ids.append(current_category.parent_id.id)
                 current_category = current_category.parent_id
 
->>>>>>> 4bef17cc
         product_count = product_obj.search_count(cr, uid, domain, context=context)
         pager = request.website.pager(url=url, total=product_count, page=page, step=PPG, scope=7, url_args=post)
         product_ids = product_obj.search(cr, uid, domain, limit=PPG, offset=pager['offset'], order='website_published desc, website_sequence desc', context=context)
@@ -597,11 +591,7 @@
             orm_partner.write(cr, SUPERUSER_ID, [partner_id], billing_info, context=context)
         else:
             # create partner
-<<<<<<< HEAD
-            billing_info['team_id'] = request.registry.get('ir.model.data').xmlid_to_res_id(cr, uid, 'website.salesteam_website_sales') 
-=======
             billing_info['team_id'] = request.registry.get('ir.model.data').xmlid_to_res_id(cr, uid, 'website.salesteam_website_sales')
->>>>>>> 4bef17cc
             partner_id = orm_partner.create(cr, SUPERUSER_ID, billing_info, context=context)
 
         # create a new shipping partner
@@ -996,9 +986,6 @@
                 'currency': order.currency_id.name
             }
             ret['lines'] = self.order_lines_2_google_api(order.order_line)
-<<<<<<< HEAD
-        return ret
-=======
         return ret
 
     @http.route(['/shop/get_unit_price'], type='json', auth="public", methods=['POST'], website=True)
@@ -1008,5 +995,4 @@
         partner = pool['res.users'].browse(cr, uid, uid, context=context).partner_id
         pricelist_id = request.session.get('sale_order_code_pricelist_id') or partner.property_product_pricelist.id
         prices = pool['product.pricelist'].price_rule_get_multi(cr, uid, [], [(product, add_qty, partner) for product in products], context=context)
-        return {product_id: prices[product_id][pricelist_id][0] for product_id in product_ids}
->>>>>>> 4bef17cc
+        return {product_id: prices[product_id][pricelist_id][0] for product_id in product_ids}