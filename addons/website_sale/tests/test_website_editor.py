# -*- coding: utf-8 -*-
# Part of Odoo. See LICENSE file for full copyright and licensing details.

import logging

from odoo import Command
from odoo.addons.website_sale.controllers.main import WebsiteSale
from odoo.addons.website.tools import MockRequest
from odoo.exceptions import ValidationError
from odoo.tests import HttpCase, tagged

_logger = logging.getLogger(__name__)

ATTACHMENT_DATA = [
    b"iVBORw0KGgoAAAANSUhEUgAAAAEAAAABCAIAAACQd1PeAAAAEElEQVR4nGKqf3geEAAA//8EGgIyYKYzzgAAAABJRU5ErkJggg==",
    b"iVBORw0KGgoAAAANSUhEUgAAAAEAAAABCAIAAACQd1PeAAAAEElEQVR4nGKqvvQEEAAA//8EBQI0GMlQsAAAAABJRU5ErkJggg==",
    b"iVBORw0KGgoAAAANSUhEUgAAAAEAAAABCAIAAACQd1PeAAAAEElEQVR4nGKKLakBBAAA//8ChwFQsvFlAwAAAABJRU5ErkJggg==",
    b"iVBORw0KGgoAAAANSUhEUgAAAAEAAAABCAIAAACQd1PeAAAAEElEQVR4nGJqkdoACAAA//8CfAFRzSyOUAAAAABJRU5ErkJggg==",
    b"iVBORw0KGgoAAAANSUhEUgAAAAEAAAABCAIAAACQd1PeAAAAEElEQVR4nGLSfxgICAAA//8CrAFkoLBhpQAAAABJRU5ErkJggg==",
]
ATTACHMENT_COUNT = 5


@tagged('post_install', '-at_install')
class TestProductPictureController(HttpCase):
    @classmethod
    def setUpClass(cls):
        super().setUpClass()
        cls.website = cls.env['website'].browse(1)
        cls.WebsiteSaleController = WebsiteSale()
        cls.product = cls.env['product.product'].create({
            'name': 'Storage Test Box',
            'standard_price': 70.0,
            'list_price': 79.0,
            'website_published': True,
        })

        cls.attachments = cls.env['ir.attachment'].create([
            {
                'datas': ATTACHMENT_DATA[i],
                'name': f'image0{i}.gif',
                'public': True
            }
            for i in range(ATTACHMENT_COUNT)])

    def _create_product_images(self):
        with MockRequest(self.product.env, website=self.website):
            self.WebsiteSaleController.add_product_images(
                [{'id': attachment.id} for attachment in self.attachments],
                self.product.id,
                self.product.product_tmpl_id.id,
            )

    def _get_product_image_data(self):
        return [
            hasattr(image, 'video_url') and image.video_url or image.image_1920
            for image in self.product._get_images()
        ]

    def test_bulk_image_upload(self):
        # Turns attachments to product_images
        self._create_product_images()

        # Check if the media now exists on the product :
        for i, image in enumerate(self.product.product_template_image_ids):
            # Check if all names are now in the product
            self.assertIn(image.name, self.attachments.mapped('name'))
            # Check if image datas are the same
            self.assertEqual(image.image_1920, ATTACHMENT_DATA[i])
        # Check if exactly ATTACHMENT_COUNT images were saved (no dupes/misses?)
        self.assertEqual(ATTACHMENT_COUNT, len(self.product.product_template_image_ids))

    def test_image_clear(self):
        # First create some images
        self._create_product_images()
        self.assertEqual(ATTACHMENT_COUNT, len(self.product.product_template_image_ids))

        # Remove all images
        # (Exception raised if error)
        with MockRequest(self.product.env, website=self.website):
            self.WebsiteSaleController.clear_product_images(
                self.product.id,
                self.product.product_tmpl_id.id,
            )
        # According to the product, there are no variants images.
        self.assertEqual(0, len(self.product.product_template_image_ids))

    def test_extra_images_with_new_variant(self):
        # Test that adding images for a variant that is not yet created works
        product_attribute = self.env['product.attribute'].create({
            "name": "Test attribute",
            "create_variant": "dynamic",
        })
        product_attribute_values = self.env['product.attribute.value'].create([
            {
                "name" : "Test Dynamic 1",
                "attribute_id": product_attribute.id,
                "sequence": 1,
            },
            {
                "name" : "Test Dynamic 2",
                "attribute_id": product_attribute.id,
                "sequence": 2,
            }
        ])
        product_template = self.env['product.template'].create({
            "name": "test product",
            "website_published": True,
        })
        product_template_attribute_line = self.env['product.template.attribute.line'].create({
            "attribute_id": product_attribute.id,
            "product_tmpl_id": product_template.id,
            "value_ids": product_attribute_values,
        })
        self.assertEqual(0, len(product_template.product_variant_ids))
        with MockRequest(product_template.env, website=self.website):
            self.WebsiteSaleController.add_product_images(
                [{'id': self.attachments[0].id}],
                False,
                product_template.id,
                [product_template_attribute_line.product_template_value_ids[0].id],
            )
        self.assertEqual(1, len(product_template.product_variant_ids))

    def test_resequence_image_first(self):
        self._create_product_images()
        with MockRequest(self.product.env, website=self.website):
            images = self.product._get_images()
            i1, i2, i3, i4, i5, i6 = self._get_product_image_data()
            self.WebsiteSaleController.resequence_product_image(
                images[2]._name, images[2].id, 'first',
            )
            # Trigger the reordering of product.image records based on their sequence.
            self.env['product.image'].invalidate_model()
            self.assertListEqual(self._get_product_image_data(), [i3, i1, i2, i4, i5, i6])
            self.assertEqual(self.product.image_1920, i3)

    def test_resequence_image_left(self):
        self._create_product_images()
        with MockRequest(self.product.env, website=self.website):
            images = self.product._get_images()
            i1, i2, i3, i4, i5, i6 = self._get_product_image_data()
            self.WebsiteSaleController.resequence_product_image(
                images[2]._name, images[2].id, 'left',
            )
            self.env['product.image'].invalidate_model()
            self.assertListEqual(self._get_product_image_data(), [i1, i3, i2, i4, i5, i6])

    def test_resequence_image_right(self):
        self._create_product_images()
        with MockRequest(self.product.env, website=self.website):
            images = self.product._get_images()
            i1, i2, i3, i4, i5, i6 = self._get_product_image_data()
            self.WebsiteSaleController.resequence_product_image(
                images[2]._name, images[2].id, 'right',
            )
            self.env['product.image'].invalidate_model()
            self.assertListEqual(self._get_product_image_data(), [i1, i2, i4, i3, i5, i6])

    def test_resequence_image_last(self):
        self._create_product_images()
        with MockRequest(self.product.env, website=self.website):
            images = self.product._get_images()
            i1, i2, i3, i4, i5, i6 = self._get_product_image_data()
            self.WebsiteSaleController.resequence_product_image(
                images[2]._name, images[2].id, 'last',
            )
            self.env['product.image'].invalidate_model()
            self.assertListEqual(self._get_product_image_data(), [i1, i2, i4, i5, i6, i3])

    def test_resequence_image_first_to_last(self):
        """ Moving an image from first to last position is an edge case in the code. """
        self._create_product_images()
        with MockRequest(self.product.env, website=self.website):
            images = self.product._get_images()
            i1, i2, i3, i4, i5, i6 = self._get_product_image_data()
            self.WebsiteSaleController.resequence_product_image(
                images[0]._name, images[0].id, 'last',
            )
            self.env['product.image'].invalidate_model()
            self.assertListEqual(self._get_product_image_data(), [i2, i3, i4, i5, i6, i1])
            self.assertEqual(self.product.image_1920, i2)

    def test_resequence_video_left(self):
        self._create_product_images()
        with MockRequest(self.product.env, website=self.website):
            images = self.product._get_images()
            images[2].video_url = "https://www.youtube.com/watch?v=dQw4w9WgXcQ"
            i1, i2, i3, i4, i5, i6 = self._get_product_image_data()
            self.WebsiteSaleController.resequence_product_image(
                images[2]._name, images[2].id, 'left',
            )
            self.env['product.image'].invalidate_model()
            self.assertListEqual(self._get_product_image_data(), [i1, i3, i2, i4, i5, i6])

    def test_resequence_video_first(self):
        """ A video can't be resequenced to first position. """
        self._create_product_images()
        with MockRequest(self.product.env, website=self.website):
            images = self.product._get_images()
            images[2].video_url = "https://www.youtube.com/watch?v=dQw4w9WgXcQ"
            i1, i2, i3, i4, i5, i6 = self._get_product_image_data()
            with self.assertRaises(ValidationError):
                self.WebsiteSaleController.resequence_product_image(
                    images[2]._name, images[2].id, 'first',
                )
            self.env['product.image'].invalidate_model()
            self.assertListEqual(self._get_product_image_data(), [i1, i2, i3, i4, i5, i6])

    def test_resequence_video_replace_first(self):
        """ A video can't replace an image that was resequenced away from first position. """
        self._create_product_images()
        with MockRequest(self.product.env, website=self.website):
            images = self.product._get_images()
            images[1].video_url = "https://www.youtube.com/watch?v=dQw4w9WgXcQ"
            i1, i2, i3, i4, i5, i6 = self._get_product_image_data()
            with self.assertRaises(ValidationError):
                self.WebsiteSaleController.resequence_product_image(
                    images[0]._name, images[0].id, 'right',
                )
            self.env['product.image'].invalidate_model()
            self.assertListEqual(self._get_product_image_data(), [i1, i2, i3, i4, i5, i6])


@tagged('post_install', '-at_install')
class TestWebsiteSaleEditor(HttpCase):
    @classmethod
    def setUpClass(cls):
        super().setUpClass()

        cls.env['res.users'].create({
            'name': 'Restricted Editor',
            'login': 'restricted',
            'password': 'restricted',
            'groups_id': [Command.set([
                cls.env.ref('base.group_user').id,
                cls.env.ref('sales_team.group_sale_manager').id,
                cls.env.ref('website.group_website_restricted_editor').id
            ])]
        })

    def test_category_page_and_products_snippet(self):
        category = self.env['product.public.category'].create({
            'name': 'Test Category',
        })
        self.env['product.public.category'].create({
            'parent_id': category.id,
            'name': 'Test Category - Child',
        })
        self.env['product.template'].create({
            'name': 'Test Product',
            'website_published': True,
            'public_categ_ids': [
                Command.link(category.id)
            ]
        })
        self.env['product.template'].create({
            'name': 'Test Product Outside Category',
            'website_published': True,
        })
        self.start_tour(self.env['website'].get_client_action_url('/shop'), 'category_page_and_products_snippet_edition', login='restricted')
        self.start_tour('/shop', 'category_page_and_products_snippet_use', login=None)

    def test_website_sale_restricted_editor_ui(self):
<<<<<<< HEAD
        self.env['product.template'].create({
            'name': 'Test Product',
            'website_sequence': 0,
            'website_published': True,
        })
        self.start_tour(self.env['website'].get_client_action_url('/shop'), 'website_sale_restricted_editor_ui', login='restricted')
=======
        if not loaded_demo_data(self.env):
            _logger.warning("This test relies on demo data. To be rewritten independently of demo data for accurate and reliable results.")
            return
        self.start_tour(self.env['website'].get_client_action_url('/shop'), 'website_sale_restricted_editor_ui', login='restricted')

    def test_website_sale_add_image_mimetype(self):
        if not loaded_demo_data(self.env):
            _logger.warning("This test relies on demo data. To be rewritten independently of demo "
                            "data for accurate and reliable results.")
            return
        self.start_tour(self.env['website'].get_client_action_url('/shop'),
                        "website_sale_add_image_mimetype", login='admin')

        attachments = self.env['ir.attachment'].search([
            ('res_model', '=', 'ir.attachment'),
            ('name', 'like', '%webp'),
            ('description', 'not like', 'format: %'),
        ])
        self.assertEqual(len(attachments), 3, "Should have uploaded 3 attachments")
        for attachment in attachments:
            self.assertEqual(attachment.mimetype, "image/webp",
                             "Attachment mimetype should be image/webp")

    def test_website_sale_add_image_mimetype_no_webp(self):
        if not loaded_demo_data(self.env):
            _logger.warning("This test relies on demo data. To be rewritten independently of demo "
                            "data for accurate and reliable results.")
            return
        self.start_tour(self.env['website'].get_client_action_url('/shop'),
                        "website_sale_add_image_mimetype_no_webp", login='admin')

        attachments = self.env['ir.attachment'].search([
            ('res_model', '=', 'ir.attachment'),
            ('name', 'like', '%webp'),
            ('description', 'not like', 'format: %'),
        ])
        self.assertEqual(len(attachments), 3, "Should have uploaded 3 attachments")
        for attachment in attachments:
            self.assertEqual(attachment.mimetype, "image/png", "Attachment mimetype should be "
                                                               "image/png")
>>>>>>> aa81cf52
<|MERGE_RESOLUTION|>--- conflicted
+++ resolved
@@ -262,17 +262,11 @@
         self.start_tour('/shop', 'category_page_and_products_snippet_use', login=None)
 
     def test_website_sale_restricted_editor_ui(self):
-<<<<<<< HEAD
         self.env['product.template'].create({
             'name': 'Test Product',
             'website_sequence': 0,
             'website_published': True,
         })
-        self.start_tour(self.env['website'].get_client_action_url('/shop'), 'website_sale_restricted_editor_ui', login='restricted')
-=======
-        if not loaded_demo_data(self.env):
-            _logger.warning("This test relies on demo data. To be rewritten independently of demo data for accurate and reliable results.")
-            return
         self.start_tour(self.env['website'].get_client_action_url('/shop'), 'website_sale_restricted_editor_ui', login='restricted')
 
     def test_website_sale_add_image_mimetype(self):
@@ -309,5 +303,4 @@
         self.assertEqual(len(attachments), 3, "Should have uploaded 3 attachments")
         for attachment in attachments:
             self.assertEqual(attachment.mimetype, "image/png", "Attachment mimetype should be "
-                                                               "image/png")
->>>>>>> aa81cf52
+                                                               "image/png")