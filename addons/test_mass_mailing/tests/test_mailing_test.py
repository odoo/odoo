# -*- coding: utf-8 -*-
# Part of Odoo. See LICENSE file for full copyright and licensing details.
import lxml.html

from odoo.addons.test_mass_mailing.tests.common import TestMassMailCommon
from odoo.fields import Command
from odoo.tests.common import users
from odoo.tools import mute_logger


class TestMailingTest(TestMassMailCommon):

    @users('user_marketing')
    @mute_logger('odoo.addons.mail.models.mail_render_mixin')
    def test_mailing_test_button(self):
        mailing = self.env['mailing.mailing'].create({
            'name': 'TestButton',
            'subject': 'Subject {{ object.name }}',
            'preview': 'Preview {{ object.name }}',
            'state': 'draft',
            'mailing_type': 'mail',
            'body_html': '<p>Hello <t t-out="object.name"/></p>',
            'mailing_model_id': self.env['ir.model']._get('res.partner').id,
        })
        mailing_test = self.env['mailing.mailing.test'].create({
            'email_to': 'test@test.com',
            'mass_mailing_id': mailing.id,
        })

        with self.mock_mail_gateway():
            mailing_test.send_mail_test()

        # not great but matches send_mail_test, maybe that should be a method
        # on mailing_test?
        record = self.env[mailing.mailing_model_real].search([], limit=1)
        first_child = lxml.html.fromstring(self._mails.pop()['body']).xpath('//body/*[1]')[0]
        self.assertEqual(first_child.tag, 'div')
        self.assertIn('display:none', first_child.get('style'),
                      "the preview node should be hidden")
        self.assertEqual(first_child.text.strip(), "Preview " + record.name,
                         "the preview node should contain the preview text")

        # Test if bad inline_template in the subject raises an error
        mailing.write({'subject': 'Subject {{ object.name_id.id }}'})
        with self.mock_mail_gateway(), self.assertRaises(Exception):
            mailing_test.send_mail_test()

        # Test if bad inline_template in the body raises an error
        mailing.write({
            'subject': 'Subject {{ object.name }}',
<<<<<<< HEAD
            'body_html': '<p>Hello {{ object.name_id.id }}</p>',
=======
            'body_html': '<p>Hello <t t-out="object.name_id.id"/></p>',
>>>>>>> 4d11cb0e
        })
        with self.mock_mail_gateway(), self.assertRaises(Exception):
            mailing_test.send_mail_test()

        # Test if bad inline_template in the preview raises an error
        mailing.write({
            'body_html': '<p>Hello <t t-out="object.name"/></p>',
            'preview': 'Preview {{ object.name_id.id }}',
        })
        with self.mock_mail_gateway(), self.assertRaises(Exception):
            mailing_test.send_mail_test()

    def test_mailing_test_equals_reality(self):
        """
        Check that both test and real emails will format the qweb and inline placeholders correctly in body and subject.
        """
        contact_list = self.env['mailing.list'].create({
            'name': 'Testers',
            'contact_ids': [Command.create({
                'name': 'Mitchell Admin',
                'email': 'real@real.com',
            })],
        })

        mailing = self.env['mailing.mailing'].create({
            'name': 'TestButton',
            'subject': 'Subject {{ object.name }} <t t-out="object.name"/>',
            'state': 'draft',
            'mailing_type': 'mail',
            'body_html': '<p>Hello {{ object.name }} <t t-out="object.name"/></p>',
            'mailing_model_id': self.env['ir.model']._get('mailing.list').id,
            'contact_list_ids': [contact_list.id],
        })
        mailing_test = self.env['mailing.mailing.test'].create({
            'email_to': 'test@test.com',
            'mass_mailing_id': mailing.id,
        })

        with self.mock_mail_gateway():
            mailing_test.send_mail_test()

        expected_subject = 'Subject Mitchell Admin <t t-out="object.name"/>'
        expected_body = 'Hello {{ object.name }} Mitchell Admin'

        self.assertSentEmail(self.env.user.partner_id, ['test@test.com'],
            subject=expected_subject,
            body_content=expected_body)

        with self.mock_mail_gateway():
            # send the mailing
            mailing.action_launch()
            self.env.ref('mass_mailing.ir_cron_mass_mailing_queue').method_direct_trigger()

        self.assertSentEmail(self.env.user.partner_id, ['real@real.com'],
            subject=expected_subject,
            body_content=expected_body)<|MERGE_RESOLUTION|>--- conflicted
+++ resolved
@@ -48,11 +48,7 @@
         # Test if bad inline_template in the body raises an error
         mailing.write({
             'subject': 'Subject {{ object.name }}',
-<<<<<<< HEAD
-            'body_html': '<p>Hello {{ object.name_id.id }}</p>',
-=======
             'body_html': '<p>Hello <t t-out="object.name_id.id"/></p>',
->>>>>>> 4d11cb0e
         })
         with self.mock_mail_gateway(), self.assertRaises(Exception):
             mailing_test.send_mail_test()
