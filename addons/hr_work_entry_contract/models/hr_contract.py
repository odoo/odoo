--- conflicted
+++ resolved
@@ -3,13 +3,7 @@
 
 from collections import defaultdict
 from datetime import datetime, date
-<<<<<<< HEAD
-from dateutil.relativedelta import relativedelta
-
-from odoo import api, fields, models
-=======
 from odoo import fields, models, _
->>>>>>> 4d11cb0e
 from odoo.addons.resource.models.resource import datetime_to_string, string_to_datetime, Intervals
 from odoo.osv import expression
 from odoo.exceptions import UserError
@@ -298,29 +292,4 @@
 
     def _get_fields_that_recompute_we(self):
         # Returns the fields that should recompute the work entries
-        return ['resource_calendar_id']
-
-    @api.model
-    def _cron_generate_missing_work_entries(self):
-        # retrieve contracts for the current month
-        today = fields.Date.today()
-        start = today + relativedelta(day=1)
-        stop = today + relativedelta(day=31)
-        contracts = self.env['hr.employee']._get_all_contracts(
-            start, stop, states=['open', 'close'])
-        # determine contracts to do (the ones without work entries this month)
-        work_entry_groups = self.env['hr.work.entry'].read_group([
-            ('date_start', '<=', stop),
-            ('date_stop', '>=', start),
-            ('contract_id', 'in', contracts.ids)
-            ], ['contract_id'], ['contract_id'])
-        contracts_done = self.browse(group['contract_id'][0] for group in work_entry_groups)
-        contracts_todo = contracts - contracts_done
-        if not contracts_todo:
-            return
-        # generate a batch of work entries
-        BATCH_SIZE = 100
-        contracts_todo[:BATCH_SIZE]._generate_work_entries(start, stop, False)
-        # if necessary, retrigger the cron to generate more work entries
-        if len(contracts_todo) > BATCH_SIZE:
-            self.env.ref('hr_work_entry_contract.ir_cron_generate_missing_work_entries')._trigger()+        return ['resource_calendar_id']