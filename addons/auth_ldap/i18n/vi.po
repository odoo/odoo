--- conflicted
+++ resolved
@@ -31,13 +31,8 @@
 "Automatically create local user accounts for new users authenticating via "
 "LDAP"
 msgstr ""
-<<<<<<< HEAD
 "Tự động tạo tài khoản người dùng trong Odoo đối với người dùng mới xác thực "
 "qua LDAP"
-=======
-"Automatically create local user accounts for new users authenticating via "
-"LDAP"
->>>>>>> d5884484
 
 #. module: auth_ldap
 #: model:ir.model,name:auth_ldap.model_res_company
@@ -52,7 +47,7 @@
 #. module: auth_ldap
 #: model:ir.model,name:auth_ldap.model_res_company_ldap
 msgid "Company LDAP configuration"
-msgstr "Company LDAP configuration"
+msgstr "Cấu hình LDAP Công ty"
 
 #. module: auth_ldap
 #: model:ir.model,name:auth_ldap.model_res_config_settings
@@ -88,68 +83,48 @@
 #: model_terms:ir.ui.view,arch_db:auth_ldap.res_company_ldap_view_tree
 #: model_terms:ir.ui.view,arch_db:auth_ldap.view_ldap_installer_form
 msgid "LDAP Configuration"
-<<<<<<< HEAD
 msgstr "Cấu hình LDAP"
-=======
-msgstr "LDAP Configuration"
->>>>>>> d5884484
 
 #. module: auth_ldap
 #: model:ir.model.fields,field_description:auth_ldap.field_res_company__ldaps
 #: model:ir.model.fields,field_description:auth_ldap.field_res_config_settings__ldaps
 msgid "LDAP Parameters"
-<<<<<<< HEAD
 msgstr "Thông số LDAP"
-=======
-msgstr "LDAP Parameters"
->>>>>>> d5884484
 
 #. module: auth_ldap
 #: model_terms:ir.ui.view,arch_db:auth_ldap.res_config_settings_view_form
 msgid "LDAP Server"
-<<<<<<< HEAD
 msgstr "Máy chủ LDAP"
-=======
-msgstr "LDAP Server"
->>>>>>> d5884484
 
 #. module: auth_ldap
 #: model:ir.model.fields,field_description:auth_ldap.field_res_company_ldap__ldap_server
 msgid "LDAP Server address"
-<<<<<<< HEAD
-msgstr "Địa chỉ LDAP Server"
-=======
-msgstr "LDAP Server address"
->>>>>>> d5884484
+msgstr "Địa chỉ Máy chủ LDAP"
 
 #. module: auth_ldap
 #: model:ir.model.fields,field_description:auth_ldap.field_res_company_ldap__ldap_server_port
 msgid "LDAP Server port"
-<<<<<<< HEAD
-msgstr "Cổng LDAP Server"
-=======
-msgstr "LDAP Server port"
->>>>>>> d5884484
+msgstr "Cổng Máy chủ LDAP"
 
 #. module: auth_ldap
 #: model:ir.model.fields,field_description:auth_ldap.field_res_company_ldap__ldap_base
 msgid "LDAP base"
-msgstr "LDAP base"
+msgstr ""
 
 #. module: auth_ldap
 #: model:ir.model.fields,field_description:auth_ldap.field_res_company_ldap__ldap_binddn
 msgid "LDAP binddn"
-msgstr "LDAP binddn"
+msgstr ""
 
 #. module: auth_ldap
 #: model:ir.model.fields,field_description:auth_ldap.field_res_company_ldap__ldap_filter
 msgid "LDAP filter"
-msgstr "LDAP filter"
+msgstr ""
 
 #. module: auth_ldap
 #: model:ir.model.fields,field_description:auth_ldap.field_res_company_ldap__ldap_password
 msgid "LDAP password"
-msgstr "LDAP password"
+msgstr "Mật khẩu LDAP"
 
 #. module: auth_ldap
 #: model:ir.model.fields,field_description:auth_ldap.field_res_company_ldap____last_update
@@ -175,12 +150,12 @@
 #: code:addons/auth_ldap/models/res_company_ldap.py:202
 #, python-format
 msgid "No local user found for LDAP login and not configured to create one"
-msgstr "No local user found for LDAP login and not configured to create one"
+msgstr ""
 
 #. module: auth_ldap
 #: model_terms:ir.ui.view,arch_db:auth_ldap.view_ldap_installer_form
 msgid "Process Parameter"
-msgstr "Process Parameter"
+msgstr ""
 
 #. module: auth_ldap
 #: model:ir.model.fields,help:auth_ldap.field_res_company_ldap__ldap_tls
@@ -189,9 +164,6 @@
 "option requires a server with STARTTLS enabled, otherwise all authentication"
 " attempts will fail."
 msgstr ""
-"Request secure TLS/SSL encryption when connecting to the LDAP server. This "
-"option requires a server with STARTTLS enabled, otherwise all authentication"
-" attempts will fail."
 
 #. module: auth_ldap
 #: model:ir.model.fields,field_description:auth_ldap.field_res_company_ldap__sequence
@@ -206,20 +178,12 @@
 #. module: auth_ldap
 #: model:ir.actions.act_window,name:auth_ldap.action_ldap_installer
 msgid "Setup your LDAP Server"
-<<<<<<< HEAD
 msgstr "Thiết lập LDAP Server của bạn"
-=======
-msgstr "Setup your LDAP Server"
->>>>>>> d5884484
 
 #. module: auth_ldap
 #: model:ir.model.fields,field_description:auth_ldap.field_res_company_ldap__user
 msgid "Template User"
-<<<<<<< HEAD
 msgstr "Người dùng Mẫu"
-=======
-msgstr "Template User"
->>>>>>> d5884484
 
 #. module: auth_ldap
 #: model:ir.model.fields,help:auth_ldap.field_res_company_ldap__ldap_password
@@ -227,8 +191,6 @@
 "The password of the user account on the LDAP server that is used to query "
 "the directory."
 msgstr ""
-"The password of the user account on the LDAP server that is used to query "
-"the directory."
 
 #. module: auth_ldap
 #: model:ir.model.fields,help:auth_ldap.field_res_company_ldap__ldap_binddn
@@ -236,35 +198,21 @@
 "The user account on the LDAP server that is used to query the directory. "
 "Leave empty to connect anonymously."
 msgstr ""
-"The user account on the LDAP server that is used to query the directory. "
-"Leave empty to connect anonymously."
 
 #. module: auth_ldap
 #: model:ir.model.fields,field_description:auth_ldap.field_res_company_ldap__ldap_tls
 msgid "Use TLS"
-<<<<<<< HEAD
 msgstr "Dùng TLS"
-=======
-msgstr "Use TLS"
->>>>>>> d5884484
 
 #. module: auth_ldap
 #: model_terms:ir.ui.view,arch_db:auth_ldap.view_ldap_installer_form
 msgid "User Information"
-<<<<<<< HEAD
 msgstr "Thông tin Người dùng"
-=======
-msgstr "User Information"
->>>>>>> d5884484
 
 #. module: auth_ldap
 #: model:ir.model.fields,help:auth_ldap.field_res_company_ldap__user
 msgid "User to copy when creating new users"
-<<<<<<< HEAD
 msgstr "Người dùng mẫu để sao chép khi tạo tài khoản người dùng mới"
-=======
-msgstr "User to copy when creating new users"
->>>>>>> d5884484
 
 #. module: auth_ldap
 #: model:ir.model,name:auth_ldap.model_res_users
