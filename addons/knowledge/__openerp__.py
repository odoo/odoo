# -*- coding: utf-8 -*-
##############################################################################
#
#    OpenERP, Open Source Management Solution
#    Copyright (C) 2004-2009 Tiny SPRL (<http://tiny.be>).
#
#    This program is free software: you can redistribute it and/or modify
#    it under the terms of the GNU Affero General Public License as
#    published by the Free Software Foundation, either version 3 of the
#    License, or (at your option) any later version.
#
#    This program is distributed in the hope that it will be useful,
#    but WITHOUT ANY WARRANTY; without even the implied warranty of
#    MERCHANTABILITY or FITNESS FOR A PARTICULAR PURPOSE.  See the
#    GNU Affero General Public License for more details.
#
#    You should have received a copy of the GNU Affero General Public License
#    along with this program.  If not, see <http://www.gnu.org/licenses/>.
#
##############################################################################


{
    "name" : "Knowledge Management System",
    "version" : "1.0",
    "depends" : ["base"],
    "author" : "OpenERP SA",
<<<<<<< HEAD
    "category": 'Tools',
    "description": """Installer for knowledge-based tools
=======
    "description": """
    Installer for knowledge-based tools.
    ====================================
>>>>>>> a00f7aa9
    """,
    'website': 'http://www.openerp.com',
    'init_xml': [],
    'update_xml': [
        'security/knowledge_security.xml',
        'security/ir.model.access.csv',
        'knowledge_installer.xml',
        'knowledge_view.xml',
    ],
    'demo_xml': ['knowledge_demo.xml'],
    'installable': True,
    'active': False,
    'certificate' : '001278773815843749581',
    'images': ['images/1_config_knowledge.jpeg'],
}
# vim:expandtab:smartindent:tabstop=4:softtabstop=4:shiftwidth=4:<|MERGE_RESOLUTION|>--- conflicted
+++ resolved
@@ -25,14 +25,10 @@
     "version" : "1.0",
     "depends" : ["base"],
     "author" : "OpenERP SA",
-<<<<<<< HEAD
     "category": 'Tools',
-    "description": """Installer for knowledge-based tools
-=======
     "description": """
     Installer for knowledge-based tools.
     ====================================
->>>>>>> a00f7aa9
     """,
     'website': 'http://www.openerp.com',
     'init_xml': [],
