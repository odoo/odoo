--- conflicted
+++ resolved
@@ -1,35 +1,28 @@
-# Spanish (Argentina) translation for openobject-addons
-# Copyright (c) 2014 Rosetta Contributors and Canonical Ltd 2014
-# This file is distributed under the same license as the openobject-addons package.
-# FIRST AUTHOR <EMAIL@ADDRESS>, 2014.
-#
+# Translation of Odoo Server.
+# This file contains the translation of the following modules:
+# * event_sale
+# 
+# Translators:
+# FIRST AUTHOR <EMAIL@ADDRESS>, 2014
+# Leonardo Germán Chianea <noamixcontenidos@gmail.com>, 2015
 msgid ""
 msgstr ""
-<<<<<<< HEAD
-"Project-Id-Version: openobject-addons\n"
-"Report-Msgid-Bugs-To: FULL NAME <EMAIL@ADDRESS>\n"
-"POT-Creation-Date: 2014-08-14 13:09+0000\n"
-"PO-Revision-Date: 2014-08-14 16:10+0000\n"
-"Last-Translator: FULL NAME <EMAIL@ADDRESS>\n"
-"Language-Team: Spanish (Argentina) <es_AR@li.org>\n"
-=======
 "Project-Id-Version: Odoo 8.0\n"
 "Report-Msgid-Bugs-To: \n"
 "POT-Creation-Date: 2015-01-21 14:08+0000\n"
 "PO-Revision-Date: 2015-12-20 21:24+0000\n"
 "Last-Translator: Leonardo Germán Chianea <noamixcontenidos@gmail.com>\n"
 "Language-Team: Spanish (Argentina) (http://www.transifex.com/odoo/odoo-8/language/es_AR/)\n"
->>>>>>> 6efc3712
 "MIME-Version: 1.0\n"
 "Content-Type: text/plain; charset=UTF-8\n"
-"Content-Transfer-Encoding: 8bit\n"
-"X-Launchpad-Export-Date: 2014-08-15 07:08+0000\n"
-"X-Generator: Launchpad (build 17156)\n"
+"Content-Transfer-Encoding: \n"
+"Language: es_AR\n"
+"Plural-Forms: nplurals=2; plural=(n != 1);\n"
 
 #. module: event_sale
 #: field:event.event.ticket,seats_available:0
 msgid "Available Seats"
-msgstr ""
+msgstr "Plazas disponibles"
 
 #. module: event_sale
 #: view:event.event:event_sale.view_event_form
@@ -72,8 +65,7 @@
 msgid ""
 "Choose an event and it will automatically create a registration for this "
 "event."
-msgstr ""
-"Escoja un evento y se creará automáticamente un registro para este evento."
+msgstr "Escoja un evento y se creará automáticamente un registro para este evento."
 
 #. module: event_sale
 #: help:sale.order.line,event_ticket_id:0
@@ -85,34 +77,28 @@
 #. module: event_sale
 #: model:product.template,name:event_sale.event_2_product_product_template
 msgid "Conference on Business Applications"
-msgstr ""
+msgstr "Conferencia sobre aplicaciones de negocio"
 
 #. module: event_sale
 #: field:event.event.ticket,create_uid:0
 msgid "Created by"
-msgstr ""
+msgstr "Creado por"
 
 #. module: event_sale
 #: field:event.event.ticket,create_date:0
 msgid "Created on"
-msgstr ""
+msgstr "Creado en"
 
 #. module: event_sale
 #: help:product.template,event_ok:0
 msgid ""
 "Determine if a product needs to create automatically an event registration "
 "at the confirmation of a sales order line."
-msgstr ""
-"Determina si un producto necesita crear automáticamente una inscripción a un "
-"evento en la confirmación de la línea del pedido de venta."
-
-#. module: event_sale
+msgstr "Determina si un producto necesita crear automáticamente una inscripción a un evento en la confirmación de la línea de la nota de pedido."
+
+#. module: event_sale
+#: field:event.event.ticket,event_id:0
 #: model:ir.model,name:event_sale.model_event_event
-msgid "Email Thread"
-msgstr ""
-
-#. module: event_sale
-#: field:event.event.ticket,event_id:0
 #: field:sale.order.line,event_id:0
 msgid "Event"
 msgstr "Evento"
@@ -120,7 +106,7 @@
 #. module: event_sale
 #: model:ir.model,name:event_sale.model_event_registration
 msgid "Event Registration"
-msgstr ""
+msgstr "Registro de evento"
 
 #. module: event_sale
 #: field:product.template,event_ok:0
@@ -163,12 +149,12 @@
 #. module: event_sale
 #: model:product.template,name:event_sale.event_1_product_product_template
 msgid "Functional Webinar"
-msgstr ""
+msgstr "Seminario funcional en línea"
 
 #. module: event_sale
 #: field:event.event.ticket,id:0
 msgid "ID"
-msgstr ""
+msgstr "ID"
 
 #. module: event_sale
 #: field:event.event.ticket,is_expired:0
@@ -183,57 +169,52 @@
 #. module: event_sale
 #: field:event.event.ticket,write_uid:0
 msgid "Last Updated by"
-msgstr ""
+msgstr "Última actualización realizada por"
 
 #. module: event_sale
 #: field:event.event.ticket,write_date:0
 msgid "Last Updated on"
-msgstr ""
+msgstr "Última actualización el"
 
 #. module: event_sale
 #: field:event.event.ticket,seats_max:0
 msgid "Maximum Available Seats"
-msgstr ""
+msgstr "Plazas máximas disponibles"
 
 #. module: event_sale
 #: field:event.event.ticket,name:0
 msgid "Name"
-msgstr ""
-
-#. module: event_sale
-#: constraint:event.event.ticket:0
-#: constraint:event.registration:0
+msgstr "Nombre"
+
+#. module: event_sale
+#: constraint:event.event.ticket:0 constraint:event.registration:0
 msgid "No more available tickets."
 msgstr "No hay más tickets disponibles."
 
 #. module: event_sale
 #: field:event.event.ticket,seats_used:0
 msgid "Number of Participations"
-msgstr ""
+msgstr "Número de participantes"
 
 #. module: event_sale
 #: model:product.template,name:event_sale.event_0_product_product_template
 msgid "Open Days in Los Angeles"
-msgstr ""
+msgstr "Open Days en Los Ángeles"
 
 #. module: event_sale
 #: view:event.event:event_sale.view_event_form
 msgid "Payments"
-msgstr ""
+msgstr "Pagos"
 
 #. module: event_sale
 #: field:event.event.ticket,price:0
 msgid "Price"
-<<<<<<< HEAD
-msgstr ""
-=======
 msgstr "Precio"
 
 #. module: event_sale
 #: field:event.event.ticket,price_reduce:0
 msgid "Price Reduce"
 msgstr "Reducción de precio"
->>>>>>> 6efc3712
 
 #. module: event_sale
 #: field:event.event.ticket,product_id:0
@@ -244,37 +225,34 @@
 #. module: event_sale
 #: model:ir.model,name:event_sale.model_product_template
 msgid "Product Template"
-msgstr ""
+msgstr "Plantilla de Producto"
 
 #. module: event_sale
 #: field:event.event.ticket,registration_ids:0
 msgid "Registrations"
-msgstr ""
+msgstr "Registros"
 
 #. module: event_sale
 #: field:event.event.ticket,seats_reserved:0
 msgid "Reserved Seats"
-msgstr ""
+msgstr "Plazas reservadas"
 
 #. module: event_sale
 #: field:event.event.ticket,deadline:0
 msgid "Sales End"
-msgstr ""
+msgstr "Final de las ventas"
 
 #. module: event_sale
 #: model:ir.model,name:event_sale.model_sale_order_line
 msgid "Sales Order Line"
-msgstr "Líneas de Pedido de Venta"
+msgstr "Líneas de la nota de pedido"
 
 #. module: event_sale
 #: help:product.template,event_type_id:0
 msgid ""
-"Select event types so when we use this product in sales order lines, it will "
-"filter events of this type only."
-msgstr ""
-"Seleccione los tipos de evento para que cuando se utilice este producto en "
-"las líneas de los pedidos de ventas, se filtren eventos de este tipo "
-"únicamente."
+"Select event types so when we use this product in sales order lines, it will"
+" filter events of this type only."
+msgstr "Seleccione los tipos de evento para que cuando se utilice este producto en las líneas de las notas de pedido, se filtren eventos de este tipo únicamente."
 
 #. module: event_sale
 #: model:event.event.ticket,name:event_sale.event_0_ticket_1
@@ -282,18 +260,18 @@
 #: model:event.event.ticket,name:event_sale.event_2_ticket_1
 #: model:event.event.ticket,name:event_sale.event_3_ticket_1
 msgid "Standard"
-msgstr ""
+msgstr "Estándar"
 
 #. module: event_sale
 #: view:website:event_sale.report_registrationbadge
 msgid "Status"
-msgstr ""
-
-#. module: event_sale
-#: code:addons/event_sale/event_sale.py:146
+msgstr "Estado"
+
+#. module: event_sale
+#: code:addons/event_sale/event_sale.py:154
 #, python-format
 msgid "Subscription"
-msgstr ""
+msgstr "Suscripción"
 
 #. module: event_sale
 #: model:product.template,name:event_sale.event_3_product_product_template
@@ -301,7 +279,7 @@
 msgstr "Formación Técnica"
 
 #. module: event_sale
-#: code:addons/event_sale/event_sale.py:115
+#: code:addons/event_sale/event_sale.py:123
 #, python-format
 msgid ""
 "The registration has been created for event <i>%s</i> from the Sale Order "
@@ -309,7 +287,7 @@
 msgstr "Se ha creado el registro para el evento <i>%s</i> desde la nota de pedido %s. "
 
 #. module: event_sale
-#: code:addons/event_sale/event_sale.py:113
+#: code:addons/event_sale/event_sale.py:121
 #, python-format
 msgid ""
 "The registration has been created for event <i>%s</i> with the ticket "
@@ -319,7 +297,7 @@
 #. module: event_sale
 #: view:event.registration:event_sale.view_event_registration_ticket_search
 msgid "Ticket Type"
-msgstr ""
+msgstr "Tipo de ticket"
 
 #. module: event_sale
 #: view:event.event:event_sale.view_event_form
@@ -334,7 +312,7 @@
 #. module: event_sale
 #: field:event.event.ticket,seats_unconfirmed:0
 msgid "Unconfirmed Seat Reservations"
-msgstr ""
+msgstr "Reservas de plazas no confirmadas"
 
 #. module: event_sale
 #: model:event.event.ticket,name:event_sale.event_0_ticket_2
