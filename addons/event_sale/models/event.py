# -*- coding: utf-8 -*-
# Part of Odoo. See LICENSE file for full copyright and licensing details.

from odoo import api, fields, models, _
from odoo.exceptions import ValidationError, UserError

import odoo.addons.decimal_precision as dp


class EventType(models.Model):
    _inherit = 'event.type'

    @api.model
    def _get_default_event_ticket_ids(self):
        product = self.env.ref('event_sale.product_product_event', raise_if_not_found=False)
        if not product:
            return False
        return [(0, 0, {
            'name': _('Registration'),
            'product_id': product.id,
            'price': 0,
        })]

    use_ticketing = fields.Boolean('Ticketing')
    event_ticket_ids = fields.One2many(
        'event.event.ticket', 'event_type_id',
        string='Tickets', default=_get_default_event_ticket_ids)

    @api.onchange('name')
    def _onchange_name(self):
        if self.name:
            self.event_ticket_ids.filtered(lambda ticket: ticket.name == _('Registration')).update({
                'name': _('Registration for %s') % self.name
            })


class Event(models.Model):
    _inherit = 'event.event'

<<<<<<< HEAD
    event_ticket_ids = fields.One2many(
        'event.event.ticket', 'event_id', string='Event Ticket',
        copy=True)
=======
    @api.multi
    def _is_event_registrable(self):
        self.ensure_one()
        if not self.event_ticket_ids:
            return True
        return all(self.event_ticket_ids.with_context(active_test=False).mapped(lambda t: t.product_id.active))
>>>>>>> 80ac087d

    @api.onchange('event_type_id')
    def _onchange_type(self):
        super(Event, self)._onchange_type()
        if self.event_type_id.use_ticketing:
            self.event_ticket_ids = [(5, 0, 0)] + [
                (0, 0, {
                    'name': self.name and _('Registration for %s') % self.name or ticket.name,
                    'product_id': ticket.product_id.id,
                    'price': ticket.price,
                })
                for ticket in self.event_type_id.event_ticket_ids]


class EventTicket(models.Model):
    _name = 'event.event.ticket'
    _description = 'Event Ticket'

    def _default_product_id(self):
        return self.env.ref('event_sale.product_product_event', raise_if_not_found=False)

    name = fields.Char(string='Name', required=True, translate=True)
    event_type_id = fields.Many2one('event.type', string='Event Category', ondelete='cascade')
    event_id = fields.Many2one('event.event', string="Event", ondelete='cascade')
    product_id = fields.Many2one('product.product', string='Product',
        required=True, domain=[("event_ok", "=", True)],
        default=_default_product_id)
    registration_ids = fields.One2many('event.registration', 'event_ticket_id', string='Registrations')
    price = fields.Float(string='Price', digits=dp.get_precision('Product Price'))
    deadline = fields.Date(string="Sales End")
    is_expired = fields.Boolean(string='Is Expired', compute='_compute_is_expired')

    price_reduce = fields.Float(string="Price Reduce", compute="_compute_price_reduce", digits=dp.get_precision('Product Price'))
    price_reduce_taxinc = fields.Float(compute='_get_price_reduce_tax', string='Price Reduce Tax inc')
    # seats fields
    seats_availability = fields.Selection([('limited', 'Limited'), ('unlimited', 'Unlimited')],
        string='Available Seat', required=True, store=True, compute='_compute_seats', default="limited")
    seats_max = fields.Integer(string='Maximum Available Seats',
       help="Define the number of available tickets. If you have too much registrations you will "
            "not be able to sell tickets anymore. Set 0 to ignore this rule set as unlimited.")
    seats_reserved = fields.Integer(string='Reserved Seats', compute='_compute_seats', store=True)
    seats_available = fields.Integer(string='Available Seats', compute='_compute_seats', store=True)
    seats_unconfirmed = fields.Integer(string='Unconfirmed Seat Reservations', compute='_compute_seats', store=True)
    seats_used = fields.Integer(compute='_compute_seats', store=True)

    @api.multi
    def _compute_is_expired(self):
        for record in self:
            if record.deadline:
                current_date = fields.Date.context_today(record.with_context({'tz': record.event_id.date_tz}))
                record.is_expired = record.deadline < current_date
            else:
                record.is_expired = False

    @api.multi
    def _compute_price_reduce(self):
        for record in self:
            product = record.product_id
            discount = product.lst_price and (product.lst_price - product.price) / product.lst_price or 0.0
            record.price_reduce = (1.0 - discount) * record.price

    def _get_price_reduce_tax(self):
        for record in self:
            # sudo necessary here since the field is most probably accessed through the website
            tax_ids = record.sudo().product_id.taxes_id.filtered(lambda r: r.company_id == record.event_id.company_id)
            taxes = tax_ids.compute_all(record.price_reduce, record.event_id.company_id.currency_id, 1.0, product=record.product_id)
            record.price_reduce_taxinc = taxes['total_included']

    @api.multi
    @api.depends('seats_max', 'registration_ids.state')
    def _compute_seats(self):
        """ Determine reserved, available, reserved but unconfirmed and used seats. """
        # initialize fields to 0 + compute seats availability
        for ticket in self:
            ticket.seats_availability = 'unlimited' if ticket.seats_max == 0 else 'limited'
            ticket.seats_unconfirmed = ticket.seats_reserved = ticket.seats_used = ticket.seats_available = 0
        # aggregate registrations by ticket and by state
        if self.ids:
            state_field = {
                'draft': 'seats_unconfirmed',
                'open': 'seats_reserved',
                'done': 'seats_used',
            }
            query = """ SELECT event_ticket_id, state, count(event_id)
                        FROM event_registration
                        WHERE event_ticket_id IN %s AND state IN ('draft', 'open', 'done')
                        GROUP BY event_ticket_id, state
                    """
            self.env.cr.execute(query, (tuple(self.ids),))
            for event_ticket_id, state, num in self.env.cr.fetchall():
                ticket = self.browse(event_ticket_id)
                ticket[state_field[state]] += num
        # compute seats_available
        for ticket in self:
            if ticket.seats_max > 0:
                ticket.seats_available = ticket.seats_max - (ticket.seats_reserved + ticket.seats_used)

    @api.multi
    @api.constrains('registration_ids', 'seats_max')
    def _check_seats_limit(self):
        for record in self:
            if record.seats_max and record.seats_available < 0:
                raise ValidationError(_('No more available seats for the ticket'))

    @api.constrains('event_type_id', 'event_id')
    def _constrains_event(self):
        if any(ticket.event_type_id and ticket.event_id for ticket in self):
            raise UserError(_('Ticket should belong to either event category or event but not both'))

    @api.onchange('product_id')
    def _onchange_product_id(self):
        self.price = self.product_id.list_price or 0


class EventRegistration(models.Model):
    _inherit = 'event.registration'

    event_ticket_id = fields.Many2one('event.event.ticket', string='Event Ticket')
    # in addition to origin generic fields, add real relational fields to correctly
    # handle attendees linked to sales orders and their lines
    # TDE FIXME: maybe add an onchange on sale_order_id + origin
    sale_order_id = fields.Many2one('sale.order', string='Source Sales Order', ondelete='cascade')
    sale_order_line_id = fields.Many2one('sale.order.line', string='Sales Order Line', ondelete='cascade')

    @api.multi
    @api.constrains('event_ticket_id', 'state')
    def _check_ticket_seats_limit(self):
        for record in self:
            if record.event_ticket_id.seats_max and record.event_ticket_id.seats_available < 0:
                raise ValidationError(_('No more available seats for this ticket'))

    @api.multi
    def _check_auto_confirmation(self):
        res = super(EventRegistration, self)._check_auto_confirmation()
        if res:
            orders = self.env['sale.order'].search([('state', '=', 'draft'), ('id', 'in', self.mapped('sale_order_id').ids)], limit=1)
            if orders:
                res = False
        return res

    @api.model
    def create(self, vals):
        res = super(EventRegistration, self).create(vals)
        if res.origin or res.sale_order_id:
            res.message_post_with_view('mail.message_origin_link',
                values={'self': res, 'origin': res.sale_order_id},
                subtype_id=self.env.ref('mail.mt_note').id)
        return res

    @api.model
    def _prepare_attendee_values(self, registration):
        """ Override to add sale related stuff """
        line_id = registration.get('sale_order_line_id')
        if line_id:
            registration.setdefault('partner_id', line_id.order_id.partner_id)
        att_data = super(EventRegistration, self)._prepare_attendee_values(registration)
        if line_id:
            att_data.update({
                'event_id': line_id.event_id.id,
                'event_id': line_id.event_id.id,
                'event_ticket_id': line_id.event_ticket_id.id,
                'origin': line_id.order_id.name,
                'sale_order_id': line_id.order_id.id,
                'sale_order_line_id': line_id.id,
            })
        return att_data<|MERGE_RESOLUTION|>--- conflicted
+++ resolved
@@ -37,18 +37,9 @@
 class Event(models.Model):
     _inherit = 'event.event'
 
-<<<<<<< HEAD
     event_ticket_ids = fields.One2many(
         'event.event.ticket', 'event_id', string='Event Ticket',
         copy=True)
-=======
-    @api.multi
-    def _is_event_registrable(self):
-        self.ensure_one()
-        if not self.event_ticket_ids:
-            return True
-        return all(self.event_ticket_ids.with_context(active_test=False).mapped(lambda t: t.product_id.active))
->>>>>>> 80ac087d
 
     @api.onchange('event_type_id')
     def _onchange_type(self):
@@ -61,7 +52,14 @@
                     'price': ticket.price,
                 })
                 for ticket in self.event_type_id.event_ticket_ids]
-
+            })
+
+    @api.multi
+    def _is_event_registrable(self):
+        self.ensure_one()
+        if not self.event_ticket_ids:
+            return True
+        return all(self.event_ticket_ids.with_context(active_test=False).mapped(lambda t: t.product_id.active))
 
 class EventTicket(models.Model):
     _name = 'event.event.ticket'
