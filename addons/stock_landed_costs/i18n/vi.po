--- conflicted
+++ resolved
@@ -1,28 +1,28 @@
-# Translation of OpenERP Server.
+# Translation of Odoo Server.
 # This file contains the translation of the following modules:
 # 	* stock_landed_costs
 #
 msgid ""
 msgstr ""
-"Project-Id-Version: OpenERP Server 7.saas~5\n"
+"Project-Id-Version: Odoo 8.0\n"
 "Report-Msgid-Bugs-To: \n"
-<<<<<<< HEAD
 "POT-Creation-Date: 2014-09-11 10:29+0000\n"
 "PO-Revision-Date: 2014-09-11 17:38+0700\n"
 "Last-Translator: Leo Tran <leo.tran@tvtmarine.com>\n"
 "Language-Team: T.V.T Marine Automation (aka TVTMA) <support@ma.tvtmarine."
 "com>\n"
-=======
-"POT-Creation-Date: 2015-01-21 14:07+0000\n"
-"PO-Revision-Date: 2015-12-29 08:13+0000\n"
-"Last-Translator: fanha99 <fanha99@hotmail.com>\n"
-"Language-Team: Vietnamese (http://www.transifex.com/odoo/odoo-8/language/vi/)\n"
->>>>>>> 7ad626f8
 "MIME-Version: 1.0\n"
 "Content-Type: text/plain; charset=UTF-8\n"
-"Content-Transfer-Encoding: 8bit\n"
-"Language: Vietnam\n"
-"X-Generator: Poedit 1.5.4\n"
+"Content-Transfer-Encoding: \n"
+"Language: vi\n"
+"Plural-Forms: nplurals=1; plural=0;\n"
+
+#. module: stock_landed_costs
+#: code:addons/stock_landed_costs/stock_landed_costs.py:142
+#: code:addons/stock_landed_costs/stock_landed_costs.py:150
+#, python-format
+msgid " already out"
+msgstr ""
 
 #. module: stock_landed_costs
 #: model:ir.actions.act_window,help:stock_landed_costs.action_stock_landed_cost
@@ -31,15 +31,11 @@
 "                    Click to create a new landed cost.\n"
 "                </p>\n"
 "            "
-<<<<<<< HEAD
 msgstr ""
 "<p class=\"oe_view_nocontent_create\">\n"
 "                    Bấm để tạo mới một landed cost.\n"
 "                </p>\n"
 "            "
-=======
-msgstr "<p class=\"oe_view_nocontent_create\">\n                    Nhấp chuột để tạo mới một landed cost.\n                </p>\n            "
->>>>>>> 7ad626f8
 
 #. module: stock_landed_costs
 #: model:ir.actions.act_window,help:stock_landed_costs.stock_landed_cost_type_action
@@ -48,15 +44,11 @@
 "                Click to define a new kind of landed cost.\n"
 "              </p>\n"
 "            "
-<<<<<<< HEAD
 msgstr ""
 "<p class=\"oe_view_nocontent_create\">\n"
 "                Bấm để tạo mới kiểu landed cost.\n"
 "              </p>\n"
 "            "
-=======
-msgstr "<p class=\"oe_view_nocontent_create\">\n                Nhấp chuột để tạo mới kiểu landed cost.\n              </p>\n            "
->>>>>>> 7ad626f8
 
 #. module: stock_landed_costs
 #: field:stock.landed.cost.lines,account_id:0
@@ -103,7 +95,7 @@
 msgstr "Có thể coi là landed cost"
 
 #. module: stock_landed_costs
-#: view:stock.landed.cost:0
+#: view:stock.landed.cost:stock_landed_costs.view_stock_landed_cost_form
 msgid "Cancel"
 msgstr "Hủy bỏ"
 
@@ -113,7 +105,7 @@
 msgstr "Đã hủy"
 
 #. module: stock_landed_costs
-#: view:stock.landed.cost:0
+#: view:stock.landed.cost:stock_landed_costs.view_stock_landed_cost_form
 msgid "Compute"
 msgstr "Tính toán"
 
@@ -123,11 +115,10 @@
 msgstr "Chi tiết"
 
 #. module: stock_landed_costs
-#: view:stock.landed.cost:0 field:stock.landed.cost,cost_lines:0
+#: view:stock.landed.cost:stock_landed_costs.view_stock_landed_cost_form
+#: field:stock.landed.cost,cost_lines:0
 msgid "Cost Lines"
 msgstr "Chi tiết"
-<<<<<<< HEAD
-=======
 
 #. module: stock_landed_costs
 #: field:stock.landed.cost,create_uid:0
@@ -141,8 +132,7 @@
 #: field:stock.landed.cost.lines,create_date:0
 #: field:stock.valuation.adjustment.lines,create_date:0
 msgid "Created on"
-msgstr "Tạo trên"
->>>>>>> 7ad626f8
+msgstr "Tạo vào"
 
 #. module: stock_landed_costs
 #: field:stock.landed.cost,date:0
@@ -162,12 +152,13 @@
 
 #. module: stock_landed_costs
 #: model:mail.message.subtype,name:stock_landed_costs.mt_stock_landed_cost_open
-#: view:stock.landed.cost:0
+#: view:stock.landed.cost:stock_landed_costs.view_stock_landed_cost_search
 msgid "Done"
 msgstr "Hoàn thành"
 
 #. module: stock_landed_costs
-#: view:stock.landed.cost:0 selection:stock.landed.cost,state:0
+#: view:stock.landed.cost:stock_landed_costs.view_stock_landed_cost_search
+#: selection:stock.landed.cost,state:0
 msgid "Draft"
 msgstr "Dự thảo"
 
@@ -183,8 +174,9 @@
 msgstr "Bằng"
 
 #. module: stock_landed_costs
-#: code:addons/stock_landed_costs/stock_landed_costs.py:122
-#: code:addons/stock_landed_costs/stock_landed_costs.py:161
+#: code:addons/stock_landed_costs/stock_landed_costs.py:74
+#: code:addons/stock_landed_costs/stock_landed_costs.py:112
+#: code:addons/stock_landed_costs/stock_landed_costs.py:192
 #, python-format
 msgid "Error!"
 msgstr "Lỗi!"
@@ -193,14 +185,11 @@
 #: field:stock.valuation.adjustment.lines,final_cost:0
 msgid "Final Cost"
 msgstr "Chi phí cuối cùng"
-<<<<<<< HEAD
 
 #. module: stock_landed_costs
 #: field:stock.valuation.adjustment.lines,flag:0
 msgid "Flag"
-msgstr "Flag"
-=======
->>>>>>> 7ad626f8
+msgstr ""
 
 #. module: stock_landed_costs
 #: field:stock.landed.cost,message_follower_ids:0
@@ -210,17 +199,17 @@
 #. module: stock_landed_costs
 #: field:stock.valuation.adjustment.lines,former_cost:0
 msgid "Former Cost"
-msgstr "Former Cost"
+msgstr ""
 
 #. module: stock_landed_costs
 #: field:stock.valuation.adjustment.lines,former_cost_per_unit:0
 msgid "Former Cost(Per Unit)"
-msgstr "Former Cost(Per Unit)"
-
-#. module: stock_landed_costs
-#: view:stock.landed.cost:0
-msgid "Group By..."
-msgstr "Nhóm theo..."
+msgstr ""
+
+#. module: stock_landed_costs
+#: view:stock.landed.cost:stock_landed_costs.view_stock_landed_cost_search
+msgid "Group By"
+msgstr "Nhóm theo"
 
 #. module: stock_landed_costs
 #: help:stock.landed.cost,message_summary:0
@@ -234,14 +223,10 @@
 #. module: stock_landed_costs
 #: help:stock.landed.cost,message_unread:0
 msgid "If checked new messages require your attention."
-<<<<<<< HEAD
-msgstr "If checked new messages require your attention."
-=======
 msgstr "Nếu dánh dấu, các thông điệp mới bắt buộc phải có sự có mặt của bạn."
->>>>>>> 7ad626f8
-
-#. module: stock_landed_costs
-#: view:product.product:0
+
+#. module: stock_landed_costs
+#: view:product.product:stock_landed_costs.view_stock_landed_cost_type_form
 msgid "Information"
 msgstr "Thông tin"
 
@@ -264,20 +249,23 @@
 #: field:stock.landed.cost.lines,cost_id:0
 #: field:stock.valuation.adjustment.lines,cost_id:0
 msgid "Landed Cost"
-msgstr "Landed Cost"
+msgstr ""
 
 #. module: stock_landed_costs
 #: model:ir.ui.menu,name:stock_landed_costs.menu_stock_landed_cost_type
 msgid "Landed Cost Type"
-msgstr "Loại landed cost"
+msgstr "Kiểu landed cost"
 
 #. module: stock_landed_costs
 #: model:ir.actions.act_window,name:stock_landed_costs.action_stock_landed_cost
 #: model:ir.ui.menu,name:stock_landed_costs.menu_stock_landed_cost
 #: model:ir.ui.menu,name:stock_landed_costs.menu_stock_landed_cost_main
-#: view:product.product:0 view:stock.landed.cost:0
+#: view:product.product:stock_landed_costs.view_stock_landed_cost_type_form
+#: view:stock.landed.cost:stock_landed_costs.view_stock_landed_cost_form
+#: view:stock.landed.cost:stock_landed_costs.view_stock_landed_cost_search
+#: view:stock.landed.cost:stock_landed_costs.view_stock_landed_cost_tree
 msgid "Landed Costs"
-msgstr "Landed Costs"
+msgstr ""
 
 #. module: stock_landed_costs
 #: model:mail.message.subtype,description:stock_landed_costs.mt_stock_landed_cost_open
@@ -288,8 +276,6 @@
 #: field:stock.landed.cost,message_last_post:0
 msgid "Last Message Date"
 msgstr "Ngày thông điệp gần nhất"
-<<<<<<< HEAD
-=======
 
 #. module: stock_landed_costs
 #: field:stock.landed.cost,write_uid:0
@@ -304,7 +290,6 @@
 #: field:stock.valuation.adjustment.lines,write_date:0
 msgid "Last Updated on"
 msgstr "Cập nhật lần cuối"
->>>>>>> 7ad626f8
 
 #. module: stock_landed_costs
 #: field:stock.landed.cost,message_ids:0
@@ -317,12 +302,13 @@
 msgstr "Lịch sử thông điệp và liên lạc"
 
 #. module: stock_landed_costs
-#: view:stock.landed.cost:0
+#: view:stock.landed.cost:stock_landed_costs.view_stock_landed_cost_search
 msgid "Month"
 msgstr "Tháng"
 
 #. module: stock_landed_costs
-#: view:stock.landed.cost:0 field:stock.landed.cost,name:0
+#: view:stock.landed.cost:stock_landed_costs.view_stock_landed_cost_search
+#: field:stock.landed.cost,name:0
 msgid "Name"
 msgstr "Tên"
 
@@ -334,7 +320,7 @@
 #. module: stock_landed_costs
 #: field:stock.landed.cost,picking_ids:0
 msgid "Pickings"
-msgstr "Pickings"
+msgstr ""
 
 #. module: stock_landed_costs
 #: code:addons/stock_landed_costs/stock_landed_costs.py:122
@@ -354,7 +340,7 @@
 msgstr "Sản phẩm"
 
 #. module: stock_landed_costs
-#: view:product.product:0
+#: view:product.product:stock_landed_costs.view_stock_landed_cost_type_form
 msgid "Product Name"
 msgstr "Tên sản phẩm"
 
@@ -365,7 +351,7 @@
 
 #. module: stock_landed_costs
 #: model:ir.actions.act_window,name:stock_landed_costs.stock_landed_cost_type_action
-#: view:product.product:0
+#: view:product.product:stock_landed_costs.stock_landed_cost_tree_view
 msgid "Products"
 msgstr "Sản phẩm"
 
@@ -383,11 +369,7 @@
 #. module: stock_landed_costs
 #: field:stock.landed.cost,state:0
 msgid "State"
-<<<<<<< HEAD
-msgstr "State"
-=======
 msgstr "Trạng thái"
->>>>>>> 7ad626f8
 
 #. module: stock_landed_costs
 #: view:stock.landed.cost:0
@@ -397,12 +379,12 @@
 #. module: stock_landed_costs
 #: model:ir.model,name:stock_landed_costs.model_stock_landed_cost
 msgid "Stock Landed Cost"
-msgstr "Stock Landed Cost"
+msgstr "Phí nhập kho"
 
 #. module: stock_landed_costs
 #: model:ir.model,name:stock_landed_costs.model_stock_landed_cost_lines
 msgid "Stock Landed Cost Lines"
-msgstr "Stock Landed Cost Lines"
+msgstr "Chi tiết phí nhập kho"
 
 #. module: stock_landed_costs
 #: field:stock.valuation.adjustment.lines,move_id:0
@@ -420,6 +402,19 @@
 msgstr "Tóm tắt"
 
 #. module: stock_landed_costs
+#: code:addons/stock_landed_costs/stock_landed_costs.py:74
+#, python-format
+msgid ""
+"The selected picking does not contain any move that would be impacted by "
+"landed costs. Landed costs are only possible for products configured in real"
+" time valuation with real price costing method. Please make sure it is the "
+"case, or you selected the correct picking"
+msgstr ""
+"Picking được chọn không chứa bất cứ dịch chuyển nào có ảnh hưởng bởi landed cost."
+" Landed cost chỉ khả dụng đối với các sản phẩm được cấu hình định giá tự động (khi dịch chuyển kho)"
+" sử dụng phương thức giá vốn Thực tế."
+
+#. module: stock_landed_costs
 #: field:stock.landed.cost,amount_total:0
 msgid "Total"
 msgstr "Tổng"
@@ -435,15 +430,15 @@
 msgstr "Thông điệp chưa đọc"
 
 #. module: stock_landed_costs
-#: view:stock.landed.cost:0
+#: view:stock.landed.cost:stock_landed_costs.view_stock_landed_cost_form
 msgid "Validate"
 msgstr "Xác nhận"
 
 #. module: stock_landed_costs
-#: view:stock.landed.cost:0
+#: view:stock.landed.cost:stock_landed_costs.view_stock_landed_cost_form
 #: field:stock.landed.cost,valuation_adjustment_lines:0
 msgid "Valuation Adjustments"
-msgstr "Valuation Adjustments"
+msgstr "Điều chỉnh định giá"
 
 #. module: stock_landed_costs
 #: field:stock.valuation.adjustment.lines,volume:0
@@ -451,8 +446,6 @@
 msgstr "Thể tích"
 
 #. module: stock_landed_costs
-<<<<<<< HEAD
-=======
 #: field:stock.landed.cost,website_message_ids:0
 msgid "Website Messages"
 msgstr "Thông điệp Website"
@@ -463,18 +456,17 @@
 msgstr "Lịch sử thông tin liên lạc website"
 
 #. module: stock_landed_costs
->>>>>>> 7ad626f8
 #: field:stock.valuation.adjustment.lines,weight:0
 msgid "Weight"
 msgstr "Trọng lượng"
 
 #. module: stock_landed_costs
-#: code:addons/stock_landed_costs/stock_landed_costs.py:161
+#: code:addons/stock_landed_costs/stock_landed_costs.py:192
 #, python-format
-msgid "You cannot validate a landed cost which has no valuation line."
+msgid "You cannot validate a landed cost which has no valid valuation lines."
 msgstr "Bạn không thể xác nhận một landed cost mà không có dòng nào."
 
 #. module: stock_landed_costs
-#: view:product.product:0
+#: view:product.product:stock_landed_costs.view_stock_landed_cost_type_form
 msgid "describe the product characteristics..."
 msgstr "miêu tả đặc tính sản phẩm..."