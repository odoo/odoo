-
  In order to test hr_timesheet_invoice in OpenERP, I create account line to manage invoice based on costs.
-
  I create an account analytic line.
-
  !record {model: account.analytic.line, id: account_analytic_line_developyamlforhrmodule0 }:
    account_id: analytic.analytic_agrolait
    amount: -1.0
    general_account_id: account.a_expense
    journal_id: hr_timesheet.analytic_journal
    name: develop yaml for hr module
    product_id: product.product_product_consultant
    product_uom_id: product.product_uom_hour
    to_invoice: hr_timesheet_invoice.timesheet_invoice_factor2
    unit_amount: 5.00
-
  Assign partner name and price list in analytic account.
-
  !record {model: account.analytic.account, id: analytic.analytic_agrolait}:
    partner_id: base.res_partner_2
    pricelist_id: product.list0
-
  I open this account and make the state as pending.
-
  !python {model: account.analytic.account}: |
    self.set_open(cr, uid, [ref('analytic.analytic_agrolait')], None)
    self.set_pending(cr, uid, [ref('analytic.analytic_agrolait')], None)
-
  I assign account on analytic account line.
-
  !python {model: hr.analytic.timesheet}: |
    self.on_change_account_id(cr, uid, [ref('account_analytic_line_developyamlforhrmodule0')], ref('analytic.analytic_agrolait'))

-
  I create a Tax Codes
-
  !record {model: account.tax.code, id: tax_case}:
    name: Tax_case
    company_id: base.main_company
    sign: 1
-
  I create a Tax
-
  !record {model: account.tax, id: tax10}:
    name: Tax 10.0
    amount: 10.0
    type: fixed
    sequence: 1
    company_id: base.main_company
    type_tax_use: all
    tax_code_id: tax_case
-
  I create an Account with the tax
-
  !record {model: account.account, id: account_income_i000}:
    name: "income account"
    code: "I000"
    type: 'other'
    user_type: "account.data_account_type_income"
    tax_ids: [tax10]
- 
  I set the account as property_account_income on the product and I set the tax on the product 
-  
  !record {model: product.product, id: product.product_product_consultant, view: False}:
    property_account_income: account_income_i000
    uom_id: product.product_uom_hour
    taxes_id: [tax10] 
    list_price: 75
-
  I create invoice on analytic Line using "Invoice analytic Line" wizard.
-
  !record {model: hr.timesheet.invoice.create, id: hr_timesheet_invoice_create_0}:
    date: 1
    name: 1
    price: 1
    product: product.product_product_consultant
    time: 1
-
  I click on "Create Invoice" button of "Invoice analytic Line" wizard to create invoice.
-
  !python {model: hr.timesheet.invoice.create}: |
    action_result = self.do_create(cr, uid, [ref("hr_timesheet_invoice_create_0")], {
        "active_ids": [ref("hr_timesheet_invoice.account_analytic_line_developyamlforhrmodule0")]
    })
    invoice_pool = self.pool.get('account.invoice')
    invoice_domain = action_result['domain']
    invoice_ids = invoice_pool.search(cr, uid, invoice_domain)
    invoice_pool.write(cr, uid, invoice_ids, {'origin': 'test-hrtsic0_id_'+str( ref("hr_timesheet_invoice_create_0")) \
        + '_aaldyfhrm0_id_'+str( ref("hr_timesheet_invoice.account_analytic_line_developyamlforhrmodule0") ) })

-
  I check that Invoice is created for this timesheet.
-
  !python {model: account.analytic.line}: |
    from openerp.tools import float_compare
    aline = self.browse(cr, uid, ref('account_analytic_line_developyamlforhrmodule0'))
    analytic_account_obj = self.pool.get('account.analytic.account')
    data = self.pool.get('hr.timesheet.invoice.create').read(cr, uid, [ref("hr_timesheet_invoice_create_0")], [], context)[0]
    partner = aline.account_id.partner_id.id

    invoice_obj = self.pool.get('account.invoice')
    invoice_ids = invoice_obj.search(cr, uid, [('partner_id', '=', partner),
       ('origin', '=', 'test-hrtsic0_id_'+str( ref("hr_timesheet_invoice_create_0")) + '_aaldyfhrm0_id_'+str( ref("hr_timesheet_invoice.account_analytic_line_developyamlforhrmodule0") ))
    ])
    invoice_id = invoice_obj.browse(cr, uid, invoice_ids)[0]

    for invoice in invoice_id.invoice_line:
      product = invoice.product_id.id

    product_exp = data['product'][0]

    assert product == product_exp
    assert aline.invoice_id, "Invoice created, but analytic line wasn't updated."
    assert aline.invoice_id == invoice_id, "Invoice doesn't match the one at analytic line"
    assert float_compare(invoice_id.amount_untaxed, 187.5, precision_digits=2) == 0, "Invoice amount mismatch: %s" % invoice_id.amount_untaxed
<<<<<<< HEAD
    assert float_compare(invoice_id.amount_tax, 50, precision_digits=2) == 0, "Invoice tax mismatch: %s" %  invoice_id.amount_tax
=======
    assert float_compare(invoice_id.amount_tax, 50, precision_digits=2) == 0, "Invoice tax mismatch: %s" %  invoice_id.amount_tax

-
  In order to test group invoicing by customer.
-
  I create an analytic account 'Sales Integration' for customer Asustek.
-
  !record {model: account.analytic.account, id: analytic_asustek01}:
    name: Sales Integration
    partner_id: base.res_partner_1
-
  I create an analytic account 'Asustek Website' for customer Asustek.
-
  !record {model: account.analytic.account, id: analytic_asustek02}:
    name: Asustek Website
    partner_id: base.res_partner_1
-
 I create an account analytic line.
-
  !record {model: account.analytic.line, id: account_analytic_line_0 }:
    account_id: analytic_asustek01
    amount: -1.0
    general_account_id: account.a_expense
    journal_id: hr_timesheet.analytic_journal
    name: sales module extension
    product_id: product.product_product_consultant
    product_uom_id: product.product_uom_hour
    to_invoice: hr_timesheet_invoice.timesheet_invoice_factor2
    unit_amount: 5.00
-
  I create an account analytic line.
-
  !record {model: account.analytic.line, id: account_analytic_line_3 }:
    account_id: analytic_asustek02
    amount: -1.0
    general_account_id: account.a_expense
    journal_id: hr_timesheet.analytic_journal
    name: template design
    product_id: product.product_product_consultant
    product_uom_id: product.product_uom_hour
    to_invoice: hr_timesheet_invoice.timesheet_invoice_factor2
    unit_amount: 5.00
-
  Now I create invoice on analytic Line using "Invoice analytic Line" wizard and set group by partner true.
-
  !record {model: hr.timesheet.invoice.create, id: hr_timesheet_invoice_create_1}:
    date: 1
    name: 1
    product: product.product_product_consultant
    time: 1
    group_by_partner: 1
-
  I click on "Create Invoice" button of "Invoice analytic Line" wizard to create invoice and check that only one invoice is created for customer Asustek.
-
  !python {model: hr.timesheet.invoice.create}: |
    action_result = self.do_create(cr, uid, [ref("hr_timesheet_invoice_create_1")], {
        "active_ids": [ref("hr_timesheet_invoice.account_analytic_line_0"),ref("hr_timesheet_invoice.account_analytic_line_3")]
    })
    invoice_pool = self.pool.get('account.invoice')
    invoice_domain = action_result['domain']
    invoice_ids = invoice_pool.search(cr, uid, invoice_domain)
    invoice_id = invoice_pool.browse(cr, uid, invoice_ids)[0]
    assert len(invoice_ids) == 1,"only one invoice should be created for customer Asustek."
    assert invoice_id.amount_untaxed == 375.0, "Invoice amount mismatch: %s" % invoice_id.amount_untaxed
>>>>>>> 4bef17cc
<|MERGE_RESOLUTION|>--- conflicted
+++ resolved
@@ -113,9 +113,6 @@
     assert aline.invoice_id, "Invoice created, but analytic line wasn't updated."
     assert aline.invoice_id == invoice_id, "Invoice doesn't match the one at analytic line"
     assert float_compare(invoice_id.amount_untaxed, 187.5, precision_digits=2) == 0, "Invoice amount mismatch: %s" % invoice_id.amount_untaxed
-<<<<<<< HEAD
-    assert float_compare(invoice_id.amount_tax, 50, precision_digits=2) == 0, "Invoice tax mismatch: %s" %  invoice_id.amount_tax
-=======
     assert float_compare(invoice_id.amount_tax, 50, precision_digits=2) == 0, "Invoice tax mismatch: %s" %  invoice_id.amount_tax
 
 -
@@ -179,5 +176,4 @@
     invoice_ids = invoice_pool.search(cr, uid, invoice_domain)
     invoice_id = invoice_pool.browse(cr, uid, invoice_ids)[0]
     assert len(invoice_ids) == 1,"only one invoice should be created for customer Asustek."
-    assert invoice_id.amount_untaxed == 375.0, "Invoice amount mismatch: %s" % invoice_id.amount_untaxed
->>>>>>> 4bef17cc
+    assert invoice_id.amount_untaxed == 375.0, "Invoice amount mismatch: %s" % invoice_id.amount_untaxed