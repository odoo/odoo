--- conflicted
+++ resolved
@@ -36,15 +36,10 @@
         return user_obj.browse(self.cr, self.uid, ids)
 
     def _journal_ids(self, form, user_id):
-<<<<<<< HEAD
+        if isinstance(user_id, (int, long)):
+            user_id = [user_id]
         line_obj = self.pool['account.analytic.line']
         journal_obj = self.pool['account.analytic.journal']
-=======
-        if isinstance(user_id, (int, long)):
-            user_id = [user_id]
-        line_obj=pooler.get_pool(self.cr.dbname).get('account.analytic.line')
-        journal_obj=pooler.get_pool(self.cr.dbname).get('account.analytic.journal')
->>>>>>> 00ec786e
         line_ids=line_obj.search(self.cr, self.uid, [
             ('date', '>=', form['date_from']),
             ('date', '<=', form['date_to']),
