--- conflicted
+++ resolved
@@ -13,11 +13,7 @@
         <field name="mailing_domain">[]</field>
         <field name="reply_to_mode">new</field>
         <field name="reply_to">{{ object.company_id.email }}</field>
-<<<<<<< HEAD
-        <field name="body_html" type="html">
-=======
         <field name="body_arch" type="html">
->>>>>>> 4d11cb0e
 <table border="0" cellpadding="0" cellspacing="0" style="padding-top: 16px; background-color: #F1F1F1; font-family:Verdana, Arial,sans-serif; color: #454748; width: 100%; border-collapse:separate;"><tr><td align="center">
 <table border="0" cellpadding="0" cellspacing="0" width="590" style="padding: 24px; background-color: white; color: #454748; border-collapse:separate;">
 <tbody>
