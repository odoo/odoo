--- conflicted
+++ resolved
@@ -1,16 +1,12 @@
 # Translation of Odoo Server.
 # This file contains the translation of the following modules:
 # 	* mass_mailing_sale
-#
+# 
 # Translators:
 # fanha99 <fanha99@hotmail.com>, 2019
 # Nancy Momoland <thanhnguyen.icsc@gmail.com>, 2019
-<<<<<<< HEAD
-#
-=======
 # Manh Vu <vuducmanh96vp@gmail.com>, 2020
 # 
->>>>>>> e7d29fba
 msgid ""
 msgstr ""
 "Project-Id-Version: Odoo Server 13.0\n"
