--- conflicted
+++ resolved
@@ -16,12 +16,8 @@
 from odoo.tools import image
 from odoo.tools.translate import html_translate
 from odoo.exceptions import Warning
-<<<<<<< HEAD
-=======
-from odoo.addons.website.models.website import slug
 from odoo.http import request
 from odoo.addons.website.models.website import url_for
->>>>>>> 810603f4
 
 
 class Channel(models.Model):
