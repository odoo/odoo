# Translation of Odoo Server.
# This file contains the translation of the following modules:
# * website_slides
#
# Translators:
# thanh nguyen <thanhnguyen.icsc@gmail.com>, 2017
# Martin Trigaux <mat@odoo.com>, 2017
# sao sang <saosangmo@yahoo.com>, 2017
# fanha99 <fanha99@hotmail.com>, 2017
# Phạm Lân <phamquanglan@gmail.com>, 2017
# Hoang Loc Le Huu <loclhh@gmail.com>, 2017
# son dang <son.dang@doda100.com>, 2017
# lam nguyen <lamev.inc@gmail.com>, 2017
# Tuan Tran <tmtuan.projects@gmail.com>, 2017
msgid ""
msgstr ""
"Project-Id-Version: Odoo Server 10.saas~18\n"
"Report-Msgid-Bugs-To: \n"
"POT-Creation-Date: 2017-10-02 11:27+0000\n"
"PO-Revision-Date: 2017-10-02 11:27+0000\n"
"Last-Translator: Tuan Tran <tmtuan.projects@gmail.com>, 2017\n"
"Language-Team: Vietnamese (https://www.transifex.com/odoo/teams/41243/vi/)\n"
"MIME-Version: 1.0\n"
"Content-Type: text/plain; charset=UTF-8\n"
"Content-Transfer-Encoding: \n"
"Language: vi\n"
"Plural-Forms: nplurals=1; plural=0;\n"

#. module: website_slides
#: model:mail.template,body_html:website_slides.slide_template_shared
msgid ""
"\n"
"<p>Hello,</p>\n"
"<p>\n"
"    ${user.name} shared the ${object.slide_type} <strong>${object.name}</strong> with you!\n"
"</p>\n"
"<p style=\"text-align: center; margin-top: 10px;\">\n"
"    <a href=\"${object.website_url}\">\n"
"        <img alt=\"${object.name}\" src=\"${ctx['base_url']}/web/image/slide.slide/${object.id}/image\" style=\"height:auto; width:150px; background-color: #cccccc; margin: 16px;\">\n"
"    </a>\n"
"</p>\n"
"<p style=\"text-align: center; margin-top: 10px;\">\n"
"    <a style=\"-webkit-user-select: none; padding: 5px 10px; font-size: 12px; line-height: 18px; color: #FFFFFF; border-color:#875A7B; text-decoration: none; display: inline-block; margin-bottom: 0px; font-weight: 400; text-align: center; vertical-align: middle; cursor: pointer; white-space: nowrap; background-image: none; background-color: #875A7B; border: 1px solid #875A7B; border-radius:3px\" class=\"o_default_snippet_text\" href=\"${object.website_url}\">\n"
"        View <strong>${object.name}</strong>\n"
"    </a>\n"
"</p>\n"
msgstr ""
"\n"
"<p>Xin chào,</p>\n"
"<p>\n"
"    ${user.name} đã chia sẻ ${object.slide_type} <strong>${object.name}</strong> với bạn!\n"
"</p>\n"
"<p style=\"text-align: center; margin-top: 10px;\">\n"
"    <a href=\"${object.website_url}\">\n"
"        <img alt=\"${object.name}\" src=\"${ctx['base_url']}/web/image/slide.slide/${object.id}/image\" style=\"height:auto; width:150px; background-color: #cccccc; margin: 16px;\">\n"
"    </a>\n"
"</p>\n"
"<p style=\"text-align: center; margin-top: 10px;\">\n"
"    <a style=\"-webkit-user-select: none; padding: 5px 10px; font-size: 12px; line-height: 18px; color: #FFFFFF; border-color:#875A7B; text-decoration: none; display: inline-block; margin-bottom: 0px; font-weight: 400; text-align: center; vertical-align: middle; cursor: pointer; white-space: nowrap; background-image: none; background-color: #875A7B; border: 1px solid #875A7B; border-radius:3px\" class=\"o_default_snippet_text\" href=\"${object.website_url}\">\n"
"        Xem <strong>${object.name}</strong>\n"
"    </a>\n"
"</p>\n"

#. module: website_slides
#: model:mail.template,body_html:website_slides.slide_template_published
msgid ""
"\n"
"<p>Hello,</p>\n"
"<p>\n"
"    A new ${object.slide_type} <strong>${object.name}</strong> has been published on ${object.channel_id.name} at ${format_tz(object.write_date, tz=user.tz)}\n"
"</p>\n"
"<p style=\"text-align: center; margin-top: 10px;\">\n"
"    <a href=\"${object.website_url}\">\n"
"        <img alt=\"${object.name}\" src=\"${ctx['base_url']}/web/image/slide.slide/${object.id}/image\" style=\"height:auto; width:150px; background-color: #cccccc; margin: 16px;\">\n"
"    </a>\n"
"</p>\n"
"<p style=\"text-align: center; margin-top: 10px;\">\n"
"    <a style=\"-webkit-user-select: none; padding: 5px 10px; font-size: 12px; line-height: 18px; color: #FFFFFF; border-color:#875A7B; text-decoration: none; display: inline-block; margin-bottom: 0px; font-weight: 400; text-align: center; vertical-align: middle; cursor: pointer; white-space: nowrap; background-image: none; background-color: #875A7B; border: 1px solid #875A7B; border-radius:3px\" class=\"o_default_snippet_text\" href=\"${object.website_url}\">\n"
"        View <strong>${object.name}</strong>\n"
"    </a>\n"
"</p>\n"
msgstr ""
"\n"
"<p>Xin chào,</p>\n"
"<p>\n"
"    Một ${object.slide_type} mới <strong>${object.name}</strong> đã được xuất bản trên kênh ${object.channel_id.name} vào ${format_tz(object.write_date, tz=user.tz)}\n"
"</p>\n"
"<p style=\"text-align: center; margin-top: 10px;\">\n"
"    <a href=\"${object.website_url}\">\n"
"        <img alt=\"${object.name}\" src=\"${ctx['base_url']}/web/image/slide.slide/${object.id}/image\" style=\"height:auto; width:150px; background-color: #cccccc; margin: 16px;\">\n"
"    </a>\n"
"</p>\n"
"<p style=\"text-align: center; margin-top: 10px;\">\n"
"    <a style=\"-webkit-user-select: none; padding: 5px 10px; font-size: 12px; line-height: 18px; color: #FFFFFF; border-color:#875A7B; text-decoration: none; display: inline-block; margin-bottom: 0px; font-weight: 400; text-align: center; vertical-align: middle; cursor: pointer; white-space: nowrap; background-image: none; background-color: #875A7B; border: 1px solid #875A7B; border-radius:3px\" class=\"o_default_snippet_text\" href=\"${object.website_url}\">\n"
"        Xem <strong>${object.name}</strong>\n"
"    </a>\n"
"</p>\n"

#. module: website_slides
#: model:ir.model.fields,field_description:website_slides.field_slide_embed_count_views
msgid "# Views"
msgstr "Lượt xem"

#. module: website_slides
#: model:ir.model.fields,field_description:website_slides.field_slide_slide_embed_views
msgid "# of Embedded Views"
msgstr ""

#. module: website_slides
#: model:ir.model.fields,field_description:website_slides.field_slide_slide_slide_views
msgid "# of Website Views"
msgstr ""

#. module: website_slides
#: model:mail.template,subject:website_slides.slide_template_shared
msgid "${user.name} shared a ${object.slide_type} with you!"
msgstr "${user.name} chia sẻ một ${object.slide_type} với bạn!"

#. module: website_slides
#: model:ir.ui.view,arch_db:website_slides.view_slide_channel_form
msgid ""
"(Un)archiving a channel automatically (un)archives its slides. Do you want "
"to proceed?"
msgstr ""
"Thôi lưu trữ/Lưu trữ một kênh sẽ tự động Thôi lưu trữ/Lưu trữ các slide bên "
"trong kênh đó. Bạn có muốn tiếp tục?"

#. module: website_slides
#: model:ir.ui.view,arch_db:website_slides.slides_search
msgid ". Please try again with different keywords."
msgstr ". Hãy thử lại với các từ khoá khác."

#. module: website_slides
#: model:ir.ui.view,arch_db:website_slides.embed_slide
msgid ""
"<b class=\"oe_slide_js_embed_option_link\" data-slide-option-"
"id=\"#slide_email\"><i class=\"fa fa-envelope\"/> Email</b>"
msgstr ""

#. module: website_slides
#: model:ir.ui.view,arch_db:website_slides.embed_slide
msgid ""
"<b class=\"oe_slide_js_embed_option_link\" data-slide-option-"
"id=\"#slide_embed\"><i class=\"fa fa-code\"/> Embed</b>"
msgstr ""
"<b class=\"oe_slide_js_embed_option_link\" data-slide-option-"
"id=\"#slide_embed\"><i class=\"fa fa-code\"/> Nhúng</b>"

#. module: website_slides
#: model:ir.ui.view,arch_db:website_slides.embed_slide
msgid ""
"<b class=\"oe_slide_js_embed_option_link\" data-slide-option-"
"id=\"#slide_share\"><i class=\"fa fa-share-alt\"/> Share</b>"
msgstr ""
"<b class=\"oe_slide_js_embed_option_link\" data-slide-option-"
"id=\"#slide_share\"><i class=\"fa fa-share-alt\"/> Chia sẻ</b>"

#. module: website_slides
#: model:ir.ui.view,arch_db:website_slides.home
msgid "<b>Share:</b>"
msgstr "<b>Chia sẻ:</b>"

#. module: website_slides
#: model:ir.ui.view,arch_db:website_slides.slide_detail_view
msgid "<i class=\"fa fa-align-justify\"/> Transcript"
msgstr ""

#. module: website_slides
#: model:ir.ui.view,arch_db:website_slides.home
msgid "<i class=\"fa fa-arrow-right\"/> See all"
msgstr "<i class=\"fa fa-arrow-right\"/> Xem tất cả"

#. module: website_slides
#: model:ir.ui.view,arch_db:website_slides.slide_detail_view
msgid "<i class=\"fa fa-bar-chart\"/> Statistics"
msgstr "<i class=\"fa fa-bar-chart\"/> Thống kê"

#. module: website_slides
#: model:ir.ui.view,arch_db:website_slides.slide_detail_view
msgid "<i class=\"fa fa-circle-o\"/> Website Views"
msgstr ""

#. module: website_slides
#: model:ir.ui.view,arch_db:website_slides.home
#: model:ir.ui.view,arch_db:website_slides.slides_channel_header
msgid "<i class=\"fa fa-cloud-upload\"/> Upload"
msgstr "<i class=\"fa fa-cloud-upload\"/> Tải lên"

#. module: website_slides
#: model:ir.ui.view,arch_db:website_slides.slide_detail_view
msgid "<i class=\"fa fa-code\"/> Embeded Views"
msgstr ""

#. module: website_slides
#: model:ir.ui.view,arch_db:website_slides.slide_detail_view
msgid "<i class=\"fa fa-comments-o\"/> Comments"
msgstr "<i class=\"fa fa-comments-o\"/> Bình luận"

#. module: website_slides
#: model:ir.ui.view,arch_db:website_slides.slide_social_email
msgid ""
"<i class=\"fa fa-envelope-o\"/>\n"
"                        Send Email"
msgstr ""
"<i class=\"fa fa-envelope-o\"/>\n"
"                        Gửi Email"

#. module: website_slides
#: model:ir.ui.view,arch_db:website_slides.embed_slide
#: model:ir.ui.view,arch_db:website_slides.embed_slide_forbidden
#: model:ir.ui.view,arch_db:website_slides.slide_detail_view
msgid "<i class=\"fa fa-exclamation-triangle\"/> This"
msgstr ""

#. module: website_slides
#: model:ir.ui.view,arch_db:website_slides.slide_detail_view
msgid "<i class=\"fa fa-home\"/> About"
msgstr "<i class=\"fa fa-home\"/> Về"

#. module: website_slides
#: model:ir.ui.view,arch_db:website_slides.slides_channel_header
msgid "<i class=\"fa fa-home\"/> Home"
msgstr ""

#. module: website_slides
#: model:ir.ui.view,arch_db:website_slides.slide_detail_view
msgid ""
"<i class=\"fa fa-info-circle\"/>\n"
"                                        The social sharing module will be unlocked when a moderator will allow your publication."
msgstr ""

#. module: website_slides
#: model:ir.ui.view,arch_db:website_slides.slide_detail_view
msgid "<i class=\"fa fa-play\"/> Total Views"
msgstr "<i class=\"fa fa-play\"/> Tổng Lượt xem"

#. module: website_slides
#: model:ir.ui.view,arch_db:website_slides.slide_detail_view
msgid "<i class=\"fa fa-share-alt\"/> Share"
msgstr "<i class=\"fa fa-share-alt\"/> Chia sẻ"

#. module: website_slides
#: model:ir.ui.view,arch_db:website_slides.embed_slide
msgid "<i class=\"fa fa-spinner fa-spin\"/> Loading ..."
msgstr "<i class=\"fa fa-spinner fa-spin\"/> Đang nạp ..."

#. module: website_slides
#: model:ir.ui.view,arch_db:website_slides.slide_detail_view
msgid "<i class=\"fa fa-thumbs-down\"/> Dislikes"
msgstr "<i class=\"fa fa-thumbs-down\"/> Không thích"

#. module: website_slides
#: model:ir.ui.view,arch_db:website_slides.slide_detail_view
msgid "<i class=\"fa fa-thumbs-up\"/> Likes"
msgstr "<i class=\"fa fa-thumbs-up\"/> Thích"

#. module: website_slides
#: model:ir.ui.view,arch_db:website_slides.slide_detail_view
msgid ""
"<span class=\"badge\" id=\"facebook-badge\">0</span>\n"
"                                                    <i class=\"fa fa-facebook-square\"/> Facebook"
msgstr ""

#. module: website_slides
#: model:ir.ui.view,arch_db:website_slides.slide_detail_view
msgid ""
"<span class=\"badge\" id=\"google-badge\">0</span>\n"
"                                                    <i class=\"fa fa-google-plus-square\"/> Google+"
msgstr ""

#. module: website_slides
#: model:ir.ui.view,arch_db:website_slides.slide_detail_view
msgid ""
"<span class=\"badge\" id=\"linkedin-badge\">0</span>\n"
"                                                    <i class=\"fa fa-linkedin-square\"/> LinkedIn"
msgstr ""

#. module: website_slides
#: model:ir.ui.view,arch_db:website_slides.slide_detail_view
msgid ""
"<span class=\"badge\" id=\"total-share\">0</span>\n"
"                                                    <i class=\"fa fa-share-alt\"/> Social Shares"
msgstr ""
"<span class=\"badge\" id=\"total-share\">0</span>\n"
"                                                    <i class=\"fa fa-share-alt\"/> Chia sẻ Mạng xã hội"

#. module: website_slides
#: model:ir.ui.view,arch_db:website_slides.slide_detail_view
msgid ""
"<span class=\"badge\" id=\"twitter-badge\">0</span>\n"
"                                                    <i class=\"fa fa-twitter-square\"/> Twitter"
msgstr ""

#. module: website_slides
#: model:ir.ui.view,arch_db:website_slides.slide_social_email
msgid "<span class=\"help-block\">Send presentation through email</span>"
msgstr "<span class=\"help-block\">Gửi bài thuyết trình qua email</span>"

#. module: website_slides
#: model:ir.ui.view,arch_db:website_slides.slide_social_media
msgid ""
"<span class=\"help-block\">Use permanent link to share in social "
"media</span>"
msgstr ""
"<span class=\"help-block\">Dùng link vĩnh cửu để chia sẻ lên mạng xã hội "
"media</span>"

#. module: website_slides
#: model:ir.ui.view,arch_db:website_slides.slide_detail_view
msgid "<span class=\"text-muted small\">views</span>"
msgstr "<span class=\"text-muted small\">lượt xem</span>"

#. module: website_slides
#: model:ir.ui.view,arch_db:website_slides.slides_channel_header
msgid "<span class=\"text-muted\">Sort by:</span>"
msgstr "<span class=\"text-muted\">Sắp xếp theo:</span>"

#. module: website_slides
#: sql_constraint:slide.tag:0
msgid "A tag must be unique!"
msgstr "Thẻ phải là duy nhất!"

#. module: website_slides
#: model:ir.ui.view,arch_db:website_slides.res_config_settings_view_form
msgid "API Key"
msgstr ""

#. module: website_slides
#: model:ir.ui.view,arch_db:website_slides.slide_detail_view
msgid "Actions"
msgstr "Hành động"

#. module: website_slides
#: model:ir.model.fields,field_description:website_slides.field_slide_channel_active
#: model:ir.model.fields,field_description:website_slides.field_slide_slide_active
msgid "Active"
msgstr "Hiệu lực"

#. module: website_slides
#: model:ir.ui.view,arch_db:website_slides.slide_channel_view_search
#: model:ir.ui.view,arch_db:website_slides.view_slide_slide_search
msgid "Archived"
msgstr "Đã lưu "

#. module: website_slides
#: selection:slide.slide,download_security:0
<<<<<<< HEAD
msgid "Authentified Users Only"
msgstr "Chỉ những Người dùng đã xác thực"
=======
msgid "Authenticated Users Only"
msgstr ""
>>>>>>> 348ba041

#. module: website_slides
#: model:slide.slide,name:website_slides.slide_5
msgid "Awesome Timesheet by Odoo"
msgstr "Timesheet Tuyệt vời bởi Odoo"

#. module: website_slides
#: model:slide.tag,name:website_slides.tag1
msgid "CMS"
msgstr ""

#. module: website_slides
#: model:ir.model.fields,field_description:website_slides.field_slide_channel_can_see
msgid "Can See"
msgstr "Có thể xem"

#. module: website_slides
#: model:ir.model.fields,field_description:website_slides.field_slide_channel_can_upload
msgid "Can Upload"
msgstr "Có thể Tải lên"

#. module: website_slides
#: model:ir.actions.act_window,name:website_slides.action_ir_slide_category
#: model:ir.model.fields,field_description:website_slides.field_slide_channel_category_ids
#: model:ir.ui.menu,name:website_slides.menu_action_ir_slide_category
#: model:ir.ui.view,arch_db:website_slides.view_slide_channel_form
msgid "Categories"
msgstr "Phân loại"

#. module: website_slides
#. openerp-web
#: code:addons/website_slides/static/src/js/slides_upload.js:250
#: code:addons/website_slides/static/src/xml/website_slides.xml:54
#: model:ir.model.fields,field_description:website_slides.field_slide_slide_category_id
#: model:ir.ui.view,arch_db:website_slides.view_slide_slide_search
#: model:ir.ui.view,arch_db:website_slides.view_slides_category_form
#: model:ir.ui.view,arch_db:website_slides.view_slides_category_tree
#, python-format
msgid "Category"
msgstr "Chuyên mục"

#. module: website_slides
#: model:ir.model.fields,field_description:website_slides.field_slide_category_channel_id
#: model:ir.model.fields,field_description:website_slides.field_slide_slide_channel_id
#: model:ir.ui.view,arch_db:website_slides.slide_channel_view_search
#: model:ir.ui.view,arch_db:website_slides.view_slide_channel_tree
#: model:ir.ui.view,arch_db:website_slides.view_slide_slide_search
msgid "Channel"
msgstr "Kênh"

#. module: website_slides
#: model:ir.model.fields,field_description:website_slides.field_slide_channel_group_ids
msgid "Channel Groups"
msgstr "Nhóm được xem Kênh"

#. module: website_slides
#: model:ir.ui.view,arch_db:website_slides.home
msgid "Channel Settings"
msgstr "Thiết lập Kênh"

#. module: website_slides
#. openerp-web
#: code:addons/website_slides/static/src/js/slides_upload.js:170
#, python-format
msgid ""
"Channel contains the given title, please change before Save or Publish."
msgstr ""

#. module: website_slides
#: model:ir.model,name:website_slides.model_slide_channel
msgid "Channel for Slides"
msgstr "Kênh cho Slide"

#. module: website_slides
#: model:ir.ui.view,arch_db:website_slides.view_slide_channel_form
msgid "Channel visibility"
msgstr "Tính riêng tư của Kênh"

#. module: website_slides
#: model:ir.actions.act_url,name:website_slides.action_open_channels
#: model:ir.actions.act_window,name:website_slides.action_slide_channels
#: model:ir.ui.menu,name:website_slides.menu_action_slide_channels
#: model:ir.ui.view,arch_db:website_slides.view_slide_channel_form
msgid "Channels"
msgstr "Kênh"

#. module: website_slides
#: model:slide.slide,name:website_slides.slide_10
msgid "Company Culture"
msgstr ""

#. module: website_slides
#: model:ir.model.fields,field_description:website_slides.field_slide_slide_datas
msgid "Content"
msgstr "Nội dung"

#. module: website_slides
#. openerp-web
#: code:addons/website_slides/static/src/xml/website_slides.xml:20
#, python-format
msgid "Content Preview"
msgstr "Xem trước Nội dung"

#. module: website_slides
#: code:addons/website_slides/controllers/main.py:255
#, python-format
msgid ""
"Could not fetch data from url. Document or access right not available.\n"
"Here is the received response: %s"
msgstr ""

#. module: website_slides
#: code:addons/website_slides/models/slides.py:322
#, python-format
msgid ""
"Could not fetch data from url. Document or access right not available:\n"
"%s"
msgstr ""

#. module: website_slides
#: model:ir.ui.view,arch_db:website_slides.res_config_settings_view_form
msgid "Create a Google Project and Get a Key"
msgstr ""

#. module: website_slides
#. openerp-web
#: code:addons/website_slides/static/src/js/slides_upload.js:219
#, python-format
msgid "Create new tag '%s'"
msgstr "Tạo thẻ mới '%s'"

#. module: website_slides
#: model:ir.model.fields,field_description:website_slides.field_slide_category_create_uid
#: model:ir.model.fields,field_description:website_slides.field_slide_channel_create_uid
#: model:ir.model.fields,field_description:website_slides.field_slide_embed_create_uid
#: model:ir.model.fields,field_description:website_slides.field_slide_slide_create_uid
#: model:ir.model.fields,field_description:website_slides.field_slide_tag_create_uid
msgid "Created by"
msgstr "Được tạo bởi"

#. module: website_slides
#: model:ir.model.fields,field_description:website_slides.field_slide_category_create_date
#: model:ir.model.fields,field_description:website_slides.field_slide_channel_create_date
#: model:ir.model.fields,field_description:website_slides.field_slide_embed_create_date
#: model:ir.model.fields,field_description:website_slides.field_slide_slide_create_date
#: model:ir.model.fields,field_description:website_slides.field_slide_tag_create_date
msgid "Created on"
msgstr "Được tạo vào"

#. module: website_slides
#: model:slide.channel,description:website_slides.channel_public
msgid ""
"Default channel for slides, all public users can access content of this "
"channel."
msgstr ""
"Kênh mặc định cho các slide, tất cả người dùng công cộng đều có thể truy cập"
" kênh này."

#. module: website_slides
#. openerp-web
#: code:addons/website_slides/static/src/xml/website_slides.xml:60
#: code:addons/website_slides/static/src/xml/website_slides.xml:62
#: model:ir.model.fields,field_description:website_slides.field_slide_channel_description
#: model:ir.model.fields,field_description:website_slides.field_slide_slide_description
#: model:ir.ui.view,arch_db:website_slides.view_slide_slide_form
#, python-format
msgid "Description"
msgstr "Mô tả"

#. module: website_slides
#. openerp-web
#: code:addons/website_slides/static/src/xml/website_slides.xml:71
#, python-format
msgid "Discard"
msgstr "Hủy bỏ"

#. module: website_slides
#: model:slide.slide,description:website_slides.slide_6
msgid "Discover how easy marketing your business can be with Odoo"
msgstr ""

#. module: website_slides
#: model:slide.slide,description:website_slides.slide_0
msgid ""
"Discover how you can integrate MRP, PLM, Quality and Maintenance in a single application to maximize the efficiency of your manufacturing operations.\n"
"\n"
"Read more about the features at: https://www.odoo.com/page/manufacturing-features\n"
"\n"
"Discover Odoo MRP: https://www.odoo.com/page/manufacturing"
msgstr ""

#. module: website_slides
#: model:slide.slide,description:website_slides.slide_1
msgid "Discover the CRM sales people love https://www.odoo.com/page/crm"
msgstr ""

#. module: website_slides
#: model:slide.slide,description:website_slides.slide_2
msgid ""
"Discover the all-in-one business management software solution that fits any business size and use case.\n"
"\n"
"Learn more at https://odoo.com"
msgstr ""

#. module: website_slides
#: model:ir.model.fields,field_description:website_slides.field_slide_slide_dislikes
msgid "Dislikes"
msgstr "Không thích"

#. module: website_slides
#: model:ir.model.fields,field_description:website_slides.field_slide_category_display_name
#: model:ir.model.fields,field_description:website_slides.field_slide_channel_display_name
#: model:ir.model.fields,field_description:website_slides.field_slide_embed_display_name
#: model:ir.model.fields,field_description:website_slides.field_slide_slide_display_name
#: model:ir.model.fields,field_description:website_slides.field_slide_tag_display_name
msgid "Display Name"
msgstr "Tên hiển thị"

#. module: website_slides
#: model:ir.model.fields,help:website_slides.field_slide_category_sequence
#: model:ir.model.fields,help:website_slides.field_slide_channel_sequence
msgid "Display order"
msgstr "Thứ tự hiển thị"

#. module: website_slides
#: model:ir.ui.view,arch_db:website_slides.view_slide_slide_form
#: selection:slide.slide,slide_type:0
msgid "Document"
msgstr "Tài liệu"

#. module: website_slides
#: model:ir.model.fields,field_description:website_slides.field_slide_slide_document_id
msgid "Document ID"
msgstr "ID Tài liệu"

#. module: website_slides
#: model:ir.model.fields,field_description:website_slides.field_slide_slide_url
msgid "Document URL"
msgstr ""

#. module: website_slides
#: model:ir.ui.view,arch_db:website_slides.slides_channel_header
msgid "Documents"
msgstr "Tài liệu"

#. module: website_slides
#: model:ir.ui.view,arch_db:website_slides.embed_slide
msgid "Download"
msgstr "Tải xuống"

#. module: website_slides
#: model:slide.slide,description:website_slides.slide_5
msgid ""
"Download Awesome Timesheet by Odoo and discover how easy time tracking and employee management can be!\n"
"\n"
"Chrome: http://bit.ly/2613LcY\n"
"iOS: http://bit.ly/1ZUZsZD"
msgstr ""

#. module: website_slides
#: model:ir.model.fields,field_description:website_slides.field_slide_slide_download_security
msgid "Download Security"
msgstr "An ninh Download"

#. module: website_slides
#: model:ir.model.fields,help:website_slides.field_slide_channel_publish_template_id
msgid "Email template to send slide publication through email"
msgstr "Mẫu Email để gửi ấn phẩm slide qua email"

#. module: website_slides
#: model:ir.model.fields,help:website_slides.field_slide_channel_share_template_id
msgid "Email template used when sharing a slide"
msgstr "Mẫu Email được dùng khi chia sẻ slide"

#. module: website_slides
#: model:ir.model.fields,field_description:website_slides.field_slide_slide_embed_code
msgid "Embed Code"
msgstr "Mã nhúng"

#. module: website_slides
#: model:ir.model.fields,field_description:website_slides.field_slide_slide_embedcount_ids
msgid "Embed Count"
msgstr "Số lần nhúng"

#. module: website_slides
#: model:ir.ui.view,arch_db:website_slides.slide_social_embed
msgid "Embed in your website"
msgstr "Nhúng vào website của bạn"

#. module: website_slides
#: model:ir.model,name:website_slides.model_slide_embed
msgid "Embedded Slides View Counter"
msgstr ""

#. module: website_slides
#: model:ir.ui.view,arch_db:website_slides.slide_detail_view
msgid "Embeds"
msgstr ""

#. module: website_slides
#: model:slide.channel,name:website_slides.channel_private
msgid "Employee Channel"
msgstr "Kênh Nhân viên"

#. module: website_slides
#: model:ir.model.fields,field_description:website_slides.field_slide_channel_access_error_msg
#: model:ir.ui.view,arch_db:website_slides.view_slide_channel_form
msgid "Error Message"
msgstr "Thông điệp lỗi"

#. module: website_slides
#: selection:slide.slide,download_security:0
msgid "Everyone"
msgstr "Mọi người"

#. module: website_slides
#: selection:slide.channel,promote_strategy:0
msgid "Featured Presentation"
msgstr "Thuyết trình được Đề cao"

#. module: website_slides
#: model:slide.category,name:website_slides.category_1
msgid "Featured Presentations"
msgstr "Thuyết trình được Đề cao"

#. module: website_slides
#: model:ir.model.fields,field_description:website_slides.field_slide_channel_promoted_slide_id
msgid "Featured Slide"
msgstr "Slide được Đề cao"

#. module: website_slides
#: model:ir.model.fields,field_description:website_slides.field_slide_channel_promote_strategy
msgid "Featuring Policy"
msgstr "Chính sách Đề cao"

#. module: website_slides
#. openerp-web
#: code:addons/website_slides/controllers/main.py:263
#: code:addons/website_slides/static/src/js/slides_upload.js:89
#, python-format
msgid "File is too big. File size cannot exceed 25MB"
msgstr "Tập tin quá lớn. Dung lượng tập tin không được vượt quá 25MB"

#. module: website_slides
#: model:ir.model.fields,field_description:website_slides.field_slide_channel_can_see_full
msgid "Full Access"
msgstr "Toàn quyền truy cập"

#. module: website_slides
#: model:ir.ui.view,arch_db:website_slides.view_slide_channel_form
msgid "General"
msgstr "Tổng quát"

#. module: website_slides
#: model:ir.model.fields,field_description:website_slides.field_res_config_settings_website_slide_google_app_key
msgid "Google Doc Key"
msgstr ""

#. module: website_slides
#: model:ir.ui.view,arch_db:website_slides.res_config_settings_view_form
msgid "Google Drive API Key"
msgstr ""

#. module: website_slides
#: model:ir.ui.view,arch_db:website_slides.view_slide_slide_graph
msgid "Graph of Slides"
msgstr ""

#. module: website_slides
#: model:ir.ui.view,arch_db:website_slides.view_slide_slide_search
msgid "Group By"
msgstr "Nhóm theo"

#. module: website_slides
#: model:ir.model.fields,help:website_slides.field_slide_channel_group_ids
msgid "Groups allowed to see presentations in this channel"
msgstr "Các nhóm được phép xem các bài thuyết trình trong kênh này"

#. module: website_slides
#: model:ir.model.fields,help:website_slides.field_slide_channel_upload_group_ids
msgid ""
"Groups allowed to upload presentations in this channel. If void, every user "
"can upload."
msgstr ""
"Các nhóm được phép tải lên các bài thuyết trình vào kênh này. Nếu để trống, "
"mọi  người dùng đều có thể tài lên."

#. module: website_slides
#: model:ir.model.fields,field_description:website_slides.field_slide_category_id
#: model:ir.model.fields,field_description:website_slides.field_slide_channel_id
#: model:ir.model.fields,field_description:website_slides.field_slide_embed_id
#: model:ir.model.fields,field_description:website_slides.field_slide_slide_id
#: model:ir.model.fields,field_description:website_slides.field_slide_tag_id
msgid "ID"
msgstr "ID"

#. module: website_slides
#: model:ir.model.fields,field_description:website_slides.field_slide_slide_image
msgid "Image"
msgstr "Hình ảnh"

#. module: website_slides
#: selection:slide.slide,slide_type:0
msgid "Infographic"
msgstr ""

#. module: website_slides
#: model:ir.ui.view,arch_db:website_slides.slides_channel_header
msgid "Infographics"
msgstr ""

#. module: website_slides
#: code:addons/website_slides/controllers/main.py:285
#, python-format
msgid ""
"Internal server error, please try again later or contact administrator.\n"
"Here is the error message: %s"
msgstr ""
"Có lỗi! Vui lòng thử lại lần nữa hoặc liên hệ quản trị hệ thống của bạn.\n"
"Đây là thông điệp báo lỗi: %s"

#. module: website_slides
#. openerp-web
#: code:addons/website_slides/static/src/js/slides_upload.js:84
#, python-format
msgid "Invalid file type. Please select pdf or image file"
msgstr "Kiểu tập tin không hợp lệ. Vui lòng chọn pdf hoặc tập tin hình ảnh"

#. module: website_slides
#: model:ir.model.fields,field_description:website_slides.field_slide_category___last_update
#: model:ir.model.fields,field_description:website_slides.field_slide_channel___last_update
#: model:ir.model.fields,field_description:website_slides.field_slide_embed___last_update
#: model:ir.model.fields,field_description:website_slides.field_slide_slide___last_update
#: model:ir.model.fields,field_description:website_slides.field_slide_tag___last_update
msgid "Last Modified on"
msgstr "Sửa lần cuối vào"

#. module: website_slides
#: model:ir.model.fields,field_description:website_slides.field_slide_category_write_uid
#: model:ir.model.fields,field_description:website_slides.field_slide_channel_write_uid
#: model:ir.model.fields,field_description:website_slides.field_slide_embed_write_uid
#: model:ir.model.fields,field_description:website_slides.field_slide_slide_write_uid
#: model:ir.model.fields,field_description:website_slides.field_slide_tag_write_uid
msgid "Last Updated by"
msgstr "Cập nhật lần cuối bởi"

#. module: website_slides
#: model:ir.model.fields,field_description:website_slides.field_slide_category_write_date
#: model:ir.model.fields,field_description:website_slides.field_slide_channel_write_date
#: model:ir.model.fields,field_description:website_slides.field_slide_embed_write_date
#: model:ir.model.fields,field_description:website_slides.field_slide_slide_write_date
#: model:ir.model.fields,field_description:website_slides.field_slide_tag_write_date
msgid "Last Updated on"
msgstr "Cập nhật lần cuối"

#. module: website_slides
#: selection:slide.channel,promote_strategy:0
msgid "Latest Published"
msgstr "Xuất bản Mới nhất"

#. module: website_slides
#: model:slide.slide,description:website_slides.slide_8
msgid "Learn more at https://www.odoo.com/page/sales"
msgstr ""

#. module: website_slides
#: model:ir.model.fields,field_description:website_slides.field_slide_slide_likes
#: model:ir.ui.view,arch_db:website_slides.slide_detail_view
msgid "Likes"
msgstr "Thích"

#. module: website_slides
#: model:slide.tag,name:website_slides.tag2
msgid "Marketing"
msgstr "Marketing"

#. module: website_slides
#: model:ir.model.fields,field_description:website_slides.field_slide_slide_image_medium
msgid "Medium"
msgstr "Trung bình"

#. module: website_slides
#: model:ir.model.fields,help:website_slides.field_slide_channel_access_error_msg
msgid "Message to display when not accessible due to access rights"
msgstr "Thông điệp để hiển thị khi không có quyền truy cập"

#. module: website_slides
#: model:ir.model.fields,field_description:website_slides.field_slide_slide_mime_type
msgid "Mime-type"
msgstr ""

#. module: website_slides
#: model:ir.ui.view,arch_db:website_slides.slide_detail_view
#: model:ir.ui.view,arch_db:website_slides.slides_channel_header
#: selection:slide.channel,promote_strategy:0
msgid "Most Viewed"
msgstr "Xem Nhiều nhất"

#. module: website_slides
#: model:ir.ui.view,arch_db:website_slides.slides_channel_header
#: selection:slide.channel,promote_strategy:0
msgid "Most Voted"
msgstr "Bầu chọn Nhiều nhất"

#. module: website_slides
#: model:ir.model.fields,field_description:website_slides.field_slide_category_name
#: model:ir.model.fields,field_description:website_slides.field_slide_channel_name
#: model:ir.model.fields,field_description:website_slides.field_slide_tag_name
#: model:ir.ui.view,arch_db:website_slides.view_slide_channel_form
#: model:ir.ui.view,arch_db:website_slides.view_slide_slide_form
msgid "Name"
msgstr "Tên"

#. module: website_slides
#: model:mail.template,subject:website_slides.slide_template_published
msgid "New ${object.slide_type} published on ${object.channel_id.name}"
msgstr "${object.slide_type} mới được xuất bản ở ${object.channel_id.name}"

#. module: website_slides
#: model:ir.ui.view,arch_db:website_slides.slides_channel_header
msgid "Newest"
msgstr "Mới nhất"

#. module: website_slides
#: selection:slide.channel,promote_strategy:0
msgid "No Featured Presentation"
msgstr "Không có Thuyết trình được đề cao"

#. module: website_slides
#: selection:slide.slide,download_security:0
msgid "No One"
msgstr "Không ai"

#. module: website_slides
#: model:ir.ui.view,arch_db:website_slides.channel_not_found
msgid "No channel created or published yet."
msgstr "Chưa có kênh nào được tạo hay xuất bản."

#. module: website_slides
#: model:ir.ui.view,arch_db:website_slides.slide_detail_view
msgid "No presentation available."
msgstr "Không có thuyết trình nào khả dụng"

#. module: website_slides
#: model:ir.ui.view,arch_db:website_slides.home
msgid "No presentation published yet."
msgstr "Chưa có thuyết trình nào được xuất bản"

#. module: website_slides
#: model:ir.model.fields,field_description:website_slides.field_slide_category_nbr_documents
#: model:ir.model.fields,field_description:website_slides.field_slide_channel_nbr_documents
msgid "Number of Documents"
msgstr "Số lượng Tài liệu"

#. module: website_slides
#: model:ir.model.fields,field_description:website_slides.field_slide_category_nbr_infographics
#: model:ir.model.fields,field_description:website_slides.field_slide_channel_nbr_infographics
msgid "Number of Infographics"
msgstr "Số lượng Infographics"

#. module: website_slides
#: model:ir.model.fields,field_description:website_slides.field_slide_category_nbr_presentations
#: model:ir.model.fields,field_description:website_slides.field_slide_channel_nbr_presentations
msgid "Number of Presentations"
msgstr "Số lượng Thuyết trình"

#. module: website_slides
#: model:ir.model.fields,field_description:website_slides.field_slide_category_nbr_videos
#: model:ir.model.fields,field_description:website_slides.field_slide_channel_nbr_videos
msgid "Number of Videos"
msgstr "Số lượng Video"

#. module: website_slides
#: model:slide.slide,name:website_slides.slide_2
msgid "Odoo All-in-One Software Demonstration"
msgstr ""

#. module: website_slides
#: model:slide.slide,name:website_slides.slide_1
msgid "Odoo CRM"
msgstr ""

#. module: website_slides
#: model:slide.category,name:website_slides.category_2
#: model:slide.tag,name:website_slides.tag5
msgid "Odoo Days"
msgstr ""

#. module: website_slides
#: model:slide.slide,name:website_slides.slide_7
msgid "Odoo Inventory"
msgstr ""

#. module: website_slides
#: model:slide.slide,name:website_slides.slide_0
msgid "Odoo MRP"
msgstr ""

#. module: website_slides
#: model:slide.slide,name:website_slides.slide_6
msgid "Odoo Marketing"
msgstr ""

#. module: website_slides
#: model:slide.slide,name:website_slides.slide_8
msgid "Odoo Sales"
msgstr ""

#. module: website_slides
#: model:slide.slide,name:website_slides.slide_3
msgid "Odoo Sign Demonstration"
msgstr ""

#. module: website_slides
#: model:slide.slide,name:website_slides.slide_9
msgid "Open Days 2014 Infographic"
msgstr ""

#. module: website_slides
#: model:slide.slide,name:website_slides.slide_11
msgid "OpenSource CMS, A performance comparison - Mantavya Gajjar"
msgstr ""

#. module: website_slides
#. openerp-web
#: code:addons/website_slides/static/src/xml/website_slides.xml:28
#, python-format
msgid "PDF or Image File"
msgstr "Tập tin PDF hoặc hình ảnh"

#. module: website_slides
#: model:slide.channel,name:website_slides.channel_partial
msgid "Partner Channel"
msgstr "Kênh Đối tác"

#. module: website_slides
#: model:ir.ui.view,arch_db:website_slides.slide_social_email
msgid "Please"
msgstr "Vui lòng"

#. module: website_slides
#. openerp-web
#: code:addons/website_slides/static/src/js/slides.js:56
#, python-format
msgid "Please <a href=\"/web?redirect=%s\">login</a> to vote this slide"
msgstr "Vui lòng <a href=\"/web?redirect=%s\">đăng nhập</a> để bầu chọn slide này"

#. module: website_slides
#: code:addons/website_slides/models/slides.py:325
#: code:addons/website_slides/models/slides.py:545
#, python-format
msgid "Please enter valid Youtube or Google Doc URL"
msgstr "Vui lòng nhập URL hợp lệ của Youtube hoặc Google Doc"

#. module: website_slides
#: code:addons/website_slides/controllers/main.py:247
#, python-format
msgid "Please enter valid youtube or google doc url"
msgstr "Vui lòng nhập URL hợp lệ của Youtube hoặc Google Doc"

#. module: website_slides
#: model:ir.model.fields,field_description:website_slides.field_slide_embed_slide_id
#: selection:slide.slide,slide_type:0
msgid "Presentation"
msgstr "Thuyết trình"

#. module: website_slides
#: model:mail.message.subtype,description:website_slides.mt_channel_slide_published
#: model:mail.message.subtype,name:website_slides.mt_channel_slide_published
msgid "Presentation Published"
msgstr "Thuyết trình được Xuất bản"

#. module: website_slides
#: model:ir.ui.view,arch_db:website_slides.slide_footer
#: model:ir.ui.view,arch_db:website_slides.slides_channel_header
#: model:website.menu,name:website_slides.website_menu_slides
msgid "Presentations"
msgstr "Thuyết trình"

#. module: website_slides
#: selection:slide.channel,visibility:0
msgid "Private"
msgstr "Riêng tư"

#. module: website_slides
#: model:ir.ui.view,arch_db:website_slides.channels
msgid "Private channel"
msgstr "Kênh Riêng tư"

#. module: website_slides
#: selection:slide.channel,visibility:0
msgid "Public"
msgstr "Công cộng"

#. module: website_slides
#: model:slide.channel,name:website_slides.channel_public
msgid "Public Channel"
msgstr "Kênh Công cộng"

#. module: website_slides
#: model:ir.model.fields,field_description:website_slides.field_slide_slide_date_published
msgid "Publish Date"
msgstr "Ngày Xuất bản"

#. module: website_slides
#: model:ir.ui.view,arch_db:website_slides.view_slide_slide_search
msgid "Published"
msgstr "Đã xuất bản"

#. module: website_slides
#: model:ir.model.fields,field_description:website_slides.field_slide_channel_publish_template_id
msgid "Published Template"
msgstr "Mẫu đã Xuất bản"

#. module: website_slides
#: model:ir.ui.view,arch_db:website_slides.slide_detail_view
msgid "Related"
msgstr ""

#. module: website_slides
#: model:ir.ui.view,arch_db:website_slides.home
msgid "Results for"
msgstr "Kết quả cho"

#. module: website_slides
#: model:ir.ui.view,arch_db:website_slides.home
msgid ""
"Review your channel settings to promote your most viewed or recent published"
" presentation"
msgstr ""
"Xem xét lại thiết lập về kênh của bạn để thúc đẩy thuyết trình được xuất gần"
" đây hoặc được xem nhiều nhất"

#. module: website_slides
#. openerp-web
#: code:addons/website_slides/static/src/xml/website_slides.xml:70
#, python-format
msgid "Save and Publish"
msgstr "Lưu và Xuất bản"

#. module: website_slides
#. openerp-web
#: code:addons/website_slides/static/src/xml/website_slides.xml:69
#, python-format
msgid "Save as Draft"
msgstr "Lưu thành Bản thảo"

#. module: website_slides
#: model:ir.ui.view,arch_db:website_slides.view_slide_slide_search
msgid "Search Slides"
msgstr "Tìm kiếm Slide"

#. module: website_slides
#: model:ir.ui.view,arch_db:website_slides.view_slide_channel_form
msgid "Security"
msgstr "Bảo mật"

#. module: website_slides
#: model:ir.ui.view,arch_db:website_slides.channels
msgid "Select a Channel"
msgstr "Chọn một Kênh"

#. module: website_slides
#: model:ir.ui.view,arch_db:website_slides.slide_social_embed
msgid "Select page to start with"
msgstr ""

#. module: website_slides
#: model:ir.model.fields,field_description:website_slides.field_slide_category_sequence
#: model:ir.model.fields,field_description:website_slides.field_slide_channel_sequence
msgid "Sequence"
msgstr "Trình tự"

#. module: website_slides
#: model:ir.ui.view,arch_db:website_slides.slide_social_media
msgid "Share Link"
msgstr "Chi sẻ Link"

#. module: website_slides
#: model:ir.ui.view,arch_db:website_slides.slide_detail_view
msgid "Share count"
msgstr "Lượt chia sẻ"

#. module: website_slides
#: model:ir.ui.view,arch_db:website_slides.slide_social_media
msgid "Share on Social Networks"
msgstr "Chia sẻ lên các Mạng xã hội"

#. module: website_slides
#: model:ir.ui.view,arch_db:website_slides.slide_social_email
msgid "Share with a friend"
msgstr "Chia sẻ với một người bạn"

#. module: website_slides
#: model:ir.model.fields,field_description:website_slides.field_slide_channel_share_template_id
msgid "Shared Template"
msgstr "Mẫu được chia sẻ"

#. module: website_slides
#: selection:slide.channel,visibility:0
msgid "Show channel but restrict presentations"
msgstr "Hiển thi kênh nhưng hạn chế các thuyết trình"

#. module: website_slides
#: model:ir.ui.view,arch_db:website_slides.view_slide_slide_form
msgid "Slide"
msgstr ""

#. module: website_slides
#: model:ir.model,name:website_slides.model_slide_tag
msgid "Slide Tag"
msgstr "Thẻ Slide"

#. module: website_slides
#: model:ir.model.fields,field_description:website_slides.field_slide_channel_custom_slide_id
msgid "Slide to Promote"
msgstr "Slide để Thúc đẩy"

#. module: website_slides
#: model:ir.actions.act_window,name:website_slides.action_slides_slides
#: model:ir.model,name:website_slides.model_slide_slide
#: model:ir.model.fields,field_description:website_slides.field_slide_category_slide_ids
#: model:ir.model.fields,field_description:website_slides.field_slide_channel_slide_ids
#: model:ir.ui.menu,name:website_slides.menu_website_slides_root
#: model:ir.ui.menu,name:website_slides.submenu_action_slides_slides
#: model:ir.ui.view,arch_db:website_slides.res_config_settings_view_form
#: model:ir.ui.view,arch_db:website_slides.view_slide_slide_tree
msgid "Slides"
msgstr ""

#. module: website_slides
#: model:ir.model,name:website_slides.model_slide_category
msgid "Slides Category"
msgstr "Nhóm Slide"

#. module: website_slides
#: model:ir.ui.view,arch_db:website_slides.slides_search
msgid "Sorry, but nothing matches your search criteria"
msgstr "Rất tiếc, không có gì khớp với tiêu chí tìm kiếm của bạn"

#. module: website_slides
#: model:slide.slide,description:website_slides.slide_3
msgid ""
"Stop doing manual printing and scanning. Move to electronic signature with Odoo Sign!\n"
"\n"
"Discover more at https://www.odoo.com/page/sign"
msgstr ""

#. module: website_slides
#: model:ir.ui.view,arch_db:website_slides.view_slide_tag_form
msgid "Tag"
msgstr "Từ khoá"

#. module: website_slides
#. openerp-web
#: code:addons/website_slides/static/src/js/slides_upload.js:273
#: code:addons/website_slides/static/src/xml/website_slides.xml:48
#: model:ir.actions.act_window,name:website_slides.action_slide_tag
#: model:ir.model.fields,field_description:website_slides.field_slide_slide_tag_ids
#: model:ir.ui.menu,name:website_slides.menu_slide_tag
#: model:ir.ui.view,arch_db:website_slides.view_slide_tag_tree
#, python-format
msgid "Tags"
msgstr "Thẻ"

#. module: website_slides
#: model:ir.ui.view,arch_db:website_slides.view_slide_slide_form
msgid "Tags..."
msgstr "Từ khoá..."

#. module: website_slides
#: model:ir.ui.view,arch_db:website_slides.home
msgid "The"
msgstr "Nội dung"

#. module: website_slides
#: model:ir.model.fields,help:website_slides.field_slide_slide_slide_type
msgid ""
"The document type will be set automatically based on the document URL and "
"properties (e.g. height and width for presentation and document)."
msgstr ""

#. module: website_slides
#: sql_constraint:slide.slide:0
msgid "The slide name must be unique within a channel"
msgstr "Tên Slide phải là duy nhất trong một kênh"

#. module: website_slides
#: model:ir.model.fields,field_description:website_slides.field_slide_embed_url
msgid "Third Party Website URL"
msgstr ""

#. module: website_slides
#: model:slide.channel,access_error_msg:website_slides.channel_partial
#: model:slide.channel,access_error_msg:website_slides.channel_private
#: model:slide.channel,access_error_msg:website_slides.channel_public
msgid "This channel is private and its content is restricted to some users."
msgstr ""
"Kênh này mang tính riêng tư và nội dung của nó được giới hạn đến một số "
"người dùng."

#. module: website_slides
#: code:addons/website_slides/controllers/main.py:251
#, python-format
msgid ""
"This video already exists in this channel <a target=\"_blank\" "
"href=\"/slides/slide/%s\">click here to view it </a>"
msgstr ""
"Video này đã tồn tại ở kênh này <a target=\"_blank\" "
"href=\"/slides/slide/%s\">bấm vào đây để xem nó </a>"

#. module: website_slides
#: model:ir.model.fields,field_description:website_slides.field_slide_slide_image_thumb
msgid "Thumbnail"
msgstr ""

#. module: website_slides
#. openerp-web
#: code:addons/website_slides/static/src/xml/website_slides.xml:42
#: code:addons/website_slides/static/src/xml/website_slides.xml:44
#: model:ir.model.fields,field_description:website_slides.field_slide_slide_name
#, python-format
msgid "Title"
msgstr "Tiêu đề"

#. module: website_slides
#: model:ir.model.fields,field_description:website_slides.field_slide_category_total
#: model:ir.model.fields,field_description:website_slides.field_slide_channel_total
msgid "Total"
msgstr "Tổng"

#. module: website_slides
#: model:ir.model.fields,field_description:website_slides.field_slide_slide_total_views
msgid "Total # Views"
msgstr "Tổng số lượt Xem"

#. module: website_slides
#: model:ir.model.fields,field_description:website_slides.field_slide_slide_index_content
msgid "Transcript"
msgstr ""

#. module: website_slides
#: model:ir.model.fields,field_description:website_slides.field_slide_slide_slide_type
#: model:ir.ui.view,arch_db:website_slides.view_slide_slide_search
msgid "Type"
msgstr "Kiểu"

#. module: website_slides
#: code:addons/website_slides/controllers/main.py:151
#, python-format
msgid "Uncategorized"
msgstr "Chưa được phân loại"

#. module: website_slides
#: model:ir.ui.view,arch_db:website_slides.home
msgid "Uncategorized presentation"
msgstr "Thuyết trình chưa được phân loại"

#. module: website_slides
#: code:addons/website_slides/models/slides.py:534
#, python-format
msgid "Unknown document"
msgstr "Tài liệu không xác định"

#. module: website_slides
#: model:ir.ui.view,arch_db:website_slides.slides_grid_view
msgid "Unpublished"
msgstr "Chưa xuất bản"

#. module: website_slides
#: model:ir.model.fields,field_description:website_slides.field_slide_channel_upload_group_ids
msgid "Upload Groups"
msgstr "Nhóm Tải lên"

#. module: website_slides
#: model:ir.ui.view,arch_db:website_slides.home
msgid ""
"Upload PDF presentations, documents, videos or infographic using the button "
"below."
msgstr ""
"Tải lên các thuyết trình bằng PDF, tài liệu, video hoặc infographic sử dụng "
"nút dưới đây."

#. module: website_slides
#. openerp-web
#: code:addons/website_slides/static/src/xml/website_slides.xml:9
#: model:ir.ui.view,arch_db:website_slides.slides_channel_header
#, python-format
msgid "Upload Presentation"
msgstr "Tải lên Thuyết trình"

#. module: website_slides
#. openerp-web
#: code:addons/website_slides/static/src/xml/website_slides.xml:12
#, python-format
msgid "Uploading presentation..."
msgstr "Đang tải thuyết trình lên..."

#. module: website_slides
#: model:slide.channel,description:website_slides.channel_private
msgid "Used to publish internal slides of company."
msgstr "Được sử dụng để xuất bản các slide nội bộ của công ty"

#. module: website_slides
#: model:slide.channel,description:website_slides.channel_partial
msgid "Used to publish slides in partner network privately."
msgstr "Được sử dụng để xuất bản các slide trong phạm vi mạng lưới đối tác."

#. module: website_slides
#: selection:slide.slide,slide_type:0
msgid "Video"
msgstr ""

#. module: website_slides
#: model:ir.ui.view,arch_db:website_slides.slides_channel_header
msgid "Videos"
msgstr ""

#. module: website_slides
#: model:ir.ui.view,arch_db:website_slides.slide_detail_view
#: model:ir.ui.view,arch_db:website_slides.slides_grid_view
msgid "Views"
msgstr "Lượt xem"

#. module: website_slides
#: model:ir.ui.view,arch_db:website_slides.related_slides
msgid "Views ."
msgstr "Lượt xem."

#. module: website_slides
#: model:ir.model.fields,field_description:website_slides.field_slide_channel_visibility
msgid "Visibility"
msgstr "Có thể thấy được"

#. module: website_slides
#: model:ir.ui.view,arch_db:website_slides.view_slide_slide_search
msgid "Waiting for validation"
msgstr "Đang chờ thẩm định"

#. module: website_slides
#: model:slide.slide,description:website_slides.slide_7
msgid ""
"Warehouse management software for the 21st century.\n"
"\n"
"Discover Odoo Inventory: https://www.odoo.com/page/warehouse"
msgstr ""

#. module: website_slides
#: model:ir.ui.view,arch_db:website_slides.view_slide_slide_form
msgid "Website"
msgstr "Trang web"

#. module: website_slides
#. openerp-web
#: code:addons/website_slides/static/src/js/slides_upload.js:114
#, python-format
msgid "You can not upload password protected file."
msgstr "Bạn không được tải lên một tập tin được bảo vệ bởi mật khẩu."

#. module: website_slides
#. openerp-web
#: code:addons/website_slides/static/src/js/slides.js:65
#, python-format
msgid "You have already voted for this slide"
msgstr "Bạn đã bầu chọn cho slide này rồi"

#. module: website_slides
#. openerp-web
#: code:addons/website_slides/static/src/xml/website_slides.xml:36
#, python-format
msgid "Youtube Video URL"
msgstr "URL của Youtube Video"

#. module: website_slides
#. openerp-web
#: code:addons/website_slides/static/src/xml/website_slides.xml:34
#, python-format
msgid "Youtube or Google Doc URL"
msgstr "URL của Youtube hoặc Google Doc"

#. module: website_slides
#: model:ir.model.fields,help:website_slides.field_slide_slide_document_id
msgid "Youtube or Google Document ID"
msgstr "ID của Youtube hoặc Google Document"

#. module: website_slides
#: model:ir.model.fields,help:website_slides.field_slide_slide_url
msgid "Youtube or Google Document URL"
msgstr "URL của Youtube hoặc Google Document"

#. module: website_slides
#: model:ir.ui.view,arch_db:website_slides.slide_social_email
msgid "by email!"
msgstr "bằng email"

#. module: website_slides
#: model:ir.ui.view,arch_db:website_slides.home
msgid "is empty."
msgstr "thì trống rỗng"

#. module: website_slides
#: model:ir.ui.view,arch_db:website_slides.slide_detail_view
msgid "is private"
msgstr "thì mang tính riêng tư"

#. module: website_slides
#: model:ir.ui.view,arch_db:website_slides.embed_slide
#: model:ir.ui.view,arch_db:website_slides.embed_slide_forbidden
msgid "is private."
msgstr "thì mang tính riêng tư."

#. module: website_slides
#: model:ir.ui.view,arch_db:website_slides.slide_social_email
msgid "login"
msgstr "đăng nhập"

#. module: website_slides
#: model:ir.model,name:website_slides.model_res_config_settings
msgid "res.config.settings"
msgstr ""

#. module: website_slides
#: model:ir.ui.view,arch_db:website_slides.slides_search
msgid "results found for the given criteria"
msgstr "kết quả được tìm thấy với các tiêu chí đã cho"

#. module: website_slides
#: model:ir.ui.view,arch_db:website_slides.embed_slide
msgid "suggest_slide.name"
msgstr ""

#. module: website_slides
#: model:ir.ui.view,arch_db:website_slides.slide_social_email
msgid "to send this"
msgstr "để gửi cái này"

#. module: website_slides
#: model:ir.ui.view,arch_db:website_slides.slide_social_email
msgid "your-friend@domain.com"
msgstr ""<|MERGE_RESOLUTION|>--- conflicted
+++ resolved
@@ -1,7 +1,7 @@
 # Translation of Odoo Server.
 # This file contains the translation of the following modules:
 # * website_slides
-#
+# 
 # Translators:
 # thanh nguyen <thanhnguyen.icsc@gmail.com>, 2017
 # Martin Trigaux <mat@odoo.com>, 2017
@@ -344,13 +344,8 @@
 
 #. module: website_slides
 #: selection:slide.slide,download_security:0
-<<<<<<< HEAD
 msgid "Authentified Users Only"
 msgstr "Chỉ những Người dùng đã xác thực"
-=======
-msgid "Authenticated Users Only"
-msgstr ""
->>>>>>> 348ba041
 
 #. module: website_slides
 #: model:slide.slide,name:website_slides.slide_5
