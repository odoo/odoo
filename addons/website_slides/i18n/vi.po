--- conflicted
+++ resolved
@@ -54,7 +54,7 @@
 #. module: website_slides
 #: model:mail.template,subject:website_slides.slide_template_shared
 msgid "${user.name} shared a ${object.slide_type} with you!"
-msgstr "${user.name} chia sẻ một ${object.slide_type} với bạn!"
+msgstr "${user.name} đã chia sẻ ${object.slide_type} với bạn!"
 
 #. module: website_slides
 #. openerp-web
@@ -89,7 +89,7 @@
 #. module: website_slides
 #: model_terms:ir.ui.view,arch_db:website_slides.course_slides_cards
 msgid "<b>Order by</b>"
-msgstr "<b>Đặt bởi</b>"
+msgstr "<b>Sắp xếp theo</b>"
 
 #. module: website_slides
 #: model_terms:ir.ui.view,arch_db:website_slides.slide_aside_training_category
@@ -2223,15 +2223,9 @@
 " * like content and post comments on documentation course;\n"
 " * post comment and review on training course;"
 msgstr ""
-<<<<<<< HEAD
 "Nếu đánh dấu sẽ cho phép thành viên:\n"
 " * hoặc thích nội dung và đăng bình luận vào khoá tài liệu;\n"
 " * hoặc đăng bình luận và nhận xét về khoá tập huấn;"
-=======
-"Nếu chọn, thành viên được phép thực hiện một hành động sau:\n"
-" * yêu thích và đăng bình luận khóa hướng dẫn; hoặc\n"
-" * đăng bình luận và đánh giá khóa tập huấn;"
->>>>>>> 9b339afa
 
 #. module: website_slides
 #: model:ir.model.fields,help:website_slides.field_slide_channel__message_needaction
