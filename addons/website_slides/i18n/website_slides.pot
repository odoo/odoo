--- conflicted
+++ resolved
@@ -4,17 +4,10 @@
 #
 msgid ""
 msgstr ""
-<<<<<<< HEAD
-"Project-Id-Version: Odoo Server saas~14.5\n"
-"Report-Msgid-Bugs-To: \n"
-"POT-Creation-Date: 2021-09-14 10:28+0000\n"
-"PO-Revision-Date: 2021-09-14 10:28+0000\n"
-=======
 "Project-Id-Version: Odoo Server 15.0\n"
 "Report-Msgid-Bugs-To: \n"
 "POT-Creation-Date: 2021-10-05 10:53+0000\n"
 "PO-Revision-Date: 2021-10-05 10:53+0000\n"
->>>>>>> 4d11cb0e
 "Last-Translator: \n"
 "Language-Team: \n"
 "MIME-Version: 1.0\n"
@@ -163,11 +156,7 @@
 "                            </a>\n"
 "                        </div>\n"
 "                        <div style=\"padding: 16px 8px 16px 8px; text-align: center;\">\n"
-<<<<<<< HEAD
-"                            <a href=\"${(object.website_url + '?fullscreen=1') if ctx['fullscreen'] else object.website_url | safe}\" style=\"background-color: #875a7b; padding: 8px 16px 8px 16px; text-decoration: none; color: #fff; border-radius: 5px;\">View <strong>${object.name}</strong></a>\n"
-=======
 "                            <a t-att-href=\"(object.website_url + '?fullscreen=1') if ctx.get('fullscreen') else object.website_url\" style=\"background-color: #875a7b; padding: 8px 16px 8px 16px; text-decoration: none; color: #fff; border-radius: 5px;\">View <strong t-out=\"object.name or ''\">Trees</strong></a>\n"
->>>>>>> 4d11cb0e
 "                        </div>\n"
 "                        <t t-if=\"user.signature\">\n"
 "                            <br/>\n"
@@ -184,19 +173,6 @@
 "<div style=\"margin: 0px; padding: 0px;\">\n"
 "                    <p style=\"margin: 0px; padding: 0px; font-size: 13px;\">\n"
 "                        Hello<br/><br/>\n"
-<<<<<<< HEAD
-"                        There is something new in the course <strong>${object.channel_id.name}</strong> you are following:<br/><br/>\n"
-"                        <center><strong>${object.name}</strong></center>\n"
-"                        % if object.image_1024\n"
-"                        <div style=\"padding: 16px 8px 16px 8px; text-align: center;\">\n"
-"                            <a href=\"${object.website_url}\">\n"
-"                                <img alt=\"${object.name}\" src=\"${ctx['base_url']}/web/image/slide.slide/${object.id}/image_1024\" style=\"height:auto; width:150px; margin: 16px;\"/>\n"
-"                            </a>\n"
-"                        </div>\n"
-"                        % endif\n"
-"                        <div style=\"padding: 16px 8px 16px 8px; text-align: center;\">\n"
-"                            <a href=\"${object.website_url}\" style=\"background-color: #875a7b; padding: 8px 16px 8px 16px; text-decoration: none; color: #fff; border-radius: 5px;\">View content</a>\n"
-=======
 "                        There is something new in the course <strong t-out=\"object.channel_id.name or ''\">Trees, Wood and Gardens</strong> you are following:<br/><br/>\n"
 "                        <center><strong t-out=\"object.name or ''\">Trees</strong></center>\n"
 "                        <t t-if=\"object.image_1024\">\n"
@@ -208,7 +184,6 @@
 "                        </t>\n"
 "                        <div style=\"padding: 16px 8px 16px 8px; text-align: center;\">\n"
 "                            <a t-att-href=\"object.website_url\" style=\"background-color: #875a7b; padding: 8px 16px 8px 16px; text-decoration: none; color: #fff; border-radius: 5px;\">View content</a>\n"
->>>>>>> 4d11cb0e
 "                        </div>\n"
 "                        Enjoy this exclusive content!\n"
 "                        <t t-if=\"user.signature\">\n"
