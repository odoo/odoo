--- conflicted
+++ resolved
@@ -223,7 +223,6 @@
                             share
                         </div>
                         <div class="tab-pane fade" id="discuss">
-<<<<<<< HEAD
                         	<section id="comments" class="read_width">
                         		<section class="mb32 read_width css_editable_mode_hidden">
 						            <form id="comment" t-attf-action="/slides/comment/#{slideview.id}" method="POST">
@@ -257,9 +256,6 @@
 						            </li>
 						        </ul>
 						    </section>
-=======
-
->>>>>>> 5dfbdb64
                         </div>
                         <div class="tab-pane fade" id="transscript">
                             <p t-field="slideview.index_content"></p>
