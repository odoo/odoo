# -*- coding: utf-8 -*-
# Part of Odoo. See LICENSE file for full copyright and licensing details.

from odoo import api, fields, models, _


class AccountChartTemplate(models.Model):
    _inherit = 'account.chart.template'

    def _load(self, company):
        """ Set Opening Date and Fiscal Year End in Indian localization"""
        res = super(AccountChartTemplate, self)._load(company)
        if self == self.env.ref("l10n_in.indian_chart_template_standard"):
<<<<<<< HEAD
            company.write({
                'account_opening_date': fields.Date.context_today(self).replace(month=4, day=1),
                'fiscalyear_last_month': '3',
            })
        return res


class AccountTaxTemplate(models.Model):
    _inherit = 'account.tax.template'

    l10n_in_reverse_charge = fields.Boolean("Reverse charge", help="Tick this if this tax is reverse charge. Only for Indian accounting")
    
    def _get_tax_vals(self, company, tax_template_to_tax):
        val = super(AccountTaxTemplate, self)._get_tax_vals(company, tax_template_to_tax)
        if self.tax_group_id:
            val['l10n_in_reverse_charge'] = self.l10n_in_reverse_charge
        return val
=======
            company.write({'fiscalyear_last_month': '3'})
        return res
>>>>>>> d4de59a6
<|MERGE_RESOLUTION|>--- conflicted
+++ resolved
@@ -11,25 +11,8 @@
         """ Set Opening Date and Fiscal Year End in Indian localization"""
         res = super(AccountChartTemplate, self)._load(company)
         if self == self.env.ref("l10n_in.indian_chart_template_standard"):
-<<<<<<< HEAD
             company.write({
                 'account_opening_date': fields.Date.context_today(self).replace(month=4, day=1),
                 'fiscalyear_last_month': '3',
             })
-        return res
-
-
-class AccountTaxTemplate(models.Model):
-    _inherit = 'account.tax.template'
-
-    l10n_in_reverse_charge = fields.Boolean("Reverse charge", help="Tick this if this tax is reverse charge. Only for Indian accounting")
-    
-    def _get_tax_vals(self, company, tax_template_to_tax):
-        val = super(AccountTaxTemplate, self)._get_tax_vals(company, tax_template_to_tax)
-        if self.tax_group_id:
-            val['l10n_in_reverse_charge'] = self.l10n_in_reverse_charge
-        return val
-=======
-            company.write({'fiscalyear_last_month': '3'})
-        return res
->>>>>>> d4de59a6
+        return res