--- conflicted
+++ resolved
@@ -16,17 +16,6 @@
 
     product_id = fields.Many2one(
         'product.product', string='Product', required=True,
-<<<<<<< HEAD
-        domain=[('detailed_type', '=', 'event_booth')], default=_default_product_id,
-        groups="event.group_event_registration_desk")
-    price = fields.Float(
-        string='Price', compute='_compute_price', digits='Product Price', readonly=False,
-        store=True, groups="event.group_event_registration_desk")
-    currency_id = fields.Many2one(related='product_id.currency_id', groups="event.group_event_registration_desk")
-    price_reduce = fields.Float(
-        string='Price Reduce', compute='_compute_price_reduce',
-        compute_sudo=True, digits='Product Price', groups="event.group_event_registration_desk")
-=======
         domain=[('detailed_type', '=', 'event_booth')], default=_default_product_id)
     price = fields.Float(string='Price', compute='_compute_price', digits='Product Price', readonly=False, store=True)
     currency_id = fields.Many2one(related='product_id.currency_id')
@@ -37,7 +26,6 @@
         string='Price Reduce Tax inc', compute='_compute_price_reduce_taxinc',
         compute_sudo=True
     )
->>>>>>> 4d11cb0e
     image_1920 = fields.Image(compute='_compute_image_1920', readonly=False, store=True)
 
     @api.depends('product_id')
