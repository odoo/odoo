# -*- coding: utf-8 -*-
# Part of Odoo. See LICENSE file for full copyright and licensing details.

from odoo import models, fields, api
from odoo.tools.safe_eval import safe_eval


class AccountTaxPython(models.Model):
    _inherit = "account.tax"

    amount_type = fields.Selection(selection_add=[('code', 'Python Code')])

    python_compute = fields.Text(string='Python Code', default="result = price_unit * 0.10",
        help="Compute the amount of the tax by setting the variable 'result'.\n\n"
            ":param base_amount: float, actual amount on which the tax is applied\n"
            ":param price_unit: float\n"
            ":param quantity: float\n"
            ":param company: res.company recordset singleton\n"
            ":param product: product.product recordset singleton or None\n"
            ":param partner: res.partner recordset singleton or None")
    python_applicable = fields.Text(string='Applicable Code', default="result = True",
        help="Determine if the tax will be applied by setting the variable 'result' to True or False.\n\n"
            ":param price_unit: float\n"
            ":param quantity: float\n"
            ":param company: res.company recordset singleton\n"
            ":param product: product.product recordset singleton or None\n"
            ":param partner: res.partner recordset singleton or None")

    def _compute_amount(self, base_amount, price_unit, quantity=1.0, product=None, partner=None):
        self.ensure_one()
        if product and product._name == 'product.template':
            product = product.product_variant_id
        if self.amount_type == 'code':
            company = self.env.company
            localdict = {'base_amount': base_amount, 'price_unit':price_unit, 'quantity': quantity, 'product':product, 'partner':partner, 'company': company}
            safe_eval(self.python_compute, localdict, mode="exec", nocopy=True)
            return localdict['result']
        return super(AccountTaxPython, self)._compute_amount(base_amount, price_unit, quantity, product, partner)

    @api.multi
    def compute_all(self, price_unit, currency=None, quantity=1.0, product=None, partner=None, is_refund=False, handle_price_include=True):
        taxes = self.filtered(lambda r: r.amount_type != 'code')
<<<<<<< HEAD
        company = self.env.company
=======
        company = self.env.user.company_id
        if product and product._name == 'product.template':
            product = product.product_variant_id
>>>>>>> ae50f2cb
        for tax in self.filtered(lambda r: r.amount_type == 'code'):
            localdict = self._context.get('tax_computation_context', {})
            localdict.update({'price_unit': price_unit, 'quantity': quantity, 'product': product, 'partner': partner, 'company': company})
            safe_eval(tax.python_applicable, localdict, mode="exec", nocopy=True)
            if localdict.get('result', False):
                taxes += tax
        return super(AccountTaxPython, taxes).compute_all(price_unit, currency, quantity, product, partner, is_refund=is_refund, handle_price_include=handle_price_include)


class AccountTaxTemplatePython(models.Model):
    _inherit = 'account.tax.template'

    amount_type = fields.Selection(selection_add=[('code', 'Python Code')])

    python_compute = fields.Text(string='Python Code', default="result = price_unit * 0.10",
        help="Compute the amount of the tax by setting the variable 'result'.\n\n"
            ":param base_amount: float, actual amount on which the tax is applied\n"
            ":param price_unit: float\n"
            ":param quantity: float\n"
            ":param product: product.product recordset singleton or None\n"
            ":param partner: res.partner recordset singleton or None")
    python_applicable = fields.Text(string='Applicable Code', default="result = True",
        help="Determine if the tax will be applied by setting the variable 'result' to True or False.\n\n"
            ":param price_unit: float\n"
            ":param quantity: float\n"
            ":param product: product.product recordset singleton or None\n"
            ":param partner: res.partner recordset singleton or None")

    def _get_tax_vals(self, company, tax_template_to_tax):
        """ This method generates a dictionnary of all the values for the tax that will be created.
        """
        self.ensure_one()
        res = super(AccountTaxTemplatePython, self)._get_tax_vals(company, tax_template_to_tax)
        res['python_compute'] = self.python_compute
        res['python_applicable'] = self.python_applicable
        return res<|MERGE_RESOLUTION|>--- conflicted
+++ resolved
@@ -40,13 +40,9 @@
     @api.multi
     def compute_all(self, price_unit, currency=None, quantity=1.0, product=None, partner=None, is_refund=False, handle_price_include=True):
         taxes = self.filtered(lambda r: r.amount_type != 'code')
-<<<<<<< HEAD
         company = self.env.company
-=======
-        company = self.env.user.company_id
         if product and product._name == 'product.template':
             product = product.product_variant_id
->>>>>>> ae50f2cb
         for tax in self.filtered(lambda r: r.amount_type == 'code'):
             localdict = self._context.get('tax_computation_context', {})
             localdict.update({'price_unit': price_unit, 'quantity': quantity, 'product': product, 'partner': partner, 'company': company})
