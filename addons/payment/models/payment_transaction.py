--- conflicted
+++ resolved
@@ -866,13 +866,8 @@
         if not txs_to_post_process:
             # Let the client post-process transactions so that they remain available in the portal
             client_handling_limit_date = datetime.now() - relativedelta.relativedelta(minutes=10)
-<<<<<<< HEAD
-            # Don't try forever to post-process a transaction that doesn't go through
-            # as for Paypal, it sometime takes 3 or 4 days for payment verification due to weekend. Set 4 here should be fine.
-=======
             # Don't try forever to post-process a transaction that doesn't go through. Set the limit
             # to 4 days because some providers (PayPal) need that much for the payment verification.
->>>>>>> 79ddfe5c
             retry_limit_date = datetime.now() - relativedelta.relativedelta(days=4)
             # Retrieve all transactions matching the criteria for post-processing
             txs_to_post_process = self.search([
