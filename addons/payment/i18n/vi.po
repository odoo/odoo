--- conflicted
+++ resolved
@@ -1,7 +1,7 @@
 # Translation of Odoo Server.
 # This file contains the translation of the following modules:
 # 	* payment
-#
+# 
 # Translators:
 # fanha99 <fanha99@hotmail.com>, 2021
 # Thang Duong Bao <nothingctrl@gmail.com>, 2021
@@ -14,12 +14,8 @@
 # Duy BQ <duybq86@gmail.com>, 2022
 # Vo Thanh Thuy, 2022
 # Thành Ka, 2022
-<<<<<<< HEAD
+# Thin Tran <trvathin@gmail.com>, 2022
 #
-=======
-# Thin Tran <trvathin@gmail.com>, 2022
-# 
->>>>>>> b1cd48b2
 msgid ""
 msgstr ""
 "Project-Id-Version: Odoo Server 15.0\n"
