# Translation of Odoo Server.
# This file contains the translation of the following modules:
# 	* payment
# 
# Translators:
# Thang Duong Bao <nothingctrl@gmail.com>, 2019
# Martin Trigaux, 2019
# fanha99 <fanha99@hotmail.com>, 2019
# Dung Nguyen Thi <dungnt@trobz.com>, 2019
# Dao Nguyen <trucdao.uel@gmail.com>, 2019
# Trinh Tran Thi Phuong <trinhttp@trobz.com>, 2019
# Duy BQ <duybq86@gmail.com>, 2019
# Manh Vu <vuducmanh96vp@gmail.com>, 2020
# thanhnguyen.icsc <thanhnguyen.icsc@gmail.com>, 2021
# Trần Hà <tranthuha13590@gmail.com>, 2021
# 
msgid ""
msgstr ""
"Project-Id-Version: Odoo Server 13.0\n"
"Report-Msgid-Bugs-To: \n"
"POT-Creation-Date: 2020-04-27 09:22+0000\n"
"PO-Revision-Date: 2019-08-26 09:12+0000\n"
"Last-Translator: Trần Hà <tranthuha13590@gmail.com>, 2021\n"
"Language-Team: Vietnamese (https://www.transifex.com/odoo/teams/41243/vi/)\n"
"MIME-Version: 1.0\n"
"Content-Type: text/plain; charset=UTF-8\n"
"Content-Transfer-Encoding: \n"
"Language: vi\n"
"Plural-Forms: nplurals=1; plural=0;\n"

#. module: payment
#: model:ir.model.fields,field_description:payment.field_payment_transaction__invoice_ids_nbr
msgid "# of Invoices"
msgstr "SL hoá đơn"

#. module: payment
#: model_terms:ir.ui.view,arch_db:payment.payment_confirmation_status
msgid "&amp;times;"
msgstr "&amp;times;"

#. module: payment
#: model:ir.model.fields,field_description:payment.field_payment_transaction__html_3ds
msgid "3D Secure HTML"
msgstr "HTML bảo mật 3D"

#. module: payment
#: model_terms:ir.ui.view,arch_db:payment.pay
msgid "<b>Amount:</b>"
msgstr "<b>Số tiền:</b>"

#. module: payment
#: model_terms:ir.ui.view,arch_db:payment.payment_confirmation_status
msgid "<b>Communication: </b>"
msgstr "<b>Trao đổi: </b>"

#. module: payment
#: model_terms:ir.ui.view,arch_db:payment.pay
msgid "<b>Reference:</b>"
msgstr "<b>Tham chiếu:</b>"

#. module: payment
#: code:addons/payment/wizards/payment_acquirer_onboarding_wizard.py:0
#, python-format
msgid ""
"<h3>Please make a payment to: </h3><ul><li>Bank: %s</li><li>Account Number: "
"%s</li><li>Account Holder: %s</li></ul>"
msgstr ""
<<<<<<< HEAD
"<h3>Vui lòng thực hiện việc thanh toán đến: </h3><ul><li>Ngân hàng: %s</li><li>Số tài khoản: "
"%s</li><li>Chủ tài khoản: %s</li></ul>"
=======
"<h3>Please make a payment to: </h3><ul><li>Bank: %s</li><li>Account Number: "
"%s</li><li>Account Holder: %s</li></ul>"
>>>>>>> c236087d

#. module: payment
#: model_terms:ir.ui.view,arch_db:payment.confirm
msgid "<i class=\"fa fa-arrow-circle-right\"/> Back to My Account"
msgstr "<i class=\"fa fa-arrow-circle-right\"/> Trở về Tài khoản của tôi"

#. module: payment
#: model_terms:ir.ui.view,arch_db:payment.payment_tokens_list
msgid ""
"<i class=\"fa fa-check text-muted\" title=\"This payment method has not been"
" verified by our system.\" role=\"img\" aria-label=\"Not verified\"/>"
msgstr ""
<<<<<<< HEAD
"<i class=\"fa fa-check text-muted\" title=\"Phương thức thanh toán này chưa"
" được thẩm định bởi hệ thống của chúng tôi.\" role=\"img\" aria-label=\"Chưa thẩm định\"/>"
=======
"<i class=\"fa fa-check text-muted\" title=\"This payment method has not been"
" verified by our system.\" role=\"img\" aria-label=\"Not verified\"/>"
>>>>>>> c236087d

#. module: payment
#: model_terms:ir.ui.view,arch_db:payment.payment_tokens_list
msgid ""
"<i class=\"fa fa-check text-success\" title=\"This payment method is "
"verified by our system.\" role=\"img\" aria-label=\"Ok\"/>"
msgstr ""
"<i class=\"fa fa-check text-success\" title=\"Phương thức thanh toán này "
"được xác nhận bởi hệ thống.\" role=\"img\" aria-label=\"Ok\"/>"

#. module: payment
#: model_terms:ir.ui.view,arch_db:payment.pay_methods
msgid "<i class=\"fa fa-home\" role=\"img\" aria-label=\"Home\" title=\"Home\"/>"
msgstr "<i class=\"fa fa-home\" role=\"img\" aria-label=\"Home\" title=\"Home\"/>"

#. module: payment
#: model_terms:ir.ui.view,arch_db:payment.payment_tokens_list
msgid "<i class=\"fa fa-lock\"/> Pay"
<<<<<<< HEAD
msgstr "<i class=\"fa fa-lock\"/> Thanh toán"
=======
msgstr "<i class=\"fa fa-lock\"/> Pay"
>>>>>>> c236087d

#. module: payment
#: model_terms:ir.ui.view,arch_db:payment.payment_tokens_list
msgid "<i class=\"fa fa-plus-circle\"/> Add new card"
<<<<<<< HEAD
msgstr "<i class=\"fa fa-plus-circle\"/> Thêm thẻ mới"
=======
msgstr "<i class=\"fa fa-plus-circle\"/> Add new card"
>>>>>>> c236087d

#. module: payment
#: model_terms:ir.ui.view,arch_db:payment.payment_tokens_list
msgid "<i class=\"fa fa-trash\"/> Delete"
msgstr "<i class=\"fa fa-trash\"/> Xoá"

#. module: payment
#. openerp-web
#: code:addons/payment/static/src/js/payment_form.js:0
#, python-format
msgid "<p>This card is currently linked to the following records:<p/>"
msgstr "<p>Thẻ này hiện được liên kết với các bản ghi sau:<p/>"

#. module: payment
#: model_terms:ir.ui.view,arch_db:payment.payment_tokens_list
msgid "<small class=\"text-muted\">(Some fees may apply)</small>"
<<<<<<< HEAD
msgstr "<small class=\"text-muted\">(Có thể có phí)</small>"
=======
msgstr "<small class=\"text-muted\">(Some fees may apply)</small>"
>>>>>>> c236087d

#. module: payment
#: model_terms:ir.ui.view,arch_db:payment.acquirer_kanban
msgid ""
"<span class=\"badge badge-primary oe_inline "
"o_enterprise_label\">Enterprise</span>"
msgstr ""
"<span class=\"badge badge-primary oe_inline "
"o_enterprise_label\">Enterprise</span>"

#. module: payment
#: model_terms:ir.ui.view,arch_db:payment.payment_acquirer_onboarding_wizard_form
msgid "<span class=\"fa fa-arrow-right\"> Get my Stripe keys</span>"
msgstr "<span class=\"fa fa-arrow-right\"> Lấy các khoá Stripe</span>"

#. module: payment
#: model_terms:ir.ui.view,arch_db:payment.payment_acquirer_onboarding_wizard_form
msgid ""
"<span class=\"fa fa-arrow-right\"> How to configure your PayPal "
"account</span>"
msgstr ""
<<<<<<< HEAD
"<span class=\"fa fa-arrow-right\"> Cách cấu hình tài khoản Paypal "
"của bạn</span>"
=======
"<span class=\"fa fa-arrow-right\"> How to configure your PayPal "
"account</span>"
>>>>>>> c236087d

#. module: payment
#: model_terms:ir.ui.view,arch_db:payment.view_partners_form_payment_defaultcreditcard
msgid "<span class=\"o_stat_text\">Credit Cards</span>"
<<<<<<< HEAD
msgstr "<span class=\"o_stat_text\">Thẻ Tín dụng</span>"
=======
msgstr "<span class=\"o_stat_text\">Credit Cards</span>"
>>>>>>> c236087d

#. module: payment
#: model_terms:ir.ui.view,arch_db:payment.payment_acquirer_onboarding_wizard_form
msgid ""
"<span>Start selling directly without an account; an email will be sent by "
"Paypal to create your new account and collect your payments.</span>"
msgstr ""
"<span>Start selling directly without an account; an email will be sent by "
"Paypal to create your new account and collect your payments.</span>"

#. module: payment
#: code:addons/payment/models/account_invoice.py:0
#, python-format
msgid "A journal must be specified of the acquirer %s."
msgstr "Cần cấu hình sổ nhật kí cho dịch vụ thanh toán %s."

#. module: payment
#: code:addons/payment/models/account_invoice.py:0
#, python-format
msgid "A payment acquirer is required to create a transaction."
msgstr "Dịch vụ thanh toán cần tạo một giao dịch."

#. module: payment
#: code:addons/payment/models/account_payment.py:0
#, python-format
msgid "A payment transaction already exists."
msgstr "Một giao dịch thanh toán đã tồn tại."

#. module: payment
#: code:addons/payment/models/account_payment.py:0
#, python-format
msgid "A token is required to create a new payment transaction."
msgstr "Cần có mã token để tạo một giao dịch thanh toán mới."

#. module: payment
#: code:addons/payment/models/payment_acquirer.py:0
#, python-format
msgid "A transaction %s with %s initiated using %s credit card."
msgstr "Một giao dịch %s với %s bắt đầu sử dụng %s thẻ tín dụng."

#. module: payment
#: code:addons/payment/models/payment_acquirer.py:0
#, python-format
msgid "A transaction %s with %s initiated."
msgstr "Một giao dịch %s với %s đã được bắt đầu"

#. module: payment
#: code:addons/payment/models/account_invoice.py:0
#, python-format
msgid "A transaction can't be linked to invoices having different currencies."
msgstr "Giao dịch không thể liên kết với hoá đơn khác loại tiền tệ."

#. module: payment
#: code:addons/payment/models/account_invoice.py:0
#, python-format
msgid "A transaction can't be linked to invoices having different partners."
msgstr "Giao dịch không thể liên kết với hoá đơn mà khác đối tác."

#. module: payment
#: model:ir.model.fields,field_description:payment.field_payment_link_wizard__access_token
msgid "Access Token"
msgstr "Token truy cập"

#. module: payment
#: code:addons/payment/wizards/payment_acquirer_onboarding_wizard.py:0
#, python-format
msgid "Account"
msgstr "Tài khoản"

#. module: payment
#: model:ir.model,name:payment.model_account_chart_template
msgid "Account Chart Template"
msgstr "Bảng hệ thống tài khoản"

#. module: payment
#: model_terms:payment.acquirer,pending_msg:payment.payment_acquirer_transfer
msgid "Account Holder:"
<<<<<<< HEAD
msgstr "Chủ tài khoản:"
=======
msgstr "Account Holder:"
>>>>>>> c236087d

#. module: payment
#: model:ir.model.fields,field_description:payment.field_payment_acquirer_onboarding_wizard__acc_number
msgid "Account Number"
msgstr "Số tài khoản"

#. module: payment
#: model_terms:payment.acquirer,pending_msg:payment.payment_acquirer_transfer
msgid "Account Number:"
<<<<<<< HEAD
msgstr "Số tài khoản:"
=======
msgstr "Account Number:"
>>>>>>> c236087d

#. module: payment
#: model:ir.model.fields,field_description:payment.field_payment_transaction__acquirer_id
#: model_terms:ir.ui.view,arch_db:payment.acquirer_kanban
#: model_terms:ir.ui.view,arch_db:payment.acquirer_search
msgid "Acquirer"
msgstr "Tổ chức thanh toán"

#. module: payment
#: model:ir.model.fields,field_description:payment.field_payment_token__acquirer_id
msgid "Acquirer Account"
msgstr "Tài khoản tổ chức thanh toán"

#. module: payment
#: model:ir.model.fields,field_description:payment.field_payment_token__acquirer_ref
msgid "Acquirer Ref."
msgstr "Tham chiếu Tổ chức thanh toán"

#. module: payment
#: model:ir.model.fields,field_description:payment.field_payment_transaction__acquirer_reference
msgid "Acquirer Reference"
msgstr "Tham chiếu Tổ chức thanh toán"

#. module: payment
#: model:ir.model.fields,field_description:payment.field_payment_icon__acquirer_ids
msgid "Acquirers"
msgstr "Tổ chức thanh toán"

#. module: payment
#: model_terms:ir.ui.view,arch_db:payment.payment_icon_form_view
msgid "Acquirers list"
msgstr "Danh sách Tổ chức thanh toán"

#. module: payment
#: model_terms:ir.ui.view,arch_db:payment.acquirer_kanban
msgid "Activate"
msgstr "Kích hoạt"

#. module: payment
#: model:ir.model.fields,field_description:payment.field_payment_token__active
msgid "Active"
msgstr "Hiệu lực"

#. module: payment
#: model:ir.model.fields,field_description:payment.field_payment_acquirer__fees_active
msgid "Add Extra Fees"
msgstr "Thêm Phí bổ sung"

#. module: payment
#: model:ir.model.fields,field_description:payment.field_payment_transaction__partner_address
#: model_terms:ir.ui.view,arch_db:payment.transaction_form
msgid "Address"
msgstr "Địa chỉ"

#. module: payment
#: model:payment.acquirer,name:payment.payment_acquirer_adyen
msgid "Adyen"
msgstr "Adyen"

#. module: payment
#: model:payment.acquirer,name:payment.payment_acquirer_alipay
msgid "Alipay"
msgstr "Alipay"

#. module: payment
#: model:ir.model.fields.selection,name:payment.selection__payment_acquirer__save_token__always
msgid "Always"
msgstr "Luôn luôn"

#. module: payment
#: model:ir.model.fields,field_description:payment.field_payment_link_wizard__amount
#: model:ir.model.fields,field_description:payment.field_payment_transaction__amount
#: model_terms:ir.ui.view,arch_db:payment.confirm
msgid "Amount"
msgstr "Tổng tiền"

#. module: payment
#: model:ir.model.fields,field_description:payment.field_payment_link_wizard__amount_max
msgid "Amount Max"
msgstr "Amount Max"

#. module: payment
#: code:addons/payment/controllers/portal.py:0
#, python-format
msgid "An error occured during the processing of this payment"
<<<<<<< HEAD
msgstr "Có lỗi đã xảy ra trong quá trình xử lý khoản thanh toán này"
=======
msgstr "An error occured during the processing of this payment"
>>>>>>> c236087d

#. module: payment
#. openerp-web
#: code:addons/payment/static/src/xml/payment_processing.xml:0
#, python-format
msgid "An error occured during the processing of this payment."
msgstr "Đã xảy ra lỗi trong quá trình xử lý khoản thanh toán này."

#. module: payment
#: model_terms:ir.ui.view,arch_db:payment.payment_acquirer_onboarding_wizard_form
msgid "Apply"
msgstr "Áp dụng"

#. module: payment
#: model_terms:ir.ui.view,arch_db:payment.payment_token_view_search
msgid "Archived"
msgstr "Đã lưu trữ"

#. module: payment
#: model_terms:ir.ui.view,arch_db:payment.account_invoice_view_form_inherit_payment
#: model_terms:ir.ui.view,arch_db:payment.transaction_form
msgid ""
"Are you sure you want to void the authorized transaction? This action can't "
"be undone."
msgstr ""
"Bạn có chắc chắn muốn hủy bỏ giao dịch được ủy quyền không? Hành động này "
"không thể được hoàn tất."

#. module: payment
#: model:ir.model.fields,field_description:payment.field_payment_acquirer__authorize_implemented
msgid "Authorize Mechanism Supported"
msgstr "Cơ chế ủy quyền được hỗ trợ"

#. module: payment
#: model:ir.model.fields,field_description:payment.field_payment_acquirer__auth_msg
msgid "Authorize Message"
msgstr "Authorize Message"

#. module: payment
#: model:payment.acquirer,name:payment.payment_acquirer_authorize
msgid "Authorize.Net"
msgstr "Authorize.Net"

#. module: payment
#: model:ir.model.fields.selection,name:payment.selection__payment_transaction__state__authorized
msgid "Authorized"
msgstr "Đã ủy quyền"

#. module: payment
#: model:ir.model.fields,field_description:payment.field_account_move__authorized_transaction_ids
msgid "Authorized Transactions"
msgstr "Giao dịch được ủy quyền"

#. module: payment
#: model_terms:ir.ui.view,arch_db:payment.acquirer_form
msgid "Availability"
msgstr "Khả dụng"

#. module: payment
#: code:addons/payment/wizards/payment_acquirer_onboarding_wizard.py:0
#, python-format
msgid "Bank"
msgstr "Ngân hàng"

#. module: payment
#: model:ir.model.fields,field_description:payment.field_payment_acquirer_onboarding_wizard__journal_name
msgid "Bank Name"
msgstr "Tên ngân hàng"

#. module: payment
#: model_terms:payment.acquirer,pending_msg:payment.payment_acquirer_transfer
msgid "Bank:"
<<<<<<< HEAD
msgstr "Ngân hàng:"
=======
msgstr "Bank:"
>>>>>>> c236087d

#. module: payment
#: model:payment.acquirer,name:payment.payment_acquirer_buckaroo
msgid "Buckaroo"
msgstr "Buckaroo"

#. module: payment
#: model:ir.model.fields,field_description:payment.field_payment_transaction__callback_res_id
msgid "Callback Document ID"
msgstr "ID Tài liệu Callback"

#. module: payment
#: model:ir.model.fields,field_description:payment.field_payment_transaction__callback_model_id
msgid "Callback Document Model"
msgstr "Model tài liệu Callback"

#. module: payment
#: model:ir.model.fields,field_description:payment.field_payment_transaction__callback_hash
msgid "Callback Hash"
msgstr "Callback Hash"

#. module: payment
#: model:ir.model.fields,field_description:payment.field_payment_transaction__callback_method
msgid "Callback Method"
msgstr "Phương pháp Callback"

#. module: payment
#. openerp-web
#: code:addons/payment/static/src/js/payment_form.js:0
#: model_terms:ir.ui.view,arch_db:payment.payment_acquirer_onboarding_wizard_form
#, python-format
msgid "Cancel"
msgstr "Hủy"

#. module: payment
#: model:ir.model.fields,field_description:payment.field_payment_acquirer__cancel_msg
msgid "Cancel Message"
msgstr "Huỷ Thông điệp"

#. module: payment
#: model:ir.model.fields.selection,name:payment.selection__payment_transaction__state__cancel
msgid "Canceled"
msgstr "Đã huỷ"

#. module: payment
#. openerp-web
#: code:addons/payment/static/src/xml/payment_processing.xml:0
#, python-format
msgid "Cancelled payments"
msgstr "Thanh toán bị Huỷ"

#. module: payment
#. openerp-web
#: code:addons/payment/static/src/js/payment_form.js:0
#, python-format
msgid "Cannot setup the payment"
<<<<<<< HEAD
msgstr "Không thể thiết lập thanh toán"
=======
msgstr "Cannot setup the payment"
>>>>>>> c236087d

#. module: payment
#: code:addons/payment/controllers/portal.py:0
#, python-format
msgid "Cannot setup the payment."
msgstr "Không thể thiết lập thanh toán"

#. module: payment
#: model:ir.model.fields,field_description:payment.field_payment_acquirer__capture_manually
msgid "Capture Amount Manually"
msgstr "Ghi số tiền theo cách thủ công"

#. module: payment
#: model_terms:ir.ui.view,arch_db:payment.account_invoice_view_form_inherit_payment
#: model_terms:ir.ui.view,arch_db:payment.transaction_form
msgid "Capture Transaction"
msgstr "Ghi giao dịch"

#. module: payment
#: model:ir.model.fields,help:payment.field_payment_acquirer__capture_manually
msgid "Capture the amount from Odoo, when the delivery is completed."
msgstr "Nắm bắt số tiền từ hệ thống, khi giao hàng được hoàn thành."

#. module: payment
#: model_terms:ir.ui.view,arch_db:payment.payment_acquirer_onboarding_wizard_form
msgid "Check here"
msgstr "Đánh dấu vào đây"

#. module: payment
#: model:ir.actions.act_window,name:payment.action_open_payment_onboarding_payment_acquirer_wizard
#: model_terms:ir.ui.view,arch_db:payment.payment_acquirer_onboarding_wizard_form
msgid "Choose a payment method"
msgstr "Chọn phương thức thanh toán"

#. module: payment
#: model_terms:ir.ui.view,arch_db:payment.onboarding_payment_acquirer_step
msgid "Choose your default customer payment method."
msgstr "Chọn phương thức thanh toán mặc định của khách hàng"

#. module: payment
#: model:ir.model.fields,field_description:payment.field_payment_transaction__partner_city
#: model_terms:ir.ui.view,arch_db:payment.transaction_form
msgid "City"
msgstr "Thành phố"

#. module: payment
#. openerp-web
#: code:addons/payment/static/src/xml/payment_processing.xml:0
#, python-format
msgid "Click here to be redirected to the confirmation page."
msgstr "Bấm vào đây để chuyển hướng đến trang xác nhận."

#. module: payment
#: model_terms:ir.ui.view,arch_db:payment.payment_confirmation_status
#: model_terms:ir.ui.view,arch_db:payment.payment_link_wizard_view_form
msgid "Close"
msgstr "Đóng"

#. module: payment
#: model:ir.model.fields,field_description:payment.field_payment_acquirer__color
msgid "Color"
msgstr "Màu sắc"

#. module: payment
#: model:ir.model,name:payment.model_res_company
msgid "Companies"
msgstr "Công ty"

#. module: payment
#: model:ir.model.fields,field_description:payment.field_payment_acquirer__company_id
#: model:ir.model.fields,field_description:payment.field_payment_token__company_id
msgid "Company"
msgstr "Công ty"

#. module: payment
#: model_terms:ir.ui.view,arch_db:payment.acquirer_form
msgid "Configuration"
msgstr "Cấu hình"

#. module: payment
#: model_terms:ir.ui.view,arch_db:payment.acquirer_kanban
msgid "Configure"
msgstr "Cấu hình"

#. module: payment
#. openerp-web
#: code:addons/payment/static/src/js/payment_form.js:0
#, python-format
msgid "Confirm Deletion"
msgstr "Xác nhận Xóa"

#. module: payment
#: model:ir.model,name:payment.model_res_partner
msgid "Contact"
msgstr "Liên hệ"

#. module: payment
#: model:ir.model.fields,field_description:payment.field_payment_acquirer__module_id
msgid "Corresponding Module"
msgstr "Mô-đun tương ứng"

#. module: payment
#: model:ir.model.fields,field_description:payment.field_res_partner__payment_token_count
#: model:ir.model.fields,field_description:payment.field_res_users__payment_token_count
msgid "Count Payment Token"
msgstr "Mã đếm thanh toán"

#. module: payment
#: model:ir.model.fields,field_description:payment.field_payment_acquirer__country_ids
msgid "Countries"
msgstr "Quốc gia"

#. module: payment
#: model:ir.model.fields,field_description:payment.field_payment_transaction__partner_country_id
#: model_terms:ir.ui.view,arch_db:payment.transaction_form
msgid "Country"
msgstr "Quốc gia"

#. module: payment
#: model_terms:ir.actions.act_window,help:payment.action_payment_acquirer
msgid "Create a new payment acquirer"
msgstr "Tạo một tổ chức thanh toán mới"

#. module: payment
#: model_terms:ir.actions.act_window,help:payment.action_payment_transaction
msgid "Create a new payment transaction"
msgstr "Tạo một giao dịch thanh toán mới"

#. module: payment
#: model_terms:ir.actions.act_window,help:payment.action_payment_icon
msgid "Create a payment icon"
msgstr "Tạo một biểu tượng thanh toán mới"

#. module: payment
#: model_terms:ir.actions.act_window,help:payment.payment_token_action
msgid "Create a saved payment data"
msgstr "Tạo một dữ liệu thanh toán đã lưu"

#. module: payment
#: model:ir.model.fields,field_description:payment.field_payment_acquirer__create_uid
#: model:ir.model.fields,field_description:payment.field_payment_acquirer_onboarding_wizard__create_uid
#: model:ir.model.fields,field_description:payment.field_payment_icon__create_uid
#: model:ir.model.fields,field_description:payment.field_payment_link_wizard__create_uid
#: model:ir.model.fields,field_description:payment.field_payment_token__create_uid
#: model:ir.model.fields,field_description:payment.field_payment_transaction__create_uid
msgid "Created by"
msgstr "Được tạo bởi"

#. module: payment
#: model:ir.model.fields,field_description:payment.field_payment_acquirer__create_date
#: model:ir.model.fields,field_description:payment.field_payment_acquirer_onboarding_wizard__create_date
#: model:ir.model.fields,field_description:payment.field_payment_icon__create_date
#: model:ir.model.fields,field_description:payment.field_payment_link_wizard__create_date
#: model:ir.model.fields,field_description:payment.field_payment_token__create_date
#: model:ir.model.fields,field_description:payment.field_payment_transaction__create_date
msgid "Created on"
msgstr "Thời điểm tạo"

#. module: payment
#: model_terms:ir.ui.view,arch_db:payment.acquirer_form
msgid "Credentials"
msgstr "Thông tin xác thực"

#. module: payment
#: model:payment.acquirer,display_as:payment.payment_acquirer_adyen
msgid "Credit Card (powered by Adyen)"
<<<<<<< HEAD
msgstr "Thẻ tín dụng (xử lý bởi Adyen)"
=======
msgstr "Credit Card (powered by Adyen)"
>>>>>>> c236087d

#. module: payment
#: model:payment.acquirer,display_as:payment.payment_acquirer_alipay
msgid "Credit Card (powered by Alipay)"
<<<<<<< HEAD
msgstr "Thẻ tín dụng (xử lý bởi Alipay)"
=======
msgstr "Credit Card (powered by Alipay)"
>>>>>>> c236087d

#. module: payment
#: model:payment.acquirer,display_as:payment.payment_acquirer_authorize
msgid "Credit Card (powered by Authorize)"
<<<<<<< HEAD
msgstr "Thẻ tín dụng (xử lý bởi Authorize)"
=======
msgstr "Credit Card (powered by Authorize)"
>>>>>>> c236087d

#. module: payment
#: model:payment.acquirer,display_as:payment.payment_acquirer_buckaroo
msgid "Credit Card (powered by Buckaroo)"
<<<<<<< HEAD
msgstr "Thẻ tín dụng (xử lý bởi Buckaroo)"
=======
msgstr "Credit Card (powered by Buckaroo)"
>>>>>>> c236087d

#. module: payment
#: model:payment.acquirer,display_as:payment.payment_acquirer_ingenico
msgid "Credit Card (powered by Ingenico)"
<<<<<<< HEAD
msgstr "Thẻ tín dụng (xử lý bởi Ingenico)"
=======
msgstr "Credit Card (powered by Ingenico)"
>>>>>>> c236087d

#. module: payment
#: model:payment.acquirer,display_as:payment.payment_acquirer_payulatam
msgid "Credit Card (powered by PayU Latam)"
<<<<<<< HEAD
msgstr "Thẻ tín dụng (xử lý bởi PayU Latam)"
=======
msgstr "Credit Card (powered by PayU Latam)"
>>>>>>> c236087d

#. module: payment
#: model:payment.acquirer,display_as:payment.payment_acquirer_payu
msgid "Credit Card (powered by PayUmoney)"
<<<<<<< HEAD
msgstr "Thẻ tín dụng (xử lý bởi PayUmoney)"
=======
msgstr "Credit Card (powered by PayUmoney)"
>>>>>>> c236087d

#. module: payment
#: model:payment.acquirer,display_as:payment.payment_acquirer_sips
msgid "Credit Card (powered by Sips)"
<<<<<<< HEAD
msgstr "Thẻ tín dụng (xử lý bởi Sips)"
=======
msgstr "Credit Card (powered by Sips)"
>>>>>>> c236087d

#. module: payment
#: model:payment.acquirer,display_as:payment.payment_acquirer_stripe
msgid "Credit Card (powered by Stripe)"
<<<<<<< HEAD
msgstr "Thẻ tín dụng (xử lý bởi Stripe)"
=======
msgstr "Credit Card (powered by Stripe)"
>>>>>>> c236087d

#. module: payment
#: model:ir.model.fields.selection,name:payment.selection__payment_acquirer_onboarding_wizard__payment_method__stripe
msgid "Credit card (via Stripe)"
msgstr "Thẻ tín dụng (thông qua Stripe)"

#. module: payment
#: model:ir.model.fields,field_description:payment.field_payment_link_wizard__currency_id
#: model:ir.model.fields,field_description:payment.field_payment_transaction__currency_id
msgid "Currency"
msgstr "Tiền tệ"

#. module: payment
#: model:ir.model.fields.selection,name:payment.selection__payment_acquirer__provider__manual
msgid "Custom Payment Form"
<<<<<<< HEAD
msgstr "Form Thanh toán Tùy chỉnh"
=======
msgstr "Custom Payment Form"
>>>>>>> c236087d

#. module: payment
#: model:ir.model.fields.selection,name:payment.selection__payment_acquirer_onboarding_wizard__payment_method__manual
msgid "Custom payment instructions"
msgstr "Tùy chỉnh giới thiệu phương thức thanh toán"

#. module: payment
#: model:ir.model.fields,field_description:payment.field_payment_transaction__partner_id
msgid "Customer"
msgstr "Khách hàng"

#. module: payment
#: model:ir.model.fields,field_description:payment.field_payment_acquirer__description
msgid "Description"
msgstr "Miêu tả"

#. module: payment
#: model:ir.model.fields,help:payment.field_payment_acquirer__sequence
msgid "Determine the display order"
msgstr "Chỉ ra thứ tự hiển thị"

#. module: payment
#: model:ir.model.fields.selection,name:payment.selection__payment_acquirer__state__disabled
#: model_terms:ir.ui.view,arch_db:payment.acquirer_form
msgid "Disabled"
msgstr "Đã vô hiệu"

#. module: payment
#: model_terms:ir.ui.view,arch_db:payment.payment_confirmation_status
msgid "Dismiss"
msgstr "Bỏ qua"

#. module: payment
#: model:ir.model.fields,field_description:payment.field_payment_acquirer__display_name
#: model:ir.model.fields,field_description:payment.field_payment_acquirer_onboarding_wizard__display_name
#: model:ir.model.fields,field_description:payment.field_payment_icon__display_name
#: model:ir.model.fields,field_description:payment.field_payment_link_wizard__display_name
#: model:ir.model.fields,field_description:payment.field_payment_token__display_name
#: model:ir.model.fields,field_description:payment.field_payment_transaction__display_name
msgid "Display Name"
msgstr "Tên hiển thị"

#. module: payment
#: model:ir.model.fields,field_description:payment.field_payment_acquirer__display_as
msgid "Displayed as"
msgstr "Hiển thị"

#. module: payment
#: model:ir.model.fields.selection,name:payment.selection__payment_transaction__state__done
#: model:ir.model.fields.selection,name:payment.selection__res_company__payment_acquirer_onboarding_state__done
msgid "Done"
msgstr "Hoàn thành"

#. module: payment
#: model:ir.model.fields,field_description:payment.field_payment_acquirer__done_msg
msgid "Done Message"
msgstr "Thông điệp hoàn thành"

#. module: payment
#: model:ir.model.fields.selection,name:payment.selection__payment_transaction__state__draft
msgid "Draft"
msgstr "Dự thảo"

#. module: payment
#: model_terms:ir.ui.view,arch_db:payment.transaction_form
msgid "E-mail"
msgstr "E-mail"

#. module: payment
#: model:account.payment.method,name:payment.account_payment_method_electronic_in
msgid "Electronic"
msgstr "Điện tử"

#. module: payment
#: model:ir.model.fields,field_description:payment.field_payment_acquirer_onboarding_wizard__paypal_email_account
#: model:ir.model.fields,field_description:payment.field_payment_transaction__partner_email
#: model_terms:ir.ui.view,arch_db:payment.payment_acquirer_onboarding_wizard_form
msgid "Email"
msgstr "Email"

#. module: payment
#: model:ir.model.fields.selection,name:payment.selection__payment_acquirer__state__enabled
msgid "Enabled"
<<<<<<< HEAD
msgstr "Đã kích hoạt"
=======
msgstr "Enabled"
>>>>>>> c236087d

#. module: payment
#: model:ir.model.fields.selection,name:payment.selection__payment_transaction__state__error
msgid "Error"
msgstr "Lỗi"

#. module: payment
#. openerp-web
#: code:addons/payment/static/src/js/payment_form.js:0
#, python-format
msgid "Error: "
msgstr "Lỗi: "

#. module: payment
#: model_terms:ir.ui.view,arch_db:payment.payment_tokens_list
msgid "Fee"
<<<<<<< HEAD
msgstr "Phí"
=======
msgstr "Fee"
>>>>>>> c236087d

#. module: payment
#: model:ir.model.fields,field_description:payment.field_payment_transaction__fees
#: model_terms:ir.ui.view,arch_db:payment.acquirer_form
msgid "Fees"
msgstr "Phí"

#. module: payment
#: model:ir.model.fields,field_description:payment.field_payment_acquirer__fees_implemented
msgid "Fees Computation Supported"
msgstr "Hỗ trợ tính toán phí"

#. module: payment
#: model:ir.model.fields,help:payment.field_payment_transaction__fees
msgid "Fees amount; set by the system because depends on the acquirer"
msgstr "Lệ phí; do hệ thống đặt ra vì phụ thuộc vào nhà cung cấp"

#. module: payment
#: model:ir.model.fields,help:payment.field_payment_transaction__state_message
msgid "Field used to store error and/or validation messages for information"
msgstr "Trường được dùng để chứa lỗi và/hoặc thông điệp xác nhận thông tin"

#. module: payment
#: model:ir.model.fields,field_description:payment.field_payment_acquirer__fees_dom_fixed
msgid "Fixed domestic fees"
msgstr "Cố định phí trong nước"

#. module: payment
#: model:ir.model.fields,field_description:payment.field_payment_acquirer__fees_int_fixed
msgid "Fixed international fees"
msgstr "Cố định phí quốc tế"

#. module: payment
#: model:ir.model.fields,field_description:payment.field_payment_acquirer__inbound_payment_method_ids
msgid "For Incoming Payments"
msgstr "Thanh toán doanh thu"

#. module: payment
#: model:ir.model.fields.selection,name:payment.selection__payment_transaction__type__form
msgid "Form"
msgstr "Mẫu"

#. module: payment
#: model:ir.model.fields,field_description:payment.field_payment_acquirer__view_template_id
msgid "Form Button Template"
msgstr "Mẫu nút bấm"

#. module: payment
#: model:ir.model.fields.selection,name:payment.selection__payment_transaction__type__form_save
msgid "Form with tokenization"
msgstr "Biểu mẫu có mã thông báo"

#. module: payment
#: model_terms:ir.ui.view,arch_db:payment.confirm
msgid "From"
msgstr "Từ"

#. module: payment
#: model_terms:ir.ui.view,arch_db:payment.payment_link_wizard_view_form
msgid "Generate Payment Link"
<<<<<<< HEAD
msgstr "Tạo một Thanh toán"
=======
msgstr "Generate Payment Link"
>>>>>>> c236087d

#. module: payment
#: model:ir.model,name:payment.model_payment_link_wizard
msgid "Generate Sales Payment Link"
msgstr "Tạo một Link Thanh toán bán hàng"

#. module: payment
#: model:ir.actions.act_window,name:payment.action_invoice_order_generate_link
msgid "Generate a Payment Link"
msgstr "Tạo một Link Thanh toán"

#. module: payment
#: model_terms:ir.ui.view,arch_db:payment.acquirer_search
msgid "Group By"
msgstr "Nhóm theo"

#. module: payment
#: model:ir.model,name:payment.model_ir_http
msgid "HTTP Routing"
msgstr "HTTP Routing"

#. module: payment
#: model:ir.model.fields,field_description:payment.field_payment_transaction__is_processed
msgid "Has the payment been post processed"
msgstr "Thanh toán đã được xử lý chưa"

#. module: payment
#: model:ir.model.fields,field_description:payment.field_payment_acquirer__pre_msg
msgid "Help Message"
msgstr "Thông điệp trợ giúp"

#. module: payment
#: model:ir.model.fields,help:payment.field_payment_acquirer__display_as
msgid "How the acquirer is displayed to the customers."
msgstr "How the acquirer is displayed to the customers."

#. module: payment
#: model:ir.model.fields.selection,name:payment.selection__payment_acquirer_onboarding_wizard__paypal_user_type__new_user
msgid "I don't have a Paypal account"
msgstr "I don't have a Paypal account"

#. module: payment
#: model:ir.model.fields.selection,name:payment.selection__payment_acquirer_onboarding_wizard__paypal_user_type__existing_user
msgid "I have a Paypal account"
msgstr "I have a Paypal account"

#. module: payment
#: model:ir.model.fields,field_description:payment.field_payment_acquirer__id
#: model:ir.model.fields,field_description:payment.field_payment_acquirer_onboarding_wizard__id
#: model:ir.model.fields,field_description:payment.field_payment_icon__id
#: model:ir.model.fields,field_description:payment.field_payment_link_wizard__id
#: model:ir.model.fields,field_description:payment.field_payment_token__id
#: model:ir.model.fields,field_description:payment.field_payment_transaction__id
msgid "ID"
msgstr "ID"

#. module: payment
#: model_terms:ir.ui.view,arch_db:payment.acquirer_form
msgid "If not defined, the acquirer name will be used."
msgstr "If not defined, the acquirer name will be used."

#. module: payment
#. openerp-web
#: code:addons/payment/static/src/xml/payment_processing.xml:0
#, python-format
msgid "If the payment hasn't been confirmed you can contact us."
<<<<<<< HEAD
msgstr "Nếu khoản thanh toán vẫn chưa được xác nhận, bạn có thể liên hệ với chúng tôi."
=======
msgstr "If the payment hasn't been confirmed you can contact us."
>>>>>>> c236087d

#. module: payment
#: model:ir.model.fields,field_description:payment.field_payment_acquirer__image_128
#: model:ir.model.fields,field_description:payment.field_payment_icon__image
msgid "Image"
msgstr "Hình ảnh"

#. module: payment
#: model:ir.model.fields,field_description:payment.field_payment_icon__image_payment_form
msgid "Image displayed on the payment form"
msgstr "Hình ảnh hiển thị trên form Thanh toán"

#. module: payment
#: model:ir.model.fields,help:payment.field_payment_acquirer__state
msgid ""
"In test mode, a fake payment is processed through a test\n"
"             payment interface. This mode is advised when setting up the\n"
"             acquirer. Watch out, test and production modes require\n"
"             different credentials."
msgstr ""
"In test mode, a fake payment is processed through a test\n"
"             payment interface. This mode is advised when setting up the\n"
"             acquirer. Watch out, test and production modes require\n"
"             different credentials."

#. module: payment
#: model:payment.acquirer,name:payment.payment_acquirer_ingenico
msgid "Ingenico"
msgstr "Ingenico"

#. module: payment
#: model_terms:ir.ui.view,arch_db:payment.acquirer_form
#: model_terms:ir.ui.view,arch_db:payment.acquirer_kanban
msgid "Install"
msgstr "Cài đặt"

#. module: payment
#: model:ir.model.fields,field_description:payment.field_payment_acquirer__module_state
msgid "Installation State"
msgstr "Trạng thái cài đặt"

#. module: payment
#: model_terms:ir.ui.view,arch_db:payment.acquirer_search
msgid "Installed"
msgstr "Đã cài đặt"

#. module: payment
#: model:ir.model.fields,help:payment.field_payment_transaction__reference
msgid "Internal reference of the TX"
msgstr "Tham chiếu nội bộ của Giao dịch"

#. module: payment
#. openerp-web
#: code:addons/payment/static/src/xml/payment_processing.xml:0
#, python-format
msgid "Internal server error"
msgstr "Lỗi máy chủ"

#. module: payment
#: code:addons/payment/models/account_invoice.py:0
#, python-format
msgid "Invalid token found! Token acquirer %s != %s"
msgstr ""
"Mã bảo mật không hợp lệ! Tổ chức thanh toán cung cấp mã bảo mật %s != %s"

#. module: payment
#: code:addons/payment/models/account_invoice.py:0
#, python-format
msgid "Invalid token found! Token partner %s != %s"
msgstr "Mã bảo mật không hợp lệ! Mã bảo mật của đối tác %s != %s"

#. module: payment
#: model_terms:ir.ui.view,arch_db:payment.transaction_form
msgid "Invoice(s)"
msgstr "Hoá đơn"

#. module: payment
#: code:addons/payment/models/payment_acquirer.py:0
#: model:ir.model.fields,field_description:payment.field_payment_transaction__invoice_ids
#, python-format
msgid "Invoices"
msgstr "Hoá đơn"

#. module: payment
#: model:ir.model,name:payment.model_account_move
msgid "Journal Entries"
msgstr "Bút toán phát sinh"

#. module: payment
#: model:ir.model.fields,help:payment.field_payment_acquirer__journal_id
msgid "Journal where the successful transactions will be posted"
<<<<<<< HEAD
msgstr "Sổ nhật ký mà các giao dịch thành công sẽ được ghi vào đó"
=======
msgstr "Journal where the successful transactions will be posted"
>>>>>>> c236087d

#. module: payment
#: model:ir.model.fields.selection,name:payment.selection__res_company__payment_acquirer_onboarding_state__just_done
msgid "Just done"
msgstr "Vừa xong"

#. module: payment
#: model:ir.model.fields,field_description:payment.field_payment_transaction__partner_lang
msgid "Language"
msgstr "Ngôn ngữ"

#. module: payment
#: model:ir.model.fields,field_description:payment.field_payment_acquirer____last_update
#: model:ir.model.fields,field_description:payment.field_payment_acquirer_onboarding_wizard____last_update
#: model:ir.model.fields,field_description:payment.field_payment_icon____last_update
#: model:ir.model.fields,field_description:payment.field_payment_link_wizard____last_update
#: model:ir.model.fields,field_description:payment.field_payment_token____last_update
#: model:ir.model.fields,field_description:payment.field_payment_transaction____last_update
msgid "Last Modified on"
msgstr "Sửa lần cuối"

#. module: payment
#: model:ir.model.fields,field_description:payment.field_payment_acquirer__write_uid
#: model:ir.model.fields,field_description:payment.field_payment_acquirer_onboarding_wizard__write_uid
#: model:ir.model.fields,field_description:payment.field_payment_icon__write_uid
#: model:ir.model.fields,field_description:payment.field_payment_link_wizard__write_uid
#: model:ir.model.fields,field_description:payment.field_payment_token__write_uid
#: model:ir.model.fields,field_description:payment.field_payment_transaction__write_uid
msgid "Last Updated by"
msgstr "Cập nhật lần cuối bởi"

#. module: payment
#: model:ir.model.fields,field_description:payment.field_payment_acquirer__write_date
#: model:ir.model.fields,field_description:payment.field_payment_acquirer_onboarding_wizard__write_date
#: model:ir.model.fields,field_description:payment.field_payment_icon__write_date
#: model:ir.model.fields,field_description:payment.field_payment_link_wizard__write_date
#: model:ir.model.fields,field_description:payment.field_payment_token__write_date
#: model:ir.model.fields,field_description:payment.field_payment_transaction__write_date
msgid "Last Updated on"
msgstr "Cập nhật lần cuối"

#. module: payment
#: model:ir.model.fields.selection,name:payment.selection__payment_acquirer__save_token__ask
msgid "Let the customer decide"
msgstr "Hãy để khách hàng quyết định"

#. module: payment
#: model:ir.model.fields,help:payment.field_payment_icon__acquirer_ids
msgid "List of Acquirers supporting this payment icon."
msgstr "Danh sách nhà cung cấp hỗ trợ biểu tượng thanh toán này."

#. module: payment
#: model_terms:ir.ui.view,arch_db:payment.pay_methods
msgid "Manage Payment Methods"
<<<<<<< HEAD
msgstr "Quản lý Phương thức Thanh toán"
=======
msgstr "Manage Payment Methods"
>>>>>>> c236087d

#. module: payment
#: model_terms:ir.ui.view,arch_db:payment.pay_meth_link
msgid "Manage payment methods"
<<<<<<< HEAD
msgstr "Quản lý Phương thức Thanh toán"
=======
msgstr "Manage payment methods"
>>>>>>> c236087d

#. module: payment
#: model_terms:ir.ui.view,arch_db:payment.payment_tokens_list
msgid "Manage your payment methods"
msgstr "Quản lý phương thức thanh toán của bạn"

#. module: payment
#: model:ir.model.fields.selection,name:payment.selection__res_company__payment_onboarding_payment_method__manual
msgid "Manual"
msgstr "Thủ công"

#. module: payment
#: model:ir.model.fields,help:payment.field_payment_acquirer__inbound_payment_method_ids
msgid ""
"Manual: Get paid by cash, check or any other method outside of Odoo.\n"
"Electronic: Get paid automatically through a payment acquirer by requesting a transaction on a card saved by the customer when buying or subscribing online (payment token).\n"
"Batch Deposit: Encase several customer checks at once by generating a batch deposit to submit to your bank. When encoding the bank statement in Odoo,you are suggested to reconcile the transaction with the batch deposit. Enable this option from the settings."
msgstr ""
"Thủ công: thanh toán bằng tiền mặt, séc hoặc thực hiện bất kỳ phương thức thanh toán khác bên ngoài Odoo.\n"
"Thanh toán điện tử: thanh toán tự động thông qua tổ chức thanh toán bằng tạo giao dịch trên thẻ được lưu bởi khách hàng khi mua hoặc đăng ký trực tuyến (mã bảo mật thanh toán)\n"
"Đặt cọc hàng loạt: ghi lại một số séc của khách hàng cùng một lúc bằng cách tạo một khoản đặt cọc hàng loạt để gửi tới ngân hàng của bạn. Khi mã hóa bảng sao kê ngân hàng trong hệ thống, bạn được đề nghị để đối soát giao dịch với khoản đặt cọc này. Kích hoạt tùy chọn này trong mục thiết lập."

#. module: payment
#: model:ir.model.fields,field_description:payment.field_payment_acquirer_onboarding_wizard__paypal_seller_account
msgid "Merchant Account ID"
msgstr "ID tài khoản người bán"

#. module: payment
#: model:ir.model.fields,field_description:payment.field_payment_transaction__state_message
#: model_terms:ir.ui.view,arch_db:payment.transaction_form
msgid "Message"
msgstr "Thông điệp"

#. module: payment
#: model:ir.model.fields,help:payment.field_payment_acquirer__auth_msg
msgid "Message displayed if payment is authorized."
msgstr "Message displayed if payment is authorized."

#. module: payment
#: model:ir.model.fields,help:payment.field_payment_acquirer__pre_msg
msgid "Message displayed to explain and help the payment process."
msgstr "Thông báo được hiển thị để giải thích và giúp quá trình thanh toán."

#. module: payment
#: model:ir.model.fields,help:payment.field_payment_acquirer__cancel_msg
msgid "Message displayed, if order is cancel during the payment process."
msgstr ""
"Thông báo được hiển thị, nếu đơn đặt hàng bị hủy trong quá trình thanh toán."

#. module: payment
#: model:ir.model.fields,help:payment.field_payment_acquirer__done_msg
msgid ""
"Message displayed, if order is done successfully after having done the "
"payment process."
msgstr ""
"Thông báo được hiển thị, nếu lệnh được thực hiện thành công sau khi thực "
"hiện quy trình thanh toán."

#. module: payment
#: model:ir.model.fields,help:payment.field_payment_acquirer__pending_msg
msgid ""
"Message displayed, if order is in pending state after having done the "
"payment process."
msgstr ""
"Thông báo được hiển thị, nếu đơn đặt hàng đang ở trạng thái chờ xử lý sau "
"khi đã thực hiện quy trình thanh toán."

#. module: payment
#: model_terms:ir.ui.view,arch_db:payment.acquirer_form
msgid "Messages"
msgstr "Thông điệp"

#. module: payment
#: model:ir.model.fields,field_description:payment.field_payment_acquirer_onboarding_wizard__manual_name
msgid "Method"
msgstr "Phương thức"

#. module: payment
#: code:addons/payment/models/payment_acquirer.py:0
#, python-format
msgid "Missing partner reference when trying to create a new payment token"
msgstr "Thiếu tham chiếu đối tác khi cố gắng tạo mã thông báo thanh toán mới"

#. module: payment
#: model:ir.model.fields,field_description:payment.field_payment_acquirer__name
#: model:ir.model.fields,field_description:payment.field_payment_icon__name
#: model:ir.model.fields,field_description:payment.field_payment_token__name
#: model_terms:ir.ui.view,arch_db:payment.acquirer_form
#: model_terms:ir.ui.view,arch_db:payment.payment_icon_form_view
#: model_terms:ir.ui.view,arch_db:payment.transaction_form
msgid "Name"
msgstr "Tên"

#. module: payment
#: model:ir.model.fields,help:payment.field_payment_token__name
msgid "Name of the payment token"
msgstr "Tên của mã thanh toán"

#. module: payment
#: model:ir.model.fields.selection,name:payment.selection__payment_acquirer__save_token__none
msgid "Never"
msgstr "Không bao giờ"

#. module: payment
#: model_terms:ir.ui.view,arch_db:payment.payment_link_wizard_view_form
msgid ""
"This partner has no email, which may cause issues with some payment "
"acquirers. Setting an email for this partner is advised."
msgstr ""
"This partner has no email, which may cause issues with some payment "
"acquirers. Setting an email for this partner is advised."

#. module: payment
#: code:addons/payment/wizards/payment_acquirer_onboarding_wizard.py:0
#, python-format
msgid ""
"No manual payment method could be found for this company. Please create one "
"from the Payment Acquirer menu."
msgstr ""
"Không thể tìm thấy phương thức thanh toán thủ công cho công ty này. Vui lòng"
" tạo một cái mới từ mục Tổ chức thanh toán."

#. module: payment
#: model_terms:ir.ui.view,arch_db:payment.pay
msgid "No payment acquirer found."
msgstr "Không tìm thấy tổ chức thanh toán nào."

#. module: payment
#. openerp-web
#: code:addons/payment/static/src/xml/payment_processing.xml:0
#, python-format
msgid "No payment has been processed."
msgstr "Không có thanh toán nào đã được xử lý."

#. module: payment
#. openerp-web
#: code:addons/payment/static/src/js/payment_form.js:0
#: code:addons/payment/static/src/js/payment_form.js:0
#, python-format
msgid "No payment method selected"
msgstr "Không có phương thức thanh toán nào được chọn"

#. module: payment
#: model:ir.model.fields.selection,name:payment.selection__res_company__payment_acquirer_onboarding_state__not_done
msgid "Not done"
msgstr "Chưa xong"

#. module: payment
#: model:ir.model.fields,help:payment.field_account_payment__payment_token_id
msgid ""
"Note that tokens from acquirers set to only authorize transactions (instead "
"of capturing the amount) are not available."
msgstr ""
"Lưu ý rằng mã bảo mật từ tổ chức thanh toán được đặt chỉ ủy quyền giao dịch "
"(thay vì nắm bắt số tiền) không có sẵn"

#. module: payment
#: model:ir.model.fields,help:payment.field_payment_acquirer__payment_flow
msgid ""
"Note: Subscriptions does not take this field in account, it uses server to "
"server by default."
msgstr ""
"Lưu ý: Đăng ký không lấy trường này trong tài khoản, nó sử dụng từ máy chủ "
"đến máy chủ theo mặc định."

#. module: payment
#: model:ir.model.fields,field_description:payment.field_payment_acquirer__module_to_buy
msgid "Odoo Enterprise Module"
msgstr "Mô-đun Odoo cho doanh nghiệp"

#. module: payment
#. openerp-web
#: code:addons/payment/static/src/js/payment_form.js:0
#, python-format
msgid "Ok"
msgstr "Đồng ý"

#. module: payment
#: code:addons/payment/wizards/payment_acquirer_onboarding_wizard.py:0
#, python-format
msgid "Only administrators can access this data."
msgstr "Chỉ có admin mới có thể truy cập vào dữ liệu này."

#. module: payment
#: code:addons/payment/models/payment_acquirer.py:0
#, python-format
msgid "Only transactions having the capture status can be captured."
msgstr "Chỉ những giao dịch có trạng thái lưu giữ mới có thể được lưu giữ"

#. module: payment
#: code:addons/payment/models/payment_acquirer.py:0
#, python-format
msgid "Only transactions having the capture status can be voided."
msgstr "Chỉ các giao dịch có trạng thái lưu giữ mới có thể bị vô hiệu. "

#. module: payment
#: model_terms:ir.ui.view,arch_db:payment.confirm
#: model_terms:ir.ui.view,arch_db:payment.payment_confirmation_status
msgid "Or scan me with your banking app."
msgstr "Hoặc quét mã với ứng dụng ngân hàng của bạn "

#. module: payment
#: model:ir.model.fields.selection,name:payment.selection__res_company__payment_onboarding_payment_method__other
msgid "Other"
msgstr "Khác"

#. module: payment
#: model:ir.model.fields.selection,name:payment.selection__payment_acquirer_onboarding_wizard__payment_method__other
msgid "Other payment acquirer"
msgstr "Nhà CC dịch vụ thanh toán khác"

#. module: payment
#: model:ir.model.fields,field_description:payment.field_payment_acquirer_onboarding_wizard__paypal_pdt_token
msgid "PDT Identity Token"
msgstr "PDT Identity Token"

#. module: payment
#: model:ir.model.fields,field_description:payment.field_payment_link_wizard__partner_id
#: model:ir.model.fields,field_description:payment.field_payment_token__partner_id
msgid "Partner"
msgstr "Đối tác"

#. module: payment
#: model:ir.model.fields,field_description:payment.field_payment_transaction__partner_name
msgid "Partner Name"
msgstr "Tên Đối tác"

#. module: payment
#: model:ir.model.fields.selection,name:payment.selection__payment_acquirer_onboarding_wizard__payment_method__paypal
#: model:ir.model.fields.selection,name:payment.selection__res_company__payment_onboarding_payment_method__paypal
msgid "PayPal"
msgstr "PayPal"

#. module: payment
#: model:payment.acquirer,name:payment.payment_acquirer_payulatam
msgid "PayU Latam"
msgstr ""

#. module: payment
#: model:payment.acquirer,name:payment.payment_acquirer_payu
msgid "PayUmoney"
msgstr "PayUmoney"

#. module: payment
#: model:ir.model.fields,field_description:payment.field_payment_transaction__payment_id
#: model_terms:ir.ui.view,arch_db:payment.confirm
#: model_terms:ir.ui.view,arch_db:payment.pay
msgid "Payment"
msgstr "Thanh toán"

#. module: payment
#: model:ir.model,name:payment.model_payment_acquirer
#: model_terms:ir.ui.view,arch_db:payment.acquirer_form
msgid "Payment Acquirer"
msgstr "NCC dịch vụ thanh toán"

#. module: payment
#: model:ir.actions.act_window,name:payment.action_payment_acquirer
#: model:ir.ui.menu,name:payment.payment_acquirer_menu
#: model_terms:ir.ui.view,arch_db:payment.acquirer_list
msgid "Payment Acquirers"
msgstr "NCC dịch vụ thanh toán"

#. module: payment
#: model:ir.model.fields,field_description:payment.field_payment_acquirer__payment_flow
msgid "Payment Flow"
msgstr "Chu trình thanh toán"

#. module: payment
#: model_terms:ir.ui.view,arch_db:payment.acquirer_form
msgid "Payment Followup"
<<<<<<< HEAD
msgstr "Bám sát Thanh toán"
=======
msgstr "Payment Followup"
>>>>>>> c236087d

#. module: payment
#: model_terms:ir.ui.view,arch_db:payment.acquirer_form
msgid "Payment Form"
<<<<<<< HEAD
msgstr "Form Thanh toán"
=======
msgstr "Payment Form"
>>>>>>> c236087d

#. module: payment
#: model:ir.model,name:payment.model_payment_icon
#: model_terms:ir.ui.view,arch_db:payment.payment_icon_form_view
msgid "Payment Icon"
msgstr "Biểu tượng thanh toán"

#. module: payment
#: model:ir.actions.act_window,name:payment.action_payment_icon
#: model:ir.ui.menu,name:payment.payment_icon_menu
msgid "Payment Icons"
msgstr "Biểu tượng thanh toán"

#. module: payment
#: model:ir.model.fields,field_description:payment.field_payment_acquirer_onboarding_wizard__manual_post_msg
msgid "Payment Instructions"
msgstr "Hướng dẫn Thanh toán"

#. module: payment
#: model:ir.model.fields,field_description:payment.field_payment_acquirer__journal_id
msgid "Payment Journal"
msgstr "Nhật kí thanh toán"

#. module: payment
#: model:ir.model.fields,field_description:payment.field_payment_link_wizard__link
msgid "Payment Link"
<<<<<<< HEAD
msgstr "Link Thanh toán"
=======
msgstr "Payment Link"
>>>>>>> c236087d

#. module: payment
#: model:ir.model.fields,field_description:payment.field_payment_acquirer_onboarding_wizard__payment_method
#: model_terms:ir.ui.view,arch_db:payment.onboarding_payment_acquirer_step
msgid "Payment Method"
msgstr "Phương thức thanh toán"

#. module: payment
#: model_terms:ir.ui.view,arch_db:payment.pay_methods
msgid "Payment Methods"
msgstr "Phương thức Thanh toán"

#. module: payment
#: model:ir.model.fields,field_description:payment.field_payment_link_wizard__description
msgid "Payment Ref"
<<<<<<< HEAD
msgstr "Dẫn chiếu Thanh toán"
=======
msgstr "Payment Ref"
>>>>>>> c236087d

#. module: payment
#: model:ir.model,name:payment.model_payment_token
#: model:ir.model.fields,field_description:payment.field_payment_transaction__payment_token_id
msgid "Payment Token"
msgstr "Mã thanh toán"

#. module: payment
#: model:ir.model.fields,field_description:payment.field_res_partner__payment_token_ids
#: model:ir.model.fields,field_description:payment.field_res_users__payment_token_ids
#: model_terms:ir.ui.view,arch_db:payment.payment_token_form_view
#: model_terms:ir.ui.view,arch_db:payment.payment_token_tree_view
#: model_terms:ir.ui.view,arch_db:payment.payment_token_view_search
msgid "Payment Tokens"
msgstr "Mã thanh toán"

#. module: payment
#: model:ir.model,name:payment.model_payment_transaction
#: model:ir.model.fields,field_description:payment.field_account_payment__payment_transaction_id
msgid "Payment Transaction"
msgstr "Giao dịch Thanh toán"

#. module: payment
#: model:ir.actions.act_window,name:payment.action_payment_transaction
#: model:ir.actions.act_window,name:payment.action_payment_tx_ids
#: model:ir.model.fields,field_description:payment.field_payment_token__payment_ids
#: model:ir.ui.menu,name:payment.payment_transaction_menu
#: model_terms:ir.ui.view,arch_db:payment.transaction_form
#: model_terms:ir.ui.view,arch_db:payment.transaction_list
msgid "Payment Transactions"
msgstr "Giao dịch Thanh toán"

#. module: payment
#: model:ir.model,name:payment.model_payment_acquirer_onboarding_wizard
msgid "Payment acquire onboarding wizard"
msgstr "Cửa sổ tổ chức thanh toán mới"

#. module: payment
#: model:ir.model.fields.selection,name:payment.selection__payment_acquirer__payment_flow__s2s
msgid "Payment from Odoo"
msgstr "Thanh toán từ hệ thống"

#. module: payment
#: model_terms:ir.ui.view,arch_db:payment.onboarding_payment_acquirer_step
msgid "Payment method set!"
msgstr "Phương thức thanh toán đã được chọn!"

#. module: payment
#: model:ir.model,name:payment.model_account_payment
#: model_terms:ir.ui.view,arch_db:payment.payment_token_form_view
msgid "Payments"
msgstr "Thanh toán"

#. module: payment
#. openerp-web
#: code:addons/payment/static/src/xml/payment_processing.xml:0
#, python-format
msgid "Payments failed"
msgstr "Thanh toán thất bại"

#. module: payment
#. openerp-web
#: code:addons/payment/static/src/xml/payment_processing.xml:0
#, python-format
msgid "Payments received"
msgstr "Thanh toán đã nhận"

#. module: payment
#: model:payment.acquirer,name:payment.payment_acquirer_paypal
msgid "Paypal"
msgstr "Paypal"

#. module: payment
#: model:ir.model.fields,field_description:payment.field_payment_acquirer_onboarding_wizard__paypal_user_type
msgid "Paypal User Type"
msgstr "Loại người dùng Paypal"

#. module: payment
#: model:ir.model.fields.selection,name:payment.selection__payment_transaction__state__pending
msgid "Pending"
msgstr "Đang chờ"

#. module: payment
#: model:ir.model.fields,field_description:payment.field_payment_acquirer__pending_msg
msgid "Pending Message"
msgstr "Thông điệp Treo"

#. module: payment
#: model:ir.model.fields,field_description:payment.field_payment_transaction__partner_phone
msgid "Phone"
msgstr "Điện thoại"

#. module: payment
#: model_terms:ir.ui.view,arch_db:payment.pay
msgid "Please configure a payment acquirer."
msgstr "Vui lòng cấu hình một tổ chức thanh toán."

#. module: payment
#: model_terms:payment.acquirer,pending_msg:payment.payment_acquirer_transfer
msgid "Please make a payment to:"
<<<<<<< HEAD
msgstr "Vui lòng thanh toán cho:"
=======
msgstr "Please make a payment to:"
>>>>>>> c236087d

#. module: payment
#. openerp-web
#: code:addons/payment/static/src/js/payment_form.js:0
#, python-format
msgid "Please select a payment method."
msgstr "Vui lòng chọn một phương thức thanh toán"

#. module: payment
#. openerp-web
#: code:addons/payment/static/src/js/payment_form.js:0
#, python-format
msgid "Please select the option to add a new payment method."
msgstr "Vui lòng chọn tùy chọn để thêm phương thức thanh toán mới."

#. module: payment
#: code:addons/payment/wizards/payment_link_wizard.py:0
#, python-format
msgid "Please set an amount smaller than %s."
<<<<<<< HEAD
msgstr "Vui lòng thiết lập một giá trị nhỏ hơn %s."
=======
msgstr "Please set an amount smaller than %s."
>>>>>>> c236087d

#. module: payment
#. openerp-web
#: code:addons/payment/static/src/xml/payment_processing.xml:0
#, python-format
msgid "Please wait ..."
msgstr "Vui lòng đợi ..."

#. module: payment
#: model:ir.actions.server,name:payment.cron_post_process_payment_tx_ir_actions_server
#: model:ir.cron,cron_name:payment.cron_post_process_payment_tx
#: model:ir.cron,name:payment.cron_post_process_payment_tx
msgid "Post process payment transactions"
msgstr "Vào sổ quá trình thanh toán giao dịch"

#. module: payment
#: model_terms:ir.ui.view,arch_db:payment.confirm
msgid "Processed by"
msgstr "Được Xử lý bởi"

#. module: payment
#: model:ir.model.fields,field_description:payment.field_payment_acquirer__provider
#: model:ir.model.fields,field_description:payment.field_payment_transaction__provider
#: model_terms:ir.ui.view,arch_db:payment.acquirer_search
msgid "Provider"
msgstr "Nhà cung cấp"

#. module: payment
#. openerp-web
#: code:addons/payment/static/src/xml/payment_processing.xml:0
#, python-format
msgid "Reason:"
msgstr "Lý do:"

#. module: payment
#: model:ir.model.fields.selection,name:payment.selection__payment_acquirer__payment_flow__form
msgid "Redirection to the acquirer website"
msgstr "Chuyển hướng đến trang web của tổ chức thanh toán"

#. module: payment
#: model:ir.model.fields,field_description:payment.field_payment_transaction__reference
#: model_terms:ir.ui.view,arch_db:payment.confirm
msgid "Reference"
msgstr "Tham chiếu"

#. module: payment
#: model:ir.model.constraint,message:payment.constraint_payment_transaction_reference_uniq
msgid "Reference must be unique!"
msgstr "Tham chiếu phải là duy nhất!"

#. module: payment
#: model:ir.model.fields,help:payment.field_payment_transaction__acquirer_reference
msgid "Reference of the TX as stored in the acquirer database"
msgstr ""
"Tham chiếu của Giao dịch được lưu ở cơ sở dữ liệu của tổ chức thanh toán"

#. module: payment
#: model:ir.model.fields,field_description:payment.field_payment_link_wizard__res_id
msgid "Related Document ID"
msgstr "ID tài liệu liên quan"

#. module: payment
#: model:ir.model.fields,field_description:payment.field_payment_link_wizard__res_model
msgid "Related Document Model"
msgstr "Model tài liệu liên quan"

#. module: payment
#: code:addons/payment/models/payment_acquirer.py:0
#, python-format
msgid "Required fields not filled: %s"
<<<<<<< HEAD
msgstr "Các trường bắt buộc chưa được nhập: %s"
=======
msgstr "Required fields not filled: %s"
>>>>>>> c236087d

#. module: payment
#: model:ir.model.fields,field_description:payment.field_payment_transaction__return_url
msgid "Return URL after payment"
msgstr "URL quay về sau khi thanh toán"

#. module: payment
#: model:ir.model.fields,field_description:payment.field_payment_acquirer__registration_view_template_id
msgid "S2S Form Template"
msgstr "Mẫu S2S"

#. module: payment
#: model:payment.acquirer,name:payment.payment_acquirer_sepa_direct_debit
msgid "SEPA Direct Debit"
msgstr "SEPA Direct Debit"

#. module: payment
#: model:ir.model.fields,field_description:payment.field_payment_acquirer__save_token
msgid "Save Cards"
msgstr "Lưu Thẻ"

#. module: payment
#: model_terms:ir.ui.view,arch_db:payment.payment_tokens_list
msgid "Save my payment data"
msgstr "Lưu dữ liệu thanh toán của tôi"

#. module: payment
#: model:ir.actions.act_window,name:payment.payment_token_action
#: model:ir.ui.menu,name:payment.payment_token_menu
msgid "Saved Payment Data"
msgstr "Dữ liệu Thanh toán Đã lưu"

#. module: payment
#: model:ir.model.fields,field_description:payment.field_account_payment__payment_token_id
msgid "Saved payment token"
msgstr "Token thanh toán đã lưu"

#. module: payment
#: model:ir.model.fields,field_description:payment.field_payment_acquirer__token_implemented
msgid "Saving Card Data supported"
msgstr "Hỗ trợ lưu trữ thông tin thẻ"

#. module: payment
#: model_terms:ir.ui.view,arch_db:payment.acquirer_form
msgid "Select countries. Leave empty to use everywhere."
<<<<<<< HEAD
msgstr "Chọn các quốc gia. Để trống để áp dụng cho mọi quốc gia."
=======
msgstr "Select countries. Leave empty to use everywhere."
>>>>>>> c236087d

#. module: payment
#: model:ir.model.fields,field_description:payment.field_res_company__payment_onboarding_payment_method
msgid "Selected onboarding payment method"
msgstr "Chọn phương thức thanh toán mới"

#. module: payment
#: model:ir.model.fields,field_description:payment.field_payment_acquirer__sequence
msgid "Sequence"
msgstr "Trình tự"

#. module: payment
#. openerp-web
#: code:addons/payment/static/src/js/payment_form.js:0
#: code:addons/payment/static/src/js/payment_form.js:0
#: code:addons/payment/static/src/js/payment_form.js:0
#: code:addons/payment/static/src/js/payment_form.js:0
#: code:addons/payment/static/src/js/payment_form.js:0
#: code:addons/payment/static/src/js/payment_form.js:0
#: code:addons/payment/static/src/js/payment_form.js:0
#, python-format
msgid "Server Error"
msgstr "Lỗi Máy Chủ"

#. module: payment
#: model:ir.model.fields.selection,name:payment.selection__payment_transaction__type__server2server
msgid "Server To Server"
msgstr "Máy chủ đến máy chủ"

#. module: payment
#. openerp-web
#: code:addons/payment/static/src/js/payment_form.js:0
#, python-format
msgid "Server error"
msgstr "Lỗi máy chủ"

#. module: payment
#. openerp-web
#: code:addons/payment/static/src/xml/payment_processing.xml:0
#, python-format
msgid "Server error:"
msgstr "Lỗi máy chủ:"

#. module: payment
#: model_terms:ir.ui.view,arch_db:payment.onboarding_payment_acquirer_step
msgid "Set payments"
msgstr "Thiết lập thanh toán"

#. module: payment
#: model:ir.model.fields,field_description:payment.field_payment_token__short_name
msgid "Short name"
msgstr "Tên viết tắt"

#. module: payment
#: model:payment.acquirer,name:payment.payment_acquirer_sips
msgid "Sips"
msgstr "Sips"

#. module: payment
#: model:ir.model.fields,field_description:payment.field_payment_acquirer__state
#: model_terms:ir.ui.view,arch_db:payment.acquirer_search
msgid "State"
msgstr "Trạng thái"

#. module: payment
#: model:ir.model.fields,field_description:payment.field_res_company__payment_acquirer_onboarding_state
msgid "State of the onboarding payment acquirer step"
msgstr "Trạng thái các bước thanh toán mới của tổ chức thanh toán"

#. module: payment
#: model:ir.model.fields,field_description:payment.field_payment_transaction__state
msgid "Status"
msgstr "Tình trạng"

#. module: payment
#: model:ir.model.fields.selection,name:payment.selection__res_company__payment_onboarding_payment_method__stripe
#: model:payment.acquirer,name:payment.payment_acquirer_stripe
msgid "Stripe"
msgstr "Stripe"

#. module: payment
#: model:ir.model.fields,field_description:payment.field_payment_acquirer_onboarding_wizard__stripe_publishable_key
msgid "Stripe Publishable Key"
msgstr "Stripe Publishable Key"

#. module: payment
#: model:ir.model.fields,field_description:payment.field_payment_acquirer_onboarding_wizard__stripe_secret_key
msgid "Stripe Secret Key"
msgstr "Stripe Secret Key"

#. module: payment
#: model:ir.model.fields,field_description:payment.field_payment_acquirer__payment_icon_ids
msgid "Supported Payment Icons"
msgstr "Hỗ trợ biểu tượng thanh toán"

#. module: payment
#: model:ir.model.fields,help:payment.field_payment_acquirer__registration_view_template_id
msgid "Template for method registration"
msgstr "Mẫu phương thức đăng ký"

#. module: payment
#: model:ir.model.fields.selection,name:payment.selection__payment_acquirer__state__test
#: model_terms:ir.ui.view,arch_db:payment.acquirer_form
#: model_terms:ir.ui.view,arch_db:payment.payment_tokens_list
msgid "Test Mode"
msgstr "Chế độ kiểm thử"

#. module: payment
#: code:addons/payment/models/payment_acquirer.py:0
#, python-format
msgid "The %s payment acquirers are not allowed to manual capture mode!"
msgstr ""
"Tổ chức thanh toán %s không cho phép thực hiện thủ công chế độ lưu giữ!"

#. module: payment
#: model_terms:ir.ui.view,arch_db:payment.confirm
#: model_terms:ir.ui.view,arch_db:payment.payment_confirmation_status
msgid "The SEPA QR Code informations are not set correctly."
msgstr "Thông tin mã QR SEPA không đúng."

#. module: payment
#: code:addons/payment/models/payment_acquirer.py:0
#, python-format
msgid "The customer has selected %s to pay this document."
msgstr "Khách hàng sẽ chọn %s để thanh toán cho giao dịch này."

#. module: payment
#: code:addons/payment/models/payment_acquirer.py:0
#, python-format
msgid ""
"The transaction %s with %s for %s has been authorized. Waiting for "
"capture..."
msgstr ""
"Giao dịch %s với %s cho %s đã dược ủy quyền. Đang chờ đợi việc lưu giữ..."

#. module: payment
#: code:addons/payment/models/payment_acquirer.py:0
#, python-format
msgid ""
"The transaction %s with %s for %s has been cancelled with the following "
"message: %s"
msgstr "Giao dịch %s với %s cho %s đã bị hủy bỏ với thông báo sau: %s"

#. module: payment
#: code:addons/payment/models/payment_acquirer.py:0
#, python-format
msgid "The transaction %s with %s for %s has been cancelled."
msgstr "Giao dịch %s với %s cho %s đã bị hủy bỏ."

#. module: payment
#: code:addons/payment/models/payment_acquirer.py:0
#, python-format
msgid ""
"The transaction %s with %s for %s has been confirmed. The related payment is"
" posted: %s"
msgstr ""
"Giao dịch %s với %s cho %s đã được xác nhận. Thanh toán liên quan đã được "
"vào sổ: %s"

#. module: payment
#: code:addons/payment/models/payment_acquirer.py:0
#, python-format
msgid ""
"The transaction %s with %s for %s has return failed with the following error"
" message: %s"
msgstr ""
<<<<<<< HEAD
"Giao dịch %s với %s cho %s đã bị lỗi với thông báo lỗi trả về như"
" sau: %s"
=======
"The transaction %s with %s for %s has return failed with the following error"
" message: %s"
>>>>>>> c236087d

#. module: payment
#: code:addons/payment/models/payment_acquirer.py:0
#, python-format
msgid "The transaction %s with %s for %s is pending."
msgstr "Giao dịch %s với %s cho %s đã bị treo."

#. module: payment
#: code:addons/payment/wizards/payment_link_wizard.py:0
#, python-format
msgid "The value of the payment amount must be positive."
<<<<<<< HEAD
msgstr "Giá trị thanh toán phải là số dương."
=======
msgstr "The value of the payment amount must be positive."
>>>>>>> c236087d

#. module: payment
#: code:addons/payment/models/payment_acquirer.py:0
#, python-format
msgid ""
"This Transaction was automatically processed & refunded in order to validate"
" a new credit card."
msgstr ""
"This Transaction was automatically processed & refunded in order to validate"
" a new credit card."

#. module: payment
#: model:ir.model.fields,help:payment.field_payment_icon__image
msgid ""
"This field holds the image used for this payment icon, limited to "
"1024x1024px"
msgstr ""
"Trường này lưu trữ hình ảnh sử dụng cho biểu tượng thanh toán, giới hạn "
"1024x1024px"

#. module: payment
#: model:ir.model.fields,help:payment.field_payment_acquirer__save_token
msgid ""
"This option allows customers to save their credit card as a payment token "
"and to reuse it for a later purchase. If you manage subscriptions (recurring"
" invoicing), you need it to automatically charge the customer when you issue"
" an invoice."
msgstr ""
"Tùy chọn này cho phép khách hàng lưu thẻ tín dụng của họ làm mã thông báo "
"thanh toán và sử dụng lại thẻ đó để mua sau. Nếu bạn quản lý đăng ký (lập "
"hoá đơn định kỳ), bạn cần nó để tự động tính phí khách hàng khi bạn phát "
"hành hoá đơn."

#. module: payment
#: model:ir.model.fields,help:payment.field_payment_acquirer__country_ids
msgid ""
"This payment gateway is available for selected countries. If none is "
"selected it is available for all countries."
msgstr ""
"Cổng thanh toán này có sẵn cho các quốc gia được chọn. Nếu không có gì được "
"chọn, nó sẽ khả dụng cho tất cả các quốc gia."

#. module: payment
#: model:ir.model.fields,help:payment.field_payment_acquirer__view_template_id
msgid ""
"This template renders the acquirer button with all necessary values.\n"
"It is rendered with qWeb with the following evaluation context:\n"
"tx_url: transaction URL to post the form\n"
"acquirer: payment.acquirer browse record\n"
"user: current user browse record\n"
"reference: the transaction reference number\n"
"currency: the transaction currency browse record\n"
"amount: the transaction amount, a float\n"
"partner: the buyer partner browse record, not necessarily set\n"
"partner_values: specific values about the buyer, for example coming from a shipping form\n"
"tx_values: transaction values\n"
"context: the current context dictionary"
msgstr ""
"This template renders the acquirer button with all necessary values.\n"
"It is rendered with qWeb with the following evaluation context:\n"
"tx_url: transaction URL to post the form\n"
"acquirer: payment.acquirer browse record\n"
"user: current user browse record\n"
"reference: the transaction reference number\n"
"currency: the transaction currency browse record\n"
"amount: the transaction amount, a float\n"
"partner: the buyer partner browse record, not necessarily set\n"
"partner_values: specific values about the buyer, for example coming from a shipping form\n"
"tx_values: transaction values\n"
"context: the current context dictionary"

#. module: payment
#. openerp-web
#: code:addons/payment/static/src/xml/payment_processing.xml:0
#, python-format
msgid "This transaction has been cancelled."
msgstr "Giao dịch này đã bị hủy."

#. module: payment
#: model:ir.model.fields,field_description:payment.field_account_move__transaction_ids
msgid "Transactions"
msgstr "Giao dịch"

#. module: payment
#: model:ir.model.fields,help:payment.field_payment_acquirer__check_validity
msgid ""
"Trigger a transaction of 1 currency unit and its refund to check the validity of new credit cards entered in the customer portal.\n"
"        Without this check, the validity will be verified at the very first transaction."
msgstr ""
"Trigger a transaction of 1 currency unit and its refund to check the validity of new credit cards entered in the customer portal.\n"
"        Without this check, the validity will be verified at the very first transaction."

#. module: payment
#: model:ir.model.fields,field_description:payment.field_payment_transaction__type
msgid "Type"
msgstr "Kiểu"

#. module: payment
#. openerp-web
#: code:addons/payment/static/src/xml/payment_processing.xml:0
#, python-format
msgid "Unable to contact the Odoo server."
msgstr "Không thể kết nối với máy chủ."

#. module: payment
#: model_terms:ir.ui.view,arch_db:payment.acquirer_form
#: model_terms:ir.ui.view,arch_db:payment.acquirer_kanban
msgid "Upgrade"
msgstr "Nâng cấp"

#. module: payment
#: model:ir.model.fields,field_description:payment.field_payment_acquirer__qr_code
msgid "Use SEPA QR Code"
msgstr "Sử dụng mã QR SEPA"

#. module: payment
#: model:ir.model.fields,field_description:payment.field_payment_transaction__date
msgid "Validation Date"
msgstr "Ngày Thẩm định"

#. module: payment
#: model:ir.model.fields.selection,name:payment.selection__payment_transaction__type__validation
msgid "Validation of the bank card"
msgstr "Thẩm định thẻ ngân hàng"

#. module: payment
#: model:ir.model.fields,field_description:payment.field_payment_acquirer__fees_dom_var
msgid "Variable domestic fees (in percents)"
msgstr "Phí nội địa thay đổi (tính bằng phần trăm)"

#. module: payment
#: model:ir.model.fields,field_description:payment.field_payment_acquirer__fees_int_var
msgid "Variable international fees (in percents)"
msgstr "Phí quốc tế (tính theo phần trăm)"

#. module: payment
#: model:ir.model.fields,field_description:payment.field_payment_token__verified
msgid "Verified"
msgstr "Đã thẩm định"

#. module: payment
#: model:ir.model.fields,field_description:payment.field_payment_acquirer__check_validity
msgid "Verify Card Validity"
msgstr "Verify Card Validity"

#. module: payment
#: model_terms:ir.ui.view,arch_db:payment.account_invoice_view_form_inherit_payment
#: model_terms:ir.ui.view,arch_db:payment.transaction_form
msgid "Void Transaction"
msgstr "Giao dịch trống"

#. module: payment
#. openerp-web
#: code:addons/payment/static/src/xml/payment_processing.xml:0
#, python-format
msgid "Waiting for payment"
msgstr "Đang đợi thành toán"

#. module: payment
#: code:addons/payment/models/payment_acquirer.py:0
#, python-format
msgid "Waiting for payment confirmation..."
msgstr "Đang đợi thông tin thanh toán ..."

#. module: payment
#. openerp-web
#: code:addons/payment/static/src/js/payment_form.js:0
#, python-format
msgid "Warning!"
msgstr "Cảnh báo!"

#. module: payment
#. openerp-web
#: code:addons/payment/static/src/js/payment_form.js:0
#, python-format
msgid "We are not able to add your payment method at the moment."
msgstr "Chúng tôi không thể thêm phương thức thanh toán của bạn vào lúc này."

#. module: payment
#. openerp-web
#: code:addons/payment/static/src/js/payment_form.js:0
#, python-format
msgid "We are not able to add your payment method at the moment.</p>"
msgstr ""
"Chúng tôi không thể thêm phương thức thanh toán của bạn vào lúc này.</p>"

#. module: payment
#. openerp-web
#: code:addons/payment/static/src/js/payment_form.js:0
#: code:addons/payment/static/src/js/payment_form.js:0
#, python-format
msgid "We are not able to delete your payment method at the moment."
msgstr "Chúng tôi không thể xóa phương thức thanh toán của bạn vào lúc này."

#. module: payment
#. openerp-web
#: code:addons/payment/static/src/xml/payment_processing.xml:0
#, python-format
msgid "We are not able to find your payment, but don't worry."
msgstr ""
"Chúng tôi không thể tìm khoản thanh toán của bạn, nhưng đừng lo lắng nhé."

#. module: payment
#. openerp-web
#: code:addons/payment/static/src/js/payment_form.js:0
#: code:addons/payment/static/src/js/payment_form.js:0
#, python-format
msgid "We are not able to redirect you to the payment form."
msgstr "Chúng tôi không thể chuyển hướng bạn đến biểu mẫu thanh toán"

#. module: payment
#. openerp-web
#: code:addons/payment/static/src/js/payment_processing.js:0
#, python-format
msgid "We are processing your payment, please wait ..."
<<<<<<< HEAD
msgstr "Chúng tôi đang xử lý khoản thanh toán của bạn, vui lòng chờ..."
=======
msgstr "We are processing your payment, please wait ..."
>>>>>>> c236087d

#. module: payment
#. openerp-web
#: code:addons/payment/static/src/xml/payment_processing.xml:0
#, python-format
msgid "We are waiting for the payment acquirer to confirm the payment."
msgstr "Chúng tôi đang chờ tổ chức thanh toán xác nhận khoản thanh toán."

#. module: payment
#. openerp-web
#: code:addons/payment/static/src/js/payment_form.js:0
#, python-format
msgid "We're unable to process your payment."
msgstr "Chúng tôi không thể xử lý thanh toán của bạn."

#. module: payment
#: model:payment.acquirer,name:payment.payment_acquirer_transfer
msgid "Wire Transfer"
msgstr "Chuyển khoản ngân hàng"

#. module: payment
#. openerp-web
#: code:addons/payment/static/src/xml/payment_processing.xml:0
#, python-format
msgid "You can click here to be redirected to the confirmation page."
msgstr "Bạn có thể bấm vào đây để chuyển hướng đến trang xác nhận."

#. module: payment
#: code:addons/payment/wizards/payment_acquirer_onboarding_wizard.py:0
#, python-format
msgid "You have to set a journal for your payment acquirer %s."
msgstr "Bạn phải chọn sổ nhật ký cho tổ chức thanh toán %s của bạn."

#. module: payment
#. openerp-web
#: code:addons/payment/static/src/xml/payment_processing.xml:0
#, python-format
msgid "You should receive an email confirming your payment in a few minutes."
msgstr ""
"Bạn sẽ nhận được email xác nhận khoản thanh toán của bạn trong vài phút nữa."

#. module: payment
#. openerp-web
#: code:addons/payment/static/src/xml/payment_processing.xml:0
#, python-format
msgid "You will be notified when the payment is confirmed."
msgstr "Bạn sẽ được thông báo khi thanh toán được xác nhận. "

#. module: payment
#. openerp-web
#: code:addons/payment/static/src/xml/payment_processing.xml:0
#, python-format
msgid "You will be notified when the payment is fully confirmed."
msgstr "Bạn sẽ được thông báo khi thanh toán được xác nhận đầy đủ."

#. module: payment
#. openerp-web
#: code:addons/payment/static/src/xml/payment_processing.xml:0
#, python-format
msgid "Your order has been processed."
msgstr "Đơn của bạn đã được xử lý."

#. module: payment
#. openerp-web
#: code:addons/payment/static/src/xml/payment_processing.xml:0
#, python-format
msgid "Your order is being processed, please wait ..."
msgstr "Đơn của bạn đang được xử lý, vui lòng chờ ..."

#. module: payment
#: code:addons/payment/models/payment_acquirer.py:0
#: model_terms:payment.acquirer,auth_msg:payment.payment_acquirer_adyen
#: model_terms:payment.acquirer,auth_msg:payment.payment_acquirer_alipay
#: model_terms:payment.acquirer,auth_msg:payment.payment_acquirer_authorize
#: model_terms:payment.acquirer,auth_msg:payment.payment_acquirer_buckaroo
#: model_terms:payment.acquirer,auth_msg:payment.payment_acquirer_ingenico
#: model_terms:payment.acquirer,auth_msg:payment.payment_acquirer_paypal
#: model_terms:payment.acquirer,auth_msg:payment.payment_acquirer_payu
#: model_terms:payment.acquirer,auth_msg:payment.payment_acquirer_payulatam
#: model_terms:payment.acquirer,auth_msg:payment.payment_acquirer_sepa_direct_debit
#: model_terms:payment.acquirer,auth_msg:payment.payment_acquirer_sips
#: model_terms:payment.acquirer,auth_msg:payment.payment_acquirer_stripe
#: model_terms:payment.acquirer,auth_msg:payment.payment_acquirer_transfer
#, python-format
msgid "Your payment has been authorized."
msgstr "Thanh toán của bạn đã được chứng thực."

#. module: payment
#: code:addons/payment/models/payment_acquirer.py:0
#: model_terms:payment.acquirer,cancel_msg:payment.payment_acquirer_adyen
#: model_terms:payment.acquirer,cancel_msg:payment.payment_acquirer_alipay
#: model_terms:payment.acquirer,cancel_msg:payment.payment_acquirer_authorize
#: model_terms:payment.acquirer,cancel_msg:payment.payment_acquirer_buckaroo
#: model_terms:payment.acquirer,cancel_msg:payment.payment_acquirer_ingenico
#: model_terms:payment.acquirer,cancel_msg:payment.payment_acquirer_paypal
#: model_terms:payment.acquirer,cancel_msg:payment.payment_acquirer_payu
#: model_terms:payment.acquirer,cancel_msg:payment.payment_acquirer_payulatam
#: model_terms:payment.acquirer,cancel_msg:payment.payment_acquirer_sepa_direct_debit
#: model_terms:payment.acquirer,cancel_msg:payment.payment_acquirer_sips
#: model_terms:payment.acquirer,cancel_msg:payment.payment_acquirer_stripe
#: model_terms:payment.acquirer,cancel_msg:payment.payment_acquirer_transfer
#, python-format
msgid "Your payment has been cancelled."
<<<<<<< HEAD
msgstr "Khoản thanh toán của bạn đã bị hủy."
=======
msgstr "Your payment has been cancelled."
>>>>>>> c236087d

#. module: payment
#. openerp-web
#: code:addons/payment/static/src/xml/payment_processing.xml:0
#, python-format
msgid "Your payment has been received but need to be confirmed manually."
msgstr "Thanh toán của bạn đã nhận nhưng cần xác nhận thủ công."

#. module: payment
#: code:addons/payment/models/payment_acquirer.py:0
#: model_terms:payment.acquirer,pending_msg:payment.payment_acquirer_adyen
#: model_terms:payment.acquirer,pending_msg:payment.payment_acquirer_alipay
#: model_terms:payment.acquirer,pending_msg:payment.payment_acquirer_authorize
#: model_terms:payment.acquirer,pending_msg:payment.payment_acquirer_buckaroo
#: model_terms:payment.acquirer,pending_msg:payment.payment_acquirer_ingenico
#: model_terms:payment.acquirer,pending_msg:payment.payment_acquirer_paypal
#: model_terms:payment.acquirer,pending_msg:payment.payment_acquirer_payu
#: model_terms:payment.acquirer,pending_msg:payment.payment_acquirer_payulatam
#: model_terms:payment.acquirer,pending_msg:payment.payment_acquirer_sepa_direct_debit
#: model_terms:payment.acquirer,pending_msg:payment.payment_acquirer_sips
#: model_terms:payment.acquirer,pending_msg:payment.payment_acquirer_stripe
#, python-format
msgid ""
"Your payment has been successfully processed but is waiting for approval."
msgstr ""
<<<<<<< HEAD
"Khoản thanh toán của bạn đã được xử lý thành công nhưng vẫn đang đợi phê duyệt."
=======
"Your payment has been successfully processed but is waiting for approval."
>>>>>>> c236087d

#. module: payment
#: code:addons/payment/models/payment_acquirer.py:0
#: model_terms:payment.acquirer,done_msg:payment.payment_acquirer_adyen
#: model_terms:payment.acquirer,done_msg:payment.payment_acquirer_alipay
#: model_terms:payment.acquirer,done_msg:payment.payment_acquirer_authorize
#: model_terms:payment.acquirer,done_msg:payment.payment_acquirer_buckaroo
#: model_terms:payment.acquirer,done_msg:payment.payment_acquirer_ingenico
#: model_terms:payment.acquirer,done_msg:payment.payment_acquirer_paypal
#: model_terms:payment.acquirer,done_msg:payment.payment_acquirer_payu
#: model_terms:payment.acquirer,done_msg:payment.payment_acquirer_payulatam
#: model_terms:payment.acquirer,done_msg:payment.payment_acquirer_sepa_direct_debit
#: model_terms:payment.acquirer,done_msg:payment.payment_acquirer_sips
#: model_terms:payment.acquirer,done_msg:payment.payment_acquirer_stripe
#: model_terms:payment.acquirer,done_msg:payment.payment_acquirer_transfer
#, python-format
msgid "Your payment has been successfully processed. Thank you!"
<<<<<<< HEAD
msgstr "Khoản thanh toán của bạn đã được xử lý thành công. Xin cảm ơn!"
=======
msgstr "Your payment has been successfully processed. Thank you!"
>>>>>>> c236087d

#. module: payment
#. openerp-web
#: code:addons/payment/static/src/xml/payment_processing.xml:0
#, python-format
msgid "Your payment is in pending state."
msgstr "Thanh toán của bạn đang treo."

#. module: payment
#: model_terms:ir.ui.view,arch_db:payment.transaction_form
msgid "ZIP"
msgstr "Mã bưu điện"

#. module: payment
#: model:ir.model.fields,field_description:payment.field_payment_transaction__partner_zip
msgid "Zip"
msgstr "Mã bưu chính"

#. module: payment
#: model_terms:ir.ui.view,arch_db:payment.payment_tokens_list
msgid "and more"
msgstr "và nhiều hơn"

#. module: payment
#. openerp-web
#: code:addons/payment/static/src/js/payment_form.js:0
#: code:addons/payment/static/src/js/payment_form.js:0
#, python-format
msgid "e.g. Your credit card details are wrong. Please verify."
msgstr "ví dụ: thông tin thẻ của bạn sai. Hãy xác nhận lại."

#. module: payment
#: model_terms:ir.ui.view,arch_db:payment.payment_acquirer_onboarding_wizard_form
msgid "to choose another payment method."
msgstr "để chọn một phương thức thanh toán khác."<|MERGE_RESOLUTION|>--- conflicted
+++ resolved
@@ -65,13 +65,8 @@
 "<h3>Please make a payment to: </h3><ul><li>Bank: %s</li><li>Account Number: "
 "%s</li><li>Account Holder: %s</li></ul>"
 msgstr ""
-<<<<<<< HEAD
 "<h3>Vui lòng thực hiện việc thanh toán đến: </h3><ul><li>Ngân hàng: %s</li><li>Số tài khoản: "
 "%s</li><li>Chủ tài khoản: %s</li></ul>"
-=======
-"<h3>Please make a payment to: </h3><ul><li>Bank: %s</li><li>Account Number: "
-"%s</li><li>Account Holder: %s</li></ul>"
->>>>>>> c236087d
 
 #. module: payment
 #: model_terms:ir.ui.view,arch_db:payment.confirm
@@ -84,13 +79,8 @@
 "<i class=\"fa fa-check text-muted\" title=\"This payment method has not been"
 " verified by our system.\" role=\"img\" aria-label=\"Not verified\"/>"
 msgstr ""
-<<<<<<< HEAD
 "<i class=\"fa fa-check text-muted\" title=\"Phương thức thanh toán này chưa"
 " được thẩm định bởi hệ thống của chúng tôi.\" role=\"img\" aria-label=\"Chưa thẩm định\"/>"
-=======
-"<i class=\"fa fa-check text-muted\" title=\"This payment method has not been"
-" verified by our system.\" role=\"img\" aria-label=\"Not verified\"/>"
->>>>>>> c236087d
 
 #. module: payment
 #: model_terms:ir.ui.view,arch_db:payment.payment_tokens_list
@@ -109,20 +99,12 @@
 #. module: payment
 #: model_terms:ir.ui.view,arch_db:payment.payment_tokens_list
 msgid "<i class=\"fa fa-lock\"/> Pay"
-<<<<<<< HEAD
 msgstr "<i class=\"fa fa-lock\"/> Thanh toán"
-=======
-msgstr "<i class=\"fa fa-lock\"/> Pay"
->>>>>>> c236087d
 
 #. module: payment
 #: model_terms:ir.ui.view,arch_db:payment.payment_tokens_list
 msgid "<i class=\"fa fa-plus-circle\"/> Add new card"
-<<<<<<< HEAD
 msgstr "<i class=\"fa fa-plus-circle\"/> Thêm thẻ mới"
-=======
-msgstr "<i class=\"fa fa-plus-circle\"/> Add new card"
->>>>>>> c236087d
 
 #. module: payment
 #: model_terms:ir.ui.view,arch_db:payment.payment_tokens_list
@@ -139,11 +121,7 @@
 #. module: payment
 #: model_terms:ir.ui.view,arch_db:payment.payment_tokens_list
 msgid "<small class=\"text-muted\">(Some fees may apply)</small>"
-<<<<<<< HEAD
 msgstr "<small class=\"text-muted\">(Có thể có phí)</small>"
-=======
-msgstr "<small class=\"text-muted\">(Some fees may apply)</small>"
->>>>>>> c236087d
 
 #. module: payment
 #: model_terms:ir.ui.view,arch_db:payment.acquirer_kanban
@@ -165,22 +143,13 @@
 "<span class=\"fa fa-arrow-right\"> How to configure your PayPal "
 "account</span>"
 msgstr ""
-<<<<<<< HEAD
 "<span class=\"fa fa-arrow-right\"> Cách cấu hình tài khoản Paypal "
 "của bạn</span>"
-=======
-"<span class=\"fa fa-arrow-right\"> How to configure your PayPal "
-"account</span>"
->>>>>>> c236087d
 
 #. module: payment
 #: model_terms:ir.ui.view,arch_db:payment.view_partners_form_payment_defaultcreditcard
 msgid "<span class=\"o_stat_text\">Credit Cards</span>"
-<<<<<<< HEAD
 msgstr "<span class=\"o_stat_text\">Thẻ Tín dụng</span>"
-=======
-msgstr "<span class=\"o_stat_text\">Credit Cards</span>"
->>>>>>> c236087d
 
 #. module: payment
 #: model_terms:ir.ui.view,arch_db:payment.payment_acquirer_onboarding_wizard_form
@@ -258,11 +227,7 @@
 #. module: payment
 #: model_terms:payment.acquirer,pending_msg:payment.payment_acquirer_transfer
 msgid "Account Holder:"
-<<<<<<< HEAD
 msgstr "Chủ tài khoản:"
-=======
-msgstr "Account Holder:"
->>>>>>> c236087d
 
 #. module: payment
 #: model:ir.model.fields,field_description:payment.field_payment_acquirer_onboarding_wizard__acc_number
@@ -272,11 +237,7 @@
 #. module: payment
 #: model_terms:payment.acquirer,pending_msg:payment.payment_acquirer_transfer
 msgid "Account Number:"
-<<<<<<< HEAD
 msgstr "Số tài khoản:"
-=======
-msgstr "Account Number:"
->>>>>>> c236087d
 
 #. module: payment
 #: model:ir.model.fields,field_description:payment.field_payment_transaction__acquirer_id
@@ -362,11 +323,7 @@
 #: code:addons/payment/controllers/portal.py:0
 #, python-format
 msgid "An error occured during the processing of this payment"
-<<<<<<< HEAD
 msgstr "Có lỗi đã xảy ra trong quá trình xử lý khoản thanh toán này"
-=======
-msgstr "An error occured during the processing of this payment"
->>>>>>> c236087d
 
 #. module: payment
 #. openerp-web
@@ -439,11 +396,7 @@
 #. module: payment
 #: model_terms:payment.acquirer,pending_msg:payment.payment_acquirer_transfer
 msgid "Bank:"
-<<<<<<< HEAD
 msgstr "Ngân hàng:"
-=======
-msgstr "Bank:"
->>>>>>> c236087d
 
 #. module: payment
 #: model:payment.acquirer,name:payment.payment_acquirer_buckaroo
@@ -500,11 +453,7 @@
 #: code:addons/payment/static/src/js/payment_form.js:0
 #, python-format
 msgid "Cannot setup the payment"
-<<<<<<< HEAD
 msgstr "Không thể thiết lập thanh toán"
-=======
-msgstr "Cannot setup the payment"
->>>>>>> c236087d
 
 #. module: payment
 #: code:addons/payment/controllers/portal.py:0
@@ -671,83 +620,47 @@
 #. module: payment
 #: model:payment.acquirer,display_as:payment.payment_acquirer_adyen
 msgid "Credit Card (powered by Adyen)"
-<<<<<<< HEAD
 msgstr "Thẻ tín dụng (xử lý bởi Adyen)"
-=======
-msgstr "Credit Card (powered by Adyen)"
->>>>>>> c236087d
 
 #. module: payment
 #: model:payment.acquirer,display_as:payment.payment_acquirer_alipay
 msgid "Credit Card (powered by Alipay)"
-<<<<<<< HEAD
 msgstr "Thẻ tín dụng (xử lý bởi Alipay)"
-=======
-msgstr "Credit Card (powered by Alipay)"
->>>>>>> c236087d
 
 #. module: payment
 #: model:payment.acquirer,display_as:payment.payment_acquirer_authorize
 msgid "Credit Card (powered by Authorize)"
-<<<<<<< HEAD
 msgstr "Thẻ tín dụng (xử lý bởi Authorize)"
-=======
-msgstr "Credit Card (powered by Authorize)"
->>>>>>> c236087d
 
 #. module: payment
 #: model:payment.acquirer,display_as:payment.payment_acquirer_buckaroo
 msgid "Credit Card (powered by Buckaroo)"
-<<<<<<< HEAD
 msgstr "Thẻ tín dụng (xử lý bởi Buckaroo)"
-=======
-msgstr "Credit Card (powered by Buckaroo)"
->>>>>>> c236087d
 
 #. module: payment
 #: model:payment.acquirer,display_as:payment.payment_acquirer_ingenico
 msgid "Credit Card (powered by Ingenico)"
-<<<<<<< HEAD
 msgstr "Thẻ tín dụng (xử lý bởi Ingenico)"
-=======
-msgstr "Credit Card (powered by Ingenico)"
->>>>>>> c236087d
 
 #. module: payment
 #: model:payment.acquirer,display_as:payment.payment_acquirer_payulatam
 msgid "Credit Card (powered by PayU Latam)"
-<<<<<<< HEAD
 msgstr "Thẻ tín dụng (xử lý bởi PayU Latam)"
-=======
-msgstr "Credit Card (powered by PayU Latam)"
->>>>>>> c236087d
 
 #. module: payment
 #: model:payment.acquirer,display_as:payment.payment_acquirer_payu
 msgid "Credit Card (powered by PayUmoney)"
-<<<<<<< HEAD
 msgstr "Thẻ tín dụng (xử lý bởi PayUmoney)"
-=======
-msgstr "Credit Card (powered by PayUmoney)"
->>>>>>> c236087d
 
 #. module: payment
 #: model:payment.acquirer,display_as:payment.payment_acquirer_sips
 msgid "Credit Card (powered by Sips)"
-<<<<<<< HEAD
 msgstr "Thẻ tín dụng (xử lý bởi Sips)"
-=======
-msgstr "Credit Card (powered by Sips)"
->>>>>>> c236087d
 
 #. module: payment
 #: model:payment.acquirer,display_as:payment.payment_acquirer_stripe
 msgid "Credit Card (powered by Stripe)"
-<<<<<<< HEAD
 msgstr "Thẻ tín dụng (xử lý bởi Stripe)"
-=======
-msgstr "Credit Card (powered by Stripe)"
->>>>>>> c236087d
 
 #. module: payment
 #: model:ir.model.fields.selection,name:payment.selection__payment_acquirer_onboarding_wizard__payment_method__stripe
@@ -763,11 +676,7 @@
 #. module: payment
 #: model:ir.model.fields.selection,name:payment.selection__payment_acquirer__provider__manual
 msgid "Custom Payment Form"
-<<<<<<< HEAD
 msgstr "Form Thanh toán Tùy chỉnh"
-=======
-msgstr "Custom Payment Form"
->>>>>>> c236087d
 
 #. module: payment
 #: model:ir.model.fields.selection,name:payment.selection__payment_acquirer_onboarding_wizard__payment_method__manual
@@ -851,11 +760,7 @@
 #. module: payment
 #: model:ir.model.fields.selection,name:payment.selection__payment_acquirer__state__enabled
 msgid "Enabled"
-<<<<<<< HEAD
 msgstr "Đã kích hoạt"
-=======
-msgstr "Enabled"
->>>>>>> c236087d
 
 #. module: payment
 #: model:ir.model.fields.selection,name:payment.selection__payment_transaction__state__error
@@ -872,11 +777,7 @@
 #. module: payment
 #: model_terms:ir.ui.view,arch_db:payment.payment_tokens_list
 msgid "Fee"
-<<<<<<< HEAD
 msgstr "Phí"
-=======
-msgstr "Fee"
->>>>>>> c236087d
 
 #. module: payment
 #: model:ir.model.fields,field_description:payment.field_payment_transaction__fees
@@ -937,11 +838,7 @@
 #. module: payment
 #: model_terms:ir.ui.view,arch_db:payment.payment_link_wizard_view_form
 msgid "Generate Payment Link"
-<<<<<<< HEAD
 msgstr "Tạo một Thanh toán"
-=======
-msgstr "Generate Payment Link"
->>>>>>> c236087d
 
 #. module: payment
 #: model:ir.model,name:payment.model_payment_link_wizard
@@ -1008,11 +905,7 @@
 #: code:addons/payment/static/src/xml/payment_processing.xml:0
 #, python-format
 msgid "If the payment hasn't been confirmed you can contact us."
-<<<<<<< HEAD
 msgstr "Nếu khoản thanh toán vẫn chưa được xác nhận, bạn có thể liên hệ với chúng tôi."
-=======
-msgstr "If the payment hasn't been confirmed you can contact us."
->>>>>>> c236087d
 
 #. module: payment
 #: model:ir.model.fields,field_description:payment.field_payment_acquirer__image_128
@@ -1104,11 +997,7 @@
 #. module: payment
 #: model:ir.model.fields,help:payment.field_payment_acquirer__journal_id
 msgid "Journal where the successful transactions will be posted"
-<<<<<<< HEAD
 msgstr "Sổ nhật ký mà các giao dịch thành công sẽ được ghi vào đó"
-=======
-msgstr "Journal where the successful transactions will be posted"
->>>>>>> c236087d
 
 #. module: payment
 #: model:ir.model.fields.selection,name:payment.selection__res_company__payment_acquirer_onboarding_state__just_done
@@ -1163,20 +1052,12 @@
 #. module: payment
 #: model_terms:ir.ui.view,arch_db:payment.pay_methods
 msgid "Manage Payment Methods"
-<<<<<<< HEAD
 msgstr "Quản lý Phương thức Thanh toán"
-=======
-msgstr "Manage Payment Methods"
->>>>>>> c236087d
 
 #. module: payment
 #: model_terms:ir.ui.view,arch_db:payment.pay_meth_link
 msgid "Manage payment methods"
-<<<<<<< HEAD
 msgstr "Quản lý Phương thức Thanh toán"
-=======
-msgstr "Manage payment methods"
->>>>>>> c236087d
 
 #. module: payment
 #: model_terms:ir.ui.view,arch_db:payment.payment_tokens_list
@@ -1448,20 +1329,12 @@
 #. module: payment
 #: model_terms:ir.ui.view,arch_db:payment.acquirer_form
 msgid "Payment Followup"
-<<<<<<< HEAD
 msgstr "Bám sát Thanh toán"
-=======
-msgstr "Payment Followup"
->>>>>>> c236087d
 
 #. module: payment
 #: model_terms:ir.ui.view,arch_db:payment.acquirer_form
 msgid "Payment Form"
-<<<<<<< HEAD
 msgstr "Form Thanh toán"
-=======
-msgstr "Payment Form"
->>>>>>> c236087d
 
 #. module: payment
 #: model:ir.model,name:payment.model_payment_icon
@@ -1488,11 +1361,7 @@
 #. module: payment
 #: model:ir.model.fields,field_description:payment.field_payment_link_wizard__link
 msgid "Payment Link"
-<<<<<<< HEAD
 msgstr "Link Thanh toán"
-=======
-msgstr "Payment Link"
->>>>>>> c236087d
 
 #. module: payment
 #: model:ir.model.fields,field_description:payment.field_payment_acquirer_onboarding_wizard__payment_method
@@ -1508,11 +1377,7 @@
 #. module: payment
 #: model:ir.model.fields,field_description:payment.field_payment_link_wizard__description
 msgid "Payment Ref"
-<<<<<<< HEAD
 msgstr "Dẫn chiếu Thanh toán"
-=======
-msgstr "Payment Ref"
->>>>>>> c236087d
 
 #. module: payment
 #: model:ir.model,name:payment.model_payment_token
@@ -1613,11 +1478,7 @@
 #. module: payment
 #: model_terms:payment.acquirer,pending_msg:payment.payment_acquirer_transfer
 msgid "Please make a payment to:"
-<<<<<<< HEAD
 msgstr "Vui lòng thanh toán cho:"
-=======
-msgstr "Please make a payment to:"
->>>>>>> c236087d
 
 #. module: payment
 #. openerp-web
@@ -1637,11 +1498,7 @@
 #: code:addons/payment/wizards/payment_link_wizard.py:0
 #, python-format
 msgid "Please set an amount smaller than %s."
-<<<<<<< HEAD
 msgstr "Vui lòng thiết lập một giá trị nhỏ hơn %s."
-=======
-msgstr "Please set an amount smaller than %s."
->>>>>>> c236087d
 
 #. module: payment
 #. openerp-web
@@ -1712,11 +1569,7 @@
 #: code:addons/payment/models/payment_acquirer.py:0
 #, python-format
 msgid "Required fields not filled: %s"
-<<<<<<< HEAD
 msgstr "Các trường bắt buộc chưa được nhập: %s"
-=======
-msgstr "Required fields not filled: %s"
->>>>>>> c236087d
 
 #. module: payment
 #: model:ir.model.fields,field_description:payment.field_payment_transaction__return_url
@@ -1762,11 +1615,7 @@
 #. module: payment
 #: model_terms:ir.ui.view,arch_db:payment.acquirer_form
 msgid "Select countries. Leave empty to use everywhere."
-<<<<<<< HEAD
 msgstr "Chọn các quốc gia. Để trống để áp dụng cho mọi quốc gia."
-=======
-msgstr "Select countries. Leave empty to use everywhere."
->>>>>>> c236087d
 
 #. module: payment
 #: model:ir.model.fields,field_description:payment.field_res_company__payment_onboarding_payment_method
@@ -1933,13 +1782,8 @@
 "The transaction %s with %s for %s has return failed with the following error"
 " message: %s"
 msgstr ""
-<<<<<<< HEAD
 "Giao dịch %s với %s cho %s đã bị lỗi với thông báo lỗi trả về như"
 " sau: %s"
-=======
-"The transaction %s with %s for %s has return failed with the following error"
-" message: %s"
->>>>>>> c236087d
 
 #. module: payment
 #: code:addons/payment/models/payment_acquirer.py:0
@@ -1951,11 +1795,7 @@
 #: code:addons/payment/wizards/payment_link_wizard.py:0
 #, python-format
 msgid "The value of the payment amount must be positive."
-<<<<<<< HEAD
 msgstr "Giá trị thanh toán phải là số dương."
-=======
-msgstr "The value of the payment amount must be positive."
->>>>>>> c236087d
 
 #. module: payment
 #: code:addons/payment/models/payment_acquirer.py:0
@@ -2171,11 +2011,7 @@
 #: code:addons/payment/static/src/js/payment_processing.js:0
 #, python-format
 msgid "We are processing your payment, please wait ..."
-<<<<<<< HEAD
 msgstr "Chúng tôi đang xử lý khoản thanh toán của bạn, vui lòng chờ..."
-=======
-msgstr "We are processing your payment, please wait ..."
->>>>>>> c236087d
 
 #. module: payment
 #. openerp-web
@@ -2279,11 +2115,7 @@
 #: model_terms:payment.acquirer,cancel_msg:payment.payment_acquirer_transfer
 #, python-format
 msgid "Your payment has been cancelled."
-<<<<<<< HEAD
 msgstr "Khoản thanh toán của bạn đã bị hủy."
-=======
-msgstr "Your payment has been cancelled."
->>>>>>> c236087d
 
 #. module: payment
 #. openerp-web
@@ -2309,11 +2141,7 @@
 msgid ""
 "Your payment has been successfully processed but is waiting for approval."
 msgstr ""
-<<<<<<< HEAD
 "Khoản thanh toán của bạn đã được xử lý thành công nhưng vẫn đang đợi phê duyệt."
-=======
-"Your payment has been successfully processed but is waiting for approval."
->>>>>>> c236087d
 
 #. module: payment
 #: code:addons/payment/models/payment_acquirer.py:0
@@ -2331,11 +2159,7 @@
 #: model_terms:payment.acquirer,done_msg:payment.payment_acquirer_transfer
 #, python-format
 msgid "Your payment has been successfully processed. Thank you!"
-<<<<<<< HEAD
 msgstr "Khoản thanh toán của bạn đã được xử lý thành công. Xin cảm ơn!"
-=======
-msgstr "Your payment has been successfully processed. Thank you!"
->>>>>>> c236087d
 
 #. module: payment
 #. openerp-web
