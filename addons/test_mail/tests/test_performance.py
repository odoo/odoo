# -*- coding: utf-8 -*-
# Part of Odoo. See LICENSE file for full copyright and licensing details.

from email.utils import formataddr

from odoo.tests.common import TransactionCase, users, warmup
from odoo.tests import tagged
from odoo.tools import mute_logger


@tagged('mail_performance')
class TestMailPerformance(TransactionCase):

    def setUp(self):
        super(TestMailPerformance, self).setUp()
        self.user_employee = self.env['res.users'].with_context({
            'no_reset_password': True,
            'mail_create_nolog': True,
            'mail_create_nosubscribe': True,
            'mail_notrack': True,
        }).create({
            'name': 'Ernest Employee',
            'login': 'emp',
            'email': 'e.e@example.com',
            'notification_type': 'inbox',
            'groups_id': [(6, 0, [self.env.ref('base.group_user').id])],
        })

    @users('__system__', 'demo')
    @warmup
    def test_read_mail(self):
        """ Read records inheriting from 'mail.thread'. """
        records = self.env['test_performance.mail'].search([])
        self.assertEqual(len(records), 5)

        with self.assertQueryCount(__system__=3, demo=3):
            # without cache
            for record in records:
                record.partner_id.country_id.name

        with self.assertQueryCount(0):
            # with cache
            for record in records:
                record.partner_id.country_id.name

        with self.assertQueryCount(0):
            # value_pc must have been prefetched, too
            for record in records:
                record.value_pc

    @users('__system__', 'demo')
    @warmup
    def test_write_mail(self):
        """ Write records inheriting from 'mail.thread' (no recomputation). """
        records = self.env['test_performance.mail'].search([])
        self.assertEqual(len(records), 5)

        with self.assertQueryCount(__system__=3, demo=3):  # test_mail only: 3 - 3
            records.write({'name': 'X'})

    @users('__system__', 'demo')
    @warmup
    def test_write_mail_with_recomputation(self):
        """ Write records inheriting from 'mail.thread' (with recomputation). """
        records = self.env['test_performance.mail'].search([])
        self.assertEqual(len(records), 5)

        with self.assertQueryCount(__system__=5, demo=5):  # test_mail only: 5 - 5
            records.write({'value': 42})

    @users('__system__', 'demo')
    @warmup
    def test_write_mail_with_tracking(self):
        """ Write records inheriting from 'mail.thread' (with field tracking). """
        record = self.env['test_performance.mail'].create({
            'name': 'Test',
            'track': 'Y',
            'value': 40,
            'partner_id': self.env.ref('base.res_partner_12').id,
        })

        with self.assertQueryCount(__system__=5, demo=5):  # test_mail only: 5 - 5
            record.track = 'X'

    @users('__system__', 'demo')
    @warmup
    def test_create_mail(self):
        """ Create records inheriting from 'mail.thread' (without field tracking). """
        model = self.env['test_performance.mail']

        with self.assertQueryCount(__system__=3, demo=3):  # test_mail only: 3 - 3
            model.with_context(tracking_disable=True).create({'name': 'X'})

    @users('__system__', 'demo')
    @warmup
    def test_create_mail_with_tracking(self):
        """ Create records inheriting from 'mail.thread' (with field tracking). """
        with self.assertQueryCount(__system__=13, demo=13):  # test_mail only: 13 - 13
            self.env['test_performance.mail'].create({'name': 'X'})

    @users('__system__', 'emp')
    @warmup
    def test_create_mail_simple(self):
        with self.assertQueryCount(__system__=8, emp=8):  # test_mail only: 8 - 8
            self.env['mail.test.simple'].create({'name': 'Test'})

    @users('__system__', 'emp')
    @warmup
    def test_write_mail_simple(self):
        rec = self.env['mail.test.simple'].create({'name': 'Test'})
        with self.assertQueryCount(__system__=1, emp=1):  # test_mail only: 1 - 1
            rec.write({
                'name': 'Test2',
                'email_from': 'test@test.com',
            })


@tagged('mail_performance')
class TestAdvMailPerformance(TransactionCase):

    def setUp(self):
        super(TestAdvMailPerformance, self).setUp()
        self._quick_create_ctx = {
            'no_reset_password': True,
            'mail_create_nolog': True,
            'mail_create_nosubscribe': True,
            'mail_notrack': True,
        }
        self.user_employee = self.env['res.users'].with_context(self._quick_create_ctx).create({
            'name': 'Ernest Employee',
            'login': 'emp',
            'email': 'e.e@example.com',
            'signature': '--\nErnest',
            'notification_type': 'inbox',
            'groups_id': [(6, 0, [self.env.ref('base.group_user').id])],
        })
        self.customer = self.env['res.partner'].with_context(self._quick_create_ctx).create({
            'name': 'Test Customer',
            'email': 'test@example.com',
        })
        self.user_test = self.env['res.users'].with_context(self._quick_create_ctx).create({
            'name': 'Paulette Testouille',
            'login': 'paul',
            'email': 'p.p@example.com',
            'notification_type': 'inbox',
            'groups_id': [(6, 0, [self.env.ref('base.group_user').id])],
        })

        # automatically follow activities, for backward compatibility concerning query count
        self.env.ref('mail.mt_activities').write({'default': True})

    @users('__system__', 'emp')
    @warmup
    def test_adv_activity(self):
        model = self.env['mail.test.activity']

        with self.assertQueryCount(__system__=9, emp=8):  # test_mail only: 8 - 8
            model.create({'name': 'Test'})

    @users('__system__', 'emp')
    @warmup
    @mute_logger('odoo.models.unlink')
    def test_adv_activity_full(self):
        record = self.env['mail.test.activity'].create({'name': 'Test'})
        MailActivity = self.env['mail.activity'].with_context({
            'default_res_model': 'mail.test.activity',
        })

        with self.assertQueryCount(__system__=10, emp=15):  # test_mail only: 9 - 13
            activity = MailActivity.create({
                'summary': 'Test Activity',
                'res_id': record.id,
                'activity_type_id': self.env.ref('mail.mail_activity_data_todo').id,
            })
            #read activity_type to normalize cache between enterprise and community
            #voip module read activity_type during create leading to one less query in enterprise on action_feedback
            category = activity.activity_type_id.category

        with self.assertQueryCount(__system__=26, emp=46):  # test_mail only: 27 - 47
            activity.action_feedback(feedback='Zizisse Done !')

    @users('__system__', 'emp')
    @warmup
    @mute_logger('odoo.models.unlink')
    def test_adv_activity_mixin(self):
        record = self.env['mail.test.activity'].create({'name': 'Test'})

        with self.assertQueryCount(__system__=10, emp=15):  # test_mail only: 9 - 13
            activity = record.action_start('Test Start')
            #read activity_type to normalize cache between enterprise and community
            #voip module read activity_type during create leading to one less query in enterprise on action_close
            category = activity.activity_type_id.category

        record.write({'name': 'Dupe write'})

        with self.assertQueryCount(__system__=28, emp=48):  # test_mail only: 29 - 49
            record.action_close('Dupe feedback')

        self.assertEqual(record.activity_ids, self.env['mail.activity'])

    @mute_logger('odoo.addons.mail.models.mail_mail', 'odoo.models.unlink')
    @users('__system__', 'emp')
    @warmup
    def test_message_assignation_email(self):
        self.user_test.write({'notification_type': 'email'})
        record = self.env['mail.test.track'].create({'name': 'Test'})

<<<<<<< HEAD
        with self.assertQueryCount(__system__=56, emp=75):  # com runbot: 56 - 75 // test_mail only: 56 - 75
=======
        with self.assertQueryCount(margin=1, admin=67, emp=85):  # com runbot: 67 - 85 // test_mail only: 67 - 85
>>>>>>> 3c108977
            record.write({
                'user_id': self.user_test.id,
            })

    @users('__system__', 'emp')
    @warmup
    def test_message_assignation_inbox(self):
        record = self.env['mail.test.track'].create({'name': 'Test'})

        with self.assertQueryCount(__system__=36, emp=47):  # test_mail only: 43 - 54
            record.write({
                'user_id': self.user_test.id,
            })

    @users('__system__', 'emp')
    @warmup
    def test_message_log(self):
        record = self.env['mail.test.simple'].create({'name': 'Test'})

        with self.assertQueryCount(__system__=2, emp=2):  # test_mail only: 2 - 2
            record._message_log(
                body='<p>Test _message_log</p>',
                message_type='comment')

    @users('__system__', 'emp')
    @warmup
    def test_message_log_with_post(self):
        record = self.env['mail.test.simple'].create({'name': 'Test'})

        with self.assertQueryCount(__system__=7, emp=13):  # test_mail only: 7 - 13
            record.message_post(
                body='<p>Test message_post as log</p>',
                subtype='mail.mt_note',
                message_type='comment')

    @users('__system__', 'emp')
    @warmup
    def test_message_post_no_notification(self):
        record = self.env['mail.test.simple'].create({'name': 'Test'})

        with self.assertQueryCount(__system__=7, emp=13):  # test_mail only: 7 - 13
            record.message_post(
                body='<p>Test Post Performances basic</p>',
                partner_ids=[],
                message_type='comment',
                subtype='mail.mt_comment')

    @mute_logger('odoo.addons.mail.models.mail_mail', 'odoo.models.unlink')
    @users('__system__', 'emp')
    @warmup
    def test_message_post_one_email_notification(self):
        record = self.env['mail.test.simple'].create({'name': 'Test'})

<<<<<<< HEAD
        with self.assertQueryCount(__system__=48, emp=68):  # com runbot: 45 - 65 // test_mail only: 48 - 68
=======
        with self.assertQueryCount(margin=1, admin=63, emp=81):  # com runbot: 56 - 74 // test_mail only: 63 - 81
>>>>>>> 3c108977
            record.message_post(
                body='<p>Test Post Performances with an email ping</p>',
                partner_ids=self.customer.ids,
                message_type='comment',
                subtype='mail.mt_comment')

    @users('__system__', 'emp')
    @warmup
    def test_message_post_one_inbox_notification(self):
        record = self.env['mail.test.simple'].create({'name': 'Test'})

        with self.assertQueryCount(__system__=31, emp=43):  # com runbot 30 - 42 // test_mail only: 31 - 43
            record.message_post(
                body='<p>Test Post Performances with an inbox ping</p>',
                partner_ids=self.user_test.partner_id.ids,
                message_type='comment',
                subtype='mail.mt_comment')

    @mute_logger('odoo.models.unlink')
    @users('__system__', 'emp')
    @warmup
    def test_message_subscribe_default(self):
        record = self.env['mail.test.simple'].create({'name': 'Test'})

        with self.assertQueryCount(__system__=7, emp=7):  # test_mail only: 6 - 6
            record.message_subscribe(partner_ids=self.user_test.partner_id.ids)

        with self.assertQueryCount(__system__=3, emp=3):  # test_mail only: 2 - 2
            record.message_subscribe(partner_ids=self.user_test.partner_id.ids)

    @mute_logger('odoo.models.unlink')
    @users('__system__', 'emp')
    @warmup
    def test_message_subscribe_subtypes(self):
        record = self.env['mail.test.simple'].create({'name': 'Test'})
        subtype_ids = (self.env.ref('test_mail.st_mail_test_simple_external') | self.env.ref('mail.mt_comment')).ids

        with self.assertQueryCount(__system__=6, emp=6):  # test_mail only: 5 - 5
            record.message_subscribe(partner_ids=self.user_test.partner_id.ids, subtype_ids=subtype_ids)

        with self.assertQueryCount(__system__=2, emp=2):  # test_mail only: 1 - 1
            record.message_subscribe(partner_ids=self.user_test.partner_id.ids, subtype_ids=subtype_ids)


@tagged('mail_performance')
class TestHeavyMailPerformance(TransactionCase):

    def setUp(self):
        super(TestHeavyMailPerformance, self).setUp()
        self._quick_create_ctx = {
            'no_reset_password': True,
            'mail_create_nolog': True,
            'mail_create_nosubscribe': True,
            'mail_notrack': True,
        }
        self.user_employee = self.env['res.users'].with_context(self._quick_create_ctx).create({
            'name': 'Ernest Employee',
            'login': 'emp',
            'email': 'e.e@example.com',
            'signature': '--\nErnest',
            'notification_type': 'inbox',
            'groups_id': [(6, 0, [self.env.ref('base.group_user').id])],
        })
        self.user_portal = self.env['res.users'].with_context(self._quick_create_ctx).create({
            'name': 'Olivia Portal',
            'login': 'port',
            'email': 'p.p@example.com',
            'signature': '--\nOlivia',
            'notification_type': 'email',
            'groups_id': [(6, 0, [self.env.ref('base.group_portal').id])],
        })

        self.admin = self.env.user

        # setup mail gateway
        self.env['ir.config_parameter'].sudo().set_param('mail.catchall.domain', 'example.com')
        self.env['ir.config_parameter'].sudo().set_param('mail.catchall.alias', 'test-catchall')
        self.env['ir.config_parameter'].sudo().set_param('mail.bounce.alias', 'test-bounce')

        self.channel = self.env['mail.channel'].with_context(self._quick_create_ctx).create({
            'name': 'Listener',
        })

        # prepare recipients to test for more realistic workload
        self.customer = self.env['res.partner'].with_context(self._quick_create_ctx).create({
            'name': 'Test Customer',
            'email': 'test@example.com'
        })
        self.umbrella = self.env['mail.test'].with_context(mail_create_nosubscribe=True).create({
            'name': 'Test Umbrella',
            'customer_id': self.customer.id,
            'alias_name': 'test-alias',
        })
        Partners = self.env['res.partner'].with_context(self._quick_create_ctx)
        self.partners = self.env['res.partner']
        for x in range(0, 10):
            self.partners |= Partners.create({'name': 'Test %s' % x, 'email': 'test%s@example.com' % x})
        self.umbrella.message_subscribe(self.partners.ids, subtype_ids=[
            self.env.ref('mail.mt_comment').id,
            self.env.ref('test_mail.st_mail_test_child_full').id]
        )
        self.patch(self.env.registry, 'ready', True)

    @mute_logger('odoo.tests', 'odoo.addons.mail.models.mail_mail', 'odoo.models.unlink')
    @users('__system__', 'emp')
    @warmup
    def test_complex_mail_mail_send(self):
        message = self.env['mail.message'].sudo().create({
            'subject': 'Test',
            'body': '<p>Test</p>',
            'author_id': self.env.user.partner_id.id,
            'email_from': self.env.user.partner_id.email,
            'model': 'mail.test',
            'res_id': self.umbrella.id,
        })
        mail = self.env['mail.mail'].sudo().create({
            'body_html': '<p>Test</p>',
            'mail_message_id': message.id,
            'recipient_ids': [(4, pid) for pid in self.partners.ids],
        })
        mail_ids = mail.ids

<<<<<<< HEAD
        with self.assertQueryCount(__system__=13, emp=20):  # test_mail only: 13 - 20
=======
        with self.assertQueryCount(admin=14, emp=21):  # test_mail only: 14 - 21
>>>>>>> 3c108977
            self.env['mail.mail'].browse(mail_ids).send()

        self.assertEqual(mail.body_html, '<p>Test</p>')
        self.assertEqual(mail.reply_to, formataddr(('%s %s' % (self.env.user.company_id.name, self.umbrella.name), 'test-alias@example.com')))

    @mute_logger('odoo.tests', 'odoo.addons.mail.models.mail_mail', 'odoo.models.unlink')
    @users('__system__', 'emp')
    @warmup
    def test_complex_message_post(self):
        self.umbrella.message_subscribe(self.user_portal.partner_id.ids)
        record = self.umbrella.sudo(self.env.user)

<<<<<<< HEAD
        with self.assertQueryCount(__system__=80, emp=103):  # com runbot 90 - 113 // test_mail only: 97 - 120
=======
        with self.assertQueryCount(admin=101, emp=124):  # com runbot 95 - 118 // test_mail only: 101 - 124
>>>>>>> 3c108977
            record.message_post(
                body='<p>Test Post Performances</p>',
                message_type='comment',
                subtype='mail.mt_comment')

        self.assertEqual(record.message_ids[0].body, '<p>Test Post Performances</p>')
        self.assertEqual(record.message_ids[0].needaction_partner_ids, self.partners | self.user_portal.partner_id)

    @mute_logger('odoo.tests', 'odoo.addons.mail.models.mail_mail', 'odoo.models.unlink')
    @users('__system__', 'emp')
    @warmup
    def test_complex_message_post_template(self):
        self.umbrella.message_subscribe(self.user_portal.partner_id.ids)
        record = self.umbrella.sudo(self.env.user)
        template_id = self.env.ref('test_mail.mail_test_tpl').id

<<<<<<< HEAD
        with self.assertQueryCount(__system__=99, emp=134):  # com runbot 109 - 144 // test_mail only: 116 - 151
=======
        with self.assertQueryCount(admin=120, emp=155):  # com runbot 114 - 149 // test_mail only: 120 - 155
>>>>>>> 3c108977
            record.message_post_with_template(template_id, message_type='comment', composition_mode='comment')

        self.assertEqual(record.message_ids[0].body, '<p>Adding stuff on %s</p>' % record.name)
        self.assertEqual(record.message_ids[0].needaction_partner_ids, self.partners | self.user_portal.partner_id | self.customer)

    @mute_logger('odoo.tests', 'odoo.addons.mail.models.mail_mail', 'odoo.models.unlink')
    @users('__system__', 'emp')
    @warmup
    def test_complex_message_subscribe(self):
        pids = self.partners.ids
        cids = self.channel.ids
        subtypes = self.env.ref('mail.mt_comment') | self.env.ref('test_mail.st_mail_test_full_umbrella_upd')
        subtype_ids = subtypes.ids
        rec = self.env['mail.test.full'].create({
            'name': 'Test',
            'umbrella_id': False,
            'customer_id': False,
            'user_id': self.user_portal.id,
        })

        self.assertEqual(rec.message_partner_ids, self.env.user.partner_id | self.user_portal.partner_id)
        self.assertEqual(rec.message_channel_ids, self.env['mail.channel'])

        # subscribe new followers with forced given subtypes
        with self.assertQueryCount(__system__=9, emp=9):  # test_mail only: 8 - 8
            rec.message_subscribe(
                partner_ids=pids[:4],
                channel_ids=cids,
                subtype_ids=subtype_ids
            )

        self.assertEqual(rec.message_partner_ids, self.env.user.partner_id | self.user_portal.partner_id | self.partners[:4])
        self.assertEqual(rec.message_channel_ids, self.channel)

        # subscribe existing and new followers with force=False, meaning only some new followers will be added
        with self.assertQueryCount(__system__=7, emp=7):  # test_mail only: 6 - 6
            rec.message_subscribe(
                partner_ids=pids[:6],
                channel_ids=cids,
                subtype_ids=None
            )

        self.assertEqual(rec.message_partner_ids, self.env.user.partner_id | self.user_portal.partner_id | self.partners[:6])
        self.assertEqual(rec.message_channel_ids, self.channel)

        # subscribe existing and new followers with force=True, meaning all will have the same subtypes
        with self.assertQueryCount(__system__=8, emp=8):  # test_mail only: 7 - 7
            rec.message_subscribe(
                partner_ids=pids,
                channel_ids=cids,
                subtype_ids=subtype_ids
            )

        self.assertEqual(rec.message_partner_ids, self.env.user.partner_id | self.user_portal.partner_id | self.partners)
        self.assertEqual(rec.message_channel_ids, self.channel)

    @mute_logger('odoo.tests', 'odoo.addons.mail.models.mail_mail', 'odoo.models.unlink')
    @users('__system__', 'emp')
    @warmup
    def test_complex_tracking_assignation(self):
        """ Assignation performance test on already-created record """
        rec = self.env['mail.test.full'].create({
            'name': 'Test',
            'umbrella_id': self.umbrella.id,
            'customer_id': self.customer.id,
            'user_id': self.env.uid,
        })
        self.assertEqual(rec.message_partner_ids, self.partners | self.env.user.partner_id)

<<<<<<< HEAD
        with self.assertQueryCount(__system__=58, emp=77):  # com runbot: 65 - 83 // test_mail only: 66 - 84
=======
        with self.assertQueryCount(admin=69, emp=87):  # com runbot: 69 - 87 // test_mail only: 69 - 87
>>>>>>> 3c108977
            rec.write({'user_id': self.user_portal.id})

        self.assertEqual(rec.message_partner_ids, self.partners | self.env.user.partner_id | self.user_portal.partner_id)
        # write tracking message
        self.assertEqual(rec.message_ids[0].subtype_id, self.env.ref('mail.mt_note'))
        self.assertEqual(rec.message_ids[0].needaction_partner_ids, self.env['res.partner'])
        # create tracking message
        self.assertEqual(rec.message_ids[1].subtype_id, self.env.ref('test_mail.st_mail_test_full_umbrella_upd'))
        self.assertEqual(rec.message_ids[1].needaction_partner_ids, self.partners)
        # creation message
        self.assertEqual(rec.message_ids[2].subtype_id, self.env.ref('mail.mt_note'))
        self.assertEqual(rec.message_ids[2].needaction_partner_ids, self.env['res.partner'])

    @mute_logger('odoo.tests', 'odoo.addons.mail.models.mail_mail', 'odoo.models.unlink')
    @users('__system__', 'emp')
    @warmup
    def test_complex_tracking_subscription_create(self):
        """ Creation performance test involving auto subscription, assignation, tracking with subtype and template send. """
        umbrella_id = self.umbrella.id
        customer_id = self.customer.id
        user_id = self.user_portal.id

<<<<<<< HEAD
        with self.assertQueryCount(__system__=156, emp=190):  # com runbot: 156 - 190 // test_mail only: 156 - 190
=======
        with self.assertQueryCount(margin=1, admin=202, emp=238):  # com runbot: 202 - 238 // test_mail only: 202 - 238
>>>>>>> 3c108977
            rec = self.env['mail.test.full'].create({
                'name': 'Test',
                'umbrella_id': umbrella_id,
                'customer_id': customer_id,
                'user_id': user_id,
            })

        self.assertEqual(rec.message_partner_ids, self.partners | self.env.user.partner_id | self.user_portal.partner_id)
        # create tracking message
        self.assertEqual(rec.message_ids[0].subtype_id, self.env.ref('test_mail.st_mail_test_full_umbrella_upd'))
        self.assertEqual(rec.message_ids[0].needaction_partner_ids, self.partners | self.user_portal.partner_id)
        # creation message
        self.assertEqual(rec.message_ids[1].subtype_id, self.env.ref('mail.mt_note'))
        self.assertEqual(rec.message_ids[1].needaction_partner_ids, self.env['res.partner'])

    @mute_logger('odoo.tests', 'odoo.addons.mail.models.mail_mail', 'odoo.models.unlink')
    @users('__system__', 'emp')
    @warmup
    def test_complex_tracking_subscription_subtype(self):
        """ Write performance test involving auto subscription, tracking with subtype """
        rec = self.env['mail.test.full'].create({
            'name': 'Test',
            'umbrella_id': False,
            'customer_id': False,
            'user_id': self.user_portal.id,
        })
        self.assertEqual(rec.message_partner_ids, self.user_portal.partner_id | self.env.user.partner_id)

<<<<<<< HEAD
        with self.assertQueryCount(__system__=94, emp=111):  # com runbot: 104 - 123 // test_mail only: 105 - 124
=======
        with self.assertQueryCount(margin=2, admin=129, emp=148):  # com runbot: 129 - 148 // test_mail only: 129 - 148
>>>>>>> 3c108977
            rec.write({
                'name': 'Test2',
                'umbrella_id': self.umbrella.id,
                })

        self.assertEqual(rec.message_partner_ids, self.partners | self.env.user.partner_id | self.user_portal.partner_id)
        # write tracking message
        self.assertEqual(rec.message_ids[0].subtype_id, self.env.ref('test_mail.st_mail_test_full_umbrella_upd'))
        self.assertEqual(rec.message_ids[0].needaction_partner_ids, self.partners | self.user_portal.partner_id)
        # create tracking message
        self.assertEqual(rec.message_ids[1].subtype_id, self.env.ref('mail.mt_note'))
        self.assertEqual(rec.message_ids[1].needaction_partner_ids, self.env['res.partner'])
        # creation message
        self.assertEqual(rec.message_ids[2].subtype_id, self.env.ref('mail.mt_note'))
        self.assertEqual(rec.message_ids[2].needaction_partner_ids, self.env['res.partner'])

    @mute_logger('odoo.tests', 'odoo.addons.mail.models.mail_mail', 'odoo.models.unlink')
    @users('__system__', 'emp')
    @warmup
    def test_complex_tracking_subscription_write(self):
        """ Write performance test involving auto subscription, tracking with subtype and template send """
        umbrella_id = self.umbrella.id
        customer_id = self.customer.id
        umbrella2 = self.env['mail.test'].with_context(mail_create_nosubscribe=True).create({
            'name': 'Test Umbrella 2',
            'customer_id': False,
            'alias_name': False,
        })

        rec = self.env['mail.test.full'].create({
            'name': 'Test',
            'umbrella_id': umbrella2.id,
            'customer_id': False,
            'user_id': self.user_portal.id,
        })
        self.assertEqual(rec.message_partner_ids, self.user_portal.partner_id | self.env.user.partner_id)

<<<<<<< HEAD
        with self.assertQueryCount(__system__=100, emp=122):  # test_mail only: 111 - 134
=======
        with self.assertQueryCount(margin=1, admin=134, emp=157):  # test_mail only: 134 - 157
>>>>>>> 3c108977
            rec.write({
                'name': 'Test2',
                'umbrella_id': umbrella_id,
                'customer_id': customer_id,
                })

        self.assertEqual(rec.message_partner_ids, self.partners | self.env.user.partner_id | self.user_portal.partner_id)
        # write tracking message
        self.assertEqual(rec.message_ids[0].subtype_id, self.env.ref('test_mail.st_mail_test_full_umbrella_upd'))
        self.assertEqual(rec.message_ids[0].needaction_partner_ids, self.partners | self.user_portal.partner_id)
        # create tracking message
        self.assertEqual(rec.message_ids[1].subtype_id, self.env.ref('test_mail.st_mail_test_full_umbrella_upd'))
        self.assertEqual(rec.message_ids[1].needaction_partner_ids, self.user_portal.partner_id)
        # creation message
        self.assertEqual(rec.message_ids[2].subtype_id, self.env.ref('mail.mt_note'))
        self.assertEqual(rec.message_ids[2].needaction_partner_ids, self.env['res.partner'])

    @mute_logger('odoo.tests', 'odoo.addons.mail.models.mail_mail', 'odoo.models.unlink')
    @users('__system__', 'emp')
    @warmup
    def test_complex_tracking_template(self):
        """ Write performance test involving assignation, tracking with template """
        customer_id = self.customer.id
        self.assertTrue(self.env.registry.ready, "We need to simulate that registery is ready")
        rec = self.env['mail.test.full'].create({
            'name': 'Test',
            'umbrella_id': self.umbrella.id,
            'customer_id': False,
            'user_id': self.user_portal.id,
            'mail_template': self.env.ref('test_mail.mail_test_full_tracking_tpl').id,
        })
        self.assertEqual(rec.message_partner_ids, self.partners | self.env.user.partner_id | self.user_portal.partner_id)

<<<<<<< HEAD
        with self.assertQueryCount(__system__=54, emp=76):  # test_mail only: 54 - 75
=======
        with self.assertQueryCount(admin=56, emp=77):  # test_mail only: 56 - 77
>>>>>>> 3c108977
            rec.write({
                'name': 'Test2',
                'customer_id': customer_id,
                'user_id': self.env.uid,
            })

        # write template message (sent to customer, mass mailing kept for history)
        self.assertEqual(rec.message_ids[0].subtype_id, self.env['mail.message.subtype'])
        self.assertEqual(rec.message_ids[0].subject, 'Test Template')
        # write tracking message
        self.assertEqual(rec.message_ids[1].subtype_id, self.env.ref('mail.mt_note'))
        self.assertEqual(rec.message_ids[1].needaction_partner_ids, self.env['res.partner'])
        # create tracking message
        self.assertEqual(rec.message_ids[2].subtype_id, self.env.ref('test_mail.st_mail_test_full_umbrella_upd'))
        self.assertEqual(rec.message_ids[2].needaction_partner_ids, self.partners | self.user_portal.partner_id)
        # creation message
        self.assertEqual(rec.message_ids[3].subtype_id, self.env.ref('mail.mt_note'))
        self.assertEqual(rec.message_ids[3].needaction_partner_ids, self.env['res.partner'])<|MERGE_RESOLUTION|>--- conflicted
+++ resolved
@@ -205,11 +205,7 @@
         self.user_test.write({'notification_type': 'email'})
         record = self.env['mail.test.track'].create({'name': 'Test'})
 
-<<<<<<< HEAD
-        with self.assertQueryCount(__system__=56, emp=75):  # com runbot: 56 - 75 // test_mail only: 56 - 75
-=======
-        with self.assertQueryCount(margin=1, admin=67, emp=85):  # com runbot: 67 - 85 // test_mail only: 67 - 85
->>>>>>> 3c108977
+        with self.assertQueryCount(__system__=58, emp=77):  # com runbot: 56 - 75 // test_mail only: 56 - 75
             record.write({
                 'user_id': self.user_test.id,
             })
@@ -263,11 +259,7 @@
     def test_message_post_one_email_notification(self):
         record = self.env['mail.test.simple'].create({'name': 'Test'})
 
-<<<<<<< HEAD
-        with self.assertQueryCount(__system__=48, emp=68):  # com runbot: 45 - 65 // test_mail only: 48 - 68
-=======
-        with self.assertQueryCount(margin=1, admin=63, emp=81):  # com runbot: 56 - 74 // test_mail only: 63 - 81
->>>>>>> 3c108977
+        with self.assertQueryCount(__system__=50, emp=70):  # com runbot: 45 - 65 // test_mail only: 48 - 68
             record.message_post(
                 body='<p>Test Post Performances with an email ping</p>',
                 partner_ids=self.customer.ids,
@@ -390,11 +382,7 @@
         })
         mail_ids = mail.ids
 
-<<<<<<< HEAD
-        with self.assertQueryCount(__system__=13, emp=20):  # test_mail only: 13 - 20
-=======
-        with self.assertQueryCount(admin=14, emp=21):  # test_mail only: 14 - 21
->>>>>>> 3c108977
+        with self.assertQueryCount(__system__=14, emp=21):  # test_mail only: 13 - 20
             self.env['mail.mail'].browse(mail_ids).send()
 
         self.assertEqual(mail.body_html, '<p>Test</p>')
@@ -407,11 +395,7 @@
         self.umbrella.message_subscribe(self.user_portal.partner_id.ids)
         record = self.umbrella.sudo(self.env.user)
 
-<<<<<<< HEAD
-        with self.assertQueryCount(__system__=80, emp=103):  # com runbot 90 - 113 // test_mail only: 97 - 120
-=======
-        with self.assertQueryCount(admin=101, emp=124):  # com runbot 95 - 118 // test_mail only: 101 - 124
->>>>>>> 3c108977
+        with self.assertQueryCount(__system__=84, emp=107):  # com runbot 90 - 113 // test_mail only: 97 - 120
             record.message_post(
                 body='<p>Test Post Performances</p>',
                 message_type='comment',
@@ -428,11 +412,7 @@
         record = self.umbrella.sudo(self.env.user)
         template_id = self.env.ref('test_mail.mail_test_tpl').id
 
-<<<<<<< HEAD
-        with self.assertQueryCount(__system__=99, emp=134):  # com runbot 109 - 144 // test_mail only: 116 - 151
-=======
-        with self.assertQueryCount(admin=120, emp=155):  # com runbot 114 - 149 // test_mail only: 120 - 155
->>>>>>> 3c108977
+        with self.assertQueryCount(__system__=103, emp=138):  # com runbot 109 - 144 // test_mail only: 116 - 151
             record.message_post_with_template(template_id, message_type='comment', composition_mode='comment')
 
         self.assertEqual(record.message_ids[0].body, '<p>Adding stuff on %s</p>' % record.name)
@@ -502,11 +482,7 @@
         })
         self.assertEqual(rec.message_partner_ids, self.partners | self.env.user.partner_id)
 
-<<<<<<< HEAD
-        with self.assertQueryCount(__system__=58, emp=77):  # com runbot: 65 - 83 // test_mail only: 66 - 84
-=======
-        with self.assertQueryCount(admin=69, emp=87):  # com runbot: 69 - 87 // test_mail only: 69 - 87
->>>>>>> 3c108977
+        with self.assertQueryCount(__system__=60, emp=79):  # com runbot: 65 - 83 // test_mail only: 66 - 84
             rec.write({'user_id': self.user_portal.id})
 
         self.assertEqual(rec.message_partner_ids, self.partners | self.env.user.partner_id | self.user_portal.partner_id)
@@ -529,11 +505,7 @@
         customer_id = self.customer.id
         user_id = self.user_portal.id
 
-<<<<<<< HEAD
-        with self.assertQueryCount(__system__=156, emp=190):  # com runbot: 156 - 190 // test_mail only: 156 - 190
-=======
-        with self.assertQueryCount(margin=1, admin=202, emp=238):  # com runbot: 202 - 238 // test_mail only: 202 - 238
->>>>>>> 3c108977
+        with self.assertQueryCount(__system__=162, emp=198):  # com runbot: 156 - 190 // test_mail only: 156 - 190
             rec = self.env['mail.test.full'].create({
                 'name': 'Test',
                 'umbrella_id': umbrella_id,
@@ -562,11 +534,7 @@
         })
         self.assertEqual(rec.message_partner_ids, self.user_portal.partner_id | self.env.user.partner_id)
 
-<<<<<<< HEAD
-        with self.assertQueryCount(__system__=94, emp=111):  # com runbot: 104 - 123 // test_mail only: 105 - 124
-=======
-        with self.assertQueryCount(margin=2, admin=129, emp=148):  # com runbot: 129 - 148 // test_mail only: 129 - 148
->>>>>>> 3c108977
+        with self.assertQueryCount(__system__=99, emp=119):  # com runbot: 104 - 123 // test_mail only: 105 - 124
             rec.write({
                 'name': 'Test2',
                 'umbrella_id': self.umbrella.id,
@@ -604,11 +572,7 @@
         })
         self.assertEqual(rec.message_partner_ids, self.user_portal.partner_id | self.env.user.partner_id)
 
-<<<<<<< HEAD
-        with self.assertQueryCount(__system__=100, emp=122):  # test_mail only: 111 - 134
-=======
-        with self.assertQueryCount(margin=1, admin=134, emp=157):  # test_mail only: 134 - 157
->>>>>>> 3c108977
+        with self.assertQueryCount(__system__=104, emp=126):  # test_mail only: 111 - 134
             rec.write({
                 'name': 'Test2',
                 'umbrella_id': umbrella_id,
@@ -642,11 +606,7 @@
         })
         self.assertEqual(rec.message_partner_ids, self.partners | self.env.user.partner_id | self.user_portal.partner_id)
 
-<<<<<<< HEAD
-        with self.assertQueryCount(__system__=54, emp=76):  # test_mail only: 54 - 75
-=======
-        with self.assertQueryCount(admin=56, emp=77):  # test_mail only: 56 - 77
->>>>>>> 3c108977
+        with self.assertQueryCount(__system__=55, emp=77):  # test_mail only: 54 - 75
             rec.write({
                 'name': 'Test2',
                 'customer_id': customer_id,
