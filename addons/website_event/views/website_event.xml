--- conflicted
+++ resolved
@@ -386,11 +386,7 @@
                 </tr>
             </thead>
             <tbody>
-<<<<<<< HEAD
-                <tr>
-=======
                 <tr t-if="event.state == 'confirm'">
->>>>>>> 4bef17cc
                     <td>Event Subscription</td>
                     <td>
                         <t t-if="event.date_begin">
@@ -413,11 +409,6 @@
                  </tr>
             </tbody>
         </table>
-<<<<<<< HEAD
-        <t t-if="event.seats_availability == 'unlimited' or event.seats_available">
-            <button type="submit" class="btn btn-primary btn-lg pull-right a-submit" t-attf-id="#{event.id}">Register Now</button>
-        </t>
-=======
         <button type="submit" t-if="event.state == 'confirm' and (event.seats_availability == 'unlimited' or event.seats_available)"
             class="btn btn-primary btn-lg pull-right a-submit" t-attf-id="#{event.id}">Register Now</button>
         <div t-if="not event.state == 'confirm'" class="alert alert-info">
@@ -426,7 +417,6 @@
                 <i class="fa fa-plus-circle"><a t-attf-href="/web#id=#{event.id}&amp;view_type=form&amp;model=event.event"> <em>Configure and Launch Event Registration</em></a></i>
             </t>
         </div>
->>>>>>> 4bef17cc
     </form>
 </template>
 
@@ -456,25 +446,15 @@
                                 </h4>
                                 <div class="row">
                                     <div class="col-md-4"><strong>Name</strong></div>
-<<<<<<< HEAD
-                                    <div class="col-md-3"><strong>Phone</strong> <span class="text-muted">(Optional)</span></div>
-                                    <div class="col-md-5"><strong>Email</strong> <span class="text-muted">(Optional)</span></div>
-=======
                                     <div class="col-md-5"><strong>Email</strong></div>
                                     <div class="col-md-3"><strong>Phone</strong> <span class="text-muted">(Optional)</span></div>
->>>>>>> 4bef17cc
                                 </div>
                                 <t t-foreach="range(1, ticket['quantity'] + 1)" t-as="att_counter" name="attendee_loop">
                                     <t t-set="counter" t-value="counter + 1"/>
                                     <div class="row mb4">
                                         <div class="col-md-4"><input class='form-control' type='text' t-attf-name="#{counter}-name" required="This field is required" t-att-placeholder="'Attendee #%s' %counter"/></div>
-<<<<<<< HEAD
-                                        <div class="col-md-3"><input class='form-control' type='tel' t-attf-name="#{counter}-phone"/></div>
-                                        <div class="col-md-5"><input class='form-control' type='email' t-attf-name="#{counter}-email"/></div>
-=======
                                         <div class="col-md-5"><input class='form-control' type='email' t-attf-name="#{counter}-email" required="This field is required"/></div>
                                         <div class="col-md-3"><input class='form-control' type='tel' t-attf-name="#{counter}-phone"/></div>
->>>>>>> 4bef17cc
                                         <input class='hidden' type='text' t-attf-name="#{counter}-ticket_id" t-attf-value="#{ticket['id']}"/>
                                     </div>
                                 </t>
