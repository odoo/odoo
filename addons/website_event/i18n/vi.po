# Translation of Odoo Server.
# This file contains the translation of the following modules:
# 	* website_event
# 
# Translators:
# Martin Trigaux, 2020
# fanha99 <fanha99@hotmail.com>, 2020
# Duy BQ <duybq86@gmail.com>, 2020
# Trinh Tran Thi Phuong <trinhttp@trobz.com>, 2020
# Dung Nguyen Thi <dungnt@trobz.com>, 2020
# Dao Nguyen <trucdao.uel@gmail.com>, 2020
# thanhnguyen.icsc <thanhnguyen.icsc@gmail.com>, 2020
# Trần Hà <tranthuha13590@gmail.com>, 2021
# Vo Thanh Thuy, 2021
#
msgid ""
msgstr ""
"Project-Id-Version: Odoo Server 14.0\n"
"Report-Msgid-Bugs-To: \n"
"POT-Creation-Date: 2020-11-27 15:41+0000\n"
"PO-Revision-Date: 2020-09-07 08:20+0000\n"
"Last-Translator: Vo Thanh Thuy, 2021\n"
"Language-Team: Vietnamese (https://www.transifex.com/odoo/teams/41243/vi/)\n"
"MIME-Version: 1.0\n"
"Content-Type: text/plain; charset=UTF-8\n"
"Content-Transfer-Encoding: \n"
"Language: vi\n"
"Plural-Forms: nplurals=1; plural=0;\n"

#. module: website_event
#: model:ir.model.fields,field_description:website_event.field_website_visitor__event_registration_count
msgid "# Registrations"
msgstr "# Registrations"

#. module: website_event
#: model_terms:ir.ui.view,arch_db:website_event.registration_template
msgid "(only"
msgstr "(chỉ còn"

#. module: website_event
#: model_terms:ir.ui.view,arch_db:website_event.registration_complete
msgid "(ref:"
msgstr ""

#. module: website_event
#: model_terms:ir.ui.view,arch_db:website_event.snippet_options
msgid ", .oe_country_events, .s_speaker_bio"
msgstr ", .oe_country_events, .s_speaker_bio"

#. module: website_event
#. openerp-web
#: code:addons/website_event/static/src/js/tours/event_tour.js:0
#, python-format
msgid "<b>Drag and Drop</b> this snippet below the event title."
msgstr "<b>Kéo và thả</b>snippet xuống dưới tiêu đề sự kiện. "

#. module: website_event
#: model_terms:ir.ui.view,arch_db:website_event.registration_complete
msgid "<b>Start</b>"
msgstr "<b>Kết thúc</b>"

#. module: website_event
#: model_terms:ir.ui.view,arch_db:website_event.country_events_list
msgid "<b>View all</b>"
msgstr "<b>Xem tất cả</b>"

#. module: website_event
#: model_terms:ir.ui.view,arch_db:website_event.registration_complete
msgid "<br/> <b>End</b>"
msgstr ""

#. module: website_event
#: model_terms:ir.ui.view,arch_db:website_event.index_sidebar_quotes
msgid ""
"<em>Write here a quote from one of your attendees. It gives confidence in "
"your events.</em>"
msgstr ""
"<em>Trích lời của một trong những người tham gia để tăng uy tín cho sự kiện "
"của bạn.</em>"

#. module: website_event
#: model_terms:ir.ui.view,arch_db:website_event.template_intro
msgid ""
"<font style=\"font-size: 62px;\" "
"class=\"o_default_snippet_text\">Introduction</font>"
msgstr ""
"<font style=\"font-size: 62px;\" class=\"o_default_snippet_text\">Giới "
"thiệu</font>"

#. module: website_event
#: model_terms:ir.ui.view,arch_db:website_event.registration_template
msgid "<i class=\"fa fa-ban mr-2\"/>Sold Out"
msgstr "<i class=\"fa fa-ban mr-2\"/>Hết vé"

#. module: website_event
#: model_terms:ir.ui.view,arch_db:website_event.events_list
msgid "<i class=\"fa fa-ban mr-2\"/>Unpublished"
msgstr "<i class=\"fa fa-ban mr-2\"/>Không đăng"

#. module: website_event
#: model_terms:ir.ui.view,arch_db:website_event.event_details
#: model_terms:ir.ui.view,arch_db:website_event.events_list
msgid "<i class=\"fa fa-check mr-2\"/>Registered"
msgstr "<i class=\"fa fa-check mr-2\"/>Đã đăng ký"

#. module: website_event
#: model_terms:ir.ui.view,arch_db:website_event.index_sidebar_follow_us
msgid ""
"<i class=\"fa fa-facebook text-facebook\" aria-label=\"Facebook\" "
"title=\"Facebook\"/>"
msgstr ""
"<i class=\"fa fa-facebook text-facebook\" aria-label=\"Facebook\" "
"title=\"Facebook\"/>"

#. module: website_event
#: model_terms:ir.ui.view,arch_db:website_event.country_events_list
msgid "<i class=\"fa fa-flag mr-2\"/>Events:"
msgstr "<i class=\"fa fa-flag mr-2\"/>Sự kiện: "

#. module: website_event
#: model_terms:ir.ui.view,arch_db:website_event.registration_complete
msgid "<i class=\"fa fa-fw fa-calendar\"/> Add to Google Calendar"
msgstr "<i class=\"fa fa-fw fa-calendar\"/>Thêm vào Google Calendar"

#. module: website_event
#: model_terms:ir.ui.view,arch_db:website_event.registration_complete
msgid "<i class=\"fa fa-fw fa-calendar\"/> Add to iCal/Outlook"
msgstr "<i class=\"fa fa-fw fa-calendar\"/>Thêm vào iCal/Outlook"

#. module: website_event
#: model_terms:ir.ui.view,arch_db:website_event.index_sidebar_follow_us
msgid "<i class=\"fa fa-github text-github\" aria-label=\"Github\" title=\"Github\"/>"
msgstr "<i class=\"fa fa-github text-github\" aria-label=\"Github\" title=\"Github\"/>"

#. module: website_event
#: model_terms:ir.ui.view,arch_db:website_event.country_events_list
#: model_terms:ir.ui.view,arch_db:website_event.s_country_events
msgid "<i class=\"fa fa-globe mr-2\"/>Upcoming Events"
msgstr "<i class=\"fa fa-globe mr-2\"/>Sự kiện sắp tới"

#. module: website_event
#: model_terms:ir.ui.view,arch_db:website_event.index_sidebar_follow_us
msgid ""
"<i class=\"fa fa-instagram text-instagram\" aria-label=\"Instagram\" "
"title=\"Instagram\"/>"
msgstr ""
"<i class=\"fa fa-instagram text-instagram\" aria-label=\"Instagram\" "
"title=\"Instagram\"/>"

#. module: website_event
#: model_terms:ir.ui.view,arch_db:website_event.index_sidebar_follow_us
msgid ""
"<i class=\"fa fa-linkedin text-linkedin\" aria-label=\"LinkedIn\" "
"title=\"LinkedIn\"/>"
msgstr ""
"<i class=\"fa fa-linkedin text-linkedin\" aria-label=\"LinkedIn\" "
"title=\"LinkedIn\"/>"

#. module: website_event
#: model_terms:ir.ui.view,arch_db:website_event.layout
msgid ""
"<i class=\"fa fa-long-arrow-left text-primary mr-2\"/>\n"
"                            <span>All Events</span>"
msgstr ""
"<i class=\"fa fa-long-arrow-left text-primary mr-2\"/>\n"
"                            <span>Tất cả sự kiện</span>"

#. module: website_event
#: model_terms:ir.ui.view,arch_db:website_event.registration_template
msgid ""
"<i class=\"fa fa-pencil mr-2\" role=\"img\" aria-label=\"Edit\" title=\"Edit"
" event registration in backend\"/><em>Configure Event Tickets</em>"
msgstr ""

#. module: website_event
#: model_terms:ir.ui.view,arch_db:website_event.index_sidebar_follow_us
msgid "<i class=\"fa fa-twitter text-twitter\" aria-label=\"Twitter\" title=\"Twitter\"/>"
msgstr ""
"<i class=\"fa fa-twitter text-twitter\" aria-label=\"Twitter\" "
"title=\"Twitter\"/>"

#. module: website_event
#: model_terms:ir.ui.view,arch_db:website_event.index_sidebar_follow_us
msgid ""
"<i class=\"fa fa-youtube-play text-youtube\" aria-label=\"Youtube\" "
"title=\"Youtube\"/>"
msgstr ""
"<i class=\"fa fa-youtube-play text-youtube\" aria-label=\"Youtube\" "
"title=\"Youtube\"/>"

#. module: website_event
#: model_terms:ir.ui.view,arch_db:website_event.s_speaker_bio
msgid ""
"<span class=\"badge badge-secondary text-uppercase "
"o_wevent_badge\">Speaker</span>"
msgstr ""
"<span class=\"badge badge-secondary text-uppercase o_wevent_badge\">Diễn "
"giả</span>"

#. module: website_event
#: model_terms:ir.ui.view,arch_db:website_event.index_topbar
msgid "<span class=\"navbar-brand h4 my-0 mr-auto\">Events</span>"
msgstr "<span class=\"navbar-brand h4 my-0 mr-auto\">Sự kiện</span>"

#. module: website_event
#: model_terms:ir.ui.view,arch_db:website_event.display_timer_widget
msgid ""
"<span class=\"o_countdown_remaining o_timer_days pr-1\">0</span><span "
"class=\"o_countdown_metric pr-1\">days</span>"
msgstr ""
"<span class=\"o_countdown_remaining o_timer_days pr-1\">0</span><span "
"class=\"o_countdown_metric pr-1\">ngày</span>"

#. module: website_event
#: model_terms:ir.ui.view,arch_db:website_event.display_timer_widget
msgid ""
"<span class=\"o_countdown_remaining o_timer_hours\">00</span><span "
"class=\"o_countdown_metric\">:</span>"
msgstr ""
"<span class=\"o_countdown_remaining o_timer_hours\">00</span><span "
"class=\"o_countdown_metric\">:</span>"

#. module: website_event
#: model_terms:ir.ui.view,arch_db:website_event.display_timer_widget
msgid ""
"<span class=\"o_countdown_remaining o_timer_minutes\">00</span><span "
"class=\"o_countdown_metric\">:</span>"
msgstr ""
"<span class=\"o_countdown_remaining o_timer_minutes\">00</span><span "
"class=\"o_countdown_metric\">:</span>"

#. module: website_event
#: model_terms:ir.ui.view,arch_db:website_event.display_timer_widget
msgid ""
"<span class=\"o_countdown_remaining o_timer_seconds\">00</span><span "
"class=\"o_countdown_metric\"/>"
msgstr ""
"<span class=\"o_countdown_remaining o_timer_seconds\">00</span><span "
"class=\"o_countdown_metric\"/>"

#. module: website_event
#: model_terms:ir.ui.view,arch_db:website_event.registration_template
msgid ""
"<span class=\"o_wevent_badge badge badge-success ml-3\">\n"
"                            <i class=\"fa fa-check mr-2\"/>Registered\n"
"                        </span>"
msgstr ""

#. module: website_event
#: model_terms:ir.ui.view,arch_db:website_event.registration_template
msgid ""
"<span class=\"py-2\">Tickets</span>\n"
"                        <span class=\"close d-none\">×</span>"
msgstr ""

#. module: website_event
#: model_terms:ir.ui.view,arch_db:website_event.registration_template
msgid "<span class=\"text-dark font-weight-bold align-middle pr-2\">Qty</span>"
msgstr ""

#. module: website_event
#: model_terms:ir.ui.view,arch_db:website_event.registration_template
msgid ""
"<span itemprop=\"availability\" content=\"http://schema.org/SoldOut\" class=\"text-danger\">\n"
"                                    <i class=\"fa fa-ban mr-2\"/>Sold Out\n"
"                                </span>"
msgstr ""
"<span itemprop=\"availability\" content=\"http://schema.org/SoldOut\" class=\"text-danger\">\n"
"                                    <i class=\"fa fa-ban mr-2\"/>Hết vé\n"
"                                </span>"

#. module: website_event
#: model_terms:ir.ui.view,arch_db:website_event.event_location
msgid "<span>Online Events</span>"
msgstr "<span>Sự kiện Trực tuyến</span>"

#. module: website_event
#: model_terms:ir.ui.view,arch_db:website_event.registration_attendee_details
msgid "<strong> You ordered more tickets than available seats</strong>"
msgstr "<strong>Bạn đã đặt nhiều vé hơn số lượng chỗ hiện có</strong>"

#. module: website_event
#: model_terms:ir.ui.view,arch_db:website_event.index_sidebar_photos
msgid "A past event"
msgstr "Sự kiện đã qua"

#. module: website_event
#: model_terms:ir.ui.view,arch_db:website_event.index_sidebar_about_us
msgid "About us"
msgstr "Về Chúng tôi"

#. module: website_event
#: model:ir.model.fields,field_description:website_event.field_event_event__menu_register_cta
#: model:ir.model.fields,field_description:website_event.field_event_type__menu_register_cta
msgid "Add Register Button"
msgstr ""

#. module: website_event
#: model_terms:ir.ui.view,arch_db:website_event.event_description_full
msgid "Add to Calendar"
msgstr "Thêm vào lịch"

#. module: website_event
#: code:addons/website_event/controllers/main.py:0
#, python-format
msgid "All Countries"
msgstr "Tất cả Quốc gia"

#. module: website_event
#: model_terms:ir.ui.view,arch_db:website_event.event_location
msgid "All countries"
<<<<<<< HEAD
msgstr "Tất cả Quốc gia"
=======
msgstr "Tất cả quốc gia"
>>>>>>> da787012

#. module: website_event
#: model_terms:ir.ui.view,arch_db:website_event.res_config_settings_view_form
msgid "Ask questions to attendees when registering online"
msgstr "Đặt câu hỏi cho người tham dự khi đăng ký trực tuyến"

#. module: website_event
#: model_terms:ir.ui.view,arch_db:website_event.s_speaker_bio
msgid ""
"At just 13 years old, John DOE was already starting to develop his first "
"business applications for customers. After mastering civil engineering, he "
"founded TinyERP. This was the first phase of OpenERP which would later "
"became Odoo, the most installed open-source business software worldwide."
msgstr ""
"Chỉ ở tuổi 13, John DOE đã bắt đầu viết ứng dụng quản lý kinh doanh đầu tiên"
" cho khách hàng. Sau khi học xong chương trình kỹ sư dân dụng, anh thành lập"
" TinyERP. Đây chính là bước đầu tiên của OpenERP sau này trở thành Odoo, "
"phần mềm kinh doanh nguồn mở được cài đặt nhiều nhất trên thế giới.  "

#. module: website_event
#: model_terms:ir.ui.view,arch_db:website_event.registration_attendee_details
msgid "Attendees"
msgstr "Người Tham dự"

#. module: website_event
#: model_terms:ir.ui.view,arch_db:website_event.index_sidebar_quotes
msgid "Author"
msgstr "Tác giả"

#. module: website_event
#: model:ir.model.fields,field_description:website_event.field_event_event__can_publish
msgid "Can Publish"
msgstr "Có thể đăng"

#. module: website_event
#: model_terms:ir.ui.view,arch_db:website_event.registration_attendee_details
msgid "Cancel"
msgstr "Hủy"

#. module: website_event
#: model_terms:ir.ui.view,arch_db:website_event.event_type_view_form
msgid ""
"Check this option to have menus for your event on the\n"
"                                website: registrations, schedule, map, ..."
msgstr ""

#. module: website_event
#. openerp-web
#: code:addons/website_event/static/src/js/tours/website_event.js:0
#, python-format
msgid "Click <em>Continue</em> to create the event."
msgstr "Bấm <em>Tiếp tục</em> để tạo sự kiện."

#. module: website_event
#. openerp-web
#: code:addons/website_event/static/src/js/tours/website_event.js:0
#, python-format
msgid "Click here to add new content to your website."
msgstr "Bấm vào đây để thêm nội dung mới cho website. "

#. module: website_event
#. openerp-web
#: code:addons/website_event/static/src/js/tours/website_event.js:0
#, python-format
msgid "Click here to create a new event."
msgstr "Bấm để tạo mới một sự kiện."

#. module: website_event
#. openerp-web
#: code:addons/website_event/static/src/js/tours/website_event.js:0
#, python-format
msgid "Click here to customize your event further."
msgstr "Bấm để tuỳ biến hơn nữa cho sự kiện của bạn."

#. module: website_event
#. openerp-web
#: code:addons/website_event/static/src/js/tours/website_event.js:0
#, python-format
msgid "Click to publish your event."
msgstr "Bấm để xuất bản sự kiện của bạn."

#. module: website_event
#: model_terms:ir.ui.view,arch_db:website_event.registration_attendee_details
msgid "Close"
msgstr "Đóng"

#. module: website_event
#: code:addons/website_event/models/event_event.py:0
#: model_terms:ir.ui.view,arch_db:website_event.event_event_view_form
#, python-format
msgid "Community"
msgstr "Cộng đồng"

#. module: website_event
#: model:ir.model.fields,field_description:website_event.field_event_event__community_menu
#: model:ir.model.fields,field_description:website_event.field_event_type__community_menu
#: model:ir.model.fields.selection,name:website_event.selection__website_event_menu__menu_type__community
msgid "Community Menu"
msgstr "Menu cộng đồng"

#. module: website_event
#: model_terms:ir.ui.view,arch_db:website_event.s_speaker_bio
msgid "Company"
msgstr "Công ty"

#. module: website_event
#: model_terms:ir.ui.view,arch_db:website_event.registration_attendee_details
msgid "Continue"
msgstr "Tiếp tục"

#. module: website_event
#: model:ir.model.fields,field_description:website_event.field_event_event__cover_properties
msgid "Cover Properties"
msgstr "Thuộc tính Cover"

#. module: website_event
#. openerp-web
#: code:addons/website_event/static/src/js/tours/website_event.js:0
#, python-format
msgid ""
"Create a name for your new event and click <em>\"Continue\"</em>. e.g: "
"Technical Training"
msgstr ""
"Tạo một cái tên cho sự kiện mới của bạn và bấm vào <em>\"Tiếp tục\"</em>. "
"vd: Tập huấn Kỹ thuật"

#. module: website_event
#: model:ir.model.fields,field_description:website_event.field_website_event_menu__create_uid
msgid "Created by"
msgstr "Tạo bởi"

#. module: website_event
#: model:ir.model.fields,field_description:website_event.field_website_event_menu__create_date
msgid "Created on"
msgstr "Thời điểm tạo"

#. module: website_event
#: model:ir.model.fields,help:website_event.field_event_event__website_menu
msgid ""
"Creates menus Introduction, Location and Register on the page of the event "
"on the website."
msgstr ""

#. module: website_event
#: model_terms:ir.ui.view,arch_db:website_event.event_description_full
msgid "Date &amp; Time"
msgstr "Ngày &amp; Giờ"

#. module: website_event
#: model:ir.model.fields,field_description:website_event.field_event_event__display_name
#: model:ir.model.fields,field_description:website_event.field_event_registration__display_name
#: model:ir.model.fields,field_description:website_event.field_event_type__display_name
#: model:ir.model.fields,field_description:website_event.field_website__display_name
#: model:ir.model.fields,field_description:website_event.field_website_event_menu__display_name
#: model:ir.model.fields,field_description:website_event.field_website_menu__display_name
#: model:ir.model.fields,field_description:website_event.field_website_visitor__display_name
msgid "Display Name"
msgstr "Tên hiển thị"

#. module: website_event
#: model:ir.model.fields,field_description:website_event.field_event_type__website_menu
msgid "Display a dedicated menu on Website"
msgstr "Hiển thị một trình đơn riêng trên Website"

#. module: website_event
#: model:ir.model.fields,help:website_event.field_event_event__community_menu
#: model:ir.model.fields,help:website_event.field_event_type__community_menu
msgid "Display community tab on website"
msgstr "Hiển thị tab cộng đồng trên website"

#. module: website_event
#. openerp-web
#: code:addons/website_event/static/src/js/tours/event_tour.js:0
#, python-format
msgid "Don't forget to click <b>save</b> when you're done."
msgstr "Đừng quên bấm <b>lưu</b> khi bạn đã xong. "

#. module: website_event
#. openerp-web
#: code:addons/website_event/static/src/js/tours/website_event.js:0
#, python-format
msgid "Drag this block and drop it in your page."
msgstr "Kéo khối này và thả vào trong trang của bạn."

#. module: website_event
#: model_terms:ir.ui.view,arch_db:website_event.registration_attendee_details
msgid "Email"
msgstr "Email"

#. module: website_event
#: model_terms:ir.ui.view,arch_db:website_event.event_description_full
msgid "End -"
msgstr "Kết thúc -"

#. module: website_event
#: model:ir.model,name:website_event.model_event_event
#: model:ir.model.fields,field_description:website_event.field_website_event_menu__event_id
msgid "Event"
msgstr "Sự kiện"

#. module: website_event
#: model:ir.model.fields,field_description:website_event.field_event_event__community_menu_ids
msgid "Event Community Menus"
msgstr "Menu cộng đồng sự kiện"

#. module: website_event
#: model_terms:ir.ui.view,arch_db:website_event.template_location
msgid "Event Location"
msgstr "Địa điểm Sự kiện"

#. module: website_event
#: model:ir.model.fields,field_description:website_event.field_event_event__menu_id
msgid "Event Menu"
msgstr "Trình đơn Sự kiện"

#. module: website_event
#. openerp-web
#: code:addons/website_event/static/src/js/website_event.editor.js:0
#, python-format
msgid "Event Name"
msgstr "Tên Sự kiện"

#. module: website_event
#: model:ir.model,name:website_event.model_event_registration
msgid "Event Registration"
msgstr "Đăng ký Sự kiện"

#. module: website_event
#: model:ir.model.fields,field_description:website_event.field_website_visitor__event_registration_ids
msgid "Event Registrations"
msgstr "Đăng ký Sự kiện"

#. module: website_event
#. openerp-web
#: code:addons/website_event/static/src/xml/customize_options.xml:0
#, python-format
msgid "Event Specific"
msgstr "Sự kiện cụ thể"

#. module: website_event
#. openerp-web
#: code:addons/website_event/static/src/xml/customize_options.xml:0
#, python-format
msgid "Event Sub-menu"
msgstr "Menu phụ sự kiện "

#. module: website_event
#: model:ir.model.fields,field_description:website_event.field_event_event__subtitle
#: model_terms:ir.ui.view,arch_db:website_event.event_details
msgid "Event Subtitle"
msgstr "Tiêu dề phụ sự kiện "

#. module: website_event
#: model:ir.model,name:website_event.model_event_type
msgid "Event Template"
msgstr "Event Template"

#. module: website_event
#: model_terms:ir.ui.view,arch_db:website_event.event_details
msgid "Event Title"
msgstr "Tiêu đề sự kiện"

#. module: website_event
#: model_terms:ir.ui.view,arch_db:website_event.404
msgid "Event not found!"
msgstr "Không tìm thấy Sự kiện!"

#. module: website_event
#: model:mail.message.subtype,description:website_event.mt_event_published
#: model:mail.message.subtype,name:website_event.mt_event_published
msgid "Event published"
msgstr "Sự kiện được xuất bản"

#. module: website_event
#: model:mail.message.subtype,description:website_event.mt_event_unpublished
#: model:mail.message.subtype,name:website_event.mt_event_unpublished
msgid "Event unpublished"
msgstr "Sự kiện chưa xuất bản"

#. module: website_event
#: code:addons/website_event/models/website.py:0
#: model:website.menu,name:website_event.menu_events
#, python-format
msgid "Events"
msgstr "Sự kiện"

#. module: website_event
#: model_terms:ir.ui.view,arch_db:website_event.registration_template
msgid "Expired"
msgstr "Đã hết hạn"

#. module: website_event
#: model_terms:ir.ui.view,arch_db:website_event.event_description_full
msgid ""
"Find out what people see and say about this event, and join the "
"conversation."
msgstr ""
"Tìm hiểu mọi người thấy và nói gì về sự kiện này, và tham gia vào các cuộc "
"thảo luận. "

#. module: website_event
#: model_terms:ir.ui.view,arch_db:website_event.index_sidebar_follow_us
msgid "Follow Us"
msgstr "Theo dõi chúng tôi"

#. module: website_event
#: model_terms:ir.ui.view,arch_db:website_event.layout
msgid "Following content will appear on all events."
msgstr "Nội dung sau sẽ xuất hiện ở tất cả sự kiện. "

#. module: website_event
#: model_terms:ir.ui.view,arch_db:website_event.event_description_full
msgid "Get the direction"
msgstr "Xem chỉ đường"

#. module: website_event
#: model_terms:ir.ui.view,arch_db:website_event.event_description_full
msgid "Google"
msgstr "Google"

#. module: website_event
#: model:ir.model.fields,field_description:website_event.field_event_event__id
#: model:ir.model.fields,field_description:website_event.field_event_registration__id
#: model:ir.model.fields,field_description:website_event.field_event_type__id
#: model:ir.model.fields,field_description:website_event.field_website__id
#: model:ir.model.fields,field_description:website_event.field_website_event_menu__id
#: model:ir.model.fields,field_description:website_event.field_website_menu__id
#: model:ir.model.fields,field_description:website_event.field_website_visitor__id
msgid "ID"
msgstr "ID"

#. module: website_event
#: code:addons/website_event/models/event_event.py:0
#, python-format
msgid "Introduction"
msgstr "Giới thiệu"

#. module: website_event
#: model:ir.model.fields,field_description:website_event.field_event_event__is_done
msgid "Is Done"
msgstr "Đã xong"

#. module: website_event
#: model:ir.model.fields,field_description:website_event.field_event_event__is_ongoing
msgid "Is Ongoing"
msgstr "Is Ongoing"

#. module: website_event
#: model:ir.model.fields,field_description:website_event.field_event_event__is_participating
msgid "Is Participating"
msgstr "Đang tham gia"

#. module: website_event
#: model:ir.model.fields,field_description:website_event.field_event_event__is_published
msgid "Is Published"
msgstr "Được đăng"

#. module: website_event
#: model_terms:ir.ui.view,arch_db:website_event.s_speaker_bio
msgid "John DOE"
msgstr "John DOE"

#. module: website_event
#: model:ir.model.fields,field_description:website_event.field_event_event____last_update
#: model:ir.model.fields,field_description:website_event.field_event_registration____last_update
#: model:ir.model.fields,field_description:website_event.field_event_type____last_update
#: model:ir.model.fields,field_description:website_event.field_website____last_update
#: model:ir.model.fields,field_description:website_event.field_website_event_menu____last_update
#: model:ir.model.fields,field_description:website_event.field_website_menu____last_update
#: model:ir.model.fields,field_description:website_event.field_website_visitor____last_update
msgid "Last Modified on"
msgstr "Sửa lần cuối vào"

#. module: website_event
#: model:ir.model.fields,field_description:website_event.field_website_event_menu__write_uid
msgid "Last Updated by"
msgstr "Cập nhật lần cuối bởi"

#. module: website_event
#: model:ir.model.fields,field_description:website_event.field_website_event_menu__write_date
msgid "Last Updated on"
msgstr "Cập nhật lần cuối vào"

#. module: website_event
#: code:addons/website_event/models/event_event.py:0
#: model_terms:ir.ui.view,arch_db:website_event.event_description_full
#, python-format
msgid "Location"
msgstr "Địa điểm"

#. module: website_event
#. openerp-web
#: code:addons/website_event/static/src/js/tours/event_tour.js:0
#, python-format
msgid ""
"Looking great! Let's now <b>publish</b> this page so that it becomes "
"<b>visible</b> on your website!"
msgstr ""
"Tốt lắm! Hãy <b>đăng</b> trang này để trang có thể <b>hiển thị</b> trên "
"website!"

#. module: website_event
#: model_terms:ir.ui.view,arch_db:website_event.website_visitor_view_search
msgid "Main Contact"
msgstr "Liên hệ chính"

#. module: website_event
#: model:ir.model.fields,help:website_event.field_website_visitor__parent_id
msgid "Main identity"
msgstr "Danh tính chính"

#. module: website_event
#: model:ir.model.fields,field_description:website_event.field_website_event_menu__menu_id
msgid "Menu"
msgstr "Trình đơn"

#. module: website_event
#: model:ir.model.fields,field_description:website_event.field_website_event_menu__menu_type
msgid "Menu Type"
msgstr "Loại menu"

#. module: website_event
#: model:ir.actions.act_window,name:website_event.website_event_menu_action
msgid "Menus"
msgstr "Trình đơn"

#. module: website_event
#: model_terms:ir.ui.view,arch_db:website_event.registration_complete
msgid "N/A"
msgstr "N/A"

#. module: website_event
#: model_terms:ir.ui.view,arch_db:website_event.registration_attendee_details
msgid "Name"
msgstr "Tên"

#. module: website_event
#. openerp-web
#: code:addons/website_event/controllers/main.py:0
#: code:addons/website_event/static/src/js/website_event.editor.js:0
#, python-format
msgid "New Event"
msgstr "Sự kiện Mới"

#. module: website_event
#: model_terms:ir.ui.view,arch_db:website_event.events_list
msgid "No events found."
msgstr "Không tìm thấy sự kiện. "

#. module: website_event
#: model_terms:ir.actions.act_window,help:website_event.event_registration_action_from_visitor
msgid "No registration linked to this visitor"
msgstr "Không có sự kiện liên kết với khách này"

#. module: website_event
#. openerp-web
#: code:addons/website_event/static/src/js/tours/website_event.js:0
#, python-format
msgid "Once you click on save, your event is updated."
msgstr "Một khi bạn bấm lưu, sự kiện của bạn sẽ được cập nhật."

#. module: website_event
#: model_terms:ir.ui.view,arch_db:website_event.event_description_full
msgid "Organizer"
msgstr "Nhà Tổ chức"

#. module: website_event
#: model_terms:ir.ui.view,arch_db:website_event.index_sidebar_photos
msgid "Our Trainings"
msgstr "Đào tạo của Chúng tôi"

#. module: website_event
#: model:ir.model.fields,field_description:website_event.field_website_visitor__parent_id
msgid "Parent"
msgstr "Cha"

#. module: website_event
#: code:addons/website_event/controllers/main.py:0
#, python-format
msgid "Past Events"
<<<<<<< HEAD
msgstr "Sự kiện Đã qua"
=======
msgstr "Sự kiện đã qua"
>>>>>>> da787012

#. module: website_event
#: model_terms:ir.ui.view,arch_db:website_event.registration_attendee_details
msgid "Phone <small>(Optional)</small>"
msgstr "Điện thoại <small>(Tùy chọn)</small>"

#. module: website_event
#: model_terms:ir.ui.view,arch_db:website_event.index_sidebar_photos
msgid "Photos"
msgstr "Ảnh"

#. module: website_event
#. openerp-web
#: code:addons/website_event/static/src/js/website_event.js:0
#, python-format
msgid "Please select at least one ticket."
<<<<<<< HEAD
msgstr "Vui lòng chọn ít nhất một vé."
=======
msgstr "Vui lòng chọn ít nhất một vé. "
>>>>>>> da787012

#. module: website_event
#: model_terms:ir.ui.view,arch_db:website_event.event_event_view_form
msgid "Preview Badges"
msgstr "Xem trước Thẻ"

#. module: website_event
#: model_terms:ir.ui.view,arch_db:website_event.res_config_settings_view_form
msgid "Questions"
msgstr "Câu hỏi"

#. module: website_event
#. openerp-web
#: code:addons/website_event/models/event_event.py:0
#: code:addons/website_event/static/src/js/register_toaster_widget.js:0
#: model_terms:ir.ui.view,arch_db:website_event.layout
#: model_terms:ir.ui.view,arch_db:website_event.registration_template
#, python-format
msgid "Register"
msgstr "Đăng ký"

#. module: website_event
#: model_terms:ir.ui.view,arch_db:website_event.event_event_view_form
msgid "Register Button"
msgstr "Nút đăng ký"

#. module: website_event
#: model:ir.model.fields,field_description:website_event.field_website_visitor__event_registered_ids
msgid "Registered Events"
msgstr "Sự kiện đã đăng ký"

#. module: website_event
#: code:addons/website_event/controllers/main.py:0
#: model_terms:ir.ui.view,arch_db:website_event.registration_template
#, python-format
msgid "Registration"
msgstr "Đăng ký"

#. module: website_event
#: model_terms:ir.ui.view,arch_db:website_event.registration_complete
msgid "Registration confirmed!"
msgstr "Đã xác nhận đăng ký!"

#. module: website_event
#: model:ir.actions.act_window,name:website_event.event_registration_action_from_visitor
#: model_terms:ir.ui.view,arch_db:website_event.website_visitor_view_form
#: model_terms:ir.ui.view,arch_db:website_event.website_visitor_view_kanban
msgid "Registrations"
msgstr "Đăng ký"

#. module: website_event
#: model_terms:ir.ui.view,arch_db:website_event.events_list
#: model_terms:ir.ui.view,arch_db:website_event.registration_template
msgid "Registrations Closed"
msgstr "Đăng ký đã đóng"

#. module: website_event
#: model_terms:ir.ui.view,arch_db:website_event.registration_template
msgid "Registrations are <b>closed</b>"
msgstr "Đăng ký đã <b>đóng</b>"

#. module: website_event
#: model_terms:ir.ui.view,arch_db:website_event.events_list
#: model_terms:ir.ui.view,arch_db:website_event.registration_template
msgid "Registrations not yet open"
msgstr "Đăng ký chưa mở"

#. module: website_event
#: model:ir.model.fields,field_description:website_event.field_event_event__start_remaining
msgid "Remaining before start"
msgstr "Thời gian còn lại trước khi bắt đầu "

#. module: website_event
#: model:ir.model.fields,help:website_event.field_event_event__start_remaining
msgid "Remaining time before event starts (minutes)"
msgstr "Thời gian còn lại trước khi sự kiện bắt đầu (phút)"

#. module: website_event
#: model:ir.model.fields,help:website_event.field_event_event__website_id
msgid "Restrict publishing to this website."
msgstr "Hạn chế phát hành cho website này"

#. module: website_event
#: model_terms:ir.ui.view,arch_db:website_event.404
msgid "Return to the event list."
msgstr "Quay về danh mục sự kiện."

#. module: website_event
#: model:ir.model.fields,field_description:website_event.field_event_event__is_seo_optimized
msgid "SEO optimized"
msgstr "Tối ưu SEO"

#. module: website_event
#: model_terms:ir.ui.view,arch_db:website_event.event_description_full
msgid "SHARE"
msgstr "CHIA SẺ"

#. module: website_event
#: model_terms:ir.ui.view,arch_db:website_event.registration_template
msgid "Sales end on"
msgstr "Bán vé kết thúc vào "

#. module: website_event
#: model_terms:ir.ui.view,arch_db:website_event.registration_template
msgid "Sales start on"
msgstr "Bán vé bắt đầu vào"

#. module: website_event
#: model_terms:ir.ui.view,arch_db:website_event.layout
msgid "Search an event ..."
msgstr ""

#. module: website_event
#: model_terms:ir.ui.view,arch_db:website_event.index_topbar
msgid "Search an event..."
msgstr "Tìm kiếm một sự kiện..."

#. module: website_event
#: model_terms:ir.ui.view,arch_db:website_event.country_events_list
msgid "See all events from"
msgstr "Xem tất cả sự kiện từ"

#. module: website_event
#: model:ir.model.fields,field_description:website_event.field_event_event__seo_name
msgid "Seo name"
msgstr "Tên Seo"

#. module: website_event
#: model_terms:ir.ui.view,arch_db:website_event.events_list
#: model_terms:ir.ui.view,arch_db:website_event.registration_template
msgid "Sold Out"
msgstr "Bán hết"

#. module: website_event
#: model_terms:ir.ui.view,arch_db:website_event.404
msgid "Sorry, the requested event is not available anymore."
msgstr "Rất tiếc, sự kiện được yêu cầu thì không còn khả dụng nữa."

#. module: website_event
#: model_terms:ir.ui.view,arch_db:website_event.event_description_full
msgid "Start -"
msgstr "Bắt đầu -"

#. module: website_event
#: model:ir.model.fields,field_description:website_event.field_event_event__start_today
msgid "Start Today"
msgstr "Bắt đầu hôm nay"

#. module: website_event
#: model:ir.model.fields,help:website_event.field_event_event__website_url
msgid "The full URL to access the document through the website."
msgstr "URL đầy đủ để truy cập tài liệu thông qua trang web."

#. module: website_event
#: code:addons/website_event/controllers/main.py:0
#, python-format
msgid "This month"
msgstr "Tháng này"

#. module: website_event
#. openerp-web
#: code:addons/website_event/static/src/js/tours/event_tour.js:0
#, python-format
msgid "This shortcut will bring you right back to the event form."
msgstr "Lối tắt này sẽ đưa bạn quay lại ngay biểu mẫu sự kiện. "

#. module: website_event
#: model_terms:ir.ui.view,arch_db:website_event.registration_attendee_details
msgid "Ticket #"
msgstr "Vé #"

#. module: website_event
#: model_terms:ir.ui.view,arch_db:website_event.registration_template
msgid "Ticket Sales starting on"
msgstr "Bán vé bắt đầu vào"

#. module: website_event
#: model_terms:ir.ui.view,arch_db:website_event.registration_template
msgid "Tickets for this Event are <b>Sold Out</b>"
msgstr "Vé cho sự kiện này đã <b>hết</b>"

#. module: website_event
#: code:addons/website_event/controllers/main.py:0
#, python-format
msgid "Today"
msgstr "Hôm nay"

#. module: website_event
#: model_terms:ir.ui.view,arch_db:website_event.layout
msgid "Toggle navigation"
msgstr "Chuyển đổi điều hướng"

#. module: website_event
#: model_terms:ir.ui.view,arch_db:website_event.country_events_list
msgid "Unpublished"
msgstr "Chưa xuất bản"

#. module: website_event
#: code:addons/website_event/controllers/main.py:0
#: model_terms:ir.ui.view,arch_db:website_event.event_time
#, python-format
msgid "Upcoming Events"
msgstr "Sự kiện sắp tới"

#. module: website_event
#: model_terms:ir.ui.view,arch_db:website_event.events_list
msgid "Use the top button '<b>+ New</b>' to create an event."
msgstr "Dùng nút '<b>+ Mới</b>' ở trên cùng để tạo một sự kiện. "

#. module: website_event
#. openerp-web
#: code:addons/website_event/static/src/js/tours/event_tour.js:0
#, python-format
msgid "Use this <b>shortcut</b> to easily access your event web page."
msgstr "Sử dụng <b>lối tắt</b> này để dễ dàng truy cập trang web sự kiện. "

#. module: website_event
#: model_terms:ir.ui.view,arch_db:website_event.index_sidebar_about_us
msgid "Use this paragrah to write a short text about your events or company."
msgstr ""
"Dùng đoạn văn này để viết một đoạn ngắn về sự kiện hoặc công ty của bạn. "

#. module: website_event
#: model:ir.model.fields,field_description:website_event.field_event_event__website_published
msgid "Visible on current website"
msgstr "Hiển thị ở website hiện tại"

#. module: website_event
#: model:ir.model.fields,field_description:website_event.field_event_registration__visitor_id
msgid "Visitor"
msgstr "Khách"

#. module: website_event
#. openerp-web
#: code:addons/website_event/static/src/js/tours/event_tour.js:0
#, python-format
msgid ""
"Want to change your event configuration? Let's go back to the event form."
msgstr "Muốn thay đổi thiết lập sự kiện? Hãy quay lại biểu mẫu sự kiện. "

#. module: website_event
#: model:ir.model,name:website_event.model_website
#: model:ir.model.fields,field_description:website_event.field_event_event__website_id
msgid "Website"
msgstr "Website"

#. module: website_event
#: model:ir.model,name:website_event.model_website_event_menu
#: model_terms:ir.ui.view,arch_db:website_event.website_event_menu_view_form
msgid "Website Event Menu"
msgstr "Menu sự kiện website"

#. module: website_event
#: model_terms:ir.ui.view,arch_db:website_event.website_event_menu_view_search
#: model_terms:ir.ui.view,arch_db:website_event.website_event_menu_view_tree
msgid "Website Event Menus"
msgstr "Menu sự kiện website"

#. module: website_event
#: model:ir.actions.act_url,name:website_event.action_open_website
msgid "Website Home"
msgstr "Trang chủ Website"

#. module: website_event
#: model:ir.model,name:website_event.model_website_menu
#: model:ir.model.fields,field_description:website_event.field_event_event__website_menu
msgid "Website Menu"
msgstr "Trình đơn Website"

#. module: website_event
#: model:ir.ui.menu,name:website_event.menu_website_event_menu
msgid "Website Menus"
msgstr "Menu website"

#. module: website_event
#: model_terms:ir.ui.view,arch_db:website_event.event_event_view_form
msgid "Website Submenu"
msgstr "Menu phụ sự kiện"

#. module: website_event
#: model:ir.model.fields,field_description:website_event.field_event_event__website_url
msgid "Website URL"
msgstr "Địa chỉ website"

#. module: website_event
#: model:ir.model,name:website_event.model_website_visitor
msgid "Website Visitor"
msgstr "Khách truy cập website"

#. module: website_event
#: model:ir.model.fields,field_description:website_event.field_event_event__website_meta_description
msgid "Website meta description"
msgstr "Mô tả website dữ liệu"

#. module: website_event
#: model:ir.model.fields,field_description:website_event.field_event_event__website_meta_keywords
msgid "Website meta keywords"
msgstr "Từ khóa website dữ liệu"

#. module: website_event
#: model:ir.model.fields,field_description:website_event.field_event_event__website_meta_title
msgid "Website meta title"
msgstr "Tiêu đề website dữ liệu"

#. module: website_event
#: model:ir.model.fields,field_description:website_event.field_event_event__website_meta_og_img
msgid "Website opengraph image"
msgstr "Hình ảnh trang web"

#. module: website_event
#: model:ir.model.fields,help:website_event.field_event_event__is_ongoing
msgid "Whether event has begun"
msgstr "Whether event has begun"

#. module: website_event
#: model:ir.model.fields,help:website_event.field_event_event__is_done
msgid "Whether event is finished"
msgstr "Liệu sự kiện đã kết thúc"

#. module: website_event
#: model:ir.model.fields,help:website_event.field_event_event__start_today
msgid "Whether event is going to start today if still not ongoing"
msgstr "Liệu sự kiện sắp bắt đầu hôm nay nếu vẫn không diễn ra"

#. module: website_event
#. openerp-web
#: code:addons/website_event/static/src/js/tours/event_tour.js:0
#, python-format
msgid ""
"With the Edit button, you can <b>customize</b> the web page visitors will "
"see when registering."
msgstr ""
"Dùng nút Sửa, bạn có thể <b>tùy chỉnh</b> trang web khách truy cập có thể "
"thấy khi đăng ký. "

#. module: website_event
#: model_terms:ir.ui.view,arch_db:website_event.registration_template
msgid "available)"
msgstr "vé)"

#. module: website_event
#: model_terms:ir.ui.view,arch_db:website_event.event_description_full
msgid "iCal/Outlook"
msgstr "iCal/Outlook"<|MERGE_RESOLUTION|>--- conflicted
+++ resolved
@@ -12,7 +12,7 @@
 # thanhnguyen.icsc <thanhnguyen.icsc@gmail.com>, 2020
 # Trần Hà <tranthuha13590@gmail.com>, 2021
 # Vo Thanh Thuy, 2021
-#
+# 
 msgid ""
 msgstr ""
 "Project-Id-Version: Odoo Server 14.0\n"
@@ -304,16 +304,12 @@
 #: code:addons/website_event/controllers/main.py:0
 #, python-format
 msgid "All Countries"
-msgstr "Tất cả Quốc gia"
+msgstr "Tất cả quốc gia"
 
 #. module: website_event
 #: model_terms:ir.ui.view,arch_db:website_event.event_location
 msgid "All countries"
-<<<<<<< HEAD
 msgstr "Tất cả Quốc gia"
-=======
-msgstr "Tất cả quốc gia"
->>>>>>> da787012
 
 #. module: website_event
 #: model_terms:ir.ui.view,arch_db:website_event.res_config_settings_view_form
@@ -794,11 +790,7 @@
 #: code:addons/website_event/controllers/main.py:0
 #, python-format
 msgid "Past Events"
-<<<<<<< HEAD
 msgstr "Sự kiện Đã qua"
-=======
-msgstr "Sự kiện đã qua"
->>>>>>> da787012
 
 #. module: website_event
 #: model_terms:ir.ui.view,arch_db:website_event.registration_attendee_details
@@ -815,11 +807,7 @@
 #: code:addons/website_event/static/src/js/website_event.js:0
 #, python-format
 msgid "Please select at least one ticket."
-<<<<<<< HEAD
 msgstr "Vui lòng chọn ít nhất một vé."
-=======
-msgstr "Vui lòng chọn ít nhất một vé. "
->>>>>>> da787012
 
 #. module: website_event
 #: model_terms:ir.ui.view,arch_db:website_event.event_event_view_form
