# -*- coding: utf-8 -*-

import time
import werkzeug.urls
from datetime import datetime, timedelta
from dateutil.relativedelta import relativedelta

from openerp import http
from openerp import tools, SUPERUSER_ID
from openerp.addons.website.models.website import slug
from openerp.http import request
from openerp.tools.translate import _


class website_event(http.Controller):
    @http.route(['/event', '/event/page/<int:page>'], type='http', auth="public", website=True)
    def events(self, page=1, **searches):
        cr, uid, context = request.cr, request.uid, request.context
        event_obj = request.registry['event.event']
        type_obj = request.registry['event.type']
        country_obj = request.registry['res.country']

        searches.setdefault('date', 'all')
        searches.setdefault('type', 'all')
        searches.setdefault('country', 'all')

        domain_search = {}

        def sdn(date):
            return date.replace(hour=23, minute=59, second=59).strftime(tools.DEFAULT_SERVER_DATETIME_FORMAT)

        def sd(date):
            return date.strftime(tools.DEFAULT_SERVER_DATETIME_FORMAT)
        today = datetime.today()
        dates = [
            ['all', _('Next Events'), [("date_end", ">", sd(today))], 0],
            ['today', _('Today'), [
                ("date_end", ">", sd(today)),
                ("date_begin", "<", sdn(today))],
                0],
            ['week', _('This Week'), [
                ("date_end", ">=", sd(today + relativedelta(days=-today.weekday()))),
                ("date_begin", "<", sdn(today + relativedelta(days=6-today.weekday())))],
                0],
            ['nextweek', _('Next Week'), [
                ("date_end", ">=", sd(today + relativedelta(days=7-today.weekday()))),
                ("date_begin", "<", sdn(today + relativedelta(days=13-today.weekday())))],
                0],
            ['month', _('This month'), [
                ("date_end", ">=", sd(today.replace(day=1))),
                ("date_begin", "<", (today.replace(day=1) + relativedelta(months=1)).strftime('%Y-%m-%d 00:00:00'))],
                0],
            ['nextmonth', _('Next month'), [
                ("date_end", ">=", sd(today.replace(day=1) + relativedelta(months=1))),
                ("date_begin", "<", (today.replace(day=1) + relativedelta(months=2)).strftime('%Y-%m-%d 00:00:00'))],
                0],
            ['old', _('Old Events'), [
                ("date_end", "<", today.strftime('%Y-%m-%d 00:00:00'))],
                0],
        ]

        # search domains
        # TDE note: WTF ???
        current_date = None
        current_type = None
        current_country = None
        for date in dates:
            if searches["date"] == date[0]:
                domain_search["date"] = date[2]
                if date[0] != 'all':
                    current_date = date[1]
        if searches["type"] != 'all':
            current_type = type_obj.browse(cr, uid, int(searches['type']), context=context)
            domain_search["type"] = [("type", "=", int(searches["type"]))]

        if searches["country"] != 'all' and searches["country"] != 'online':
            current_country = country_obj.browse(cr, uid, int(searches['country']), context=context)
            domain_search["country"] = ['|', ("country_id", "=", int(searches["country"])), ("country_id", "=", False)]
        elif searches["country"] == 'online':
            domain_search["country"] = [("country_id", "=", False)]

        def dom_without(without):
            domain = [('state', "in", ['draft', 'confirm', 'done'])]
            for key, search in domain_search.items():
                if key != without:
                    domain += search
            return domain

        # count by domains without self search
        for date in dates:
            if date[0] != 'old':
                date[3] = event_obj.search(
                    request.cr, request.uid, dom_without('date') + date[2],
                    count=True, context=request.context)

        domain = dom_without('type')
        types = event_obj.read_group(
            request.cr, request.uid, domain, ["id", "type"], groupby="type",
            orderby="type", context=request.context)
        type_count = event_obj.search(request.cr, request.uid, domain,
                                      count=True, context=request.context)
        types.insert(0, {
            'type_count': type_count,
            'type': ("all", _("All Categories"))
        })

        domain = dom_without('country')
        countries = event_obj.read_group(
            request.cr, request.uid, domain, ["id", "country_id"],
            groupby="country_id", orderby="country_id", context=request.context)
        country_id_count = event_obj.search(request.cr, request.uid, domain,
                                            count=True, context=request.context)
        countries.insert(0, {
            'country_id_count': country_id_count,
            'country_id': ("all", _("All Countries"))
        })

        step = 10  # Number of events per page
        event_count = event_obj.search(
            request.cr, request.uid, dom_without("none"), count=True,
            context=request.context)
        pager = request.website.pager(
            url="/event",
            url_args={'date': searches.get('date'), 'type': searches.get('type'), 'country': searches.get('country')},
            total=event_count,
            page=page,
            step=step,
            scope=5)

        order = 'website_published desc, date_begin'
        if searches.get('date', 'all') == 'old':
            order = 'website_published desc, date_begin desc'
        obj_ids = event_obj.search(
            request.cr, request.uid, dom_without("none"), limit=step,
            offset=pager['offset'], order=order, context=request.context)
        events_ids = event_obj.browse(request.cr, request.uid, obj_ids,
                                      context=request.context)

        values = {
            'current_date': current_date,
            'current_country': current_country,
            'current_type': current_type,
            'event_ids': events_ids,
            'dates': dates,
            'types': types,
            'countries': countries,
            'pager': pager,
            'searches': searches,
            'search_path': "?%s" % werkzeug.url_encode(searches),
        }

        return request.website.render("website_event.index", values)

    @http.route(['/event/<model("event.event"):event>/page/<path:page>'], type='http', auth="public", website=True)
    def event_page(self, event, page, **post):
        values = {
            'event': event,
            'main_object': event
        }

        if '.' not in page:
            page = 'website_event.%s' % page

        return request.website.render(page, values)

    @http.route(['/event/<model("event.event"):event>'], type='http', auth="public", website=True)
    def event(self, event, **post):
        if event.menu_id and event.menu_id.child_id:
            target_url = event.menu_id.child_id[0].url
        else:
            target_url = '/event/%s/register' % str(event.id)
        if post.get('enable_editor') == '1':
            target_url += '?enable_editor=1'
        return request.redirect(target_url)

    @http.route(['/event/<model("event.event"):event>/register'], type='http', auth="public", website=True)
    def event_register(self, event, **post):
        values = {
            'event': event,
            'main_object': event,
            'range': range,
        }
        return request.website.render("website_event.event_description_full", values)

    @http.route('/event/add_event', type='http', auth="user", methods=['POST'], website=True)
    def add_event(self, event_name="New Event", **kwargs):
        return self._add_event(event_name, request.context, **kwargs)

    def _add_event(self, event_name=None, context={}, **kwargs):
        if not event_name:
            event_name = _("New Event")
        Event = request.registry.get('event.event')
        date_begin = datetime.today() + timedelta(days=(14))
        vals = {
            'name': event_name,
            'date_begin': date_begin.strftime('%Y-%m-%d'),
            'date_end': (date_begin + timedelta(days=(1))).strftime('%Y-%m-%d'),
            'seats_available': 1000,
        }
        event_id = Event.create(request.cr, request.uid, vals, context=context)
        event = Event.browse(request.cr, request.uid, event_id, context=context)
        return request.redirect("/event/%s/register?enable_editor=1" % slug(event))

    def get_formated_date(self, event):
        start_date = datetime.strptime(event.date_begin, tools.DEFAULT_SERVER_DATETIME_FORMAT).date()
        end_date = datetime.strptime(event.date_end, tools.DEFAULT_SERVER_DATETIME_FORMAT).date()
        return ('%s %s%s') % (start_date.strftime("%b"), start_date.strftime("%e"), (end_date != start_date and ("-"+end_date.strftime("%e")) or ""))

    @http.route('/event/get_country_event_list', type='http', auth='public', website=True)
    def get_country_events(self, **post):
        cr, uid, context, event_ids = request.cr, request.uid, request.context, []
        country_obj = request.registry['res.country']
        event_obj = request.registry['event.event']
        country_code = request.session['geoip'].get('country_code')
        result = {'events': [], 'country': False}
        if country_code:
            country_ids = country_obj.search(cr, uid, [('code', '=', country_code)], context=context)
            event_ids = event_obj.search(cr, uid, ['|', ('address_id', '=', None), ('country_id.code', '=', country_code), ('date_begin', '>=', time.strftime('%Y-%m-%d 00:00:00')), ('state', '=', 'confirm')], order="date_begin", context=context)
        if not event_ids:
            event_ids = event_obj.search(cr, uid, [('date_begin', '>=', time.strftime('%Y-%m-%d 00:00:00')), ('state', '=', 'confirm')], order="date_begin", context=context)
        for event in event_obj.browse(cr, uid, event_ids, context=context)[:6]:
            if country_code and event.country_id.code == country_code:
                result['country'] = country_obj.browse(cr, uid, country_ids[0], context=context)
            result['events'].append({
                "date": self.get_formated_date(event),
                "event": event,
                "url": event.website_url})
        return request.website.render("website_event.country_events_list", result)

    def _process_tickets_details(self, data):
        nb_register = int(data.get('nb_register-0', 0))
        if nb_register:
            return [{'id': 0, 'name': 'Subscription', 'quantity': nb_register, 'price': 0}]
        return []

    @http.route(['/event/<model("event.event"):event>/registration/new'], type='json', auth="public", methods=['POST'], website=True)
    def registration_new(self, event, **post):
        tickets = self._process_tickets_details(post)
        if not tickets:
            return request.redirect("/event/%s" % slug(event))
        return request.website._render("website_event.registration_attendee_details", {'tickets': tickets, 'event': event})

    def _process_registration_details(self, details):
        ''' Process data posted from the attendee details form. '''
        registrations = {}
        global_values = {}
        for key, value in details.iteritems():
            counter, field_name = key.split('-', 1)
            if counter == '0':
                global_values[field_name] = value
            else:
                registrations.setdefault(counter, dict())[field_name] = value
        for key, value in global_values.iteritems():
            for registration in registrations.values():
                registration[key] = value
        return registrations.values()

    @http.route(['/event/<model("event.event"):event>/registration/confirm'], type='http', auth="public", methods=['POST'], website=True)
    def registration_confirm(self, event, **post):
        cr, uid, context = request.cr, request.uid, request.context
        Registration = request.registry['event.registration']
        registrations = self._process_registration_details(post)

        registration_ids = []
        for registration in registrations:
            registration['event_id'] = event
            registration_ids.append(
                Registration.create(
                    cr, SUPERUSER_ID,
<<<<<<< HEAD
                    Registration._prepare_attendee_values(cr, SUPERUSER_ID, registration),
=======
                    Registration._prepare_attendee_values(cr, uid, registration),
>>>>>>> 4bef17cc
                    context=context))

        attendees = Registration.browse(cr, uid, registration_ids, context=context)
        return request.website.render("website_event.registration_complete", {
            'attendees': attendees,
            'event': event,
        })<|MERGE_RESOLUTION|>--- conflicted
+++ resolved
@@ -267,11 +267,7 @@
             registration_ids.append(
                 Registration.create(
                     cr, SUPERUSER_ID,
-<<<<<<< HEAD
-                    Registration._prepare_attendee_values(cr, SUPERUSER_ID, registration),
-=======
                     Registration._prepare_attendee_values(cr, uid, registration),
->>>>>>> 4bef17cc
                     context=context))
 
         attendees = Registration.browse(cr, uid, registration_ids, context=context)
