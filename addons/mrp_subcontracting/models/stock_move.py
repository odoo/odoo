--- conflicted
+++ resolved
@@ -191,10 +191,5 @@
             if production:
                 self.env['change.production.qty'].with_context(skip_activity=True).create({
                     'mo_id': production.id,
-<<<<<<< HEAD
-                    'product_qty': move.product_uom_qty
-                }).change_prod_qty()
-=======
                     'product_qty': production.product_uom_qty + quantity_change
-                }).change_prod_qty()
->>>>>>> f4105eb9
+                }).change_prod_qty()