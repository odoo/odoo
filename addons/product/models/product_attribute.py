--- conflicted
+++ resolved
@@ -109,12 +109,7 @@
         # search on a m2o and one on a m2m, probably this will quickly become
         # difficult to compute - check if performance optimization is required
         if name and operator in ('=', 'ilike', '=ilike', 'like', '=like'):
-<<<<<<< HEAD
-            args = expression.AND([['|', ('attribute_id', operator, name), ('value_ids', operator, name)], args])
-            return self.search(args, limit=limit).name_get()
-=======
             args = args or []
             domain = ['|', ('attribute_id', operator, name), ('value_ids', operator, name)]
             return self.search(expression.AND([domain, args]), limit=limit).name_get()
->>>>>>> ca2b46c2
         return super(ProductAttributeLine, self).name_search(name=name, args=args, operator=operator, limit=limit)