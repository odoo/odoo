# -*- coding: utf-8 -*-
##############################################################################
#
#    OpenERP, Open Source Management Solution
#    Copyright (C) 2004-2010 Tiny SPRL (<http://tiny.be>).
#
#    This program is free software: you can redistribute it and/or modify
#    it under the terms of the GNU Affero General Public License as
#    published by the Free Software Foundation, either version 3 of the
#    License, or (at your option) any later version.
#
#    This program is distributed in the hope that it will be useful,
#    but WITHOUT ANY WARRANTY; without even the implied warranty of
#    MERCHANTABILITY or FITNESS FOR A PARTICULAR PURPOSE.  See the
#    GNU Affero General Public License for more details.
#
#    You should have received a copy of the GNU Affero General Public License
#    along with this program.  If not, see <http://www.gnu.org/licenses/>.
#
##############################################################################

import time

from openerp import tools
from openerp.osv import fields, osv
from openerp.tools.translate import _

import openerp.addons.decimal_precision as dp


class price_type(osv.osv):
    """
        The price type is used to points which field in the product form
        is a price and in which currency is this price expressed.
        When a field is a price, you can use it in pricelists to base
        sale and purchase prices based on some fields of the product.
    """
    def _price_field_get(self, cr, uid, context=None):
        mf = self.pool.get('ir.model.fields')
        ids = mf.search(cr, uid, [('model','in', (('product.product'),('product.template'))), ('ttype','=','float')], context=context)
        res = []
        for field in mf.browse(cr, uid, ids, context=context):
            res.append((field.name, field.field_description))
        return res

    def _get_currency(self, cr, uid, ctx):
        comp = self.pool.get('res.users').browse(cr,uid,uid).company_id
        if not comp:
            comp_id = self.pool.get('res.company').search(cr, uid, [])[0]
            comp = self.pool.get('res.company').browse(cr, uid, comp_id)
        return comp.currency_id.id

    _name = "product.price.type"
    _description = "Price Type"
    _columns = {
        "name" : fields.char("Price Name", size=32, required=True, translate=True, help="Name of this kind of price."),
        "active" : fields.boolean("Active"),
        "field" : fields.selection(_price_field_get, "Product Field", size=32, required=True, help="Associated field in the product form."),
        "currency_id" : fields.many2one('res.currency', "Currency", required=True, help="The currency the field is expressed in."),
    }
    _defaults = {
        "active": lambda *args: True,
        "currency_id": _get_currency
    }


#----------------------------------------------------------
# Price lists
#----------------------------------------------------------

class product_pricelist_type(osv.osv):
    _name = "product.pricelist.type"
    _description = "Pricelist Type"
    _columns = {
        'name': fields.char('Name',size=64, required=True, translate=True),
        'key': fields.char('Key', size=64, required=True, help="Used in the code to select specific prices based on the context. Keep unchanged."),
    }


class product_pricelist(osv.osv):
    def _pricelist_type_get(self, cr, uid, context=None):
        pricelist_type_obj = self.pool.get('product.pricelist.type')
        pricelist_type_ids = pricelist_type_obj.search(cr, uid, [], order='name')
        pricelist_types = pricelist_type_obj.read(cr, uid, pricelist_type_ids, ['key','name'], context=context)

        res = []

        for type in pricelist_types:
            res.append((type['key'],type['name']))

        return res

    _name = "product.pricelist"
    _description = "Pricelist"
    _order = 'name'
    _columns = {
        'name': fields.char('Pricelist Name',size=64, required=True, translate=True),
        'active': fields.boolean('Active', help="If unchecked, it will allow you to hide the pricelist without removing it."),
        'type': fields.selection(_pricelist_type_get, 'Pricelist Type', required=True),
        'version_id': fields.one2many('product.pricelist.version', 'pricelist_id', 'Pricelist Versions'),
        'currency_id': fields.many2one('res.currency', 'Currency', required=True),
        'company_id': fields.many2one('res.company', 'Company'),
    }

    def name_get(self, cr, uid, ids, context=None):
        result= []
        if not all(ids):
            return result
        for pl in self.browse(cr, uid, ids, context=context):
            name = pl.name + ' ('+ pl.currency_id.name + ')'
            result.append((pl.id,name))
        return result

    def name_search(self, cr, uid, name, args=None, operator='ilike', context=None, limit=100):
        if name and operator == '=' and not args:
            # search on the name of the pricelist and its currency, opposite of name_get(),
            # Used by the magic context filter in the product search view.
            query_args = {'name': name, 'limit': limit, 'lang': (context or {}).get('lang') or 'en_US'}
            query = """SELECT p.id
                       FROM ((
                                SELECT pr.id, pr.name
                                FROM product_pricelist pr JOIN
                                     res_currency cur ON 
                                         (pr.currency_id = cur.id)
                                WHERE pr.name || ' (' || cur.name || ')' = %(name)s
                            )
                            UNION (
                                SELECT tr.res_id as id, tr.value as name
                                FROM ir_translation tr JOIN
                                     product_pricelist pr ON (
                                        pr.id = tr.res_id AND
                                        tr.type = 'model' AND
                                        tr.name = 'product.pricelist,name' AND
                                        tr.lang = %(lang)s
                                     ) JOIN
                                     res_currency cur ON 
                                         (pr.currency_id = cur.id)
                                WHERE tr.value || ' (' || cur.name || ')' = %(name)s
                            )
                        ) p
                       ORDER BY p.name"""
            if limit:
                query += " LIMIT %(limit)s"
            cr.execute(query, query_args)
            ids = [r[0] for r in cr.fetchall()]
            # regular search() to apply ACLs - may limit results below limit in some cases
            ids = self.search(cr, uid, [('id', 'in', ids)], limit=limit, context=context)
            if ids:
                return self.name_get(cr, uid, ids, context)
        return super(product_pricelist, self).name_search(
            cr, uid, name, args, operator=operator, context=context, limit=limit)


    def _get_currency(self, cr, uid, ctx):
        comp = self.pool.get('res.users').browse(cr, uid, uid).company_id
        if not comp:
            comp_id = self.pool.get('res.company').search(cr, uid, [])[0]
            comp = self.pool.get('res.company').browse(cr, uid, comp_id)
        return comp.currency_id.id

    _defaults = {
        'active': lambda *a: 1,
        "currency_id": _get_currency
    }

    def price_get_multi(self, cr, uid, ids, products_by_qty_by_partner, context=None):
        """multi products 'price_get'.
           @param ids:
           @param products_by_qty:
           @param partner:
           @param context: {
             'date': Date of the pricelist (%Y-%m-%d),}
           @return: a dict of dict with product_id as key and a dict 'price by pricelist' as value
        """
        if not ids:
            ids = self.pool.get('product.pricelist').search(cr, uid, [], context=context)
        results = {}
        for pricelist in self.browse(cr, uid, ids, context=context):
            subres = self._price_get_multi(cr, uid, pricelist, products_by_qty_by_partner, context=context)
            for product_id,price in subres.items():
                results.setdefault(product_id, {})
                results[product_id][pricelist.id] = price
        return results

    def _price_get_multi(self, cr, uid, pricelist, products_by_qty_by_partner, context=None):
        context = context or {}
        date = context.get('date') or time.strftime('%Y-%m-%d')

        products = map(lambda x: x[0], products_by_qty_by_partner)
        currency_obj = self.pool.get('res.currency')
        product_obj = self.pool.get('product.template')
        product_uom_obj = self.pool.get('product.uom')
        price_type_obj = self.pool.get('product.price.type')

        if not products:
            return {}

        version = False
        for v in pricelist.version_id:
            if ((v.date_start is False) or (v.date_start <= date)) and ((v.date_end is False) or (v.date_end >= date)):
                version = v
                break
        if not version:
            raise osv.except_osv(_('Warning!'), _("At least one pricelist has no active version !\nPlease create or activate one."))
        categ_ids = {}
        for p in products:
            categ = p.categ_id
            while categ:
                categ_ids[categ.id] = True
                categ = categ.parent_id
        categ_ids = categ_ids.keys()

        is_product_template = products[0]._name == "product.template"
        if is_product_template:
            prod_tmpl_ids = [tmpl.id for tmpl in products]
            prod_ids = [product.id for product in tmpl.product_variant_ids for tmpl in products]
        else:
            prod_ids = [product.id for product in products]
            prod_tmpl_ids = [product.product_tmpl_id.id for product in products]

        # Load all rules
        cr.execute(
            'SELECT i.id '
            'FROM product_pricelist_item AS i '
            'WHERE (product_tmpl_id IS NULL OR product_tmpl_id = any(%s)) '
                'AND (product_id IS NULL OR (product_id = any(%s))) '
                'AND ((categ_id IS NULL) OR (categ_id = any(%s))) '
                'AND (price_version_id = %s) '
            'ORDER BY sequence, min_quantity desc',
            (prod_tmpl_ids, prod_ids, categ_ids, version.id))
        
        item_ids = [x[0] for x in cr.fetchall()]
        items = self.pool.get('product.pricelist.item').browse(cr, uid, item_ids, context=context)

        price_types = {}

        results = {}
        for product, qty, partner in products_by_qty_by_partner:
            uom_price_already_computed = False
            results[product.id] = 0.0
            price = False
            for rule in items:
                if rule.min_quantity and qty<rule.min_quantity:
                    continue
<<<<<<< HEAD
                if rule.product_tmpl_id and product.product_tmpl_id.id != rule.product_tmpl_id.id:
                    continue
                if rule.product_id and product.id != rule.product_id.id:
                    continue
=======
                if is_product_template:
                    if rule.product_tmpl_id and product.id<>rule.product_tmpl_id.id:
                        continue
                    if rule.product_id:
                        continue
                else:
                    if rule.product_tmpl_id and product.product_tmpl_id.id<>rule.product_tmpl_id.id:
                        continue
                    if rule.product_id and product.id<>rule.product_id.id:
                        continue

>>>>>>> 52b799d8
                if rule.categ_id:
                    cat = product.categ_id
                    while cat:
                        if cat.id == rule.categ_id.id:
                            break
                        cat = cat.parent_id
                    if not cat:
                        continue

                if rule.base == -1:
                    if rule.base_pricelist_id:
                        price_tmp = self._price_get_multi(cr, uid,
                                rule.base_pricelist_id, [(product,
                                qty, False)], context=context)[product.id]
                        ptype_src = rule.base_pricelist_id.currency_id.id
                        uom_price_already_computed = True
                        price = currency_obj.compute(cr, uid,
                                ptype_src, pricelist.currency_id.id,
                                price_tmp, round=False,
                                context=context)
                elif rule.base == -2:
                    for seller in product.seller_ids:
                        if (not partner) or (seller.name.id != partner):
                            continue
                        qty_in_seller_uom = qty
                        from_uom = context.get('uom') or product.uom_id.id
                        seller_uom = seller.product_uom and seller.product_uom.id or False
                        if seller_uom and from_uom and from_uom != seller_uom:
                            qty_in_seller_uom = product_uom_obj._compute_qty(cr, uid, from_uom, qty, to_uom_id=seller_uom)
                        else:
                            uom_price_already_computed = True
                        for line in seller.pricelist_ids:
                            if line.min_quantity <= qty_in_seller_uom:
                                price = line.price

                else:
                    if rule.base not in price_types:
                        price_types[rule.base] = price_type_obj.browse(cr, uid, int(rule.base))
                    price_type = price_types[rule.base]

                    uom_price_already_computed = True
                    price = currency_obj.compute(cr, uid,
                            price_type.currency_id.id, pricelist.currency_id.id,
                            product_obj._price_get(cr, uid, [product],
                            price_type.field, context=context)[product.id], round=False, context=context)

                if price is not False:
                    price_limit = price
                    price = price * (1.0+(rule.price_discount or 0.0))
                    if rule.price_round:
                        price = tools.float_round(price, precision_rounding=rule.price_round)
                    price += (rule.price_surcharge or 0.0)
                    if rule.price_min_margin:
                        price = max(price, price_limit+rule.price_min_margin)
                    if rule.price_max_margin:
                        price = min(price, price_limit+rule.price_max_margin)
                break

            if price:
                if 'uom' in context and not uom_price_already_computed:
                    uom = product.uos_id or product.uom_id
                    price = product_uom_obj._compute_price(cr, uid, uom.id, price, context['uom'])

            results[product.id] = price
        return results

    def price_get(self, cr, uid, ids, prod_id, qty, partner=None, context=None):
        product = self.pool.get('product.product').browse(cr, uid, prod_id, context=context)
        res_multi = self.price_get_multi(cr, uid, ids, products_by_qty_by_partner=[(product, qty, partner)], context=context)
        res = res_multi[prod_id]
        return res


class product_pricelist_version(osv.osv):
    _name = "product.pricelist.version"
    _description = "Pricelist Version"
    _columns = {
        'pricelist_id': fields.many2one('product.pricelist', 'Price List',
            required=True, select=True, ondelete='cascade'),
        'name': fields.char('Name', size=64, required=True, translate=True),
        'active': fields.boolean('Active',
            help="When a version is duplicated it is set to non active, so that the " \
            "dates do not overlaps with original version. You should change the dates " \
            "and reactivate the pricelist"),
        'items_id': fields.one2many('product.pricelist.item',
            'price_version_id', 'Price List Items', required=True),
        'date_start': fields.date('Start Date', help="First valid date for the version."),
        'date_end': fields.date('End Date', help="Last valid date for the version."),
        'company_id': fields.related('pricelist_id','company_id',type='many2one',
            readonly=True, relation='res.company', string='Company', store=True)
    }
    _defaults = {
        'active': lambda *a: 1,
    }

    # We desactivate duplicated pricelists, so that dates do not overlap
    def copy(self, cr, uid, id, default=None, context=None):
        if not default: default= {}
        default['active'] = False
        return super(product_pricelist_version, self).copy(cr, uid, id, default, context)

    def _check_date(self, cursor, user, ids, context=None):
        for pricelist_version in self.browse(cursor, user, ids, context=context):
            if not pricelist_version.active:
                continue
            where = []
            if pricelist_version.date_start:
                where.append("((date_end>='%s') or (date_end is null))" % (pricelist_version.date_start,))
            if pricelist_version.date_end:
                where.append("((date_start<='%s') or (date_start is null))" % (pricelist_version.date_end,))

            cursor.execute('SELECT id ' \
                    'FROM product_pricelist_version ' \
                    'WHERE '+' and '.join(where) + (where and ' and ' or '')+
                        'pricelist_id = %s ' \
                        'AND active ' \
                        'AND id <> %s', (
                            pricelist_version.pricelist_id.id,
                            pricelist_version.id))
            if cursor.fetchall():
                return False
        return True

    _constraints = [
        (_check_date, 'You cannot have 2 pricelist versions that overlap!',
            ['date_start', 'date_end'])
    ]


class product_pricelist_item(osv.osv):
    def _price_field_get(self, cr, uid, context=None):
        pt = self.pool.get('product.price.type')
        ids = pt.search(cr, uid, [], context=context)
        result = []
        for line in pt.browse(cr, uid, ids, context=context):
            result.append((line.id, line.name))

        result.append((-1, _('Other Pricelist')))
        result.append((-2, _('Supplier Prices on the product form')))
        return result

# Added default function to fetch the Price type Based on Pricelist type.
    def _get_default_base(self, cr, uid, fields, context=None):
        product_price_type_obj = self.pool.get('product.price.type')
        if fields.get('type') == 'purchase':
            product_price_type_ids = product_price_type_obj.search(cr, uid, [('field', '=', 'standard_price')], context=context)
        elif fields.get('type') == 'sale':
            product_price_type_ids = product_price_type_obj.search(cr, uid, [('field','=','list_price')], context=context)
        else:
            return -1
        if not product_price_type_ids:
            return False
        else:
            pricetype = product_price_type_obj.browse(cr, uid, product_price_type_ids, context=context)[0]
            return pricetype.id

    _name = "product.pricelist.item"
    _description = "Pricelist item"
    _order = "sequence, min_quantity desc"
    _defaults = {
        'base': _get_default_base,
        'min_quantity': lambda *a: 0,
        'sequence': lambda *a: 5,
        'price_discount': lambda *a: 0,
    }

    def _check_recursion(self, cr, uid, ids, context=None):
        for obj_list in self.browse(cr, uid, ids, context=context):
            if obj_list.base == -1:
                main_pricelist = obj_list.price_version_id.pricelist_id.id
                other_pricelist = obj_list.base_pricelist_id.id
                if main_pricelist == other_pricelist:
                    return False
        return True

    def _check_margin(self, cr, uid, ids, context=None):
        for item in self.browse(cr, uid, ids, context=context):
            if item.price_max_margin and item.price_min_margin and (item.price_min_margin > item.price_max_margin):
                return False
        return True

    _columns = {
        'name': fields.char('Rule Name', size=64, help="Explicit rule name for this pricelist line."),
        'price_version_id': fields.many2one('product.pricelist.version', 'Price List Version', required=True, select=True, ondelete='cascade'),
        'product_tmpl_id': fields.many2one('product.template', 'Product Template', ondelete='cascade', help="Specify a template if this rule only applies to one product template. Keep empty otherwise."),
        'product_id': fields.many2one('product.product', 'Product', ondelete='cascade', help="Specify a product if this rule only applies to one product. Keep empty otherwise."),
        'categ_id': fields.many2one('product.category', 'Product Category', ondelete='cascade', help="Specify a product category if this rule only applies to products belonging to this category or its children categories. Keep empty otherwise."),

        'min_quantity': fields.integer('Min. Quantity', required=True, help="Specify the minimum quantity that needs to be bought/sold for the rule to apply."),
        'sequence': fields.integer('Sequence', required=True, help="Gives the order in which the pricelist items will be checked. The evaluation gives highest priority to lowest sequence and stops as soon as a matching item is found."),
        'base': fields.selection(_price_field_get, 'Based on', required=True, size=-1, help="Base price for computation."),
        'base_pricelist_id': fields.many2one('product.pricelist', 'Other Pricelist'),

        'price_surcharge': fields.float('Price Surcharge',
            digits_compute= dp.get_precision('Product Price'), help='Specify the fixed amount to add or substract(if negative) to the amount calculated with the discount.'),
        'price_discount': fields.float('Price Discount', digits=(16,4)),
        'price_round': fields.float('Price Rounding',
            digits_compute= dp.get_precision('Product Price'),
            help="Sets the price so that it is a multiple of this value.\n" \
              "Rounding is applied after the discount and before the surcharge.\n" \
              "To have prices that end in 9.99, set rounding 10, surcharge -0.01" \
            ),
        'price_min_margin': fields.float('Min. Price Margin',
            digits_compute= dp.get_precision('Product Price'), help='Specify the minimum amount of margin over the base price.'),
        'price_max_margin': fields.float('Max. Price Margin',
            digits_compute= dp.get_precision('Product Price'), help='Specify the maximum amount of margin over the base price.'),
        'company_id': fields.related('price_version_id','company_id',type='many2one',
            readonly=True, relation='res.company', string='Company', store=True)
    }

    _constraints = [
        (_check_recursion, 'Error! You cannot assign the Main Pricelist as Other Pricelist in PriceList Item!', ['base_pricelist_id']),
        (_check_margin, 'Error! The minimum margin should be lower than the maximum margin.', ['price_min_margin', 'price_max_margin'])
    ]

    def product_id_change(self, cr, uid, ids, product_id, context=None):
        if not product_id:
            return {}
        prod = self.pool.get('product.product').read(cr, uid, [product_id], ['code','name'])
        if prod[0]['code']:
            return {'value': {'name': prod[0]['code']}}
        return {}



# vim:expandtab:smartindent:tabstop=4:softtabstop=4:shiftwidth=4:
<|MERGE_RESOLUTION|>--- conflicted
+++ resolved
@@ -242,24 +242,17 @@
             for rule in items:
                 if rule.min_quantity and qty<rule.min_quantity:
                     continue
-<<<<<<< HEAD
-                if rule.product_tmpl_id and product.product_tmpl_id.id != rule.product_tmpl_id.id:
-                    continue
-                if rule.product_id and product.id != rule.product_id.id:
-                    continue
-=======
                 if is_product_template:
-                    if rule.product_tmpl_id and product.id<>rule.product_tmpl_id.id:
+                    if rule.product_tmpl_id and product.id != rule.product_tmpl_id.id:
                         continue
                     if rule.product_id:
                         continue
                 else:
-                    if rule.product_tmpl_id and product.product_tmpl_id.id<>rule.product_tmpl_id.id:
+                    if rule.product_tmpl_id and product.product_tmpl_id.id != rule.product_tmpl_id.id:
                         continue
-                    if rule.product_id and product.id<>rule.product_id.id:
+                    if rule.product_id and product.id != rule.product_id.id:
                         continue
 
->>>>>>> 52b799d8
                 if rule.categ_id:
                     cat = product.categ_id
                     while cat:
