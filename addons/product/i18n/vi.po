--- conflicted
+++ resolved
@@ -87,17 +87,10 @@
 "        - Never: Variants are never created for the attribute.\n"
 "        Note: the variants creation mode cannot be changed once the attribute is used on at least one product."
 msgstr ""
-<<<<<<< HEAD
 "- Ngay lập tức: Tất cả các biến thể có thể có sẽ được tạo ngay kjhi thuộc tính và các giá trị của nó được thêm vào sản phẩm.\n"
 "        - Động: Mội biến thể sẽ chỉ được tạo khi thuộc tính và giá trị thuộc tính tương ứng của nó được thêm vào đơn bán.\n"
 "        - Không tạo biến thể: Biến thể sẽ không bao giờ được tạo cho thuộc tính này.\n"
 "        Lưu ý: chế độ tạo biến thể sẽ không thể thay đổi một khi thuộc tính đã được sử dụng cho một sản phẩm nào đó."
-=======
-"- Ngay lập tức: Tất cả các biến thể có thể có được tạo ngay sau khi thuộc tính và các giá trị của thuộc tính được thêm vào sản phẩm.\n"
-"        - Động: Mỗi biến thể chỉ được tạo khi các thuộc tính và giá trị tương ứng của nó được thêm vào đơn đặt hàng.\n"
-"        - Không bao giờ: Các biến thể không bao giờ được tạo cho thuộc tính.\n"
-"        Lưu ý: không thể thay đổi chế độ tạo biến thể sau khi thuộc tính được sử dụng trên ít nhất một sản phẩm."
->>>>>>> aa00d8d0
 
 #. module: product
 #: model:product.attribute.value,name:product.product_attribute_value_5
@@ -372,11 +365,7 @@
 #. module: product
 #: model:ir.model.fields,field_description:product.field_product_template_attribute_value__attribute_line_id
 msgid "Attribute Line"
-<<<<<<< HEAD
 msgstr "Dòng thuộc tính"
-=======
-msgstr "Chi tiết thuộc tính"
->>>>>>> aa00d8d0
 
 #. module: product
 #: model_terms:ir.ui.view,arch_db:product.product_attribute_view_form
@@ -437,17 +426,10 @@
 "Cost Price : The base price will be the cost price.\n"
 "Other Pricelist : Computation of the base price based on another Pricelist."
 msgstr ""
-<<<<<<< HEAD
 "Giá cơ sở để tính toán.\n"
 "Giá bán: Giá cơ sẽ là chính là Giá bán.\n"
 "Giá vốn: Giá cơ sẽ là giá vốn của sản phẩm.\n"
 "Báng giá khác: Việc tính toán giá cơ sở sẽ dược trên một bảng giá khác."
-=======
-"Giá cơ bản để tính.\n"
-"Giá niêm yết: Giá cơ bản sẽ được dùng làm giá bán/giá mua.\n"
-"Giá vốn : Giá cơ bản dùng để làm giá vốn.\n"
-"Bảng giá khác : tính giá cơ bảng từ bảng giá khác."
->>>>>>> aa00d8d0
 
 #. module: product
 #: model:ir.model.fields,field_description:product.field_product_pricelist_item__base
@@ -585,7 +567,7 @@
 #: model:product.product,name:product.product_product_11b
 #: model:product.template,name:product.product_product_11b_product_template
 msgid "Conference Chair (CONFIG)"
-msgstr "Ghế hội nghị (CONFIG)"
+msgstr "Ghế hội nghị (CẤU HÌNH)"
 
 #. module: product
 #: model:product.product,description_sale:product.consu_delivery_02
@@ -718,20 +700,12 @@
 #. module: product
 #: model:ir.model.fields.selection,name:product.selection__res_config_settings__product_volume_volume_in_cubic_feet__1
 msgid "Cubic Feet"
-<<<<<<< HEAD
 msgstr "Feet Khối"
-=======
-msgstr "Hệ Feet"
->>>>>>> aa00d8d0
 
 #. module: product
 #: model:ir.model.fields.selection,name:product.selection__res_config_settings__product_volume_volume_in_cubic_feet__0
 msgid "Cubic Meters"
-<<<<<<< HEAD
 msgstr "Mét Khối"
-=======
-msgstr "Hệ mét"
->>>>>>> aa00d8d0
 
 #. module: product
 #: model:ir.model.fields,field_description:product.field_product_pricelist__currency_id
@@ -754,11 +728,7 @@
 #: model:product.product,name:product.product_product_4d
 #: model:product.template,name:product.product_product_4b_product_template
 msgid "Customizable Desk (CONFIG)"
-<<<<<<< HEAD
 msgstr "Bàn tuỳ biến (CẤU HÌNH)"
-=======
-msgstr "Bàn theo yêu cầu (CONFIG)"
->>>>>>> aa00d8d0
 
 #. module: product
 #: model:product.product,uom_name:product.expense_hotel
@@ -901,11 +871,7 @@
 #. module: product
 #: model:ir.model.fields.selection,name:product.selection__product_attribute__create_variant__dynamic
 msgid "Dynamically"
-<<<<<<< HEAD
 msgstr "Động"
-=======
-msgstr "Linh động"
->>>>>>> aa00d8d0
 
 #. module: product
 #: model:ir.model.constraint,message:product.constraint_product_template_attribute_value_attribute_value_unique
@@ -1184,7 +1150,7 @@
 "Trong Giá chuẩn & AVCO: giá trị của sản phẩm (được tính tự động trong AVCO).\n"
 "        Trong FIFO: giá trị của đơn vị cuối cùng còn lại trong kho (được tính tự động).\n"
 "        Được sử dụng để định giá sản phẩm khi không biết chi phí mua hàng (ví dụ: điều chỉnh hàng tồn kho).\n"
-"        Được sử dụng để tính toán lợi nhuận trên các đơn đặt hàng."
+"        Được sử dụng để tính toán biên lợi nhuận trên các đơn đặt hàng."
 
 #. module: product
 #: model_terms:ir.ui.view,arch_db:product.res_config_settings_view_form
@@ -1244,7 +1210,7 @@
 #: model:ir.model.fields,field_description:product.field_product_product__has_configurable_attributes
 #: model:ir.model.fields,field_description:product.field_product_template__has_configurable_attributes
 msgid "Is a configurable product"
-msgstr "Là sản phẩm cấu hình"
+msgstr "Là sản phẩm có thể cấu hình"
 
 #. module: product
 #: model:ir.model.fields,field_description:product.field_product_template__is_product_variant
@@ -1539,8 +1505,6 @@
 "On the product %s you cannot associate the value %s with the attribute %s "
 "because they do not match."
 msgstr ""
-"Trên sản phẩm %s bạn không thể liên kết giá trị %s với thuộc tính %s bởi vì "
-"chúng không khớp."
 
 #. module: product
 #: code:addons/product/models/product_attribute.py:0
@@ -1899,11 +1863,7 @@
 #. module: product
 #: model:ir.model,name:product.model_product_template_attribute_value
 msgid "Product Template Attribute Value"
-<<<<<<< HEAD
 msgstr "Giá trị Thuộc tính Mẫu sản phẩm"
-=======
-msgstr "Giá trị thuộc tính sản phẩm mẫu"
->>>>>>> aa00d8d0
 
 #. module: product
 #: model:ir.model.fields,field_description:product.field_product_product__type
@@ -2015,7 +1975,7 @@
 #. module: product
 #: model:ir.model.fields,help:product.field_product_packaging__qty
 msgid "Quantity of products contained in the packaging."
-msgstr "Số lượng của sản phẩm khi đóng gói."
+msgstr "Số lượng của sản phẩm chứa trong gói."
 
 #. module: product
 #: model:ir.model.fields,field_description:product.field_product_price_list__qty1
@@ -2074,12 +2034,6 @@
 #: model_terms:ir.ui.view,arch_db:product.product_pricelist_item_form_view
 msgid "Rounding Method"
 msgstr "Phương pháp Làm tròn"
-
-#. module: product
-#: model:ir.model.fields,field_description:product.field_product_product__list_price
-#: model:ir.model.fields,field_description:product.field_product_template__list_price
-msgid "Sale Price"
-msgstr "Giá Bán"
 
 #. module: product
 #: model_terms:ir.ui.view,arch_db:product.product_template_form_view
@@ -2096,11 +2050,7 @@
 #. module: product
 #: model:ir.model.fields,field_description:product.field_res_config_settings__module_sale_product_matrix
 msgid "Sales Grid Entry"
-<<<<<<< HEAD
 msgstr "Nhập ma trận lưới bán hàng"
-=======
-msgstr "Lưới biến thể"
->>>>>>> aa00d8d0
 
 #. module: product
 #: model:ir.model.fields,field_description:product.field_product_product__list_price
@@ -2290,7 +2240,7 @@
 msgid ""
 "The computed price is expressed in the default Unit of Measure of the "
 "product."
-msgstr "Giá tính toán được tính theo Đơn vị đó lường mặc định của sản phẩm."
+msgstr "Giá tính toán được tính theo Đơn vị đo lường mặc định của sản phẩm."
 
 #. module: product
 #: code:addons/product/models/product_template.py:0
@@ -2364,7 +2314,7 @@
 "The sale price is managed from the product template. Click on the 'Configure"
 " Variants' button to set the extra attribute prices."
 msgstr ""
-"Giá bán được quản lý từ mẫu sản phẩm. Bấm vào but 'Cấu hình Biến thể' để đặt"
+"Giá bán được quản lý từ mẫu sản phẩm. Bấm vào 'Cấu hình Biến thể' để đặt"
 " giá thuộc tính bổ sung."
 
 #. module: product
@@ -2471,7 +2421,7 @@
 #: model:ir.model.fields,help:product.field_product_product__activity_exception_decoration
 #: model:ir.model.fields,help:product.field_product_template__activity_exception_decoration
 msgid "Type of the exception activity on record."
-msgstr ""
+msgstr "Kiểu hoạt động ngoại lệ trên bản ghi."
 
 #. module: product
 #: model:ir.model.fields,field_description:product.field_product_packaging__product_uom_id
@@ -2742,11 +2692,7 @@
 #. module: product
 #: model:ir.model.fields,field_description:product.field_res_config_settings__product_volume_volume_in_cubic_feet
 msgid "Volume unit of measure"
-<<<<<<< HEAD
 msgstr "Đơn vị đo thể tích"
-=======
-msgstr "Hệ đơn vị đo"
->>>>>>> aa00d8d0
 
 #. module: product
 #: model:ir.model.fields,field_description:product.field_product_product__volume_uom_name
@@ -2833,11 +2779,7 @@
 "You cannot change the Variants Creation Mode of the attribute %s because it is used on the following products:\n"
 "%s"
 msgstr ""
-<<<<<<< HEAD
 "Bạn không thể thay đổi chế độ tạo biến thể của thuộc tính %s bởi vì nó đã được sử dụng trong các sản phẩm sau:\n"
-=======
-"Bạn không thể thay đổi Chế độ tạo biến thể của thuộc tính %s bởi vì nó được sử dụng trên các sản phẩm sau:\n"
->>>>>>> aa00d8d0
 "%s"
 
 #. module: product
@@ -2909,7 +2851,7 @@
 #, python-format
 msgid ""
 "You cannot move the attribute %s from the product %s to the product %s."
-msgstr "Bạn không thể di chuyển thuộc tính %s từ sản phạm %s đến sản phạm %s."
+msgstr "Bạn không thể di chuyển thuộc tính %s từ sản phạm %s đến sản phẩm %s."
 
 #. module: product
 #: code:addons/product/models/product_attribute.py:0
