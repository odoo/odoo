--- conflicted
+++ resolved
@@ -1,98 +1,42 @@
-<<<<<<< HEAD
-# Vietnamese translation for openobject-addons
-# Copyright (c) 2014 Rosetta Contributors and Canonical Ltd 2014
-# This file is distributed under the same license as the openobject-addons package.
-# FIRST AUTHOR <EMAIL@ADDRESS>, 2014.
+# Translation of OpenERP Server.
+# This file contains the translation of the following modules:
+# 	* product
 #
 msgid ""
 msgstr ""
-"Project-Id-Version: openobject-addons\n"
-"Report-Msgid-Bugs-To: FULL NAME <EMAIL@ADDRESS>\n"
-"POT-Creation-Date: 2014-08-14 13:09+0000\n"
-"PO-Revision-Date: 2014-08-14 16:10+0000\n"
-"Last-Translator: FULL NAME <EMAIL@ADDRESS>\n"
-"Language-Team: Vietnamese <vi@li.org>\n"
+"Project-Id-Version: OpenERP Server 7.saas~5\n"
+"Report-Msgid-Bugs-To: \n"
+"POT-Creation-Date: 2014-09-09 09:31+0000\n"
+"PO-Revision-Date: 2014-09-10 09:56+0700\n"
+"Last-Translator: Leo Tran <leo.tran@tvtmarine.com>\n"
+"Language-Team: T.V.T Marine Automation (aka TVTMA) <support@ma.tvtmarine."
+"com>\n"
 "MIME-Version: 1.0\n"
 "Content-Type: text/plain; charset=UTF-8\n"
 "Content-Transfer-Encoding: 8bit\n"
-"X-Launchpad-Export-Date: 2014-08-15 07:38+0000\n"
-"X-Generator: Launchpad (build 17156)\n"
+"Language: Vietnam\n"
+"X-Generator: Poedit 1.5.4\n"
+
+#. module: product
+#: view:product.pricelist.item:0
+msgid " ) + "
+msgstr " ) + "
 
 #. module: product
 #: field:product.template,product_variant_count:0
 msgid "# of Product Variants"
-msgstr ""
-
-#. module: product
-#: code:addons/product/product.py:724
-#: code:addons/product/product.py:1062
+msgstr "Số lượng biến thể sản phẩm"
+
+#. module: product
+#: code:addons/product/product.py:715 code:addons/product/product.py:1048
 #, python-format
 msgid "%s (copy)"
-msgstr ""
-
-#. module: product
-#: model:product.attribute.value,name:product.product_attribute_value_1
-msgid "16 GB"
-msgstr ""
-
-#. module: product
-#: model:product.template,description_sale:product.product_product_3_product_template
-msgid ""
-"17\" LCD Monitor\n"
-"Processor AMD 8-Core\n"
-"512MB RAM\n"
-"HDD SH-1"
-msgstr ""
-
-#. module: product
-#: model:product.template,description:product.product_product_25_product_template
-msgid ""
-"17\" Monitor\n"
-"4GB RAM\n"
-"Standard-1294P Processor\n"
-"QWERTY keyboard"
-msgstr ""
-
-#. module: product
-#: model:product.template,description:product.product_product_26_product_template
-msgid ""
-"17\" Monitor\n"
-"6GB RAM\n"
-"Hi-Speed 234Q Processor\n"
-"QWERTY keyboard"
-msgstr ""
-
-#. module: product
-#: model:product.attribute.value,name:product.product_attribute_value_5
-msgid "2.4 GHz"
-msgstr ""
-
-#. module: product
-#: model:product.template,description_sale:product.product_product_8_product_template
-msgid ""
-"2.7GHz quad-core Intel Core i5\n"
-"                Turbo Boost up to 3.2GHz\n"
-"                8GB (two 4GB) memory\n"
-"                1TB hard drive1\n"
-"                Intel Iris Pro graphics\n"
-"            "
-msgstr ""
-
-#. module: product
-#: model:product.attribute.value,name:product.product_attribute_value_2
-msgid "32 GB"
-msgstr ""
-
-#. module: product
-#: model:product.template,description_sale:product.product_product_4_product_template
-#: model:product.template,description_sale:product.product_product_4b_product_template
-#: model:product.template,description_sale:product.product_product_4c_product_template
-#: model:product.template,description_sale:product.product_product_4d_product_template
-msgid ""
-"7.9‑inch (diagonal) LED-backlit, 128Gb\n"
-"Dual-core A5 with quad-core graphics\n"
-"FaceTime HD Camera, 1.2 MP Photos"
-msgstr ""
+msgstr "%s (sao chép)"
+
+#. module: product
+#: view:product.pricelist.item:0
+msgid "* ( 1 + "
+msgstr "* ( 1 + "
 
 #. module: product
 #: model:ir.actions.act_window,help:product.product_ul_form_action
@@ -108,6 +52,16 @@
 "              </p>\n"
 "            "
 msgstr ""
+"<p class=\"oe_view_nocontent_create\">\n"
+"                Click to add a new Logistic Unit\n"
+"              </p><p>\n"
+"                The logistic unit defines the container used for the "
+"package.  \n"
+"                It has a type (e.g. pallet, box, ...) and you can specify "
+"its \n"
+"                size. \n"
+"              </p>\n"
+"            "
 
 #. module: product
 #: model:ir.actions.act_window,help:product.product_uom_categ_form_action
@@ -123,6 +77,16 @@
 "              </p>\n"
 "            "
 msgstr ""
+"<p class=\"oe_view_nocontent_create\">\n"
+"                Nhấp chuột để thêm một nhóm đơn vị mới.\n"
+"              </p><p>\n"
+"                Đơn vị tính thuộc cùng một nhóm có thể được quy đổi với "
+"nhau.\n"
+"                Ví dụ trong nhóm <i>'Thời gian'</i>, Bạn có thể có các đơn "
+"vị tính sau:\n"
+"                Giờ, phút, ngày.\n"
+"              </p>\n"
+"            "
 
 #. module: product
 #: model:ir.actions.act_window,help:product.product_uom_form_action
@@ -135,6 +99,14 @@
 "              </p>\n"
 "            "
 msgstr ""
+"<p class=\"oe_view_nocontent_create\">\n"
+"                Nhấp chuột để thêm đơn vị tính mới.\n"
+"              </p><p>\n"
+"                Bạn phải xác định một tỷ lệ quy đổi giữa một vài đơn vị "
+"tính\n"
+"                trong cùng một nhóm.\n"
+"              </p>\n"
+"            "
 
 #. module: product
 #: model:ir.actions.act_window,help:product.product_pricelist_action
@@ -150,6 +122,16 @@
 "              </p>\n"
 "            "
 msgstr ""
+"<p class=\"oe_view_nocontent_create\">\n"
+"                Nhấp chuột để thêm một phiên bản bảng giá.\n"
+"              </p><p>\n"
+"                Có thể có nhiều hơn một phiên bản của một bảng giá,\n"
+"                Mỗi phiên bản phải được thẩm định trong một chu kỳ thời "
+"gian\n"
+"                Một vài ví dụ của phiên bản: Bảng giá chính, 2010, 2011, "
+"Bảng giá mùa hè,...\n"
+"              </p>\n"
+"            "
 
 #. module: product
 #: model:ir.actions.act_window,help:product.product_pricelist_action_for_purchase
@@ -173,6 +155,20 @@
 "              </p>\n"
 "            "
 msgstr ""
+"<p class=\"oe_view_nocontent_create\">\n"
+"                Nhấp chuột để tạo một bảng giá.\n"
+"              </p><p>\n"
+"                Một bảng giá bao gồm các quy tắc phải được đánh giá theo thứ "
+"tự để tính toán\n"
+"                giá mua hàng. Bảng giá mặc định chỉ chó một quy tắc;\n"
+"                Sử dụng giá vốn được định nghĩa trên form sản phẩm, do đó\n"
+"                bạn không phải lo lắng về giá nhà cung cấp đối với yêu cầu "
+"đơn giản.\n"
+"              </p><p>\n"
+"                Nhưng bạn cũng có thể nhập khẩu bảng giá được cung cấp từ "
+"nhà cung cấp\n"
+"              </p>\n"
+"            "
 
 #. module: product
 #: model:ir.actions.act_window,help:product.product_pricelist_action2
@@ -194,738 +190,6 @@
 "              </p>\n"
 "            "
 msgstr ""
-
-#. module: product
-#: model:ir.actions.act_window,help:product.product_normal_action
-#: model:ir.actions.act_window,help:product.product_variant_action
-msgid ""
-"<p class=\"oe_view_nocontent_create\">\n"
-"                Click to define a new product.\n"
-"              </p><p>\n"
-"                You must define a product for everything you buy or sell,\n"
-"                whether it's a physical product, a consumable or service.\n"
-"              </p>\n"
-"            "
-msgstr ""
-
-#. module: product
-#: model:ir.actions.act_window,help:product.product_normal_action_sell
-msgid ""
-"<p class=\"oe_view_nocontent_create\">\n"
-"                Click to define a new product.\n"
-"              </p><p>\n"
-"                You must define a product for everything you sell, whether "
-"it's\n"
-"                a physical product, a consumable or a service you offer to\n"
-"                customers.\n"
-"              </p><p>\n"
-"                The product form contains information to simplify the sale\n"
-"                process: price, notes in the quotation, accounting data,\n"
-"                procurement methods, etc.\n"
-"              </p>\n"
-"            "
-msgstr ""
-
-#. module: product
-#: model:ir.actions.act_window,help:product.product_category_action
-msgid ""
-"<p>\n"
-"                Here is a list of all your products classified by category. "
-"You\n"
-"                can click a category to get the list of all products linked "
-"to\n"
-"                this category or to a child of this category.\n"
-"              </p>\n"
-"            "
-msgstr ""
-
-#. module: product
-#: help:product.category,type:0
-msgid ""
-"A category of the view type is a virtual category that can be used as the "
-"parent of another category to create a hierarchical structure."
-msgstr ""
-
-#. module: product
-#: help:product.template,description_sale:0
-msgid ""
-"A description of the Product that you want to communicate to your customers. "
-"This description will be copied to every Sale Order, Delivery Order and "
-"Customer Invoice/Refund"
-msgstr ""
-
-#. module: product
-#: help:product.template,description_purchase:0
-msgid ""
-"A description of the Product that you want to communicate to your suppliers. "
-"This description will be copied to every Purchase Order, Receipt and "
-"Supplier Invoice/Refund."
-msgstr ""
-
-#. module: product
-#: help:product.template,description:0
-msgid ""
-"A precise description of the Product, used only for internal information "
-"purposes."
-msgstr ""
-
-#. module: product
-#: model:product.category,name:product.product_category_7
-msgid "Accessories"
-msgstr "Phụ kiện"
-
-#. module: product
-#: field:product.price.type,active:0
-#: field:product.pricelist,active:0
-#: field:product.pricelist.version,active:0
-#: field:product.product,active:0
-#: field:product.template,active:0
-#: field:product.uom,active:0
-msgid "Active"
-msgstr "Hiệu lực"
-
-#. module: product
-#: model:product.category,name:product.product_category_all
-msgid "All"
-msgstr ""
-
-#. module: product
-#: model:product.template,description:product.product_product_37_product_template
-msgid "All in one hi-speed printer with fax and scanner."
-msgstr ""
-
-#. module: product
-#: model:product.category,name:product.accessories
-msgid "Apple Accessories"
-msgstr ""
-
-#. module: product
-#: model:product.template,name:product.product_product_7_product_template
-msgid "Apple In-Ear Headphones"
-msgstr ""
-
-#. module: product
-#: model:product.category,name:product.apple
-msgid "Apple Products"
-msgstr ""
-
-#. module: product
-#: model:product.template,name:product.product_product_9_product_template
-msgid "Apple Wireless Keyboard"
-msgstr ""
-
-#. module: product
-#: model:product.template,name:product.product_assembly_product_template
-msgid "Assembly Service Cost"
-msgstr ""
-
-#. module: product
-#: help:product.supplierinfo,sequence:0
-msgid "Assigns the priority to the list of product supplier."
-msgstr ""
-
-#. module: product
-#: help:product.price.type,field:0
-msgid "Associated field in the product form."
-msgstr "Lĩnh vực liên quan trong hình thức sản phẩm."
-
-#. module: product
-#: code:addons/product/pricelist.py:208
-#, python-format
-msgid ""
-"At least one pricelist has no active version !\n"
-"Please create or activate one."
-msgstr ""
-
-#. module: product
-#: field:product.attribute.line,attribute_id:0
-#: field:product.attribute.value,attribute_id:0
-msgid "Attribute"
-msgstr ""
-
-#. module: product
-#: field:product.attribute.value,price_extra:0
-msgid "Attribute Price Extra"
-msgstr ""
-
-#. module: product
-#: field:product.attribute.value,price_ids:0
-msgid "Attribute Prices"
-msgstr ""
-
-#. module: product
-#: model:ir.actions.act_window,name:product.variants_action
-#: model:ir.ui.menu,name:product.menu_variants_action
-msgid "Attribute Values"
-msgstr ""
-
-#. module: product
-#: model:ir.actions.act_window,name:product.attribute_action
-#: model:ir.ui.menu,name:product.menu_attribute_action
-#: field:product.product,attribute_value_ids:0
-msgid "Attributes"
-msgstr ""
-
-#. module: product
-#: view:product.pricelist.item:product.product_pricelist_item_form_view
-msgid "Base Price"
-msgstr "Giá cơ bản"
-
-#. module: product
-#: help:product.pricelist.item,base:0
-msgid "Base price for computation."
-msgstr ""
-
-#. module: product
-#: help:product.template,list_price:0
-msgid ""
-"Base price to compute the customer price. Sometimes called the catalog price."
-msgstr ""
-
-#. module: product
-#: field:product.pricelist.item,base:0
-msgid "Based on"
-msgstr "Dựa trên"
-
-#. module: product
-#: field:product.product,image:0
-msgid "Big-sized image"
-msgstr ""
-
-#. module: product
-#: field:product.uom,factor_inv:0
-msgid "Bigger Ratio"
-msgstr ""
-
-#. module: product
-#: selection:product.uom,uom_type:0
-msgid "Bigger than the reference Unit of Measure"
-msgstr ""
-
-#. module: product
-#: model:product.attribute.value,name:product.product_attribute_value_4
-msgid "Black"
-msgstr ""
-
-#. module: product
-#: model:product.template,name:product.product_product_35_product_template
-msgid "Blank CD"
-msgstr ""
-
-#. module: product
-#: model:product.template,name:product.product_product_36_product_template
-msgid "Blank DVD-RW"
-msgstr ""
-
-#. module: product
-#: model:product.template,name:product.product_product_5_product_template
-msgid "Bose Mini Bluetooth Speaker"
-msgstr ""
-
-#. module: product
-#: model:product.template,description_sale:product.product_product_5_product_template
-msgid "Bose's smallest portable Bluetooth speaker"
-msgstr ""
-
-#. module: product
-#: selection:product.ul,type:0
-msgid "Box"
-msgstr "Hộp"
-
-#. module: product
-#: model:product.ul,name:product.product_ul_box
-msgid "Box 20x20x40"
-msgstr ""
-
-#. module: product
-#: model:product.ul,name:product.product_ul_big_box
-msgid "Box 30x40x60"
-msgstr ""
-
-#. module: product
-#: help:product.uom,active:0
-msgid ""
-"By unchecking the active field you can disable a unit of measure without "
-"deleting it."
-msgstr ""
-
-#. module: product
-#: view:product.price_list:product.view_product_price_list
-msgid "Calculate Product Price per Unit Based on Pricelist Version."
-msgstr ""
-
-#. module: product
-#: field:product.template,rental:0
-msgid "Can be Rent"
-msgstr ""
-
-#. module: product
-#: view:product.template:product.product_template_search_view
-#: field:product.template,sale_ok:0
-msgid "Can be Sold"
-msgstr ""
-
-#. module: product
-#: view:product.price_list:product.view_product_price_list
-msgid "Cancel"
-msgstr "Hủy"
-
-#. module: product
-#: code:addons/product/product.py:210
-#, python-format
-msgid "Cannot change the category of existing Unit of Measure '%s'."
-msgstr ""
-
-#. module: product
-#: model:product.public.category,name:product.case
-msgid "Case"
-msgstr "Trường hợp"
-
-#. module: product
-#: field:product.category,type:0
-msgid "Category Type"
-msgstr ""
-
-#. module: product
-#: field:product.category,child_id:0
-msgid "Child Categories"
-msgstr "Loại trẻ em"
-
-#. module: product
-#: field:product.packaging,code:0
-msgid "Code"
-msgstr "Mã"
-
-#. module: product
-#: help:product.template,uos_coeff:0
-msgid ""
-"Coefficient to convert default Unit of Measure to Unit of Sale\n"
-" uos = uom * coeff"
-msgstr ""
-
-#. module: product
-#: model:product.attribute,name:product.product_attribute_2
-msgid "Color"
-msgstr ""
-
-#. module: product
-#: field:product.template,color:0
-msgid "Color Index"
-msgstr ""
-
-#. module: product
-#: model:product.template,description_sale:product.product_product_6_product_template
-msgid ""
-"Color: White\n"
-"Capacity: 16GB\n"
-"Connectivity: Wifi\n"
-"Beautiful 7.9-inch display\n"
-"Over 375,000 apps3\n"
-"Ultrafast wireless\n"
-"iOS7\n"
-"            "
-msgstr ""
-
-#. module: product
-#: field:product.pricelist,company_id:0
-#: field:product.pricelist.item,company_id:0
-#: field:product.pricelist.version,company_id:0
-#: field:product.supplierinfo,company_id:0
-#: field:product.template,company_id:0
-msgid "Company"
-msgstr "Công ty"
-
-#. module: product
-#: model:product.category,name:product.product_category_8
-#: model:product.public.category,name:product.Components
-msgid "Components"
-msgstr ""
-
-#. module: product
-#: model:product.template,name:product.product_product_16_product_template
-msgid "Computer Case"
-msgstr ""
-
-#. module: product
-#: model:product.public.category,name:product.Computer_all_in_one
-msgid "Computer all-in-one"
-msgstr ""
-
-#. module: product
-#: model:product.category,name:product.product_category_4
-#: model:product.public.category,name:product.computers
-#: model:product.public.category,name:product.sub_computers
-msgid "Computers"
-msgstr ""
-
-#. module: product
-#: view:product.template:product.product_template_search_view
-#: selection:product.template,type:0
-msgid "Consumable"
-msgstr "Có thể tiêu thụ"
-
-#. module: product
-#: view:product.template:product.product_template_search_view
-msgid "Consumable products"
-msgstr ""
-
-#. module: product
-#: help:product.template,type:0
-msgid ""
-"Consumable: Will not imply stock management for this product. \n"
-"Stockable product: Will imply stock management for this product."
-msgstr ""
-
-#. module: product
-#: help:product.uom,category_id:0
-msgid ""
-"Conversion between Units of Measure can only occur if they belong to the "
-"same category. The conversion will be made based on the ratios."
-msgstr ""
-
-#. module: product
-#: code:addons/product/product.py:178
-#, python-format
-msgid ""
-"Conversion from Product UoM %s to Default UoM %s is not possible as they "
-"both belong to different Category!."
-msgstr ""
-
-#. module: product
-#: model:product.price.type,name:product.standard_price
-#: field:product.template,standard_price:0
-msgid "Cost Price"
-msgstr "Giá vốn"
-
-#. module: product
-#: help:product.template,standard_price:0
-msgid ""
-"Cost price of the product template used for standard stock valuation in "
-"accounting and used as a base price on purchase orders."
-msgstr ""
-
-#. module: product
-#: field:pricelist.partnerinfo,create_uid:0
-#: field:product.attribute,create_uid:0
-#: field:product.attribute.line,create_uid:0
-#: field:product.attribute.price,create_uid:0
-#: field:product.attribute.value,create_uid:0
-#: field:product.category,create_uid:0
-#: field:product.packaging,create_uid:0
-#: field:product.price.history,create_uid:0
-#: field:product.price.type,create_uid:0
-#: field:product.price_list,create_uid:0
-#: field:product.pricelist,create_uid:0
-#: field:product.pricelist.item,create_uid:0
-#: field:product.pricelist.type,create_uid:0
-#: field:product.pricelist.version,create_uid:0
-#: field:product.product,create_uid:0
-#: field:product.supplierinfo,create_uid:0
-#: field:product.template,create_uid:0
-#: field:product.ul,create_uid:0
-#: field:product.uom,create_uid:0
-#: field:product.uom.categ,create_uid:0
-msgid "Created by"
-msgstr ""
-
-#. module: product
-#: field:pricelist.partnerinfo,create_date:0
-#: field:product.attribute,create_date:0
-#: field:product.attribute.line,create_date:0
-#: field:product.attribute.price,create_date:0
-#: field:product.attribute.value,create_date:0
-#: field:product.category,create_date:0
-#: field:product.packaging,create_date:0
-#: field:product.price.history,create_date:0
-#: field:product.price.type,create_date:0
-#: field:product.price_list,create_date:0
-#: field:product.pricelist,create_date:0
-#: field:product.pricelist.item,create_date:0
-#: field:product.pricelist.type,create_date:0
-#: field:product.pricelist.version,create_date:0
-#: field:product.product,create_date:0
-#: field:product.supplierinfo,create_date:0
-#: field:product.template,create_date:0
-#: field:product.ul,create_date:0
-#: field:product.uom,create_date:0
-#: field:product.uom.categ,create_date:0
-msgid "Created on"
-msgstr ""
-
-#. module: product
-#: model:ir.model,name:product.model_res_currency
-#: field:product.price.type,currency_id:0
-#: field:product.pricelist,currency_id:0
-#: view:website:product.report_pricelist
-msgid "Currency"
-msgstr "Loại tiền"
-
-#. module: product
-#: model:product.template,description:product.product_product_27_product_template
-msgid "Custom Laptop based on customer's requirement."
-msgstr ""
-
-#. module: product
-#: model:product.template,description:product.product_product_5_product_template
-msgid "Custom computer assembled on order based on customer's requirement."
-msgstr ""
-
-#. module: product
-#: field:product.product,partner_ref:0
-msgid "Customer ref"
-msgstr "Tham chiếu khách hàng"
-
-#. module: product
-#: model:product.template,name:product.product_product_46_product_template
-msgid "Datacard"
-msgstr ""
-
-#. module: product
-#: help:product.product,message_last_post:0
-#: help:product.template,message_last_post:0
-msgid "Date of the last message posted on the record."
-=======
-# Translation of OpenERP Server.
-# This file contains the translation of the following modules:
-# 	* product
-#
-msgid ""
-msgstr ""
-"Project-Id-Version: OpenERP Server 7.saas~5\n"
-"Report-Msgid-Bugs-To: \n"
-"POT-Creation-Date: 2014-09-09 09:31+0000\n"
-"PO-Revision-Date: 2014-09-10 09:56+0700\n"
-"Last-Translator: Leo Tran <leo.tran@tvtmarine.com>\n"
-"Language-Team: T.V.T Marine Automation (aka TVTMA) <support@ma.tvtmarine."
-"com>\n"
-"MIME-Version: 1.0\n"
-"Content-Type: text/plain; charset=UTF-8\n"
-"Content-Transfer-Encoding: 8bit\n"
-"Language: Vietnam\n"
-"X-Generator: Poedit 1.5.4\n"
-
-#. module: product
-#: view:product.pricelist.item:0
-msgid " ) + "
-msgstr " ) + "
-
-#. module: product
-#: field:product.template,product_variant_count:0
-msgid "# of Product Variants"
-msgstr "Số lượng biến thể sản phẩm"
-
-#. module: product
-#: code:addons/product/product.py:715 code:addons/product/product.py:1048
-#, python-format
-msgid "%s (copy)"
-msgstr "%s (sao chép)"
-
-#. module: product
-#: view:product.pricelist.item:0
-msgid "* ( 1 + "
-msgstr "* ( 1 + "
-
-#. module: product
-#: model:ir.actions.act_window,help:product.product_ul_form_action
-msgid ""
-"<p class=\"oe_view_nocontent_create\">\n"
-"                Click to add a new Logistic Unit\n"
-"              </p><p>\n"
-"                The logistic unit defines the container used for the "
-"package.  \n"
-"                It has a type (e.g. pallet, box, ...) and you can specify "
-"its \n"
-"                size. \n"
-"              </p>\n"
-"            "
-msgstr ""
-"<p class=\"oe_view_nocontent_create\">\n"
-"                Click to add a new Logistic Unit\n"
-"              </p><p>\n"
-"                The logistic unit defines the container used for the "
-"package.  \n"
-"                It has a type (e.g. pallet, box, ...) and you can specify "
-"its \n"
-"                size. \n"
-"              </p>\n"
-"            "
-
-#. module: product
-#: model:ir.actions.act_window,help:product.product_uom_categ_form_action
-msgid ""
-"<p class=\"oe_view_nocontent_create\">\n"
-"                Click to add a new unit of measure category.\n"
-"              </p><p>\n"
-"                Units of measure belonging to the same category can be\n"
-"                converted between each others. For example, in the category\n"
-"                <i>'Time'</i>, you will have the following units of "
-"measure:\n"
-"                Hours, Days.\n"
-"              </p>\n"
-"            "
->>>>>>> a345b238
-msgstr ""
-"<p class=\"oe_view_nocontent_create\">\n"
-"                Nhấp chuột để thêm một nhóm đơn vị mới.\n"
-"              </p><p>\n"
-"                Đơn vị tính thuộc cùng một nhóm có thể được quy đổi với "
-"nhau.\n"
-"                Ví dụ trong nhóm <i>'Thời gian'</i>, Bạn có thể có các đơn "
-"vị tính sau:\n"
-"                Giờ, phút, ngày.\n"
-"              </p>\n"
-"            "
-
-#. module: product
-<<<<<<< HEAD
-#: model:product.uom,name:product.product_uom_day
-msgid "Day(s)"
-msgstr ""
-
-#. module: product
-#: model:product.pricelist.version,name:product.ver0
-msgid "Default Public Pricelist Version"
-msgstr "Phiên bản bảng giá công bố mặc định"
-
-#. module: product
-#: view:product.template:product.product_template_search_view
-msgid "Default Unit of Measure"
-=======
-#: model:ir.actions.act_window,help:product.product_uom_form_action
-msgid ""
-"<p class=\"oe_view_nocontent_create\">\n"
-"                Click to add a new unit of measure.\n"
-"              </p><p>\n"
-"                You must define a conversion rate between several Units of\n"
-"                Measure within the same category.\n"
-"              </p>\n"
-"            "
->>>>>>> a345b238
-msgstr ""
-"<p class=\"oe_view_nocontent_create\">\n"
-"                Nhấp chuột để thêm đơn vị tính mới.\n"
-"              </p><p>\n"
-"                Bạn phải xác định một tỷ lệ quy đổi giữa một vài đơn vị "
-"tính\n"
-"                trong cùng một nhóm.\n"
-"              </p>\n"
-"            "
-
-#. module: product
-<<<<<<< HEAD
-#: help:product.template,uom_id:0
-msgid "Default Unit of Measure used for all stock operation."
-msgstr ""
-"Đơn vị đo mặc định dùng cho tất cả các hoạt động liên quan đến hàng tồn kho."
-
-#. module: product
-#: help:product.template,uom_po_id:0
-msgid ""
-"Default Unit of Measure used for purchase orders. It must be in the same "
-"category than the default unit of measure."
-=======
-#: model:ir.actions.act_window,help:product.product_pricelist_action
-msgid ""
-"<p class=\"oe_view_nocontent_create\">\n"
-"                Click to add a pricelist version.\n"
-"              </p><p>\n"
-"                There can be more than one version of a pricelist, each of\n"
-"                these must be valid during a certain period of time. Some\n"
-"                examples of versions: Main Prices, 2010, 2011, Summer "
-"Sales,\n"
-"                etc.\n"
-"              </p>\n"
-"            "
-msgstr ""
-"<p class=\"oe_view_nocontent_create\">\n"
-"                Nhấp chuột để thêm một phiên bản bảng giá.\n"
-"              </p><p>\n"
-"                Có thể có nhiều hơn một phiên bản của một bảng giá,\n"
-"                Mỗi phiên bản phải được thẩm định trong một chu kỳ thời "
-"gian\n"
-"                Một vài ví dụ của phiên bản: Bảng giá chính, 2010, 2011, "
-"Bảng giá mùa hè,...\n"
-"              </p>\n"
-"            "
-
-#. module: product
-#: model:ir.actions.act_window,help:product.product_pricelist_action_for_purchase
-msgid ""
-"<p class=\"oe_view_nocontent_create\">\n"
-"                Click to create a pricelist.\n"
-"              </p><p>\n"
-"                A price list contains rules to be evaluated in order to "
-"compute\n"
-"                the purchase price. The default price list has only one "
-"rule; use\n"
-"                the cost price defined on the product form, so that you do "
-"not have to\n"
-"                worry about supplier pricelists if you have very simple "
-"needs.\n"
-"              </p><p>\n"
-"                But you can also import complex price lists form your "
-"supplier\n"
-"                that may depends on the quantities ordered or the current\n"
-"                promotions.\n"
-"              </p>\n"
-"            "
->>>>>>> a345b238
-msgstr ""
-"<p class=\"oe_view_nocontent_create\">\n"
-"                Nhấp chuột để tạo một bảng giá.\n"
-"              </p><p>\n"
-"                Một bảng giá bao gồm các quy tắc phải được đánh giá theo thứ "
-"tự để tính toán\n"
-"                giá mua hàng. Bảng giá mặc định chỉ chó một quy tắc;\n"
-"                Sử dụng giá vốn được định nghĩa trên form sản phẩm, do đó\n"
-"                bạn không phải lo lắng về giá nhà cung cấp đối với yêu cầu "
-"đơn giản.\n"
-"              </p><p>\n"
-"                Nhưng bạn cũng có thể nhập khẩu bảng giá được cung cấp từ "
-"nhà cung cấp\n"
-"              </p>\n"
-"            "
-
-#. module: product
-<<<<<<< HEAD
-#: field:product.supplierinfo,delay:0
-msgid "Delivery Lead Time"
-msgstr ""
-
-#. module: product
-#: field:pricelist.partnerinfo,name:0
-#: field:product.packaging,name:0
-#: field:product.template,description:0
-#: view:website:product.report_pricelist
-msgid "Description"
-msgstr "Mô tả"
-
-#. module: product
-#: view:product.template:product.product_template_form_view
-msgid "Description for Quotations"
-msgstr ""
-
-#. module: product
-#: view:product.template:product.product_template_form_view
-msgid "Description for Suppliers"
-msgstr ""
-
-#. module: product
-#: help:product.attribute.value,sequence:0
-msgid "Determine the display order"
-msgstr ""
-
-#. module: product
-#: model:product.public.category,name:product.devices
-msgid "Devices"
-msgstr ""
-
-#. module: product
-#: model:product.uom,name:product.product_uom_dozen
-msgid "Dozen(s)"
-=======
-#: model:ir.actions.act_window,help:product.product_pricelist_action2
-msgid ""
 "<p class=\"oe_view_nocontent_create\">\n"
 "                Click to create a pricelist.\n"
 "              </p><p>\n"
@@ -942,56 +206,8 @@
 "                the supplier price multiplied by 1.80).\n"
 "              </p>\n"
 "            "
->>>>>>> a345b238
-msgstr ""
-"<p class=\"oe_view_nocontent_create\">\n"
-"                Click to create a pricelist.\n"
-"              </p><p>\n"
-"                A price list contains rules to be evaluated in order to "
-"compute\n"
-"                the sales price of the products.\n"
-"              </p><p>\n"
-"                Price lists may have several versions (2010, 2011, Promotion "
-"of\n"
-"                February 2010, etc.) and each version may have several "
-"rules.\n"
-"                (e.g. the customer price of a product category will be based "
-"on\n"
-"                the supplier price multiplied by 1.80).\n"
-"              </p>\n"
-"            "
-
-#. module: product
-<<<<<<< HEAD
-#: field:product.packaging,ean:0
-msgid "EAN"
-msgstr "EAN"
-
-#. module: product
-#: field:product.product,ean13:0
-#: field:product.template,ean13:0
-msgid "EAN13 Barcode"
-msgstr ""
-
-#. module: product
-#: field:product.ul,weight:0
-msgid "Empty Package Weight"
-msgstr "Khối lượng vỏ không"
-
-#. module: product
-#: field:product.pricelist.version,date_end:0
-msgid "End Date"
-msgstr "Ngày kết thúc"
-
-#. module: product
-#: selection:product.template,state:0
-msgid "End of Lifecycle"
-msgstr "Kết thúc vòng đời"
-
-#. module: product
-#: constraint:product.category:0
-msgid "Error ! You cannot create recursive categories."
-=======
+
+#. module: product
 #: model:ir.actions.act_window,help:product.product_normal_action
 #: model:ir.actions.act_window,help:product.product_variant_action
 msgid ""
@@ -1002,7 +218,6 @@
 "                whether it's a physical product, a consumable or service.\n"
 "              </p>\n"
 "            "
->>>>>>> a345b238
 msgstr ""
 "<p class=\"oe_view_nocontent_create\">\n"
 "                Click to define a new product.\n"
@@ -1013,69 +228,6 @@
 "            "
 
 #. module: product
-<<<<<<< HEAD
-#: code:addons/product/product.py:178
-#, python-format
-msgid "Error!"
-msgstr ""
-
-#. module: product
-#: constraint:product.pricelist.item:0
-msgid "Error! The minimum margin should be lower than the maximum margin."
-msgstr ""
-
-#. module: product
-#: constraint:product.pricelist.item:0
-msgid ""
-"Error! You cannot assign the Main Pricelist as Other Pricelist in PriceList "
-"Item!"
-msgstr ""
-
-#. module: product
-#: constraint:res.currency:0
-msgid ""
-"Error! You cannot define a rounding factor for the company's main currency "
-"that is smaller than the decimal precision of 'Account'."
-msgstr ""
-
-#. module: product
-#: constraint:decimal.precision:0
-msgid ""
-"Error! You cannot define the decimal precision of 'Account' as greater than "
-"the rounding factor of the company's main currency"
-msgstr ""
-
-#. module: product
-#: constraint:product.packaging:0
-msgid "Error: Invalid ean code"
-msgstr "Lỗi: mã EAN không hợp lệ"
-
-#. module: product
-#: constraint:product.template:0
-msgid ""
-"Error: The default Unit of Measure and the purchase Unit of Measure must be "
-"in the same category."
-msgstr ""
-
-#. module: product
-#: help:product.pricelist.item,name:0
-msgid "Explicit rule name for this pricelist line."
-msgstr "Tên quy tắc rõ ràng cho dòng bảng giá này."
-
-#. module: product
-#: model:product.category,name:product.product_category_6
-msgid "External Devices"
-msgstr ""
-
-#. module: product
-#: model:product.public.category,name:product.External_Hard_Drive
-msgid "External Hard Drive"
-msgstr ""
-
-#. module: product
-#: model:product.template,name:product.product_product_28_product_template
-msgid "External Hard disk"
-=======
 #: model:ir.actions.act_window,help:product.product_normal_action_sell
 msgid ""
 "<p class=\"oe_view_nocontent_create\">\n"
@@ -1091,7 +243,6 @@
 "                procurement methods, etc.\n"
 "              </p>\n"
 "            "
->>>>>>> a345b238
 msgstr ""
 "<p class=\"oe_view_nocontent_create\">\n"
 "                Click to define a new product.\n"
@@ -1108,32 +259,6 @@
 "            "
 
 #. module: product
-<<<<<<< HEAD
-#: help:product.pricelist.version,date_start:0
-msgid "First valid date for the version."
-msgstr ""
-
-#. module: product
-#: selection:product.template,mes_type:0
-msgid "Fixed"
-msgstr "Cố định"
-
-#. module: product
-#: field:product.product,message_follower_ids:0
-#: field:product.template,message_follower_ids:0
-msgid "Followers"
-msgstr ""
-
-#. module: product
-#: model:product.template,description_sale:product.product_product_7_product_template
-msgid ""
-"Frequency: 5Hz to 21kHz\n"
-"Impedance: 23 ohms\n"
-"Sensitivity: 109 dB SPL/mW\n"
-"Drivers: two-way balanced armature\n"
-"Cable length: 1065 mm\n"
-"Weight: 0.4 ounce\n"
-=======
 #: model:ir.actions.act_window,help:product.product_category_action
 msgid ""
 "<p>\n"
@@ -1143,7 +268,6 @@
 "to\n"
 "                this category or to a child of this category.\n"
 "              </p>\n"
->>>>>>> a345b238
 "            "
 msgstr ""
 "<p>\n"
@@ -1156,77 +280,26 @@
 "            "
 
 #. module: product
-<<<<<<< HEAD
-#: model:product.template,description_sale:product.product_product_44_product_template
-msgid "Full featured image editing software."
-=======
 #: help:product.category,type:0
 msgid ""
 "A category of the view type is a virtual category that can be used as the "
 "parent of another category to create a hierarchical structure."
->>>>>>> a345b238
 msgstr ""
 "Một nhóm kiểu view là một nhóm ảo mà được sử dụng như là nhóm cha của nhóm "
 "khác trong cấu trúc phả hệ."
 
 #. module: product
-<<<<<<< HEAD
-#: help:product.template,packaging_ids:0
-msgid ""
-"Gives the different ways to package the same product. This has no impact on "
-"the picking order and is mainly used if you use the EDI module."
-=======
 #: help:product.template,description_sale:0
 msgid ""
 "A description of the Product that you want to communicate to your customers. "
 "This description will be copied to every Sale Order, Delivery Order and "
 "Customer Invoice/Refund"
->>>>>>> a345b238
 msgstr ""
 "Một miêu tả sản phẩm mà bạn muốn chuyển tới cho khách hàng. Miêu tả này sẽ "
 "được sao chép tới từng Hợp đồng bán hàng, Lệnh giao hàng và Hóa đơn/Hoàn "
 "tiền Khách hàng"
 
 #. module: product
-<<<<<<< HEAD
-#: help:product.pricelist.item,sequence:0
-msgid ""
-"Gives the order in which the pricelist items will be checked. The evaluation "
-"gives highest priority to lowest sequence and stops as soon as a matching "
-"item is found."
-msgstr ""
-
-#. module: product
-#: help:product.packaging,sequence:0
-msgid "Gives the sequence order when displaying a list of packaging."
-msgstr ""
-
-#. module: product
-#: help:product.category,sequence:0
-msgid ""
-"Gives the sequence order when displaying a list of product categories."
-msgstr ""
-
-#. module: product
-#: model:product.template,name:product.product_product_44_product_template
-msgid "GrapWorks Software"
-msgstr ""
-
-#. module: product
-#: model:product.public.category,name:product.graphics_card
-#: model:product.template,name:product.product_product_24_product_template
-msgid "Graphics Card"
-msgstr ""
-
-#. module: product
-#: field:product.template,weight:0
-msgid "Gross Weight"
-msgstr "Khối lượng gộp"
-
-#. module: product
-#: view:product.template:product.product_template_search_view
-msgid "Group by..."
-=======
 #: help:product.template,description_purchase:0
 msgid ""
 "A description of the Product that you want to communicate to your suppliers. "
@@ -1274,77 +347,11 @@
 msgid ""
 "At least one pricelist has no active version !\n"
 "Please create or activate one."
->>>>>>> a345b238
 msgstr ""
 "Một bảng giá không có phiên bản nào được kích hoạt !\n"
 "Vui lòng tạo hoặc kích hoạt nó."
 
 #. module: product
-<<<<<<< HEAD
-#: model:product.template,name:product.product_product_17_product_template
-msgid "HDD SH-1"
-msgstr ""
-
-#. module: product
-#: model:product.template,name:product.product_product_18_product_template
-msgid "HDD SH-2"
-msgstr ""
-
-#. module: product
-#: model:product.template,name:product.product_product_19_product_template
-msgid "HDD on Demand"
-msgstr ""
-
-#. module: product
-#: model:product.template,description:product.product_product_32_product_template
-msgid ""
-"Hands free headset for laptop PC with in-line microphone and headphone plug."
-msgstr ""
-
-#. module: product
-#: model:product.public.category,name:product.HDD
-msgid "Hard Drive"
-msgstr ""
-
-#. module: product
-#: model:product.public.category,name:product.Headset
-msgid "Headset"
-msgstr ""
-
-#. module: product
-#: model:product.template,name:product.product_product_33_product_template
-msgid "Headset USB"
-msgstr ""
-
-#. module: product
-#: model:product.template,description:product.product_product_33_product_template
-msgid "Headset for laptop PC with USB connector."
-msgstr ""
-
-#. module: product
-#: model:product.template,name:product.product_product_32_product_template
-msgid "Headset standard"
-msgstr ""
-
-#. module: product
-#: field:product.ul,height:0
-msgid "Height"
-msgstr "Chiều cao"
-
-#. module: product
-#: model:product.template,description_sale:product.product_product_11_product_template
-#: model:product.template,description_sale:product.product_product_11b_product_template
-msgid ""
-"Height: 3.01 inches\n"
-"Width:  1.56 inches\n"
-"Depth:  0.21 inch\n"
-"Weight: 1.1 ounces"
-msgstr ""
-
-#. module: product
-#: field:product.price.history,datetime:0
-msgid "Historization Time"
-=======
 #: field:product.attribute.line,attribute_id:0
 #: field:product.attribute.value,attribute_id:0
 msgid "Attribute"
@@ -1411,89 +418,11 @@
 msgid ""
 "By unchecking the active field you can disable a unit of measure without "
 "deleting it."
->>>>>>> a345b238
 msgstr ""
 "Bằng cách bỏ chọn trường \"Hiệu lực\" bạn có thể bỏ dùng một đơn vị đo lường "
 "mà không phải xóa nó."
 
 #. module: product
-<<<<<<< HEAD
-#: field:product.price.history,cost:0
-msgid "Historized Cost"
-msgstr ""
-
-#. module: product
-#: help:product.product,message_summary:0
-#: help:product.template,message_summary:0
-msgid ""
-"Holds the Chatter summary (number of messages, ...). This summary is "
-"directly in html format in order to be inserted in kanban views."
-msgstr ""
-
-#. module: product
-#: model:product.uom,name:product.product_uom_hour
-msgid "Hour(s)"
-msgstr ""
-
-#. module: product
-#: help:product.uom,factor_inv:0
-msgid ""
-"How many times this Unit of Measure is bigger than the reference Unit of "
-"Measure in this category:\n"
-"1 * (this unit) = ratio * (reference unit)"
-msgstr ""
-
-#. module: product
-#: help:product.uom,factor:0
-msgid ""
-"How much bigger or smaller this unit is compared to the reference Unit of "
-"Measure for this category:\n"
-"1 * (reference unit) = ratio * (this unit)"
-msgstr ""
-
-#. module: product
-#: field:pricelist.partnerinfo,id:0
-#: field:product.attribute,id:0
-#: field:product.attribute.line,id:0
-#: field:product.attribute.price,id:0
-#: field:product.attribute.value,id:0
-#: field:product.category,id:0
-#: field:product.packaging,id:0
-#: field:product.price.history,id:0
-#: field:product.price.type,id:0
-#: field:product.price_list,id:0
-#: field:product.pricelist,id:0
-#: field:product.pricelist.item,id:0
-#: field:product.pricelist.type,id:0
-#: field:product.pricelist.version,id:0
-#: field:product.product,id:0
-#: field:product.supplierinfo,id:0
-#: field:product.template,id:0
-#: field:product.ul,id:0
-#: field:product.uom,id:0
-#: field:product.uom.categ,id:0
-#: field:report.product.report_pricelist,id:0
-msgid "ID"
-msgstr ""
-
-#. module: product
-#: help:product.product,message_unread:0
-#: help:product.template,message_unread:0
-msgid "If checked new messages require your attention."
-msgstr ""
-
-#. module: product
-#: help:product.pricelist,active:0
-msgid ""
-"If unchecked, it will allow you to hide the pricelist without removing it."
-msgstr ""
-
-#. module: product
-#: help:product.product,active:0
-#: help:product.template,active:0
-msgid ""
-"If unchecked, it will allow you to hide the product without removing it."
-=======
 #: view:product.price_list:0
 msgid "Calculate Product Price per Unit Based on Pricelist Version."
 msgstr "Tính giá sản phẩm trên Đơn vị dựa trên phiên bản bảng giá."
@@ -1544,43 +473,11 @@
 msgid ""
 "Coefficient to convert default Unit of Measure to Unit of Sale\n"
 " uos = uom * coeff"
->>>>>>> a345b238
 msgstr ""
 "Hệ số để chuyển đơn vị đo lương mặc định (uom) sang đơn vị bán (uos)\n"
 " uos = uom * hệ số"
 
 #. module: product
-<<<<<<< HEAD
-#: model:product.category,name:product.imac
-msgid "Imac"
-msgstr ""
-
-#. module: product
-#: field:product.template,image:0
-msgid "Image"
-msgstr ""
-
-#. module: product
-#: help:product.product,image:0
-msgid ""
-"Image of the product variant (Big-sized image of product template if false). "
-"It is automatically resized as a 1024x1024px image, with aspect ratio "
-"preserved."
-msgstr ""
-
-#. module: product
-#: help:product.product,image_medium:0
-msgid ""
-"Image of the product variant (Medium-sized image of product template if "
-"false)."
-msgstr ""
-
-#. module: product
-#: help:product.product,image_small:0
-msgid ""
-"Image of the product variant (Small-sized image of product template if "
-"false)."
-=======
 #: field:product.template,color:0
 msgid "Color Index"
 msgstr "Mã mầu"
@@ -1608,7 +505,6 @@
 msgid ""
 "Consumable: Will not imply stock management for this product. \n"
 "Stockable product: Will imply stock management for this product."
->>>>>>> a345b238
 msgstr ""
 "Có thể tiêu thụ: Khi bạn mua sản phẩm này, hệ thống tự động tạo một hàng sắp "
 "về để nhập kho. Khi bạn bán nó, hệ thống sẽ kiểm tra số lượng trong kho để "
@@ -1620,41 +516,6 @@
 "nếu không đủ, hệ thống sẽ không cho phép bạn bán hoặc xuất kho để sản xuất."
 
 #. module: product
-<<<<<<< HEAD
-#: selection:product.template,state:0
-msgid "In Development"
-msgstr "Đang phát triển"
-
-#. module: product
-#: view:product.template:product.product_template_form_view
-msgid "Information"
-msgstr "Thông tin"
-
-#. module: product
-#: model:ir.model,name:product.model_product_supplierinfo
-msgid "Information about a product supplier"
-msgstr "Thông tin về nhà cung cấp sản phẩm"
-
-#. module: product
-#: model:product.template,name:product.product_product_38_product_template
-msgid "Ink Cartridge"
-msgstr ""
-
-#. module: product
-#: code:addons/product/product.py:385
-#, python-format
-msgid "Integrity Error!"
-msgstr ""
-
-#. module: product
-#: model:product.category,name:product.product_category_2
-msgid "Internal"
-msgstr ""
-
-#. module: product
-#: field:product.template,categ_id:0
-msgid "Internal Category"
-=======
 #: help:product.uom,category_id:0
 msgid ""
 "Conversion between Units of Measure can only occur if they belong to the "
@@ -1684,59 +545,11 @@
 msgid ""
 "Cost price of the product template used for standard stock valuation in "
 "accounting and used as a base price on purchase orders."
->>>>>>> a345b238
 msgstr ""
 "Giá vốn của sản phẩm được sử dụng cho xác định giá tồn kho chuẩn trong kế "
 "toán và được sử dụng như là giá cơ bản trên các hợp đồng mua hàng."
 
 #. module: product
-<<<<<<< HEAD
-#: field:product.product,code:0
-#: field:product.product,default_code:0
-#: field:product.template,default_code:0
-msgid "Internal Reference"
-msgstr ""
-
-#. module: product
-#: help:product.product,ean13:0
-msgid "International Article Number used for product identification."
-msgstr ""
-
-#. module: product
-#: view:product.template:product.product_template_form_view
-msgid "Inventory"
-msgstr ""
-
-#. module: product
-#: model:product.category,name:product.ipad
-msgid "Ipad"
-msgstr ""
-
-#. module: product
-#: model:product.category,name:product.ipod
-msgid "Ipod"
-msgstr ""
-
-#. module: product
-#: field:product.product,message_is_follower:0
-#: field:product.template,message_is_follower:0
-msgid "Is a Follower"
-msgstr ""
-
-#. module: product
-#: view:product.pricelist.version:product.product_pricelist_version_form_view
-msgid "Item List"
-msgstr ""
-
-#. module: product
-#: field:product.pricelist.type,key:0
-msgid "Key"
-msgstr "Chính"
-
-#. module: product
-#: model:product.public.category,name:product.Keyboard_Mouse
-msgid "Keyboard / Mouse"
-=======
 #: view:False:0 model:ir.model,name:product.model_res_currency
 #: field:product.price.type,currency_id:0
 #: field:product.pricelist,currency_id:0
@@ -1772,112 +585,19 @@
 #. module: product
 #: help:product.template,uom_id:0
 msgid "Default Unit of Measure used for all stock operation."
->>>>>>> a345b238
 msgstr ""
 "Đơn vị đo mặc định dùng cho tất cả các hoạt động liên quan đến hàng tồn kho."
 
 #. module: product
-<<<<<<< HEAD
-#: model:product.template,name:product.product_product_27_product_template
-msgid "Laptop Customized"
-=======
 #: help:product.template,uom_po_id:0
 msgid ""
 "Default Unit of Measure used for purchase orders. It must be in the same "
 "category than the default unit of measure."
->>>>>>> a345b238
 msgstr ""
 "Đơn vị đo lường mặc định được sử dụng cho hợp đồng mua hàng. Nó phải thuộc "
 "cùng nhóm với đơn vị đo lường mặc định."
 
 #. module: product
-<<<<<<< HEAD
-#: model:product.template,name:product.product_product_25_product_template
-msgid "Laptop E5023"
-msgstr ""
-
-#. module: product
-#: model:product.template,name:product.product_product_26_product_template
-msgid "Laptop S3450"
-msgstr ""
-
-#. module: product
-#: model:product.public.category,name:product.laptops
-msgid "Laptops"
-msgstr ""
-
-#. module: product
-#: field:product.product,message_last_post:0
-#: field:product.template,message_last_post:0
-msgid "Last Message Date"
-msgstr ""
-
-#. module: product
-#: field:pricelist.partnerinfo,write_uid:0
-#: field:product.attribute,write_uid:0
-#: field:product.attribute.line,write_uid:0
-#: field:product.attribute.price,write_uid:0
-#: field:product.attribute.value,write_uid:0
-#: field:product.category,write_uid:0
-#: field:product.packaging,write_uid:0
-#: field:product.price.history,write_uid:0
-#: field:product.price.type,write_uid:0
-#: field:product.price_list,write_uid:0
-#: field:product.pricelist,write_uid:0
-#: field:product.pricelist.item,write_uid:0
-#: field:product.pricelist.type,write_uid:0
-#: field:product.pricelist.version,write_uid:0
-#: field:product.product,write_uid:0
-#: field:product.supplierinfo,write_uid:0
-#: field:product.template,write_uid:0
-#: field:product.ul,write_uid:0
-#: field:product.uom,write_uid:0
-#: field:product.uom.categ,write_uid:0
-msgid "Last Updated by"
-msgstr ""
-
-#. module: product
-#: field:pricelist.partnerinfo,write_date:0
-#: field:product.attribute,write_date:0
-#: field:product.attribute.line,write_date:0
-#: field:product.attribute.price,write_date:0
-#: field:product.attribute.value,write_date:0
-#: field:product.category,write_date:0
-#: field:product.packaging,write_date:0
-#: field:product.price.history,write_date:0
-#: field:product.price.type,write_date:0
-#: field:product.price_list,write_date:0
-#: field:product.pricelist,write_date:0
-#: field:product.pricelist.item,write_date:0
-#: field:product.pricelist.type,write_date:0
-#: field:product.pricelist.version,write_date:0
-#: field:product.product,write_date:0
-#: field:product.supplierinfo,write_date:0
-#: field:product.template,write_date:0
-#: field:product.ul,write_date:0
-#: field:product.uom,write_date:0
-#: field:product.uom.categ,write_date:0
-msgid "Last Updated on"
-msgstr ""
-
-#. module: product
-#: help:product.pricelist.version,date_end:0
-msgid "Last valid date for the version."
-msgstr ""
-
-#. module: product
-#: help:product.supplierinfo,delay:0
-msgid ""
-"Lead time in days between the confirmation of the purchase order and the "
-"receipt of the products in your warehouse. Used by the scheduler for "
-"automatic computation of the purchase order planning."
-msgstr ""
-
-#. module: product
-#: field:product.category,parent_left:0
-msgid "Left Parent"
-msgstr ""
-=======
 #: field:product.supplierinfo,delay:0
 msgid "Delivery Lead Time"
 msgstr "Delivery Lead Time"
@@ -1922,56 +642,13 @@
 #: field:product.ul,weight:0
 msgid "Empty Package Weight"
 msgstr "Empty Package Weight"
->>>>>>> a345b238
-
-#. module: product
-#: field:product.ul,length:0
-msgid "Length"
-msgstr "Chiều dài"
-
-#. module: product
-<<<<<<< HEAD
-#: model:product.uom.categ,name:product.uom_categ_length
-msgid "Length / Distance"
-msgstr ""
-
-#. module: product
-#: view:product.template:product.product_template_only_form_view
-msgid "List of Variants"
-msgstr ""
-
-#. module: product
-#: model:product.uom,name:product.product_uom_litre
-msgid "Liter(s)"
-msgstr ""
-
-#. module: product
-#: model:ir.model,name:product.model_product_ul
-msgid "Logistic Unit"
-msgstr ""
-
-#. module: product
-#: model:ir.actions.act_window,name:product.product_ul_form_action
-#: model:ir.ui.menu,name:product.menu_product_ul_form_action
-#: view:product.ul:product.product_ul_form_view
-#: view:product.ul:product.product_ul_tree
-msgid "Logistic Units"
-msgstr ""
-
-#. module: product
-#: field:product.template,packaging_ids:0
-msgid "Logistical Units"
-msgstr "Đơn vị đóng gói"
-
-#. module: product
-#: field:product.template,seller_id:0
-msgid "Main Supplier"
-msgstr "Nhà Cung Cấp Chính"
-
-#. module: product
-#: help:product.template,seller_id:0
-msgid "Main Supplier who has highest priority in Supplier List."
-=======
+
+#. module: product
+#: field:product.pricelist.version,date_end:0
+msgid "End Date"
+msgstr "Ngày kết thúc"
+
+#. module: product
 #: selection:product.template,state:0
 msgid "End of Lifecycle"
 msgstr "Kết thúc vòng đời"
@@ -2006,21 +683,11 @@
 msgid ""
 "Error! You cannot define a rounding factor for the company's main currency "
 "that is smaller than the decimal precision of 'Account'."
->>>>>>> a345b238
 msgstr ""
 "Lỗi! Bạn không thể định nghĩa một hệ số làm tròn cho tiền tệ chính của công "
 "ty mà nhỏ hơn độ chính xác thập phân được cấu hình trong 'Kế toán'."
 
 #. module: product
-<<<<<<< HEAD
-#: model:res.groups,name:product.group_uom
-msgid "Manage Multiple Units of Measure"
-msgstr ""
-
-#. module: product
-#: model:res.groups,name:product.group_stock_packaging
-msgid "Manage Product Packaging"
-=======
 #: constraint:decimal.precision:0
 msgid ""
 "Error! You cannot define the decimal precision of 'Account' as greater than "
@@ -2039,42 +706,11 @@
 msgid ""
 "Error: The default Unit of Measure and the purchase Unit of Measure must be "
 "in the same category."
->>>>>>> a345b238
 msgstr ""
 "Lỗi: Đơn vị đo lường mặc định và đơn vị đo lường mua hàng phải thuộc cùng "
 "một nhóm."
 
 #. module: product
-<<<<<<< HEAD
-#: model:res.groups,name:product.group_mrp_properties
-msgid "Manage Properties of Product"
-msgstr ""
-
-#. module: product
-#: model:res.groups,name:product.group_uos
-msgid "Manage Secondary Unit of Measure"
-msgstr ""
-
-#. module: product
-#: view:product.pricelist.item:product.product_pricelist_item_form_view
-msgid "Max. Margin"
-msgstr "Max. Margin"
-
-#. module: product
-#: field:product.pricelist.item,price_max_margin:0
-msgid "Max. Price Margin"
-msgstr "Max. Price Margin"
-
-#. module: product
-#: field:product.template,mes_type:0
-msgid "Measure Type"
-msgstr "Loại đo lường"
-
-#. module: product
-#: field:product.product,image_medium:0
-#: field:product.template,image_medium:0
-msgid "Medium-sized image"
-=======
 #: help:product.pricelist.item,name:0
 msgid "Explicit rule name for this pricelist line."
 msgstr "Tên quy tắc rõ ràng cho dòng bảng giá này."
@@ -2100,74 +736,22 @@
 msgid ""
 "Gives the different ways to package the same product. This has no impact on "
 "the picking order and is mainly used if you use the EDI module."
->>>>>>> a345b238
 msgstr ""
 "Cung cấp một cách khác để đóng gói cùng một sản phẩm. Điều này không ảnh "
 "hưởng đến đơn hàng xuất kho và chủ yếu được sử dụng trong phân hệ EDI."
 
 #. module: product
-<<<<<<< HEAD
-#: help:product.template,image_medium:0
-msgid ""
-"Medium-sized image of the product. It is automatically resized as a "
-"128x128px image, with aspect ratio preserved, only when the image exceeds "
-"one of those sizes. Use this field in form views or some kanban views."
-=======
 #: help:product.pricelist.item,sequence:0
 msgid ""
 "Gives the order in which the pricelist items will be checked. The evaluation "
 "gives highest priority to lowest sequence and stops as soon as a matching "
 "item is found."
->>>>>>> a345b238
 msgstr ""
 "Cung cấp thứ tự mà quy tắc tính giá được kiểm tra. Việc đánh giá được thự "
 "hiện với mức độ ưu tiên từ cao đến thấp và dừng lại ngay khi một quy tắc phù "
 "hợp được tìm thấy."
 
 #. module: product
-<<<<<<< HEAD
-#: model:product.attribute,name:product.product_attribute_1
-#: model:product.public.category,name:product.Memory
-msgid "Memory"
-msgstr ""
-
-#. module: product
-#: field:product.product,message_ids:0
-#: field:product.template,message_ids:0
-msgid "Messages"
-msgstr ""
-
-#. module: product
-#: help:product.product,message_ids:0
-#: help:product.template,message_ids:0
-msgid "Messages and communication history"
-msgstr ""
-
-#. module: product
-#: view:product.pricelist.item:product.product_pricelist_item_form_view
-msgid "Min. Margin"
-msgstr "Min. Margin"
-
-#. module: product
-#: field:product.pricelist.item,price_min_margin:0
-msgid "Min. Price Margin"
-msgstr "Min. Price Margin"
-
-#. module: product
-#: field:product.pricelist.item,min_quantity:0
-msgid "Min. Quantity"
-msgstr "Số lượng tối thiểu"
-
-#. module: product
-#: field:product.supplierinfo,min_qty:0
-msgid "Minimal Quantity"
-msgstr "Số lượng tối thiểu"
-
-#. module: product
-#: model:product.public.category,name:product.Modem_Router
-msgid "Modem & Router"
-msgstr ""
-=======
 #: help:product.packaging,sequence:0
 msgid "Gives the sequence order when displaying a list of packaging."
 msgstr "Cung cấp thứ tự hiển thị một danh sách đóng gói."
@@ -2216,50 +800,28 @@
 #: model:product.uom,name:product.product_uom_hour
 msgid "Hour(s)"
 msgstr "Giờ"
->>>>>>> a345b238
-
-#. module: product
-#: model:product.public.category,name:product.motherboard
-msgid "Motherboard"
+
+#. module: product
+#: help:product.uom,factor_inv:0
+msgid ""
+"How many times this Unit of Measure is bigger than the reference Unit of "
+"Measure in this category:\n"
+"1 * (this unit) = ratio * (reference unit)"
 msgstr ""
 "Đơn vị này lớn hơn đơn vị gốc của nhóm này bao nhiêu lần:\n"
 "1 * (đơn vị này) = tỷ lệ * (đơn vị gốc)"
 
 #. module: product
-<<<<<<< HEAD
-#: model:product.template,name:product.product_product_21_product_template
-msgid "Motherboard A20Z7"
-msgstr ""
-
-#. module: product
-#: model:product.template,name:product.product_product_20_product_template
-msgid "Motherboard I9P57"
-msgstr ""
-
-#. module: product
-#: model:product.template,name:product.product_product_10_product_template
-msgid "Mouse, Optical"
-=======
 #: help:product.uom,factor:0
 msgid ""
 "How much bigger or smaller this unit is compared to the reference Unit of "
 "Measure for this category:\n"
 "1 * (reference unit) = ratio * (this unit)"
->>>>>>> a345b238
 msgstr ""
 "Đơn vị này lơn hơn hoặc nhỏ hơn đơn vị gốc của nhóm này bao nhiêu lần:\n"
 "1 * (đơn vị gốc) = tỷ lệ * (đơn vị này)"
 
 #. module: product
-<<<<<<< HEAD
-#: model:product.template,name:product.product_product_12_product_template
-msgid "Mouse, Wireless"
-msgstr ""
-
-#. module: product
-#: model:product.template,name:product.product_product_31_product_template
-msgid "Multimedia Speakers"
-=======
 #: help:product.product,message_unread:0
 #: help:product.template,message_unread:0
 msgid "If checked new messages require your attention."
@@ -2269,37 +831,10 @@
 #: help:product.pricelist,active:0
 msgid ""
 "If unchecked, it will allow you to hide the pricelist without removing it."
->>>>>>> a345b238
 msgstr ""
 "Nếu bỏ đánh dấu, nó sẽ cho phép bạn ẩn bảng giá mà không cần xóa bỏ nó."
 
 #. module: product
-<<<<<<< HEAD
-#: field:product.attribute,name:0
-#: field:product.category,complete_name:0
-#: field:product.category,name:0
-#: field:product.pricelist.type,name:0
-#: field:product.pricelist.version,name:0
-#: field:product.template,name:0
-#: field:product.ul,name:0
-#: field:product.uom.categ,name:0
-msgid "Name"
-msgstr "Tên"
-
-#. module: product
-#: help:product.price.type,name:0
-msgid "Name of this kind of price."
-msgstr "Tên của loại giá này."
-
-#. module: product
-#: field:product.template,weight_net:0
-msgid "Net Weight"
-msgstr "Khối lượng tịnh"
-
-#. module: product
-#: model:product.public.category,name:product.network
-msgid "Network"
-=======
 #: help:product.product,active:0 help:product.template,active:0
 msgid ""
 "If unchecked, it will allow you to hide the product without removing it."
@@ -2327,106 +862,11 @@
 msgid ""
 "Image of the product variant (Medium-sized image of product template if "
 "false)."
->>>>>>> a345b238
 msgstr ""
 "Hình ảnh của biến thể sản phẩm (Nếu không thiết lập, hệ thống sẽ sử dụng "
 "hình ảnh với kích thước vừa phải của sản phẩm)."
 
 #. module: product
-<<<<<<< HEAD
-#: view:product.pricelist.item:product.product_pricelist_item_form_view
-msgid "New Price ="
-msgstr "Giá mới ="
-
-#. module: product
-#: code:addons/product/product.py:704
-#, python-format
-msgid ""
-"New Unit of Measure '%s' must belong to same Unit of Measure category '%s' "
-"as of old Unit of Measure '%s'. If you need to change the unit of measure, "
-"you may deactivate this product from the 'Procurements' tab and create a new "
-"one."
-msgstr ""
-
-#. module: product
-#: selection:product.category,type:0
-#: selection:product.template,state:0
-msgid "Normal"
-msgstr "Bình thường"
-
-#. module: product
-#: field:product.packaging,rows:0
-msgid "Number of Layers"
-msgstr "số lớp"
-
-#. module: product
-#: selection:product.template,state:0
-msgid "Obsolete"
-msgstr "Lỗi thời"
-
-#. module: product
-#: model:product.template,description_sale:product.product_product_42_product_template
-msgid ""
-"Office Editing Software with word processing, spreadsheets, presentations, "
-"graphics, and databases..."
-msgstr ""
-
-#. module: product
-#: model:product.template,name:product.product_product_42_product_template
-msgid "Office Suite"
-msgstr ""
-
-#. module: product
-#: model:product.template,name:product.product_product_2_product_template
-msgid "On Site Assistance"
-msgstr ""
-
-#. module: product
-#: model:product.template,name:product.product_product_1_product_template
-msgid "On Site Monitoring"
-msgstr ""
-
-#. module: product
-#: model:product.template,description:product.product_product_19_product_template
-msgid "On demand hard-disk having capacity based on requirement."
-msgstr ""
-
-#. module: product
-#: field:product.template,is_product_variant:0
-msgid "Only one product variant"
-msgstr ""
-
-#. module: product
-#: view:product.packaging:product.product_packaging_form_view
-msgid "Other Info"
-msgstr "Thông tin khác"
-
-#. module: product
-#: code:addons/product/pricelist.py:391
-#: field:product.pricelist.item,base_pricelist_id:0
-#, python-format
-msgid "Other Pricelist"
-msgstr "Bảng giá khác"
-
-#. module: product
-#: model:product.category,name:product.product_category_3
-msgid "Other Products"
-msgstr ""
-
-#. module: product
-#: model:product.template,name:product.product_product_3_product_template
-msgid "PC Assemble SC234"
-msgstr ""
-
-#. module: product
-#: selection:product.ul,type:0
-msgid "Pack"
-msgstr "Gói"
-
-#. module: product
-#: field:product.packaging,ul:0
-msgid "Package Logistic Unit"
-=======
 #: help:product.product,image_small:0
 msgid ""
 "Image of the product variant (Small-sized image of product template if "
@@ -2504,75 +944,12 @@
 "Lead time in days between the confirmation of the purchase order and the "
 "reception of the products in your warehouse. Used by the scheduler for "
 "automatic computation of the purchase order planning."
->>>>>>> a345b238
 msgstr ""
 "Thời gian được tính theo ngày mà Nhà cung cấp hứa sẽ giao hàng từ lúc xác "
 "nhận đơn hàng đến lúc nhận hàng. Được sử dụng bởi bộ đặt lịch cho việc tính "
 "toán tự động của đơn hàng."
 
 #. module: product
-<<<<<<< HEAD
-#: field:product.packaging,ul_qty:0
-msgid "Package by layer"
-msgstr "Đóng gói theo lớp"
-
-#. module: product
-#: model:ir.model,name:product.model_product_packaging
-#: view:product.packaging:product.product_packaging_form_view
-#: view:product.packaging:product.product_packaging_tree_view
-msgid "Packaging"
-msgstr "Đóng gói"
-
-#. module: product
-#: selection:product.ul,type:0
-msgid "Pallet"
-msgstr "Palet"
-
-#. module: product
-#: field:product.packaging,ul_container:0
-msgid "Pallet Logistic Unit"
-msgstr ""
-
-#. module: product
-#: view:product.packaging:product.product_packaging_form_view
-msgid "Palletization"
-msgstr "Lưu trữ và vận chuyển hàng bằng palet"
-
-#. module: product
-#: field:product.category,parent_id:0
-msgid "Parent Category"
-msgstr "Chuyên mục"
-
-#. module: product
-#: model:ir.model,name:product.model_res_partner
-msgid "Partner"
-msgstr "Đối tác"
-
-#. module: product
-#: field:pricelist.partnerinfo,suppinfo_id:0
-msgid "Partner Information"
-msgstr "Thông tin đối tác"
-
-#. module: product
-#: model:product.public.category,name:product.Pen_Drive
-msgid "Pen Drive"
-msgstr ""
-
-#. module: product
-#: model:product.template,name:product.product_product_29_product_template
-msgid "Pen drive, SP-2"
-msgstr ""
-
-#. module: product
-#: model:product.template,name:product.product_product_30_product_template
-msgid "Pen drive, SP-4"
-msgstr ""
-
-#. module: product
-#: field:product.product,price:0
-#: field:product.template,price:0
-msgid "Price"
-=======
 #: field:product.category,parent_left:0
 msgid "Left Parent"
 msgstr "Left Parent"
@@ -2616,214 +993,11 @@
 #. module: product
 #: help:product.template,seller_id:0
 msgid "Main Supplier who has highest priority in Supplier List."
->>>>>>> a345b238
 msgstr ""
 "Nhà cung cấp chính người mà có mức ưu tiên cao nhất trong danh sách Nhà cung "
 "cấp sản phẩm."
 
 #. module: product
-<<<<<<< HEAD
-#: view:product.pricelist.item:product.product_pricelist_item_form_view
-msgid "Price Computation"
-msgstr "Price Computation"
-
-#. module: product
-#: field:product.pricelist.item,price_discount:0
-msgid "Price Discount"
-msgstr "Chiết khấu"
-
-#. module: product
-#: field:product.attribute.price,price_extra:0
-msgid "Price Extra"
-msgstr ""
-
-#. module: product
-#: help:product.attribute.value,price_extra:0
-msgid ""
-"Price Extra: Extra price for the variant with this attribute value on sale "
-"price. eg. 200 price extra, 1000 + 200 = 1200."
-msgstr ""
-
-#. module: product
-#: model:ir.actions.act_window,name:product.action_product_price_list
-#: model:ir.model,name:product.model_product_price_list
-#: view:product.price_list:product.view_product_price_list
-#: field:product.pricelist.version,pricelist_id:0
-#: view:website:product.report_pricelist
-msgid "Price List"
-msgstr "Bảng giá"
-
-#. module: product
-#: field:product.pricelist.version,items_id:0
-msgid "Price List Items"
-msgstr "Các món trong bảng giá"
-
-#. module: product
-#: view:website:product.report_pricelist
-msgid "Price List Name"
-msgstr ""
-
-#. module: product
-#: field:product.pricelist.item,price_version_id:0
-msgid "Price List Version"
-msgstr "Phiên bản bảng giá"
-
-#. module: product
-#: field:product.price.type,name:0
-msgid "Price Name"
-msgstr "Tên giá"
-
-#. module: product
-#: field:product.pricelist.item,price_round:0
-msgid "Price Rounding"
-msgstr "Làm tròn giá"
-
-#. module: product
-#: field:product.pricelist.item,price_surcharge:0
-msgid "Price Surcharge"
-msgstr "Phụ thu"
-
-#. module: product
-#: model:ir.model,name:product.model_product_price_type
-msgid "Price Type"
-msgstr ""
-
-#. module: product
-#: model:ir.actions.act_window,name:product.product_price_type_action
-#: model:ir.ui.menu,name:product.menu_product_price_type
-msgid "Price Types"
-msgstr ""
-
-#. module: product
-#: view:product.product:product.product_kanban_view
-#: view:product.template:product.product_template_kanban_view
-msgid "Price:"
-msgstr ""
-
-#. module: product
-#: field:product.price_list,price_list:0
-msgid "PriceList"
-msgstr "Bảng giá"
-
-#. module: product
-#: model:ir.actions.report.xml,name:product.action_report_pricelist
-#: model:ir.model,name:product.model_product_pricelist
-#: view:product.supplierinfo:product.product_supplierinfo_form_view
-#: field:product.template,pricelist_id:0
-msgid "Pricelist"
-msgstr "Bảng giá"
-
-#. module: product
-#: field:product.pricelist,name:0
-msgid "Pricelist Name"
-msgstr "Tên bảng giá"
-
-#. module: product
-#: model:ir.model,name:product.model_product_pricelist_type
-#: field:product.pricelist,type:0
-msgid "Pricelist Type"
-msgstr "Loại bảng giá"
-
-#. module: product
-#: model:ir.model,name:product.model_product_pricelist_version
-#: view:product.pricelist:product.product_pricelist_view
-#: view:product.pricelist.version:product.product_pricelist_version_form_view
-#: view:product.pricelist.version:product.product_pricelist_version_tree_view
-msgid "Pricelist Version"
-msgstr "Phiên bản bảng giá"
-
-#. module: product
-#: model:ir.actions.act_window,name:product.product_pricelist_action
-#: model:ir.ui.menu,name:product.menu_product_pricelist_action
-#: field:product.pricelist,version_id:0
-msgid "Pricelist Versions"
-msgstr "Phiên bản bảng giá"
-
-#. module: product
-#: model:ir.model,name:product.model_product_pricelist_item
-msgid "Pricelist item"
-msgstr "Mục bảng giá"
-
-#. module: product
-#: model:ir.actions.act_window,name:product.product_pricelist_action2
-#: model:ir.actions.act_window,name:product.product_pricelist_action_for_purchase
-#: model:ir.ui.menu,name:product.menu_product_pricelist_action2
-#: model:ir.ui.menu,name:product.menu_product_pricelist_main
-msgid "Pricelists"
-msgstr "Bảng giá"
-
-#. module: product
-#: view:res.partner:product.view_partner_property_form
-msgid "Pricelists are managed on"
-msgstr ""
-
-#. module: product
-#: view:product.price_list:product.view_product_price_list
-msgid "Print"
-msgstr "In"
-
-#. module: product
-#: view:website:product.report_pricelist
-msgid "Print date"
-msgstr ""
-
-#. module: product
-#: model:product.public.category,name:product.printer
-msgid "Printer"
-msgstr ""
-
-#. module: product
-#: model:product.template,name:product.product_product_37_product_template
-msgid "Printer, All-in-one"
-msgstr ""
-
-#. module: product
-#: model:product.public.category,name:product.processor
-msgid "Processor"
-msgstr ""
-
-#. module: product
-#: model:product.template,name:product.product_product_23_product_template
-msgid "Processor AMD 8-Core"
-msgstr ""
-
-#. module: product
-#: model:product.template,name:product.product_product_22_product_template
-msgid "Processor Core i5 2.70 Ghz"
-msgstr ""
-
-#. module: product
-#: view:product.template:product.product_template_form_view
-msgid "Procurements"
-msgstr ""
-
-#. module: product
-#: model:ir.model,name:product.model_product_product
-#: field:product.packaging,product_tmpl_id:0
-#: field:product.pricelist.item,product_id:0
-#: view:product.product:product.product_search_form_view
-#: view:product.template:product.product_template_form_view
-#: view:product.template:product.product_template_search_view
-#: view:product.template:product.product_template_tree_view
-#: model:res.request.link,name:product.req_link_product
-msgid "Product"
-msgstr "Sản phẩm"
-
-#. module: product
-#: model:ir.model,name:product.model_product_attribute
-msgid "Product Attribute"
-msgstr ""
-
-#. module: product
-#: field:product.attribute.line,value_ids:0
-#: field:product.attribute.price,value_id:0
-msgid "Product Attribute Value"
-msgstr ""
-
-#. module: product
-#: field:product.template,attribute_line_ids:0
-msgid "Product Attributes"
-=======
 #: model:res.groups,name:product.group_uom
 msgid "Manage Multiple Units of Measure"
 msgstr "Quản lý đa đơn vị tính"
@@ -3049,387 +1223,12 @@
 msgid ""
 "Price Extra: Extra price for the variant with this attribute value on sale "
 "price. eg. 200 price extra, 1000 + 200 = 1200."
->>>>>>> a345b238
 msgstr ""
 "Giá cộng thêm: Cộng thêm giá cho biến thể với giá trị thuộc tính này trên "
 "giá bán. ví dụ: giá cộng thêm là 200, giá của sản phẩm là 1000 thì giá của "
 "biến thể = 1000 + 200 = 1200. Bạn có thể cộng với một số âm (-) để giảm giá."
 
 #. module: product
-<<<<<<< HEAD
-#: model:ir.actions.act_window,name:product.product_category_action_form
-#: model:ir.ui.menu,name:product.menu_product_category_action_form
-#: view:product.category:product.product_category_form_view
-#: view:product.category:product.product_category_list_view
-#: view:product.category:product.product_category_search_view
-#: view:product.category:product.product_category_tree_view
-msgid "Product Categories"
-msgstr "Loại sản phẩm"
-
-#. module: product
-#: model:ir.ui.menu,name:product.prod_config_main
-msgid "Product Categories & Attributes"
-msgstr ""
-
-#. module: product
-#: model:ir.model,name:product.model_product_category
-#: field:product.pricelist.item,categ_id:0
-#: field:product.uom,category_id:0
-msgid "Product Category"
-msgstr "Loại sản phẩm"
-
-#. module: product
-#: field:product.price.type,field:0
-msgid "Product Field"
-msgstr "Lĩnh vực sản phẩm"
-
-#. module: product
-#: field:product.template,product_manager:0
-msgid "Product Manager"
-msgstr "Giám đốc sản phẩm"
-
-#. module: product
-#: view:product.template:product.product_template_form_view
-msgid "Product Name"
-msgstr ""
-
-#. module: product
-#: model:ir.model,name:product.model_product_template
-#: field:product.attribute.line,product_tmpl_id:0
-#: field:product.attribute.price,product_tmpl_id:0
-#: field:product.price.history,product_template_id:0
-#: field:product.pricelist.item,product_tmpl_id:0
-#: view:product.product:product.product_search_form_view
-#: field:product.product,product_tmpl_id:0
-#: field:product.supplierinfo,product_tmpl_id:0
-#: view:product.template:product.product_template_only_form_view
-msgid "Product Template"
-msgstr "Template sản phẩm"
-
-#. module: product
-#: field:product.template,type:0
-msgid "Product Type"
-msgstr "Loại sản phẩm"
-
-#. module: product
-#: model:ir.model,name:product.model_product_uom
-msgid "Product Unit of Measure"
-msgstr "Đơn vị đo sản phẩm"
-
-#. module: product
-#: view:product.product:product.product_normal_form_view
-#: view:product.template:product.product_template_search_view
-msgid "Product Variant"
-msgstr "Sản phẩm biến thể"
-
-#. module: product
-#: model:ir.actions.act_window,name:product.product_normal_action
-#: model:ir.actions.act_window,name:product.product_normal_action_sell
-#: model:ir.actions.act_window,name:product.product_normal_action_tree
-#: model:ir.actions.act_window,name:product.product_variant_action
-#: model:ir.ui.menu,name:product.menu_products
-#: view:product.product:product.product_product_tree_view
-msgid "Product Variants"
-msgstr ""
-
-#. module: product
-#: model:ir.model,name:product.model_product_uom_categ
-msgid "Product uom categ"
-msgstr "Sản phẩm  Đơn vị đo  Chủng loại"
-
-#. module: product
-#: model:ir.actions.act_window,name:product.product_template_action
-#: model:ir.ui.menu,name:product.menu_product_template_action
-#: field:product.template,product_variant_ids:0
-msgid "Products"
-msgstr "Sản phẩm"
-
-#. module: product
-#: model:ir.actions.report.xml,name:product.report_product_label
-msgid "Products Labels"
-msgstr "Nhãn sản phẩm"
-
-#. module: product
-#: view:product.pricelist.item:product.product_pricelist_item_form_view
-#: view:product.pricelist.item:product.product_pricelist_item_tree_view
-msgid "Products Listprices Items"
-msgstr "Các mục bảng giá sản phẩm"
-
-#. module: product
-#: view:product.pricelist:product.product_pricelist_view_search
-msgid "Products Price"
-msgstr ""
-
-#. module: product
-#: view:product.pricelist:product.product_pricelist_view
-#: view:product.pricelist:product.product_pricelist_view_tree
-msgid "Products Price List"
-msgstr "Bảng giá sản phẩm"
-
-#. module: product
-#: view:product.pricelist:product.product_pricelist_view_search
-msgid "Products Price Search"
-msgstr ""
-
-#. module: product
-#: view:product.price.type:product.product_price_type_view
-msgid "Products Price Type"
-msgstr "Loại giá sản phẩm"
-
-#. module: product
-#: model:ir.actions.act_window,name:product.product_category_action
-#: model:ir.ui.menu,name:product.menu_products_category
-msgid "Products by Category"
-msgstr "Sản phẩm theo chủng loại"
-
-#. module: product
-#: code:addons/product/product.py:805
-#, python-format
-msgid "Products: "
-msgstr "Sản phẩm: "
-
-#. module: product
-#: model:product.price.type,name:product.list_price
-#: field:product.product,lst_price:0
-#: field:product.template,lst_price:0
-msgid "Public Price"
-msgstr "Giá công bố"
-
-#. module: product
-#: model:product.pricelist,name:product.list0
-msgid "Public Pricelist"
-msgstr "Bảng giá công bố"
-
-#. module: product
-#: view:product.template:product.product_template_form_view
-msgid "Purchase"
-msgstr ""
-
-#. module: product
-#: field:product.template,description_purchase:0
-msgid "Purchase Description"
-msgstr "Mô tả mua hàng"
-
-#. module: product
-#: model:res.groups,name:product.group_purchase_pricelist
-msgid "Purchase Pricelists"
-msgstr ""
-
-#. module: product
-#: field:product.template,uom_po_id:0
-msgid "Purchase Unit of Measure"
-msgstr ""
-
-#. module: product
-#: field:pricelist.partnerinfo,min_quantity:0
-#: field:product.supplierinfo,qty:0
-msgid "Quantity"
-msgstr "Số lượng"
-
-#. module: product
-#: field:product.packaging,qty:0
-msgid "Quantity by Package"
-msgstr "Số lượng gói"
-
-#. module: product
-#: field:product.price_list,qty1:0
-msgid "Quantity-1"
-msgstr "Số lượng-1"
-
-#. module: product
-#: field:product.price_list,qty2:0
-msgid "Quantity-2"
-msgstr "Số lượng-2"
-
-#. module: product
-#: field:product.price_list,qty3:0
-msgid "Quantity-3"
-msgstr "Số lượng-3"
-
-#. module: product
-#: field:product.price_list,qty4:0
-msgid "Quantity-4"
-msgstr "Số lượng-4"
-
-#. module: product
-#: field:product.price_list,qty5:0
-msgid "Quantity-5"
-msgstr "Số lượng-5"
-
-#. module: product
-#: model:product.template,name:product.product_product_14_product_template
-msgid "RAM SR2"
-msgstr ""
-
-#. module: product
-#: model:product.template,name:product.product_product_15_product_template
-msgid "RAM SR3"
-msgstr ""
-
-#. module: product
-#: model:product.template,name:product.product_product_13_product_template
-msgid "RAM SR5"
-msgstr ""
-
-#. module: product
-#: field:product.uom,factor:0
-msgid "Ratio"
-msgstr ""
-
-#. module: product
-#: model:product.category,name:product.product_category_10
-msgid "Raw Materials"
-msgstr ""
-
-#. module: product
-#: selection:product.uom,uom_type:0
-msgid "Reference Unit of Measure for this category"
-msgstr ""
-
-#. module: product
-#: field:product.category,parent_right:0
-msgid "Right Parent"
-msgstr ""
-
-#. module: product
-#: view:product.pricelist.item:product.product_pricelist_item_form_view
-msgid "Rounding Method"
-msgstr "Phương pháp làm tròn"
-
-#. module: product
-#: field:product.uom,rounding:0
-msgid "Rounding Precision"
-msgstr "Làm tròn chính xác"
-
-#. module: product
-#: model:product.template,name:product.product_product_45_product_template
-msgid "Router R430"
-msgstr ""
-
-#. module: product
-#: field:product.pricelist.item,name:0
-msgid "Rule Name"
-msgstr "Tên quy tắc"
-
-#. module: product
-#: view:product.template:product.product_template_form_view
-msgid "Sale Conditions"
-msgstr ""
-
-#. module: product
-#: field:product.template,description_sale:0
-msgid "Sale Description"
-msgstr "Mô tả bán hàng"
-
-#. module: product
-#: field:product.template,list_price:0
-msgid "Sale Price"
-msgstr "Giá bán"
-
-#. module: product
-#: model:product.pricelist.type,name:product.pricelist_type_sale
-#: field:res.partner,property_product_pricelist:0
-msgid "Sale Pricelist"
-msgstr "Bảng giá bán"
-
-#. module: product
-#: model:product.category,name:product.product_category_1
-msgid "Saleable"
-msgstr ""
-
-#. module: product
-#: view:product.template:product.product_template_form_view
-msgid "Sales"
-msgstr ""
-
-#. module: product
-#: view:res.partner:product.view_partner_property_form
-msgid "Sales & Purchases"
-msgstr "Bán hàng & Mua hàng"
-
-#. module: product
-#: model:res.groups,name:product.group_sale_pricelist
-msgid "Sales Pricelists"
-msgstr ""
-
-#. module: product
-#: model:product.public.category,name:product.Screen
-msgid "Screen"
-msgstr ""
-
-#. module: product
-#: help:product.template,categ_id:0
-msgid "Select category for the current product"
-msgstr "lựa chọn danh mục của sản phẩm"
-
-#. module: product
-#: field:product.attribute.value,sequence:0
-#: field:product.category,sequence:0
-#: field:product.packaging,sequence:0
-#: field:product.pricelist.item,sequence:0
-#: field:product.supplierinfo,sequence:0
-msgid "Sequence"
-msgstr "Trình tự"
-
-#. module: product
-#: model:product.public.category,name:product.server
-msgid "Server"
-msgstr ""
-
-#. module: product
-#: model:product.template,name:product.product_product_consultant_product_template
-#: selection:product.template,type:0
-msgid "Service"
-msgstr "Dịch vụ"
-
-#. module: product
-#: model:product.category,name:product.product_category_5
-#: model:product.public.category,name:product.services
-#: view:product.template:product.product_template_search_view
-msgid "Services"
-msgstr "Các dịch vụ"
-
-#. module: product
-#: help:product.pricelist.item,price_round:0
-msgid ""
-"Sets the price so that it is a multiple of this value.\n"
-"Rounding is applied after the discount and before the surcharge.\n"
-"To have prices that end in 9.99, set rounding 10, surcharge -0.01"
-msgstr ""
-"Định giá để giá là một bội số của giá trị này.\n"
-"Làm tròn số được áp dụng sau khi chiết khấu và trước khi phụ phí.\n"
-"Để có các giá kết thúc bằng 9.99, đặt làm tròn 10 và phụ phí -0.01"
-
-#. module: product
-#: field:product.product,image_small:0
-#: field:product.template,image_small:0
-msgid "Small-sized image"
-msgstr ""
-
-#. module: product
-#: help:product.template,image_small:0
-msgid ""
-"Small-sized image of the product. It is automatically resized as a 64x64px "
-"image, with aspect ratio preserved. Use this field anywhere a small image is "
-"required."
-msgstr ""
-
-#. module: product
-#: selection:product.uom,uom_type:0
-msgid "Smaller than the reference Unit of Measure"
-msgstr ""
-
-#. module: product
-#: model:product.category,name:product.product_category_9
-#: model:product.public.category,name:product.Software
-msgid "Software"
-msgstr ""
-
-#. module: product
-#: model:product.public.category,name:product.Speakers
-msgid "Speakers"
-msgstr ""
-=======
 #: view:False:0
 #: model:ir.actions.act_window,name:product.action_product_price_list
 #: model:ir.model,name:product.model_product_price_list
@@ -3775,115 +1574,13 @@
 #: field:product.category,parent_right:0
 msgid "Right Parent"
 msgstr "Right Parent"
->>>>>>> a345b238
-
-#. module: product
-#: help:product.pricelist.item,categ_id:0
-msgid ""
-"Specify a product category if this rule only applies to products belonging "
-"to this category or its children categories. Keep empty otherwise."
-msgstr ""
-
-#. module: product
-<<<<<<< HEAD
-#: help:product.pricelist.item,product_id:0
-msgid ""
-"Specify a product if this rule only applies to one product. Keep empty "
-"otherwise."
-msgstr ""
-
-#. module: product
-#: help:product.pricelist.item,product_tmpl_id:0
-msgid ""
-"Specify a template if this rule only applies to one product template. Keep "
-"empty otherwise."
-msgstr ""
-
-#. module: product
-#: help:product.template,uos_id:0
-msgid ""
-"Specify a unit of measure here if invoicing is made in another unit of "
-"measure than inventory. Keep empty to use the default unit of measure."
-msgstr ""
-
-#. module: product
-#: help:product.template,sale_ok:0
-msgid "Specify if the product can be selected in a sales order line."
-msgstr ""
-
-#. module: product
-#: help:product.pricelist.item,price_surcharge:0
-msgid ""
-"Specify the fixed amount to add or substract(if negative) to the amount "
-"calculated with the discount."
-msgstr ""
-
-#. module: product
-#: help:product.pricelist.item,price_max_margin:0
-msgid "Specify the maximum amount of margin over the base price."
-msgstr ""
-
-#. module: product
-#: help:product.pricelist.item,price_min_margin:0
-msgid "Specify the minimum amount of margin over the base price."
-msgstr ""
-
-#. module: product
-#: help:product.pricelist.item,min_quantity:0
-msgid ""
-"Specify the minimum quantity that needs to be bought/sold for the rule to "
-"apply."
-msgstr ""
-
-#. module: product
-#: field:product.pricelist.version,date_start:0
-msgid "Start Date"
-msgstr "Ngày bắt đầu"
-
-#. module: product
-#: view:product.template:product.product_template_form_view
-#: field:product.template,state:0
-msgid "Status"
-msgstr "Tình trạng"
-
-#. module: product
-#: selection:product.template,type:0
-msgid "Stockable Product"
-msgstr "Sản phẩm có thể lưu trữ"
-
-#. module: product
-#: field:product.product,message_summary:0
-#: field:product.template,message_summary:0
-msgid "Summary"
-msgstr ""
-
-#. module: product
-#: field:product.supplierinfo,name:0
-#: field:product.template,seller_ids:0
-msgid "Supplier"
-msgstr "Nhà cung cấp"
-
-#. module: product
-#: view:product.supplierinfo:product.product_supplierinfo_form_view
-#: view:product.supplierinfo:product.product_supplierinfo_tree_view
-msgid "Supplier Information"
-msgstr "Thông tin nhà cung cấp"
-
-#. module: product
-#: field:product.template,seller_delay:0
-msgid "Supplier Lead Time"
-msgstr "Thời gian chờ đợi nhận hàng"
-
-#. module: product
-#: field:product.supplierinfo,pricelist_ids:0
-msgid "Supplier Pricelist"
-msgstr "Bảng giá nhà cung cấp"
-
-#. module: product
-#: code:addons/product/pricelist.py:392
-#, python-format
-msgid "Supplier Prices on the product form"
-=======
+
+#. module: product
+#: view:product.pricelist.item:0
+msgid "Rounding Method"
+msgstr "Phương pháp làm tròn"
+
+#. module: product
 #: field:product.uom,rounding:0
 msgid "Rounding Precision"
 msgstr "Làm tròn chính xác"
@@ -3963,22 +1660,12 @@
 "Sets the price so that it is a multiple of this value.\n"
 "Rounding is applied after the discount and before the surcharge.\n"
 "To have prices that end in 9.99, set rounding 10, surcharge -0.01"
->>>>>>> a345b238
 msgstr ""
 "Thiết lập giá để nó là một bội số (số chia hết) của giá trị này.\n"
 "Việc làm tròn được áp dụng sau chiết khấu và trước phụ phí.\n"
 "Để có giá là 9.99 thì thiết lập làm tròn là 10 và phụ phí là -0.01"
 
 #. module: product
-<<<<<<< HEAD
-#: field:product.supplierinfo,product_code:0
-msgid "Supplier Product Code"
-msgstr ""
-
-#. module: product
-#: field:product.supplierinfo,product_name:0
-msgid "Supplier Product Name"
-=======
 #: field:product.product,image_small:0 field:product.template,image_small:0
 msgid "Small-sized image"
 msgstr "Hình ảnh với kích thước nhỏ"
@@ -3989,21 +1676,11 @@
 "Small-sized image of the product. It is automatically resized as a 64x64px "
 "image, with aspect ratio preserved. Use this field anywhere a small image is "
 "required."
->>>>>>> a345b238
 msgstr ""
 "Hình ảnh với kích thước nhỏ của sản phẩm. Nó tự động thay đổi kích thước "
 "thành 64x64 mà vẫn giữ nguyên tỷ lệ."
 
 #. module: product
-<<<<<<< HEAD
-#: field:product.template,seller_qty:0
-msgid "Supplier Quantity"
-msgstr "Chất lượng cung ứng"
-
-#. module: product
-#: field:product.supplierinfo,product_uom:0
-msgid "Supplier Unit of Measure"
-=======
 #: selection:product.uom,uom_type:0
 msgid "Smaller than the reference Unit of Measure"
 msgstr "Nhỏ hơn đơn vị gốc của nhóm này"
@@ -4013,26 +1690,11 @@
 msgid ""
 "Specify a product category if this rule only applies to products belonging "
 "to this category or its children categories. Keep empty otherwise."
->>>>>>> a345b238
 msgstr ""
 "Chỉ ra một nhóm sản phẩm nếu quy tắc này chỉ áp dụng cho sản phẩm thuộc nhóm "
 "này hoặc nhóm con của nó. Nếu không thì để trống."
 
 #. module: product
-<<<<<<< HEAD
-#: help:product.supplierinfo,name:0
-msgid "Supplier of this product"
-msgstr "Nhà cung cấp của sản phẩm này"
-
-#. module: product
-#: view:product.template:product.product_template_form_view
-msgid "Suppliers"
-msgstr "Các nhà cung cấp"
-
-#. module: product
-#: model:product.public.category,name:product.Switch
-msgid "Switch"
-=======
 #: help:product.pricelist.item,product_id:0
 msgid ""
 "Specify a product if this rule only applies to one product. Keep empty "
@@ -4055,22 +1717,12 @@
 msgid ""
 "Specify a unit of measure here if invoicing is made in another unit of "
 "measure than inventory. Keep empty to use the default unit of measure."
->>>>>>> a345b238
 msgstr ""
 "Chỉ ra một đơn vị đo lường tại đây nếu việc xuất hóa đơn được thực hiện trên "
 "một đơn vị đo lường khác với tồn kho. Để trống để sử dụng đơn vị đo lường "
 "mặc định."
 
 #. module: product
-<<<<<<< HEAD
-#: model:product.template,name:product.product_product_47_product_template
-msgid "Switch, 24 ports"
-msgstr ""
-
-#. module: product
-#: field:product.product,name_template:0
-msgid "Template Name"
-=======
 #: help:product.template,sale_ok:0
 msgid "Specify if the product can be selected in a sales order line."
 msgstr "Chỉ ra nếu sản phẩm có thể được sử dụng trong một hợp đông bán hàng."
@@ -4080,143 +1732,11 @@
 msgid ""
 "Specify the fixed amount to add or substract(if negative) to the amount "
 "calculated with the discount."
->>>>>>> a345b238
 msgstr ""
 "Xác định số tiền cố định để cộng thêm hoặc trừ đi (số âm) số tiền được tính "
 "toán với chiết khấu"
 
 #. module: product
-<<<<<<< HEAD
-#: help:product.packaging,ean:0
-msgid "The EAN code of the package unit."
-msgstr "Mã EAN của đơn vị đóng gói."
-
-#. module: product
-#: help:product.packaging,code:0
-msgid "The code of the transport unit."
-msgstr "Mã của đơn vị vận chuyển."
-
-#. module: product
-#: help:product.uom,rounding:0
-msgid ""
-"The computed quantity will be a multiple of this value. Use 1.0 for a Unit "
-"of Measure that cannot be further split, such as a piece."
-msgstr ""
-
-#. module: product
-#: sql_constraint:product.uom:0
-msgid "The conversion ratio for a unit of measure cannot be 0!"
-msgstr ""
-
-#. module: product
-#: help:product.price.type,currency_id:0
-msgid "The currency the field is expressed in."
-msgstr "Loại tiền được thể hiện bằng."
-
-#. module: product
-#: help:product.template,weight:0
-msgid "The gross weight in Kg."
-msgstr "Khối lượng gộp tính theo Kg."
-
-#. module: product
-#: help:product.ul,height:0
-msgid "The height of the package"
-msgstr "Chiều cao của gói hàng"
-
-#. module: product
-#: help:product.ul,length:0
-msgid "The length of the package"
-msgstr "Chiều dài của gói"
-
-#. module: product
-#: help:product.supplierinfo,min_qty:0
-msgid ""
-"The minimal quantity to purchase to this supplier, expressed in the supplier "
-"Product Unit of Measure if not empty, in the default unit of measure of the "
-"product otherwise."
-msgstr ""
-
-#. module: product
-#: help:pricelist.partnerinfo,min_quantity:0
-msgid ""
-"The minimal quantity to trigger this rule, expressed in the supplier Unit of "
-"Measure if any or in the default Unit of Measure of the product otherrwise."
-msgstr ""
-
-#. module: product
-#: help:product.template,weight_net:0
-msgid "The net weight in Kg."
-msgstr "Khối lượng tịnh theo Kg."
-
-#. module: product
-#: help:product.packaging,rows:0
-msgid "The number of layers on a pallet or box"
-msgstr ""
-
-#. module: product
-#: help:product.packaging,ul_qty:0
-msgid "The number of packages by layer"
-msgstr "Số lượng các gói của lớp"
-
-#. module: product
-#: code:addons/product/product.py:385
-#, python-format
-msgid ""
-"The operation cannot be completed:\n"
-"You trying to delete an attribute value with a reference on a product "
-"variant."
-msgstr ""
-
-#. module: product
-#: view:product.supplierinfo:product.product_supplierinfo_form_view
-msgid ""
-"The prices below will only be taken into account when your pricelist is set "
-"as based on supplier prices."
-msgstr ""
-
-#. module: product
-#: model:product.template,description_sale:product.product_product_9_product_template
-msgid ""
-"The sleek aluminium Apple Wireless Keyboard.\n"
-"            "
-msgstr ""
-
-#. module: product
-#: help:product.packaging,qty:0
-msgid "The total number of products you can put by pallet or box."
-msgstr ""
-
-#. module: product
-#: help:product.template,volume:0
-msgid "The volume in m3."
-msgstr "Thể tích tính theo m3."
-
-#. module: product
-#: help:product.packaging,weight:0
-msgid "The weight of a full package, pallet or box."
-msgstr ""
-
-#. module: product
-#: help:product.ul,width:0
-msgid "The width of the package"
-msgstr "Chiều rộng của gói"
-
-#. module: product
-#: sql_constraint:product.attribute.value:0
-msgid "This attribute value already exists !"
-msgstr ""
-
-#. module: product
-#: help:product.supplierinfo,product_uom:0
-msgid "This comes from the product form."
-msgstr ""
-
-#. module: product
-#: help:product.product,image_variant:0
-msgid ""
-"This field holds the image used as image for the product variant, limited to "
-"1024x1024px."
-=======
 #: help:product.pricelist.item,price_max_margin:0
 msgid "Specify the maximum amount of margin over the base price."
 msgstr "Xác định biên độ (margin) tối đa so với giá cơ bản."
@@ -4330,47 +1850,12 @@
 msgid ""
 "The computed quantity will be a multiple of this value. Use 1.0 for a Unit "
 "of Measure that cannot be further split, such as a piece."
->>>>>>> a345b238
 msgstr ""
 "Số lượng được tính toán sẽ là bội số (số chia hết) của giá trị này. Sử dụng "
 "1.0 cho một đơn vị đo lường mà không thể được chia nhỏ nữa, ví du như đơn vị "
 "là một miếng (một mảnh)."
 
 #. module: product
-<<<<<<< HEAD
-#: help:product.template,image:0
-msgid ""
-"This field holds the image used as image for the product, limited to "
-"1024x1024px."
-msgstr ""
-
-#. module: product
-#: help:product.supplierinfo,qty:0
-msgid "This is a quantity which is converted into Default Unit of Measure."
-msgstr ""
-
-#. module: product
-#: help:product.product,price_extra:0
-msgid "This is le sum of the extra price of all attributes"
-msgstr ""
-
-#. module: product
-#: help:product.template,seller_qty:0
-msgid "This is minimum quantity to purchase from Main Supplier."
-msgstr "Đây là số lượng tối thiểu để mua từ Nhà cung cấp Chính."
-
-#. module: product
-#: help:product.template,seller_delay:0
-msgid ""
-"This is the average delay in days between the purchase order confirmation "
-"and the receipts for this product and for the default supplier. It is used "
-"by the scheduler to order requests based on reordering delays."
-msgstr ""
-
-#. module: product
-#: view:product.template:product.product_template_form_view
-msgid "This note will be displayed on requests for quotation..."
-=======
 #: sql_constraint:product.uom:0
 msgid "The conversion ratio for a unit of measure cannot be 0!"
 msgstr "Tỷ lệ chuyển đổi cho một đơn vị đo lương không thể = 0!"
@@ -4401,39 +1886,12 @@
 "The minimal quantity to purchase to this supplier, expressed in the supplier "
 "Product Unit of Measure if not empty, in the default unit of measure of the "
 "product otherwise."
->>>>>>> a345b238
 msgstr ""
 "Số lượng tối thiểu để mua từ nhà cung cấp này, thể hiện bằng đơn vị đo lường "
 "sản phẩm từ nhà cung cấp, nếu không thì sử dụng đơn vị đo lường mặc định của "
 "sản phẩm"
 
 #. module: product
-<<<<<<< HEAD
-#: help:pricelist.partnerinfo,price:0
-msgid ""
-"This price will be considered as a price for the supplier Unit of Measure if "
-"any or the default Unit of Measure of the product otherwise"
-msgstr ""
-
-#. module: product
-#: help:res.partner,property_product_pricelist:0
-msgid ""
-"This pricelist will be used, instead of the default one, for sales to the "
-"current partner"
-msgstr ""
-"Bảng giá này sẽ được sử dụng, thay vì mặc định, để bán cho đối tác hiện tại"
-
-#. module: product
-#: model:product.template,description:product.product_product_9_product_template
-msgid "This product is configured with example of push/pull flows"
-msgstr ""
-
-#. module: product
-#: help:product.supplierinfo,product_code:0
-msgid ""
-"This supplier's product code will be used when printing a request for "
-"quotation. Keep empty to use the internal one."
-=======
 #: help:pricelist.partnerinfo,min_quantity:0
 msgid ""
 "The minimal quantity to trigger this rule, expressed in the supplier Unit of "
@@ -4462,19 +1920,11 @@
 msgid ""
 "The prices below will only be taken into account when your pricelist is set "
 "as based on supplier prices."
->>>>>>> a345b238
 msgstr ""
 "Giá sau đây sẽ chỉ được đưa vào tài khoản kế toán khi bảng giá được thiết "
 "lập dựa trên giá nhà cung cấp."
 
 #. module: product
-<<<<<<< HEAD
-#: help:product.supplierinfo,product_name:0
-msgid ""
-"This supplier's product name will be used when printing a request for "
-"quotation. Keep empty to use the internal one."
-msgstr ""
-=======
 #: help:product.packaging,qty:0
 msgid "The total number of products you can put by pallet or box."
 msgstr "Tổng số sản phẩm có thể đặt vào palet hoặc hộp."
@@ -4483,7 +1933,6 @@
 #: help:product.template,volume:0
 msgid "The volume in m3."
 msgstr "Thể tích tính theo m3."
->>>>>>> a345b238
 
 #. module: product
 #: help:product.packaging,weight:0
@@ -4491,215 +1940,109 @@
 msgstr "Tổng trọng lượng của cả gói, palet hoặc hộp."
 
 #. module: product
-<<<<<<< HEAD
-#: model:product.template,description:product.product_product_1_product_template
-#: model:product.template,description_sale:product.product_product_1_product_template
-msgid "This type of service include basic monitoring of products."
-msgstr ""
-
-#. module: product
-#: model:product.template,name:product.product_product_39_product_template
-msgid "Toner Cartridge"
-msgstr ""
+#: help:product.ul,width:0
+msgid "The width of the package"
+msgstr "Chiều dài của package"
+
+#. module: product
+#: sql_constraint:product.attribute.value:0
+msgid "This attribute value already exists !"
+msgstr "Thuộc tính này đã tồn tại !"
+
+#. module: product
+#: help:product.supplierinfo,product_uom:0
+msgid "This comes from the product form."
+msgstr "This comes from the product form."
+
+#. module: product
+#: help:product.product,image_variant:0
+msgid ""
+"This field holds the image used as image for the product variant, limited to "
+"1024x1024px."
+msgstr ""
+"This field holds the image used as image for the product variant, limited to "
+"1024x1024px."
+
+#. module: product
+#: help:product.template,image:0
+msgid ""
+"This field holds the image used as image for the product, limited to "
+"1024x1024px."
+msgstr ""
+"This field holds the image used as image for the product, limited to "
+"1024x1024px."
+
+#. module: product
+#: help:product.supplierinfo,qty:0
+msgid "This is a quantity which is converted into Default Unit of Measure."
+msgstr "Đây là số lượng được quy đổi thành đơn vị đo lường mặc định."
+
+#. module: product
+#: help:product.product,price_extra:0
+msgid "This is le sum of the extra price of all attributes"
+msgstr "Đây là tổng giá cộng thêm của tất cả thuộc tính"
+
+#. module: product
+#: help:product.template,seller_qty:0
+msgid "This is minimum quantity to purchase from Main Supplier."
+msgstr "Đây là số lượng tối thiểu để mua từ Nhà cung cấp chính."
+
+#. module: product
+#: help:product.template,seller_delay:0
+msgid ""
+"This is the average delay in days between the purchase order confirmation "
+"and the reception of goods for this product and for the default supplier. It "
+"is used by the scheduler to order requests based on reordering delays."
+msgstr ""
+"Thời gian chậm trễ chung bình tính theo ngày từ ngày xác nhận đơn hàng đến "
+"ngày nhận hàng cho một nhà cung cấp mặc định. Nó được sử dụng bởi bộ đặt "
+"lịch để yêu cầu đặt hàng, dựa trên thứ tự chậm trễ."
+
+#. module: product
+#: view:product.template:0
+msgid "This note will be displayed on requests for quotation..."
+msgstr "Ghi chú này sẽ được hiển thị trên yêu cầu chào giá..."
+
+#. module: product
+#: help:pricelist.partnerinfo,price:0
+msgid ""
+"This price will be considered as a price for the supplier Unit of Measure if "
+"any or the default Unit of Measure of the product otherwise"
+msgstr ""
+"This price will be considered as a price for the supplier Unit of Measure if "
+"any or the default Unit of Measure of the product otherwise"
+
+#. module: product
+#: help:res.partner,property_product_pricelist:0
+msgid ""
+"This pricelist will be used, instead of the default one, for sales to the "
+"current partner"
+msgstr ""
+"Bảng giá này được sử dụng thay cho bảng giá mặc định, cho việc bán hàng cho "
+"đối tác hiện tại"
+
+#. module: product
+#: help:product.supplierinfo,product_code:0
+msgid ""
+"This supplier's product code will be used when printing a request for "
+"quotation. Keep empty to use the internal one."
+msgstr ""
+"Mã sản phẩm của nhà cung cấp này sẽ được sử dụng khi in một yêu cầu chào "
+"giá. Để trống để sử dụng mã nội bộ."
+
+#. module: product
+#: help:product.supplierinfo,product_name:0
+msgid ""
+"This supplier's product name will be used when printing a request for "
+"quotation. Keep empty to use the internal one."
+msgstr ""
+"Tên sản phẩm của nhà cung cấp này sẽ được sử dụng khi in một yêu cầu chào "
+"giá. Để trống để sử dụng tên nội bộ."
 
 #. module: product
 #: field:product.packaging,weight:0
 msgid "Total Package Weight"
 msgstr "Tổng khối lượng đóng gói"
-
-#. module: product
-#: view:product.template:product.product_template_search_view
-#: field:product.ul,type:0
-#: field:product.uom,uom_type:0
-msgid "Type"
-msgstr "Loại"
-
-#. module: product
-#: model:product.template,name:product.product_product_48_product_template
-msgid "USB Adapter"
-=======
-#: help:product.ul,width:0
-msgid "The width of the package"
-msgstr "Chiều dài của package"
-
-#. module: product
-#: sql_constraint:product.attribute.value:0
-msgid "This attribute value already exists !"
-msgstr "Thuộc tính này đã tồn tại !"
-
-#. module: product
-#: help:product.supplierinfo,product_uom:0
-msgid "This comes from the product form."
-msgstr "This comes from the product form."
-
-#. module: product
-#: help:product.product,image_variant:0
-msgid ""
-"This field holds the image used as image for the product variant, limited to "
-"1024x1024px."
->>>>>>> a345b238
-msgstr ""
-"This field holds the image used as image for the product variant, limited to "
-"1024x1024px."
-
-#. module: product
-<<<<<<< HEAD
-#: selection:product.ul,type:0
-#: model:product.uom.categ,name:product.product_uom_categ_unit
-msgid "Unit"
-msgstr "Đơn vị"
-
-#. module: product
-#: field:pricelist.partnerinfo,price:0
-msgid "Unit Price"
-msgstr "Giá đơn vị"
-
-#. module: product
-#: view:product.template:product.product_template_form_view
-#: field:product.template,uom_id:0
-#: field:product.uom,name:0
-msgid "Unit of Measure"
-msgstr ""
-
-#. module: product
-#: field:product.template,uos_coeff:0
-msgid "Unit of Measure -> UOS Coeff"
-msgstr ""
-
-#. module: product
-#: model:ir.actions.act_window,name:product.product_uom_categ_form_action
-#: model:ir.ui.menu,name:product.menu_product_uom_categ_form_action
-msgid "Unit of Measure Categories"
-msgstr ""
-
-#. module: product
-#: code:addons/product/product.py:704
-#, python-format
-msgid "Unit of Measure categories Mismatch!"
-=======
-#: help:product.template,image:0
-msgid ""
-"This field holds the image used as image for the product, limited to "
-"1024x1024px."
-msgstr ""
-"This field holds the image used as image for the product, limited to "
-"1024x1024px."
-
-#. module: product
-#: help:product.supplierinfo,qty:0
-msgid "This is a quantity which is converted into Default Unit of Measure."
-msgstr "Đây là số lượng được quy đổi thành đơn vị đo lường mặc định."
-
-#. module: product
-#: help:product.product,price_extra:0
-msgid "This is le sum of the extra price of all attributes"
-msgstr "Đây là tổng giá cộng thêm của tất cả thuộc tính"
-
-#. module: product
-#: help:product.template,seller_qty:0
-msgid "This is minimum quantity to purchase from Main Supplier."
-msgstr "Đây là số lượng tối thiểu để mua từ Nhà cung cấp chính."
-
-#. module: product
-#: help:product.template,seller_delay:0
-msgid ""
-"This is the average delay in days between the purchase order confirmation "
-"and the reception of goods for this product and for the default supplier. It "
-"is used by the scheduler to order requests based on reordering delays."
->>>>>>> a345b238
-msgstr ""
-"Thời gian chậm trễ chung bình tính theo ngày từ ngày xác nhận đơn hàng đến "
-"ngày nhận hàng cho một nhà cung cấp mặc định. Nó được sử dụng bởi bộ đặt "
-"lịch để yêu cầu đặt hàng, dựa trên thứ tự chậm trễ."
-
-#. module: product
-<<<<<<< HEAD
-#: field:product.template,uos_id:0
-msgid "Unit of Sale"
-msgstr "Đơn vị bán"
-
-#. module: product
-#: model:product.uom,name:product.product_uom_unit
-msgid "Unit(s)"
-=======
-#: view:product.template:0
-msgid "This note will be displayed on requests for quotation..."
-msgstr "Ghi chú này sẽ được hiển thị trên yêu cầu chào giá..."
-
-#. module: product
-#: help:pricelist.partnerinfo,price:0
-msgid ""
-"This price will be considered as a price for the supplier Unit of Measure if "
-"any or the default Unit of Measure of the product otherwise"
->>>>>>> a345b238
-msgstr ""
-"This price will be considered as a price for the supplier Unit of Measure if "
-"any or the default Unit of Measure of the product otherwise"
-
-#. module: product
-<<<<<<< HEAD
-#: model:ir.actions.act_window,name:product.product_uom_form_action
-#: model:ir.ui.menu,name:product.menu_product_uom_form_action
-#: model:ir.ui.menu,name:product.next_id_16
-#: view:product.uom:product.product_uom_form_view
-#: view:product.uom:product.product_uom_tree_view
-msgid "Units of Measure"
-msgstr "Đơn vị đo"
-
-#. module: product
-#: view:product.uom.categ:product.product_uom_categ_form_view
-msgid "Units of Measure categories"
-msgstr "Các loại đơn vị đo"
-=======
-#: help:res.partner,property_product_pricelist:0
-msgid ""
-"This pricelist will be used, instead of the default one, for sales to the "
-"current partner"
-msgstr ""
-"Bảng giá này được sử dụng thay cho bảng giá mặc định, cho việc bán hàng cho "
-"đối tác hiện tại"
-
-#. module: product
-#: help:product.supplierinfo,product_code:0
-msgid ""
-"This supplier's product code will be used when printing a request for "
-"quotation. Keep empty to use the internal one."
-msgstr ""
-"Mã sản phẩm của nhà cung cấp này sẽ được sử dụng khi in một yêu cầu chào "
-"giá. Để trống để sử dụng mã nội bộ."
->>>>>>> a345b238
-
-#. module: product
-#: field:product.product,message_unread:0
-#: field:product.template,message_unread:0
-msgid "Unread Messages"
-msgstr ""
-"Tên sản phẩm của nhà cung cấp này sẽ được sử dụng khi in một yêu cầu chào "
-"giá. Để trống để sử dụng tên nội bộ."
-
-#. module: product
-<<<<<<< HEAD
-#: help:product.pricelist.type,key:0
-msgid ""
-"Used in the code to select specific prices based on the context. Keep "
-"unchanged."
-msgstr ""
-"Được sử dụng trong các mã để chọn các giá đặc biệt theo ngữ cảnh. Giữ nguyên."
-
-#. module: product
-#: field:product.attribute.value,name:0
-msgid "Value"
-msgstr ""
-
-#. module: product
-#: field:product.attribute,value_ids:0
-msgid "Values"
-msgstr ""
-=======
-#: field:product.packaging,weight:0
-msgid "Total Package Weight"
-msgstr "Tổng khối lượng đóng gói"
->>>>>>> a345b238
 
 #. module: product
 #: view:product.template:0 field:product.ul,type:0
@@ -4708,63 +2051,6 @@
 msgstr "Loại"
 
 #. module: product
-<<<<<<< HEAD
-#: field:product.product,price_extra:0
-msgid "Variant Extra Price"
-msgstr ""
-
-#. module: product
-#: field:product.product,image_variant:0
-msgid "Variant Image"
-msgstr ""
-
-#. module: product
-#: view:product.template:product.product_template_only_form_view
-msgid "Variant Prices"
-msgstr ""
-
-#. module: product
-#: model:ir.actions.act_window,name:product.variants_template_action
-#: view:product.attribute:product.attribute_tree_view
-#: view:product.attribute.value:product.variants_template_tree_view
-#: view:product.attribute.value:product.variants_tree_view
-msgid "Variant Values"
-msgstr ""
-
-#. module: product
-#: field:product.attribute.value,product_ids:0
-#: view:product.template:product.product_template_kanban_view
-#: view:product.template:product.product_template_only_form_view
-msgid "Variants"
-msgstr "Biến thể"
-
-#. module: product
-#: model:product.public.category,name:product.video_acquisition
-msgid "Video Acquisition"
-msgstr ""
-
-#. module: product
-#: selection:product.category,type:0
-msgid "View"
-msgstr ""
-
-#. module: product
-#: field:product.template,volume:0
-#: model:product.uom.categ,name:product.product_uom_categ_vol
-msgid "Volume"
-msgstr "Thể tích"
-
-#. module: product
-#: code:addons/product/pricelist.py:208
-#: code:addons/product/product.py:210
-#, python-format
-msgid "Warning!"
-msgstr ""
-
-#. module: product
-#: field:product.template,warranty:0
-msgid "Warranty"
-=======
 #: selection:product.ul,type:0
 #: model:product.uom.categ,name:product.product_uom_categ_unit
 msgid "Unit"
@@ -4831,67 +2117,10 @@
 msgid ""
 "Used in the code to select specific prices based on the context. Keep "
 "unchanged."
->>>>>>> a345b238
 msgstr ""
 "Được sử dụng trong các mã để chọn các giá đặc biệt theo ngữ cảnh. Giữ nguyên."
 
 #. module: product
-<<<<<<< HEAD
-#: model:product.template,name:product.product_product_34_product_template
-msgid "Webcam"
-msgstr ""
-
-#. module: product
-#: model:product.uom.categ,name:product.product_uom_categ_kgm
-msgid "Weight"
-msgstr "Khối lượng"
-
-#. module: product
-#: view:product.template:product.product_template_form_view
-msgid "Weights"
-msgstr "Khối lượng"
-
-#. module: product
-#: help:product.pricelist.version,active:0
-msgid ""
-"When a version is duplicated it is set to non active, so that the dates do "
-"not overlaps with original version. You should change the dates and "
-"reactivate the pricelist"
-msgstr ""
-"Khi một phiên bản được chép lại, nó được cài đặt không hoạt động để các ngày "
-"không trùng lắp với phiên bản gốc. Bạn nên thay đổi các ngày và kích hoạt "
-"lại bảng giá"
-
-#. module: product
-#: model:product.attribute.value,name:product.product_attribute_value_3
-msgid "White"
-msgstr ""
-
-#. module: product
-#: model:product.attribute,name:product.product_attribute_3
-msgid "Wi-Fi"
-msgstr ""
-
-#. module: product
-#: field:product.ul,width:0
-msgid "Width"
-msgstr "Chiều rộng"
-
-#. module: product
-#: model:product.template,name:product.product_product_40_product_template
-msgid "Windows 7 Professional"
-msgstr ""
-
-#. module: product
-#: model:product.template,name:product.product_product_41_product_template
-msgid "Windows Home Server 2011"
-msgstr ""
-
-#. module: product
-#: model:product.uom.categ,name:product.uom_categ_wtime
-msgid "Working Time"
-msgstr "Thời gian làm việc"
-=======
 #: field:product.attribute.value,name:0
 msgid "Value"
 msgstr "Giá trị"
@@ -4936,35 +2165,14 @@
 #: selection:product.category,type:0
 msgid "View"
 msgstr "View"
->>>>>>> a345b238
-
-#. module: product
-#: constraint:product.pricelist.version:0
-msgid "You cannot have 2 pricelist versions that overlap!"
-msgstr "Bạn không thể có 2 phiên bản bảng giá chồng chéo nhau!"
-
-#. module: product
-<<<<<<< HEAD
-#: constraint:product.product:0
-msgid ""
-"You provided an invalid \"EAN13 Barcode\" reference. You may use the "
-"\"Internal Reference\" field instead."
-msgstr ""
-
-#. module: product
-#: model:product.template,name:product.product_product_43_product_template
-msgid "Zed+ Antivirus"
-msgstr ""
-
-#. module: product
-#: model:product.uom,name:product.product_uom_cm
-msgid "cm"
-msgstr ""
-
-#. module: product
-#: view:product.template:product.product_template_form_view
-msgid "describe the product characteristics..."
-=======
+
+#. module: product
+#: field:product.template,volume:0
+#: model:product.uom.categ,name:product.product_uom_categ_vol
+msgid "Volume"
+msgstr "Thể tích"
+
+#. module: product
 #: code:addons/product/pricelist.py:204 code:addons/product/product.py:210
 #, python-format
 msgid "Warning!"
@@ -4991,32 +2199,12 @@
 "When a version is duplicated it is set to non active, so that the dates do "
 "not overlaps with original version. You should change the dates and "
 "reactivate the pricelist"
->>>>>>> a345b238
 msgstr ""
 "Khi một phiên bản được sao chép lại, nó được thiết lập là không hoạt động để "
 "ngày tháng không trùng lắp với phiên bản gốc. Bạn nên thay đổi ngày tháng và "
 "kích hoạt lại bảng giá"
 
 #. module: product
-<<<<<<< HEAD
-#: view:product.uom:product.product_uom_form_view
-msgid "e.g: 1 * (reference unit) = ratio * (this unit)"
-msgstr ""
-
-#. module: product
-#: view:product.uom:product.product_uom_form_view
-msgid "e.g: 1 * (this unit) = ratio * (reference unit)"
-msgstr ""
-
-#. module: product
-#: model:product.uom,name:product.product_uom_floz
-msgid "fl oz"
-msgstr ""
-
-#. module: product
-#: model:product.uom,name:product.product_uom_foot
-msgid "foot(ft)"
-=======
 #: field:product.ul,width:0
 msgid "Width"
 msgstr "Chiều dài"
@@ -5036,101 +2224,11 @@
 msgid ""
 "You provided an invalid \"EAN13 Barcode\" reference. You may use the "
 "\"Internal Reference\" field instead."
->>>>>>> a345b238
 msgstr ""
 "Bạn đã cung cấp một mã \"EAN13 Barcode\" không hợp lệ. Bạn có thể sử dụng "
 "\"Tham chiếu nội bộ\" để thay thế."
 
 #. module: product
-<<<<<<< HEAD
-#: model:product.uom,name:product.product_uom_gal
-msgid "gal(s)"
-msgstr ""
-
-#. module: product
-#: model:product.template,name:product.product_product_8_product_template
-msgid "iMac"
-msgstr ""
-
-#. module: product
-#: model:product.template,name:product.product_product_6_product_template
-msgid "iPad Mini"
-msgstr ""
-
-#. module: product
-#: model:product.template,name:product.product_product_4_product_template
-#: model:product.template,name:product.product_product_4b_product_template
-#: model:product.template,name:product.product_product_4c_product_template
-#: model:product.template,name:product.product_product_4d_product_template
-msgid "iPad Retina Display"
-msgstr ""
-
-#. module: product
-#: model:product.template,name:product.product_product_11_product_template
-#: model:product.template,name:product.product_product_11b_product_template
-msgid "iPod"
-msgstr ""
-
-#. module: product
-#: model:product.uom,name:product.product_uom_inch
-msgid "inch(es)"
-msgstr ""
-
-#. module: product
-#: model:product.uom,name:product.product_uom_kgm
-msgid "kg"
-msgstr ""
-
-#. module: product
-#: model:product.uom,name:product.product_uom_km
-msgid "km"
-msgstr ""
-
-#. module: product
-#: model:product.uom,name:product.product_uom_lb
-msgid "lb(s)"
-msgstr ""
-
-#. module: product
-#: view:product.product:product.product_normal_form_view
-msgid "lst_price"
-msgstr ""
-
-#. module: product
-#: model:product.uom,name:product.product_uom_mile
-msgid "mile(s)"
-msgstr ""
-
-#. module: product
-#: view:product.template:product.product_template_form_view
-msgid "months"
-msgstr ""
-
-#. module: product
-#: view:product.template:product.product_template_form_view
-msgid "note to be displayed on quotations..."
-msgstr ""
-
-#. module: product
-#: model:product.uom,name:product.product_uom_oz
-msgid "oz(s)"
-msgstr ""
-
-#. module: product
-#: model:product.uom,name:product.product_uom_qt
-msgid "qt"
-msgstr ""
-
-#. module: product
-#: view:res.partner:product.view_partner_property_form
-msgid "the parent company"
-msgstr ""
-
-#. module: product
-#: field:product.price.history,company_id:0
-msgid "unknown"
-msgstr ""
-=======
 #: model:product.uom,name:product.product_uom_cm
 msgid "cm"
 msgstr "cm"
@@ -5263,5 +2361,4 @@
 #. module: product
 #: field:product.price.history,company_id:0
 msgid "unknown"
-msgstr "unknown"
->>>>>>> a345b238
+msgstr "unknown"