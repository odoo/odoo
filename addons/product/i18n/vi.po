--- conflicted
+++ resolved
@@ -12,12 +12,7 @@
 # Nancy Momoland <thanhnguyen.icsc@gmail.com>, 2019
 # Duy BQ <duybq86@gmail.com>, 2019
 # Dung Nguyen Thi <dungnt@trobz.com>, 2019
-<<<<<<< HEAD
-# Chinh Chinh <trinhttp@trobz.com>, 2019
 #
-=======
-# 
->>>>>>> e398db87
 msgid ""
 msgstr ""
 "Project-Id-Version: Odoo Server 13.0\n"
@@ -239,7 +234,7 @@
 #: model:product.product,name:product.product_product_25
 #: model:product.template,name:product.product_product_25_product_template
 msgid "Acoustic Bloc Screens"
-msgstr "Acoustic Bloc Screens"
+msgstr ""
 
 #. module: product
 #: model:ir.model.fields,field_description:product.field_product_product__message_needaction
@@ -2014,15 +2009,12 @@
 msgstr "Phương pháp Làm tròn"
 
 #. module: product
-<<<<<<< HEAD
 #: model:ir.model.fields,field_description:product.field_product_product__list_price
 #: model:ir.model.fields,field_description:product.field_product_template__list_price
 msgid "Sale Price"
 msgstr "Giá Bán"
 
 #. module: product
-=======
->>>>>>> e398db87
 #: model_terms:ir.ui.view,arch_db:product.product_template_form_view
 msgid "Sales"
 msgstr "Bán hàng"
@@ -2340,13 +2332,8 @@
 
 #. module: product
 #: model_terms:ir.ui.view,arch_db:product.product_template_form_view
-<<<<<<< HEAD
 msgid "This note will show up on sales orders & invoices."
 msgstr "Ghi chú này sẽ được hiển thị trên đơn bán & hoá đơn"
-=======
-msgid "This note is only for internal purposes."
-msgstr "Ghi chú này chỉ dành cho mục đích nội bộ."
->>>>>>> e398db87
 
 #. module: product
 #: model:ir.model.fields,help:product.field_res_partner__property_product_pricelist
