--- conflicted
+++ resolved
@@ -1,7 +1,7 @@
 # Translation of Odoo Server.
 # This file contains the translation of the following modules:
 # 	* product
-#
+# 
 # Translators:
 # Thong Dong <thongdong7@gmail.com>, 2019
 # fanha99 <fanha99@hotmail.com>, 2019
@@ -11,12 +11,8 @@
 # Martin Trigaux, 2019
 # Duy BQ <duybq86@gmail.com>, 2019
 # Dung Nguyen Thi <dungnt@trobz.com>, 2019
-<<<<<<< HEAD
+# thanhnguyen.icsc <thanhnguyen.icsc@gmail.com>, 2019
 #
-=======
-# thanhnguyen.icsc <thanhnguyen.icsc@gmail.com>, 2019
-# 
->>>>>>> 1e8ea4f5
 msgid ""
 msgstr ""
 "Project-Id-Version: Odoo Server 13.0\n"
@@ -2664,7 +2660,7 @@
 #. module: product
 #: model_terms:ir.ui.view,arch_db:product.product_template_search_view
 msgid "Warnings"
-msgstr "Các cảnh báo"
+msgstr "Cảnh báo"
 
 #. module: product
 #: model:ir.model.fields,field_description:product.field_product_product__weight
@@ -2869,7 +2865,7 @@
 #. module: product
 #: model_terms:ir.ui.view,arch_db:product.product_template_form_view
 msgid "per"
-msgstr ""
+msgstr "mỗi"
 
 #. module: product
 #: code:addons/product/models/product.py:0
@@ -2886,7 +2882,7 @@
 #. module: product
 #: model_terms:ir.ui.view,arch_db:product.product_variant_easy_edit_view
 msgid "the product template."
-msgstr ""
+msgstr "mẫu sản phẩm."
 
 #. module: product
 #: model_terms:ir.ui.view,arch_db:product.product_supplierinfo_form_view
