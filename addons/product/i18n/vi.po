--- conflicted
+++ resolved
@@ -127,17 +127,10 @@
 "                                        </span>"
 msgstr ""
 "<span attrs=\"{'invisible': [('pricelist_item_count', '=', 1)]}\">\n"
-<<<<<<< HEAD
 "                                          Giá bổ sung\n"
 "                                        </span>\n"
 "                                        <span attrs=\"{'invisible': [('pricelist_item_count', '!=', 1)]}\">\n"
 "                                          Giá bổ sung\n"
-=======
-"                                          Phí phát sinh\n"
-"                                        </span>\n"
-"                                        <span attrs=\"{'invisible': [('pricelist_item_count', '!=', 1)]}\">\n"
-"                                          Phí phát sinh\n"
->>>>>>> 5c6e8bb9
 "                                        </span>"
 
 #. module: product
@@ -148,11 +141,7 @@
 "                              <span attrs=\"{'invisible':[('base', '!=', 'pricelist')]}\">Other Pricelist  -  </span>"
 msgstr ""
 "<span attrs=\"{'invisible':[('base', '!=', 'list_price')]}\">Giá bán  -  </span>\n"
-<<<<<<< HEAD
 "                              <span attrs=\"{'invisible':[('base', '!=', 'standard_price')]}\">Giá vốn  -  </span>\n"
-=======
-"                              <span attrs=\"{'invisible':[('base', '!=', 'standard_price')]}\">Chi phí  -  </span>\n"
->>>>>>> 5c6e8bb9
 "                              <span attrs=\"{'invisible':[('base', '!=', 'pricelist')]}\">Bảng giá khác  -  </span>"
 
 #. module: product
@@ -169,12 +158,8 @@
 #. module: product
 #: model_terms:ir.ui.view,arch_db:product.product_variant_easy_edit_view
 msgid "<span>All general settings about this product are managed on</span>"
-<<<<<<< HEAD
-msgstr "<span>Tất cả các thiết lập chung về sản phẩm này được quản lý ở</span>"
-=======
-msgstr ""
-"<span>Tất cả các cài đặt tổng quát về sản phẩm này được quản lý trên</span>"
->>>>>>> 5c6e8bb9
+msgstr ""
+"<span>Tất cả các cài đặt tổng quát về sản phẩm này được quản lý ở</span>"
 
 #. module: product
 #: model_terms:ir.ui.view,arch_db:product.report_pricelist
@@ -306,11 +291,7 @@
 #. module: product
 #: model:ir.model.fields.selection,name:product.selection__res_config_settings__product_pricelist_setting__advanced
 msgid "Advanced price rules (discounts, formulas)"
-<<<<<<< HEAD
 msgstr "Quy tắc giá nâng cao (với chiết khấu, công thức)"
-=======
-msgstr "Qui tắc giá nâng cao (chiếc khấu, công thức)"
->>>>>>> 5c6e8bb9
 
 #. module: product
 #: code:addons/product/models/product_pricelist.py:0
@@ -456,11 +437,7 @@
 #. module: product
 #: model:res.groups,name:product.group_product_pricelist
 msgid "Basic Pricelists"
-<<<<<<< HEAD
 msgstr "Bảng giá cơ sở"
-=======
-msgstr "Bảng giá cơ bản"
->>>>>>> 5c6e8bb9
 
 #. module: product
 #: model:product.attribute.value,name:product.product_attribute_value_4
@@ -767,11 +744,7 @@
 #: code:addons/product/models/res_company.py:0
 #, python-format
 msgid "Default %(currency)s pricelist"
-<<<<<<< HEAD
 msgstr "Bảng giá %(currency)s mặc định"
-=======
-msgstr "Mặc định bảng giá %(currency)s"
->>>>>>> 5c6e8bb9
 
 #. module: product
 #: model:ir.model.fields,help:product.field_product_packaging__product_uom_id
@@ -1189,11 +1162,7 @@
 #. module: product
 #: model:ir.model.fields.selection,name:product.selection__product_attribute__create_variant__always
 msgid "Instantly"
-<<<<<<< HEAD
 msgstr "Ngay lập tức"
-=======
-msgstr "Tức thời"
->>>>>>> 5c6e8bb9
 
 #. module: product
 #: model_terms:ir.ui.view,arch_db:product.product_template_form_view
@@ -1807,11 +1776,7 @@
 #. module: product
 #: model:ir.model.fields,field_description:product.field_res_config_settings__module_sale_product_configurator
 msgid "Product Configurator"
-<<<<<<< HEAD
 msgstr "Trình Cấu hình Sản phẩm"
-=======
-msgstr "Cấu hình sản phẩm"
->>>>>>> 5c6e8bb9
 
 #. module: product
 #: model:ir.actions.report,name:product.report_product_label
@@ -2071,11 +2036,7 @@
 #: model:ir.model.fields,field_description:product.field_product_template__description_sale
 #: model_terms:ir.ui.view,arch_db:product.product_template_form_view
 msgid "Sales Description"
-<<<<<<< HEAD
 msgstr "Mô tả cho Bán hàng"
-=======
-msgstr "Mô tả Bán hàng"
->>>>>>> 5c6e8bb9
 
 #. module: product
 #: model:ir.model.fields,field_description:product.field_res_config_settings__module_sale_product_matrix
@@ -2379,11 +2340,7 @@
 #. module: product
 #: model_terms:ir.ui.view,arch_db:product.product_template_form_view
 msgid "This note is added to sales orders and invoices."
-<<<<<<< HEAD
 msgstr "Ghi chú này sẽ được thêm vào mô tả ở đơn bán và hoá đơn khách hàng."
-=======
-msgstr "Ghi chú này sẽ được thêm vào đơn bán hàng & hóa đơn"
->>>>>>> 5c6e8bb9
 
 #. module: product
 #: model_terms:ir.ui.view,arch_db:product.product_template_form_view
@@ -2536,7 +2493,7 @@
 #: model:ir.model.fields,field_description:product.field_product_attribute__is_used_on_products
 #: model:ir.model.fields,field_description:product.field_product_attribute_value__is_used_on_products
 msgid "Used on Products"
-msgstr "Dùng cho sản phẩm này"
+msgstr "Dùng cho Sản phẩm"
 
 #. module: product
 #: model:ir.model.fields,field_description:product.field_product_product__valid_product_template_attribute_line_ids
@@ -2715,11 +2672,7 @@
 #: model:ir.model.fields,field_description:product.field_product_product__volume_uom_name
 #: model:ir.model.fields,field_description:product.field_product_template__volume_uom_name
 msgid "Volume unit of measure label"
-<<<<<<< HEAD
 msgstr "Nhãn cho đơn vị đo thể tích"
-=======
-msgstr "Nhãn đơn vị khối lượng"
->>>>>>> 5c6e8bb9
 
 #. module: product
 #: model_terms:ir.ui.view,arch_db:product.product_template_search_view
