# Translation of Odoo Server.
# This file contains the translation of the following modules:
# * product
#
# Translators:
# fanha99 <fanha99@hotmail.com>, 2017
# Martin Trigaux, 2017
# Hoang Loc Le Huu <loclhh@gmail.com>, 2017
# Phạm Lân <phamquanglan@gmail.com>, 2017
# Su Pham Nghiep Vu <nghiepvusupham58@gmail.com>, 2017
# Thong Dong <thongdong7@gmail.com>, 2017
# son dang <son.dang@doda100.com>, 2017
# lam nguyen <lamev.inc@gmail.com>, 2017
# thanh nguyen <thanhnguyen.icsc@gmail.com>, 2018
msgid ""
msgstr ""
"Project-Id-Version: Odoo Server 11.0\n"
"Report-Msgid-Bugs-To: \n"
"POT-Creation-Date: 2018-02-19 13:43+0000\n"
"PO-Revision-Date: 2018-02-19 13:43+0000\n"
"Last-Translator: thanh nguyen <thanhnguyen.icsc@gmail.com>, 2018\n"
"Language-Team: Vietnamese (https://www.transifex.com/odoo/teams/41243/vi/)\n"
"MIME-Version: 1.0\n"
"Content-Type: text/plain; charset=UTF-8\n"
"Content-Transfer-Encoding: \n"
"Language: vi\n"
"Plural-Forms: nplurals=1; plural=0;\n"

#. module: product
#: selection:product.pricelist.item,applied_on:0
msgid " Product Category"
msgstr " Nhóm sản phẩm"

#. module: product
#: model:ir.model.fields,field_description:product.field_product_product_product_variant_count
#: model:ir.model.fields,field_description:product.field_product_template_product_variant_count
msgid "# Product Variants"
msgstr "SL Biến thể Sản phẩm"

#. module: product
#: model:ir.model.fields,field_description:product.field_product_category_product_count
msgid "# Products"
msgstr "SL Sản phẩm"

#. module: product
#: code:addons/product/models/product_pricelist.py:446
#, python-format
msgid "%s %% discount"
msgstr "%s %% chiếu khấu"

#. module: product
#: code:addons/product/models/product_pricelist.py:448
#, python-format
msgid "%s %% discount and %s surcharge"
msgstr "%s %% chiếu khấu %s phụ phí"

#. module: product
#: code:addons/product/models/product_template.py:324
#, python-format
msgid "%s (copy)"
msgstr "%s (bản sao)"

#. module: product
#: model:product.attribute.value,name:product.product_attribute_value_1
msgid "16 GB"
msgstr ""

#. module: product
#: model:product.product,description_sale:product.product_product_3
#: model:product.template,description_sale:product.product_product_3_product_template
msgid ""
"17\" LCD Monitor\n"
"Processor AMD 8-Core"
msgstr ""

#. module: product
#: model:product.product,description:product.product_product_25
#: model:product.template,description:product.product_product_25_product_template
msgid ""
"17\" Monitor, 4GB RAM\n"
"Standard-1294P Processor"
msgstr ""

#. module: product
#: model:product.attribute.value,name:product.product_attribute_value_5
msgid "2.4 GHz"
msgstr ""

#. module: product
#: model:product.product,description_sale:product.product_product_8
#: model:product.template,description_sale:product.product_product_8_product_template
msgid ""
"2.7GHz quad-core Intel Core i5\n"
"                Turbo Boost up to 3.2GHz\n"
"                8GB (two 4GB) memory\n"
"                1TB hard drive\n"
"                Intel Iris Pro graphics\n"
"            "
msgstr ""

#. module: product
#: model:product.attribute.value,name:product.product_attribute_value_2
msgid "32 GB"
msgstr ""

#. module: product
#: model:product.product,description_sale:product.product_product_4
#: model:product.product,description_sale:product.product_product_4b
#: model:product.product,description_sale:product.product_product_4c
#: model:product.product,description_sale:product.product_product_4d
#: model:product.template,description_sale:product.product_product_4_product_template
#: model:product.template,description_sale:product.product_product_4b_product_template
#: model:product.template,description_sale:product.product_product_4c_product_template
#: model:product.template,description_sale:product.product_product_4d_product_template
msgid ""
"7.9‑inch (diagonal) LED-backlit, 128Gb\n"
"Dual-core A5 with quad-core graphics\n"
"FaceTime HD Camera, 1.2 MP Photos"
msgstr ""

#. module: product
#: model:product.product,website_description:product.product_product_8
#: model:product.template,website_description:product.product_product_8_product_template
msgid "75 percent less reflection."
msgstr "phản chiếu ít hơn 75 phần trăm."

#. module: product
#: model:ir.ui.view,arch_db:product.product_pricelist_item_form_view
msgid ""
"<span attrs=\"{'invisible':[('base', '!=', 'list_price')]}\">Public Price  -  </span>\n"
"                            <span attrs=\"{'invisible':[('base', '!=', 'standard_price')]}\">Cost  -  </span>\n"
"                            <span attrs=\"{'invisible':[('base', '!=', 'pricelist')]}\">Other Pricelist  -  </span>"
msgstr ""
"<span attrs=\"{'invisible':[('base', '!=', 'list_price')]}\">Giá niêm yết  -  </span>\n"
"                            <span attrs=\"{'invisible':[('base', '!=', 'standard_price')]}\">Giá vốn  -  </span>\n"
"                            <span attrs=\"{'invisible':[('base', '!=', 'pricelist')]}\">Bảng giá Khác  -  </span>"

#. module: product
#: model:ir.ui.view,arch_db:product.product_category_form_view
msgid "<span class=\"o_stat_text\"> Products</span>"
msgstr "<span class=\"o_stat_text\"> Sản phẩm</span>"

#. module: product
#: model:ir.ui.view,arch_db:product.product_variant_easy_edit_view
msgid "<span>kg</span>"
msgstr ""

#. module: product
#: model:ir.ui.view,arch_db:product.product_variant_easy_edit_view
msgid "<span>m³</span>"
msgstr ""

#. module: product
#: model:ir.ui.view,arch_db:product.report_pricelist
msgid "<strong>Currency</strong>:<br/>"
msgstr "<strong>Tiền tệ</strong>:<br/>"

#. module: product
#: model:ir.ui.view,arch_db:product.report_pricelist
msgid "<strong>Description</strong>"
msgstr "<strong>Mô tả</strong>"

#. module: product
#: model:ir.ui.view,arch_db:product.report_pricelist
msgid "<strong>Price List Name</strong>:<br/>"
msgstr "<strong>Tên bảng giá</strong>:<br/>"

#. module: product
#: model:ir.ui.view,arch_db:product.report_pricelist
msgid "<strong>Print date</strong>:<br/>"
msgstr "<strong>Ngày in</strong>:<br/>"

#. module: product
#: model:ir.ui.view,arch_db:product.product_template_only_form_view
msgid ""
"<strong>Warning</strong>: adding or deleting attributes\n"
"                        will delete and recreate existing variants and lead\n"
"                        to the loss of their possible customizations."
msgstr ""
"<strong>Cảnh báo</strong>: thêm hoặc xoá thuộc tính sẽ\n"
"                        sẽ xoá và tạo lại toàn bộ biến thể và dẫn đến việc\n"
"                        mất mát các tuỳ biến có thể xảy ra."

#. module: product
#: sql_constraint:product.product:0
msgid "A barcode can only be assigned to one product !"
msgstr "Một mã vạch chỉ có thể được gán cho một sản phẩm"

#. module: product
#: model:ir.model.fields,help:product.field_product_product_description_sale
#: model:ir.model.fields,help:product.field_product_template_description_sale
msgid ""
"A description of the Product that you want to communicate to your customers."
" This description will be copied to every Sales Order, Delivery Order and "
"Customer Invoice/Credit Note"
msgstr ""

#. module: product
#: model:ir.model.fields,help:product.field_product_product_description_purchase
#: model:ir.model.fields,help:product.field_product_template_description_purchase
msgid ""
"A description of the Product that you want to communicate to your vendors. "
"This description will be copied to every Purchase Order, Receipt and Vendor "
"Bill/Credit Note."
msgstr ""

#. module: product
#: model:product.product,website_description:product.product_product_9
#: model:product.template,website_description:product.product_product_9_product_template
msgid "A great Keyboard. Cordless."
msgstr ""

#. module: product
#: model:ir.model.fields,help:product.field_product_product_description
#: model:ir.model.fields,help:product.field_product_template_description
msgid ""
"A precise description of the Product, used only for internal information "
"purposes."
msgstr ""
"Một miêu tả chính xác của sản phẩm, chỉ được sử dụng cho mực đích thông tin "
"nội bộ."

#. module: product
#: model:ir.actions.act_window,help:product.product_pricelist_action2
msgid ""
"A price list contains rules to be evaluated in order to compute\n"
"                the sale price of the products."
msgstr ""

#. module: product
#: model:product.product,website_description:product.product_product_6
#: model:product.template,website_description:product.product_product_6_product_template
msgid "A screen worthy of iPad."
msgstr ""

#. module: product
#: model:ir.model.fields,help:product.field_product_product_type
#: model:ir.model.fields,help:product.field_product_template_type
msgid ""
"A stockable product is a product for which you manage stock. The \"Inventory\" app has to be installed.\n"
"A consumable product, on the other hand, is a product for which stock is not managed.\n"
"A service is a non-material product you provide.\n"
"A digital content is a non-material product you sell online. The files attached to the products are the one that are sold on the e-commerce such as e-books, music, pictures,... The \"Digital Product\" module has to be installed."
msgstr ""
"Một sản phẩm kiểu Dự trữ (stockable) là một sản phẩm mà được quản lý bởi Ứng dụng Kho (Inventory). Ứng dụng \"Kho\" phải được cài đặt.\n"
"Một sản phẩm kiểu Tiêu dùng, hay nói cách khác, là một sản phẩm không được quản lý bởi Ưng dụng Kho.\n"
"Một sản phẩm kiểu dịch vụ là một dịch vụ và không phải là một sản phẩm vật thể.\n"
"Một sản phẩm kiểu Nội dung Số là một sản phẩm phi vật thể mà bạn bán trực tuyến. Các tập tin được đính kèm với sản phẩm chính là thứ mà bạn bán trực tuyến như sách điện tử, nhạc, hình, v.v. Phân hệ \"Sản phẩm Số\" phải được cài đặt."

#. module: product
#: model:product.product,website_description:product.product_product_11
#: model:product.product,website_description:product.product_product_11b
#: model:product.template,website_description:product.product_product_11_product_template
#: model:product.template,website_description:product.product_product_11b_product_template
msgid ""
"About the size of a credit card — and just 5.4 mm thin — iPod nano is the thinnest iPod ever made.\n"
"                                    The 2.5-inch Multi-Touch display is nearly twice as big as the display on the previous iPod nano,\n"
"                                    so you can see more of the music, photos, and videos you love."
msgstr ""

#. module: product
#: model:ir.model.fields,field_description:product.field_product_pricelist_active
#: model:ir.model.fields,field_description:product.field_product_product_active
#: model:ir.model.fields,field_description:product.field_product_template_active
#: model:ir.model.fields,field_description:product.field_product_uom_active
#: model:ir.ui.view,arch_db:product.product_supplierinfo_search_view
msgid "Active"
msgstr "Hiệu lực"

#. module: product
#: model:product.category,name:product.product_category_all
msgid "All"
msgstr "Tất cả"

#. module: product
#: code:addons/product/models/product_pricelist.py:441
#, python-format
msgid "All Products"
msgstr "Tất cả Sản phẩm"

#. module: product
#: model:ir.ui.view,arch_db:product.product_variant_easy_edit_view
msgid "All general settings about this product are managed on"
msgstr "Tất cả các cài đặt tổng quát về sản phẩm này được quản lý trên"

#. module: product
#: model:ir.model.fields,help:product.field_res_config_settings_group_sale_pricelist
msgid ""
"Allows to manage different prices based on rules per category of customers.\n"
"                Example: 10% for retailers, promotion of 5 EUR on this product, etc."
msgstr ""
"Cho phép quản lý giá khác nhau dựa trên quy tắc theo từng danh mục của khách hàng.\n"
"                Ví dụ: tăng 10% cho bán lẻ, khuyến mãi 5 EUR cho sản phẩm này, vv."

#. module: product
#: model:product.product,website_description:product.product_product_8
#: model:product.template,website_description:product.product_product_8_product_template
msgid ""
"And at the Apple Online Store, you can configure your iMac with an even more"
" powerful Intel Core i7 processor, up to 3.5GHz."
msgstr ""

#. module: product
#: model:product.product,website_description:product.product_product_4
#: model:product.product,website_description:product.product_product_4b
#: model:product.product,website_description:product.product_product_4c
#: model:product.product,website_description:product.product_product_4d
#: model:product.template,website_description:product.product_product_4_product_template
#: model:product.template,website_description:product.product_product_4b_product_template
#: model:product.template,website_description:product.product_product_4c_product_template
#: model:product.template,website_description:product.product_product_4d_product_template
msgid "And because it’s so easy to use, it’s easy to love."
msgstr "Và bởi vì nó rất dễ sử dụng, nên cũng rất dễ để yêu mến."

#. module: product
#: model:product.product,name:product.product_product_7
#: model:product.template,name:product.product_product_7_product_template
msgid "Apple In-Ear Headphones"
msgstr ""

#. module: product
#: model:product.product,name:product.product_product_9
#: model:product.template,name:product.product_product_9_product_template
msgid "Apple Wireless Keyboard"
msgstr "Bàn phím Không dây Apple"

#. module: product
#: model:ir.ui.view,arch_db:product.product_normal_form_view
#: model:ir.ui.view,arch_db:product.product_pricelist_view
msgid "Applicable On"
msgstr "Có thể áp dụng cho"

#. module: product
#: model:ir.model.fields,field_description:product.field_product_pricelist_item_applied_on
msgid "Apply On"
msgstr "Áp dụng cho"

#. module: product
#: model:ir.ui.view,arch_db:product.product_pricelist_view_search
#: model:ir.ui.view,arch_db:product.product_supplierinfo_search_view
#: model:ir.ui.view,arch_db:product.product_template_search_view
msgid "Archived"
msgstr "Đã lưu trữ"

#. module: product
#: model:ir.model.fields,help:product.field_product_supplierinfo_sequence
msgid "Assigns the priority to the list of product vendor."
msgstr "Thiết lập mức độ ưu tiên cho danh mục các nhà cung cấp sản phẩm."

#. module: product
#: model:ir.model.fields,field_description:product.field_product_attribute_line_attribute_id
#: model:ir.model.fields,field_description:product.field_product_attribute_value_attribute_id
msgid "Attribute"
msgstr "Thuộc tính"

#. module: product
#: model:ir.ui.view,arch_db:product.product_attribute_line_form
#: model:ir.ui.view,arch_db:product.product_attribute_view_form
msgid "Attribute Name"
msgstr "Tên Thuộc tính"

#. module: product
#: model:ir.model.fields,field_description:product.field_product_attribute_value_price_extra
msgid "Attribute Price Extra"
msgstr "Giá Cộng thêm cho Thuộc tính"

#. module: product
#: model:ir.model.fields,field_description:product.field_product_attribute_value_price_ids
msgid "Attribute Prices"
msgstr "Giá Thuộc tính"

#. module: product
#: model:ir.actions.act_window,name:product.variants_action
#: model:ir.model.fields,field_description:product.field_product_attribute_line_value_ids
#: model:ir.ui.view,arch_db:product.product_attribute_view_form
msgid "Attribute Values"
<<<<<<< HEAD
msgstr "Giá trị Thuộc tính"
=======
msgstr "Giá trị thuộc tính"
>>>>>>> 6941de18

#. module: product
#: model:ir.actions.act_window,name:product.attribute_action
#: model:ir.model.fields,field_description:product.field_product_product_attribute_value_ids
#: model:ir.ui.view,arch_db:product.product_attribute_value_view_tree
#: model:ir.ui.view,arch_db:product.product_template_search_view
#: model:ir.ui.view,arch_db:product.product_variant_easy_edit_view
msgid "Attributes"
msgstr "Thuộc tính"

#. module: product
#: model:ir.model.fields,field_description:product.field_res_config_settings_group_product_variant
msgid "Attributes and Variants"
msgstr "Thuộc tính và Biến thể"

#. module: product
#: model:product.product,website_description:product.product_product_5b
#: model:product.template,website_description:product.product_product_5b_product_template
msgid "Auxiliary input for portable devices"
msgstr ""

#. module: product
#: model:product.product,website_description:product.product_product_5b
#: model:product.template,website_description:product.product_product_5b_product_template
msgid ""
"Auxiliary port lets you connect other audio sources, like an MP3 player"
msgstr ""

#. module: product
#: model:ir.model.fields,field_description:product.field_product_packaging_barcode
#: model:ir.model.fields,field_description:product.field_product_product_barcode
#: model:ir.model.fields,field_description:product.field_product_template_barcode
msgid "Barcode"
msgstr "Mã vạch"

#. module: product
#: model:ir.model.fields,help:product.field_product_packaging_barcode
msgid "Barcode used for packaging identification."
msgstr ""

#. module: product
#: model:ir.model.fields,help:product.field_product_pricelist_item_base
msgid ""
"Base price for computation.\n"
"Public Price: The base price will be the Sale/public Price.\n"
"Cost Price : The base price will be the cost price.\n"
"Other Pricelist : Computation of the base price based on another Pricelist."
msgstr ""

#. module: product
#: model:ir.model.fields,help:product.field_product_product_list_price
#: model:ir.model.fields,help:product.field_product_template_list_price
#: model:ir.model.fields,help:product.field_product_template_lst_price
msgid ""
"Base price to compute the customer price. Sometimes called the catalog "
"price."
msgstr "Giá cơ bản để tính toán giá bán. Đôi khi còn được gọi là giá catalog."

#. module: product
#: model:ir.model.fields,field_description:product.field_product_pricelist_item_base
msgid "Based on"
msgstr "Dựa trên"

#. module: product
#: model:product.product,name:product.consu_delivery_03
#: model:product.template,name:product.consu_delivery_03_product_template
msgid "Basic Computer"
msgstr "Máy tính Cơ bản"

#. module: product
#: model:product.product,name:product.membership_2
#: model:product.template,name:product.membership_2_product_template
msgid "Basic Membership"
msgstr "Hội viên Cơ bản"

#. module: product
#: model:product.product,website_description:product.product_product_6
#: model:product.template,website_description:product.product_product_6_product_template
msgid "Beautiful 7.9‑inch display."
msgstr ""

#. module: product
#: model:product.product,website_description:product.product_product_8
#: model:product.template,website_description:product.product_product_8_product_template
msgid "Beautiful widescreen display."
msgstr ""

#. module: product
#: model:ir.model.fields,field_description:product.field_product_product_image
msgid "Big-sized image"
msgstr "Hình cỡ lớn"

#. module: product
#: model:ir.model.fields,field_description:product.field_product_uom_factor_inv
msgid "Bigger Ratio"
msgstr "Tỷ lệ lớn hơn"

#. module: product
#: selection:product.uom,uom_type:0
msgid "Bigger than the reference Unit of Measure"
msgstr "Lớn hơn đơn vị đo lường gốc"

#. module: product
#: model:product.attribute.value,name:product.product_attribute_value_4
msgid "Black"
msgstr "Đen"

#. module: product
#: model:product.product,website_description:product.product_product_5b
#: model:product.template,website_description:product.product_product_5b_product_template
msgid "Bluetooth connectivity"
msgstr ""

#. module: product
#: model:product.product,name:product.product_product_5b
#: model:product.template,name:product.product_product_5b_product_template
msgid "Bose Mini Bluetooth Speaker"
msgstr ""

#. module: product
#: model:product.product,website_description:product.product_product_5b
#: model:product.template,website_description:product.product_product_5b_product_template
msgid "Bose Mini Bluetooth Speaker."
msgstr ""

#. module: product
#: model:product.product,description_sale:product.product_product_5b
#: model:product.template,description_sale:product.product_product_5b_product_template
msgid "Bose's smallest portable Bluetooth speaker"
msgstr ""

#. module: product
#: model:product.product,website_description:product.product_product_8
#: model:product.template,website_description:product.product_product_8_product_template
msgid "Brilliance onscreen. And behind it."
msgstr ""

#. module: product
#: model:product.product,website_description:product.product_product_11
#: model:product.product,website_description:product.product_product_11b
#: model:product.template,website_description:product.product_product_11_product_template
#: model:product.template,website_description:product.product_product_11b_product_template
msgid ""
"Buttons let you quickly play, pause, change songs, or adjust the volume.\n"
"                                    The smooth anodized aluminum design makes iPod nano feel as good as it sounds.\n"
"                                    And iPod nano wouldn’t be iPod nano without gorgeous, hard-to-choose-from color."
msgstr ""

#. module: product
#: model:ir.ui.view,arch_db:product.view_product_price_list
msgid "Calculate Product Price per Unit Based on Pricelist Version."
msgstr "Tính giá sản phẩm trên Đơn vị dựa trên phiên bản bảng giá."

#. module: product
#: model:ir.model.fields,field_description:product.field_product_product_purchase_ok
#: model:ir.model.fields,field_description:product.field_product_template_purchase_ok
#: model:ir.ui.view,arch_db:product.product_template_search_view
msgid "Can be Purchased"
msgstr "Có thể Mua được"

#. module: product
#: model:ir.model.fields,field_description:product.field_product_product_rental
#: model:ir.model.fields,field_description:product.field_product_template_rental
msgid "Can be Rent"
msgstr "Có thể (được) cho thuê"

#. module: product
#: model:ir.model.fields,field_description:product.field_product_product_sale_ok
#: model:ir.model.fields,field_description:product.field_product_template_sale_ok
#: model:ir.ui.view,arch_db:product.product_template_search_view
msgid "Can be Sold"
msgstr "Có thể Bán được"

#. module: product
#: model:ir.ui.view,arch_db:product.view_product_price_list
msgid "Cancel"
msgstr "Hủy"

#. module: product
#: model:ir.model.fields,field_description:product.field_product_uom_category_id
#: model:ir.ui.view,arch_db:product.product_template_form_view
msgid "Category"
msgstr "Nhóm ĐV"

#. module: product
#: model:ir.ui.view,arch_db:product.product_category_form_view
msgid "Category name"
msgstr "Tên Nhóm"

#. module: product
#: code:addons/product/models/product_pricelist.py:435
#, python-format
msgid "Category: %s"
msgstr "Nhóm: %s"

#. module: product
#: model:product.product,website_description:product.product_product_5b
#: model:product.template,website_description:product.product_product_5b_product_template
msgid "Characteristics"
msgstr "Đặc tính"

#. module: product
#: model:product.product,website_description:product.product_product_5b
#: model:product.template,website_description:product.product_product_5b_product_template
msgid "Charges iPod/iPhone"
msgstr "Bộ sạc iPod/iPhone"

#. module: product
#: model:product.product,website_description:product.product_product_5b
#: model:product.template,website_description:product.product_product_5b_product_template
msgid ""
"Charging cradle recharges the battery and serves as a convenient\n"
"                                    home base for your speaker, and it lets you play while it charges."
msgstr ""

#. module: product
#: model:ir.model.fields,help:product.field_product_attribute_create_variant
msgid "Check this if you want to create multiple variants for this attribute."
msgstr "Đánh dầu kiểm nếu bạn muốn tạo nhiều biến thể cho thuộc tính này."

#. module: product
#: model:ir.model.fields,field_description:product.field_product_category_child_id
msgid "Child Categories"
msgstr "Nhóm Con"

#. module: product
#: model:product.product,name:product.product_product_11c
#: model:product.template,name:product.product_product_11c_product_template
msgid "Cleaning"
msgstr ""

#. module: product
#: model:ir.actions.act_window,help:product.product_uom_categ_form_action
msgid "Click to add a new unit of measure category."
msgstr "Bấm để thêm mới một nhóm đơn vị đo lường."

#. module: product
#: model:ir.actions.act_window,help:product.product_uom_form_action
msgid "Click to add a new unit of measure."
msgstr "Bấm để thêm mới một đơn vị đo lường."

#. module: product
#: model:ir.actions.act_window,help:product.product_pricelist_action2
msgid "Click to create a pricelist."
msgstr "Bấm để tạo mới một bảng giá"

#. module: product
#: model:ir.actions.act_window,help:product.product_normal_action
#: model:ir.actions.act_window,help:product.product_normal_action_sell
#: model:ir.actions.act_window,help:product.product_template_action
#: model:ir.actions.act_window,help:product.product_template_action_all
#: model:ir.actions.act_window,help:product.product_variant_action
msgid "Click to define a new product."
msgstr "Bấm để tạo mới một sản phẩm."

#. module: product
#: model:ir.ui.view,arch_db:product.product_variant_easy_edit_view
msgid "Codes"
msgstr "Mã"

#. module: product
#: model:product.attribute,name:product.product_attribute_2
msgid "Color"
msgstr "Màu sắc"

#. module: product
#: model:ir.model.fields,field_description:product.field_product_product_color
#: model:ir.model.fields,field_description:product.field_product_template_color
msgid "Color Index"
msgstr "Mã màu"

#. module: product
#: model:product.product,description_sale:product.product_product_6
#: model:product.template,description_sale:product.product_product_6_product_template
msgid ""
"Color: White\n"
"Capacity: 16GB\n"
"Connectivity: Wifi\n"
"Beautiful 7.9-inch display\n"
"Over 375,000 apps\n"
"Ultrafast wireless\n"
"iOS7\n"
"            "
msgstr ""
"Màu sắc: White\n"
"Dung lượng: 16GB\n"
"Kết nối: Wifi\n"
"Beautiful 7.9-inch display\n"
"Có hơn 375,000 apps\n"
"Wireless Siêu nhanh\n"
"iOS7\n"
"            "

#. module: product
#: model:ir.ui.view,arch_db:product.res_config_settings_view_form
msgid "Common Product Catalog"
msgstr "Danh mục Sản phẩm Chung"

#. module: product
#: model:ir.model,name:product.model_res_company
msgid "Companies"
msgstr "Công ty"

#. module: product
#: model:ir.model.fields,field_description:product.field_product_price_history_company_id
#: model:ir.model.fields,field_description:product.field_product_pricelist_company_id
#: model:ir.model.fields,field_description:product.field_product_pricelist_item_company_id
#: model:ir.model.fields,field_description:product.field_product_product_company_id
#: model:ir.model.fields,field_description:product.field_product_supplierinfo_company_id
#: model:ir.model.fields,field_description:product.field_product_template_company_id
msgid "Company"
msgstr "Công ty"

#. module: product
#: model:ir.model.fields,field_description:product.field_product_category_complete_name
msgid "Complete Name"
msgstr "Tên đầy đủ"

#. module: product
#: model:ir.model.fields,field_description:product.field_product_pricelist_item_compute_price
#: model:ir.ui.view,arch_db:product.product_pricelist_item_form_view
msgid "Compute Price"
msgstr "Giá Tính toán"

#. module: product
#: model:product.product,name:product.product_product_16
#: model:product.template,name:product.product_product_16_product_template
msgid "Computer Case"
msgstr ""

#. module: product
#: model:product.product,name:product.product_product_3
#: model:product.template,name:product.product_product_3_product_template
msgid "Computer SC234"
msgstr ""

#. module: product
#: code:addons/product/models/product_template.py:50
#: selection:product.template,type:0
#, python-format
msgid "Consumable"
msgstr "Tiêu dùng"

#. module: product
#: model:ir.model,name:product.model_res_partner
msgid "Contact"
msgstr "Liên hệ"

#. module: product
#: model:ir.model.fields,help:product.field_product_uom_category_id
msgid ""
"Conversion between Units of Measure can only occur if they belong to the "
"same category. The conversion will be made based on the ratios."
msgstr ""
"Việc chuyển đổi qua lại giữa các đơn vị đo lường chỉ có thể xảy ra nếu chúng"
" thuộc cùng một nhóm. Việc chuyển đổi sẽ dựa trên tỉ lệ."

#. module: product
#: code:addons/product/models/product_uom.py:98
#, python-format
msgid ""
"Conversion from Product UoM %s to Default UoM %s is not possible as they "
"both belong to different Category!."
msgstr ""
"Việc chuyển đổi từ Đơn vị Đo lường sản phẩm %s tới đơn vị đo lường mặc định "
"%s là không thể vì cả hai thuộc nhóm khác nhau!."

#. module: product
#: model:ir.model.fields,field_description:product.field_product_price_history_cost
#: model:ir.model.fields,field_description:product.field_product_product_standard_price
#: model:ir.model.fields,field_description:product.field_product_template_standard_price
#: selection:product.pricelist.item,base:0
msgid "Cost"
msgstr "Giá vốn"

#. module: product
#: model:ir.model.fields,help:product.field_product_product_standard_price
msgid ""
"Cost used for stock valuation in standard price and as a first price to set "
"in average/fifo. Also used as a base price for pricelists. Expressed in the "
"default unit of measure of the product."
msgstr ""

#. module: product
#: model:ir.model.fields,help:product.field_product_template_standard_price
msgid ""
"Cost used for stock valuation in standard price and as a first price to set "
"in average/fifo. Also used as a base price for pricelists. Expressed in the "
"default unit of measure of the product. "
msgstr ""

#. module: product
#: model:product.product,name:product.service_delivery
#: model:product.template,name:product.service_delivery_product_template
msgid "Cost-plus Contract"
msgstr ""

#. module: product
#: model:ir.model,name:product.model_res_country_group
msgid "Country Group"
msgstr "Nhóm Quốc gia"

#. module: product
#: model:ir.model.fields,field_description:product.field_product_pricelist_country_group_ids
msgid "Country Groups"
msgstr "Nhóm Quốc gia"

#. module: product
#: model:ir.model.fields,field_description:product.field_product_attribute_create_variant
msgid "Create Variant"
msgstr ""

#. module: product
#: model:ir.model.fields,field_description:product.field_product_attribute_create_uid
#: model:ir.model.fields,field_description:product.field_product_attribute_line_create_uid
#: model:ir.model.fields,field_description:product.field_product_attribute_price_create_uid
#: model:ir.model.fields,field_description:product.field_product_attribute_value_create_uid
#: model:ir.model.fields,field_description:product.field_product_category_create_uid
#: model:ir.model.fields,field_description:product.field_product_packaging_create_uid
#: model:ir.model.fields,field_description:product.field_product_price_history_create_uid
#: model:ir.model.fields,field_description:product.field_product_price_list_create_uid
#: model:ir.model.fields,field_description:product.field_product_pricelist_create_uid
#: model:ir.model.fields,field_description:product.field_product_pricelist_item_create_uid
#: model:ir.model.fields,field_description:product.field_product_product_create_uid
#: model:ir.model.fields,field_description:product.field_product_supplierinfo_create_uid
#: model:ir.model.fields,field_description:product.field_product_template_create_uid
#: model:ir.model.fields,field_description:product.field_product_uom_categ_create_uid
#: model:ir.model.fields,field_description:product.field_product_uom_create_uid
msgid "Created by"
msgstr "Được tạo bởi"

#. module: product
#: model:ir.model.fields,field_description:product.field_product_attribute_create_date
#: model:ir.model.fields,field_description:product.field_product_attribute_line_create_date
#: model:ir.model.fields,field_description:product.field_product_attribute_price_create_date
#: model:ir.model.fields,field_description:product.field_product_attribute_value_create_date
#: model:ir.model.fields,field_description:product.field_product_category_create_date
#: model:ir.model.fields,field_description:product.field_product_packaging_create_date
#: model:ir.model.fields,field_description:product.field_product_price_history_create_date
#: model:ir.model.fields,field_description:product.field_product_price_list_create_date
#: model:ir.model.fields,field_description:product.field_product_pricelist_create_date
#: model:ir.model.fields,field_description:product.field_product_pricelist_item_create_date
#: model:ir.model.fields,field_description:product.field_product_product_create_date
#: model:ir.model.fields,field_description:product.field_product_supplierinfo_create_date
#: model:ir.model.fields,field_description:product.field_product_template_create_date
#: model:ir.model.fields,field_description:product.field_product_uom_categ_create_date
#: model:ir.model.fields,field_description:product.field_product_uom_create_date
msgid "Created on"
msgstr "Được tạo vào"

#. module: product
#: model:product.product,website_description:product.product_product_8
#: model:product.template,website_description:product.product_product_8_product_template
msgid ""
"Creating such a stunningly thin design took some equally stunning feats of "
"technological innovation. We refined,re-imagined,or re-engineered everything"
" about iMac from the inside out. The result is an advanced, elegant all-in-"
"one computer that’s as much a work of art as it is state of the art."
msgstr ""

#. module: product
#: model:ir.model.fields,field_description:product.field_product_pricelist_currency_id
#: model:ir.model.fields,field_description:product.field_product_pricelist_item_currency_id
#: model:ir.model.fields,field_description:product.field_product_product_currency_id
#: model:ir.model.fields,field_description:product.field_product_supplierinfo_currency_id
#: model:ir.model.fields,field_description:product.field_product_template_currency_id
msgid "Currency"
msgstr "Tiền tệ"

#. module: product
#: model:product.product,name:product.product_product_5
#: model:product.template,name:product.product_product_5_product_template
msgid "Custom Computer (kit)"
msgstr ""

#. module: product
#: model:product.product,description:product.product_product_27
#: model:product.template,description:product.product_product_27_product_template
msgid "Custom Laptop based on customer's requirement."
msgstr ""

#. module: product
#: model:product.product,description:product.product_product_5
#: model:product.template,description:product.product_product_5_product_template
msgid "Custom computer shipped in kit."
msgstr ""

#. module: product
#: model:ir.model.fields,field_description:product.field_product_product_partner_ref
msgid "Customer Ref"
msgstr ""

#. module: product
#: model:product.product,name:product.product_delivery_02
#: model:product.template,name:product.product_delivery_02_product_template
msgid "Datacard"
msgstr ""

#. module: product
#: model:ir.model.fields,field_description:product.field_product_price_history_datetime
msgid "Date"
msgstr "Ngày tháng"

#. module: product
#: model:product.uom,name:product.product_uom_day
msgid "Day(s)"
msgstr "Ngày"

#. module: product
#: code:addons/product/models/res_company.py:59
#, python-format
msgid "Default %(currency)s pricelist for %(company)s"
msgstr ""

#. module: product
#: model:ir.model.fields,help:product.field_product_product_uom_id
#: model:ir.model.fields,help:product.field_product_template_uom_id
msgid "Default Unit of Measure used for all stock operation."
msgstr ""
"Đơn vị đo mặc định dùng cho tất cả các hoạt động liên quan đến hàng tồn kho."

#. module: product
#: model:ir.model.fields,help:product.field_product_product_uom_po_id
#: model:ir.model.fields,help:product.field_product_template_uom_po_id
msgid ""
"Default Unit of Measure used for purchase orders. It must be in the same "
"category than the default unit of measure."
msgstr ""
"Đơn vị Đo lường mặc định được sử dụng cho hợp đồng mua hàng. Nó phải thuộc "
"cùng nhóm với đơn vị đo lường mặc định."

#. module: product
#: model:ir.model.fields,field_description:product.field_product_supplierinfo_delay
msgid "Delivery Lead Time"
msgstr "Thời gian giao hàng"

#. module: product
#: model:ir.model.fields,field_description:product.field_product_product_description
#: model:ir.model.fields,field_description:product.field_product_template_description
msgid "Description"
msgstr "Miêu tả"

#. module: product
#: model:ir.ui.view,arch_db:product.product_template_form_view
msgid "Description for Customers"
msgstr ""

#. module: product
#: model:product.product,website_description:product.product_product_11
#: model:product.product,website_description:product.product_product_11b
#: model:product.template,website_description:product.product_product_11_product_template
#: model:product.template,website_description:product.product_product_11b_product_template
msgid "Design. The thinnest iPod ever."
msgstr ""

#. module: product
#: model:ir.model.fields,help:product.field_product_attribute_sequence
#: model:ir.model.fields,help:product.field_product_attribute_value_sequence
msgid "Determine the display order"
msgstr "Chỉ ra thứ tự hiển thị"

#. module: product
#: model:ir.model.fields,field_description:product.field_product_attribute_display_name
#: model:ir.model.fields,field_description:product.field_product_attribute_line_display_name
#: model:ir.model.fields,field_description:product.field_product_attribute_price_display_name
#: model:ir.model.fields,field_description:product.field_product_attribute_value_display_name
#: model:ir.model.fields,field_description:product.field_product_category_display_name
#: model:ir.model.fields,field_description:product.field_product_packaging_display_name
#: model:ir.model.fields,field_description:product.field_product_price_history_display_name
#: model:ir.model.fields,field_description:product.field_product_price_list_display_name
#: model:ir.model.fields,field_description:product.field_product_pricelist_display_name
#: model:ir.model.fields,field_description:product.field_product_pricelist_item_display_name
#: model:ir.model.fields,field_description:product.field_product_product_display_name
#: model:ir.model.fields,field_description:product.field_product_supplierinfo_display_name
#: model:ir.model.fields,field_description:product.field_product_template_display_name
#: model:ir.model.fields,field_description:product.field_product_uom_categ_display_name
#: model:ir.model.fields,field_description:product.field_product_uom_display_name
#: model:ir.model.fields,field_description:product.field_report_product_report_pricelist_display_name
msgid "Display Name"
msgstr "Tên hiển thị"

#. module: product
#: model:product.uom,name:product.product_uom_dozen
msgid "Dozen(s)"
msgstr "Tá"

#. module: product
#: model:product.product,description_sale:product.consu_delivery_03
#: model:product.template,description_sale:product.consu_delivery_03_product_template
msgid ""
"Dvorak keyboard\n"
"left-handed mouse"
msgstr ""

#. module: product
#: model:ir.actions.act_window,help:product.product_pricelist_action2
msgid ""
"Each rule include a set of applicability criteria (date range,\n"
"                product category...) and a computation that easily helps to achieve\n"
"                any kind of pricing."
msgstr ""
"Mỗi quy tắc bao gồm một bộ tiêu chí có thể áp dụng được (phạm vi ngày,\n"
"                nhóm sản phẩm, v.v.) và một tính toán để dễ dàng đạt được bất kỳ\n"
"                loại chính sách giá nào."

#. module: product
#: model:product.product,website_description:product.product_product_5b
#: model:product.template,website_description:product.product_product_5b_product_template
msgid "Efficient, high-quality audio"
msgstr ""

#. module: product
#: model:ir.model.fields,field_description:product.field_product_pricelist_item_date_end
#: model:ir.model.fields,field_description:product.field_product_supplierinfo_date_end
msgid "End Date"
msgstr "Ngày kết thúc"

#. module: product
#: model:ir.model.fields,help:product.field_product_supplierinfo_date_end
msgid "End date for this vendor price"
msgstr "Ngày kết thúc đối với giá nhà cung cấp này"

#. module: product
#: model:ir.model.fields,help:product.field_product_pricelist_item_date_end
msgid "Ending valid for the pricelist item validation"
msgstr ""

#. module: product
#: code:addons/product/models/product.py:53
#, python-format
msgid "Error ! You cannot create recursive categories."
msgstr "Lỗi! Bạn không thể tạo nhóm với cấu trúc đệ quy lẫn nhau."

#. module: product
#: code:addons/product/models/product_attribute.py:101
#, python-format
msgid "Error ! You cannot use this attribute with the following value."
msgstr "Lỗi! Bạn không thể sử dụng thuộc tính này với giá trị sau."

#. module: product
#: code:addons/product/models/product.py:283
#, python-format
msgid ""
"Error! It is not allowed to choose more than one value for a given "
"attribute."
msgstr ""
"Lỗi! Không được phép chọn nhiều hơn một giá trị cho thuộc tính được cho."

#. module: product
#: code:addons/product/models/product_pricelist.py:427
#, python-format
msgid "Error! The minimum margin should be lower than the maximum margin."
msgstr "Lỗi! Lợi nhuận tối thiểu phải nhỏ hơn lợi nhuận tối đa."

#. module: product
#: code:addons/product/models/product_pricelist.py:421
#, python-format
msgid ""
"Error! You cannot assign the Main Pricelist as Other Pricelist in PriceList "
"Item!"
msgstr ""
"Lỗi! Bạn không thể gán một Bảng giá chính thành Bảng giá Khác trong quy tắc "
"tính giá!"

#. module: product
#: code:addons/product/models/product_template.py:274
#, python-format
msgid ""
"Error: The default Unit of Measure and the purchase Unit of Measure must be "
"in the same category."
msgstr ""
"Lỗi: Đơn vị Đo lường mặc định và đơn vị đo lường mua hàng phải thuộc cùng "
"một nhóm."

#. module: product
#: model:product.product,website_description:product.product_product_6
#: model:product.template,website_description:product.product_product_6_product_template
msgid ""
"Everything you love about iPad — the beautiful\n"
"                                    screen, fast Colors are vivid and text is sharp on the iPad mini display.\n"
"                                    But what really makes it stand out is its size. At 7.9 inches,\n"
"                                    it’s perfectly sized to deliver an experience every bit as big as iPad."
msgstr ""

#. module: product
#: model:product.product,website_description:product.product_product_4
#: model:product.product,website_description:product.product_product_4b
#: model:product.product,website_description:product.product_product_4c
#: model:product.product,website_description:product.product_product_4d
#: model:product.template,website_description:product.product_product_4_product_template
#: model:product.template,website_description:product.product_product_4b_product_template
#: model:product.template,website_description:product.product_product_4c_product_template
#: model:product.template,website_description:product.product_product_4d_product_template
msgid ""
"Everything you love about iPad — the beautiful\n"
"                                    screen, fast and fluid performance, FaceTime and\n"
"                                    iSight cameras, thousands of amazing apps, 10-hour\n"
"                                    battery life* — is everything you’ll love about\n"
"                                    iPad mini, too. And you can hold it in one hand."
msgstr ""

#. module: product
#: model:product.product,website_description:product.product_product_6
#: model:product.template,website_description:product.product_product_6_product_template
msgid ""
"Everything you love about iPad — the beautiful screen,\n"
"                                        fast and fluid performance, FaceTime and iSight cameras, \n"
"                                        thousands of amazing apps, 10-hour battery life* — is everything\n"
"                                        you’ll love about iPad mini, too. And you can hold it in one hand."
msgstr ""

#. module: product
#: model:product.product,description:product.product_product_2
#: model:product.template,description:product.product_product_2_product_template
msgid "Example of product to invoice based on delivery."
msgstr "Ví dụ về sản phẩm để xuất hoá đơn dựa theo phiếu giao hàng."

#. module: product
#: model:product.product,description:product.service_order_01
#: model:product.template,description:product.service_order_01_product_template
msgid "Example of product to invoice on order."
msgstr "Ví dụ về sản phẩm để xuất hoá đơn dựa theo đơn hàng."

#. module: product
#: model:product.product,description:product.service_cost_01
#: model:product.template,description:product.service_cost_01_product_template
msgid "Example of products to invoice based on cost."
msgstr "Ví dụ về sản phẩm để xuất hoá đơn dựa trên chi phí."

#. module: product
#: model:product.product,description:product.product_product_1
#: model:product.template,description:product.product_product_1_product_template
msgid "Example of products to invoice based on delivery."
msgstr "Ví dụ về sản phẩm để xuất hoá đơn dựa theo phiếu giao hàng."

#. module: product
#: model:ir.model.fields,help:product.field_product_pricelist_item_name
#: model:ir.model.fields,help:product.field_product_pricelist_item_price
msgid "Explicit rule name for this pricelist line."
msgstr "Tên quy tắc rõ ràng cho dòng bảng giá này."

#. module: product
#: model:product.product,name:product.service_cost_01
#: model:product.template,name:product.service_cost_01_product_template
msgid "External Audit"
msgstr ""

#. module: product
#: model:product.product,website_description:product.product_product_6
#: model:product.template,website_description:product.product_product_6_product_template
msgid "Fast connections.The world over."
msgstr ""

#. module: product
#: selection:product.pricelist.item,compute_price:0
msgid "Fix Price"
msgstr "Giá Cố định"

#. module: product
#: model:ir.model.fields,field_description:product.field_product_pricelist_item_fixed_price
msgid "Fixed Price"
msgstr "Giá cố định"

#. module: product
#: model:ir.model.fields,help:product.field_product_pricelist_item_min_quantity
msgid ""
"For the rule to apply, bought/sold quantity must be greater than or equal to the minimum quantity specified in this field.\n"
"Expressed in the default unit of measure of the product."
msgstr ""

#. module: product
#: selection:product.pricelist.item,compute_price:0
msgid "Formula"
msgstr "Công thức"

#. module: product
#: model:product.product,description_sale:product.product_product_7
#: model:product.template,description_sale:product.product_product_7_product_template
msgid ""
"Frequency: 5Hz to 21kHz\n"
"Impedance: 23 ohms\n"
"Sensitivity: 109 dB SPL/mW\n"
"Drivers: two-way balanced armature\n"
"Cable length: 1065 mm\n"
"Weight: 10.2 grams\n"
"            "
msgstr ""

#. module: product
#: model:product.product,website_description:product.product_product_8
#: model:product.template,website_description:product.product_product_8_product_template
msgid "Friendly to the environment."
msgstr "Thân thiện với môi trường"

#. module: product
#: model:ir.ui.view,arch_db:product.product_template_search_view
msgid "Future Activities"
msgstr ""

#. module: product
#: model:product.product,name:product.product_product_1
#: model:product.template,name:product.product_product_1_product_template
msgid "GAP Analysis Service"
msgstr "Dịch vụ phân tích GAP"

#. module: product
#: model:ir.ui.view,arch_db:product.product_template_form_view
msgid "General Information"
msgstr "Thông tin Tổng quát"

#. module: product
#: model:product.product,website_description:product.product_product_11
#: model:product.product,website_description:product.product_product_11b
#: model:product.template,website_description:product.product_product_11_product_template
#: model:product.template,website_description:product.product_product_11b_product_template
msgid "Genius. Your own personal DJ."
msgstr ""

#. module: product
#: model:ir.model.fields,help:product.field_product_product_packaging_ids
#: model:ir.model.fields,help:product.field_product_template_packaging_ids
msgid "Gives the different ways to package the same product."
msgstr ""

#. module: product
#: model:ir.model.fields,help:product.field_product_product_sequence
#: model:ir.model.fields,help:product.field_product_template_sequence
msgid "Gives the sequence order when displaying a product list"
msgstr "Cung cấp trình tự khi hiển thị một danh mục sản phẩm"

#. module: product
#: selection:product.pricelist.item,applied_on:0
msgid "Global"
msgstr "Toàn cục"

#. module: product
#: code:addons/product/models/product_template.py:30
#, python-format
msgid "Go to Internal Categories"
msgstr ""

#. module: product
#: model:product.product,name:product.membership_0
#: model:product.template,name:product.membership_0_product_template
msgid "Gold Membership"
msgstr "Hội viên Vàng"

#. module: product
#: model:product.product,name:product.product_product_24
#: model:product.template,name:product.product_product_24_product_template
msgid "Graphics Card"
msgstr "Card Đồ hoạ"

#. module: product
#: model:ir.ui.view,arch_db:product.product_supplierinfo_search_view
msgid "Group By"
msgstr "Nhóm theo"

#. module: product
#: model:product.product,name:product.product_product_17
#: model:product.template,name:product.product_product_17_product_template
msgid "HDD SH-1"
msgstr ""

#. module: product
#: model:product.product,website_description:product.product_product_11
#: model:product.product,website_description:product.product_product_11b
#: model:product.template,website_description:product.product_product_11_product_template
#: model:product.template,website_description:product.product_product_11b_product_template
msgid "Have Genius call the tunes."
msgstr ""

#. module: product
#: model:product.product,website_description:product.product_product_7
#: model:product.template,website_description:product.product_product_7_product_template
msgid "Hear, hear."
msgstr ""

#. module: product
#: model:product.product,description_sale:product.product_product_11
#: model:product.product,description_sale:product.product_product_11b
#: model:product.template,description_sale:product.product_product_11_product_template
#: model:product.template,description_sale:product.product_product_11b_product_template
msgid ""
"Height: 76.5 mm\n"
"Width:  39.6 mm\n"
"Depth:  5.4 mm\n"
"Weight: 31 grams"
msgstr ""

#. module: product
#: model:product.product,website_description:product.product_product_8
#: model:product.template,website_description:product.product_product_8_product_template
msgid "Highly rated designs."
msgstr ""

#. module: product
#: model:product.uom,name:product.product_uom_hour
msgid "Hour(s)"
msgstr "Giờ"

#. module: product
#: model:product.product,website_description:product.product_product_8
#: model:product.template,website_description:product.product_product_8_product_template
msgid ""
"How did we make an already gorgeous widescreen display even better? By "
"making it 75 percent less reflective. And by re-architecting the LCD and "
"moving it right up against the cover glass. So you see your photos, games, "
"movies, and everything else in vivid, lifelike detail."
msgstr ""

#. module: product
#: model:ir.model.fields,help:product.field_product_uom_factor_inv
msgid ""
"How many times this Unit of Measure is bigger than the reference Unit of "
"Measure in this category: 1 * (this unit) = ratio * (reference unit)"
msgstr ""

#. module: product
#: model:ir.model.fields,help:product.field_product_uom_factor
msgid ""
"How much bigger or smaller this unit is compared to the reference Unit of "
"Measure for this category: 1 * (reference unit) = ratio * (this unit)"
msgstr ""

#. module: product
#: model:product.product,website_description:product.product_product_11
#: model:product.product,website_description:product.product_product_11b
#: model:product.template,website_description:product.product_product_11_product_template
#: model:product.template,website_description:product.product_product_11b_product_template
msgid "How to get your groove on."
msgstr ""

#. module: product
#: model:ir.model.fields,field_description:product.field_product_attribute_id
#: model:ir.model.fields,field_description:product.field_product_attribute_line_id
#: model:ir.model.fields,field_description:product.field_product_attribute_price_id
#: model:ir.model.fields,field_description:product.field_product_attribute_value_id
#: model:ir.model.fields,field_description:product.field_product_category_id
#: model:ir.model.fields,field_description:product.field_product_packaging_id
#: model:ir.model.fields,field_description:product.field_product_price_history_id
#: model:ir.model.fields,field_description:product.field_product_price_list_id
#: model:ir.model.fields,field_description:product.field_product_pricelist_id
#: model:ir.model.fields,field_description:product.field_product_pricelist_item_id
#: model:ir.model.fields,field_description:product.field_product_product_id
#: model:ir.model.fields,field_description:product.field_product_supplierinfo_id
#: model:ir.model.fields,field_description:product.field_product_template_id
#: model:ir.model.fields,field_description:product.field_product_uom_categ_id
#: model:ir.model.fields,field_description:product.field_product_uom_id
#: model:ir.model.fields,field_description:product.field_report_product_report_pricelist_id
msgid "ID"
msgstr "ID"

#. module: product
#: model:product.product,website_description:product.product_product_6
#: model:product.template,website_description:product.product_product_6_product_template
msgid "If it's made for iPad, it's made for iPad mini."
msgstr ""

#. module: product
#: model:ir.model.fields,help:product.field_product_supplierinfo_product_id
msgid ""
"If not set, the vendor price will apply to all variants of this products."
msgstr ""

#. module: product
#: model:ir.model.fields,help:product.field_product_pricelist_active
msgid ""
"If unchecked, it will allow you to hide the pricelist without removing it."
msgstr ""
"Nếu bỏ đánh dấu, nó sẽ cho phép bạn ẩn bảng giá mà không cần xóa bỏ nó."

#. module: product
#: model:ir.model.fields,help:product.field_product_product_active
#: model:ir.model.fields,help:product.field_product_template_active
msgid ""
"If unchecked, it will allow you to hide the product without removing it."
msgstr ""
"Nếu bỏ đánh dấu, nó sẽ cho phép bạn ẩn sản phẩm mà không cần xóa bỏ nó."

#. module: product
#: model:ir.model.fields,field_description:product.field_product_template_image
msgid "Image"
msgstr "Hình ảnh"

#. module: product
#: model:ir.model.fields,help:product.field_product_product_image
msgid ""
"Image of the product variant (Big-sized image of product template if false)."
" It is automatically resized as a 1024x1024px image, with aspect ratio "
"preserved."
msgstr ""
"Hình ảnh của biến thể sản phẩm (Nếu không thiết lập, hệ thống sẽ sử dụng "
"hình ảnh với kích thước lớn của sản phẩm). Nó sẽ tự động thay đổi kích thước"
" thành 1024x10024 mà vẫn giữ nguyên tỷ lệ."

#. module: product
#: model:ir.model.fields,help:product.field_product_product_image_medium
msgid ""
"Image of the product variant (Medium-sized image of product template if "
"false)."
msgstr ""
"Hình ảnh của biến thể sản phẩm (Nếu không thiết lập, hệ thống sẽ sử dụng "
"hình ảnh với kích thước vừa phải của sản phẩm)."

#. module: product
#: model:ir.model.fields,help:product.field_product_product_image_small
msgid ""
"Image of the product variant (Small-sized image of product template if "
"false)."
msgstr ""
"Hình ảnh của biến thể sản phẩm (Nếu không thiết lập, hệ thống sẽ sử dụng "
"hình ảnh với kích thước nhỏ của sản phẩm)."

#. module: product
#: model:product.product,website_description:product.product_product_8
#: model:product.template,website_description:product.product_product_8_product_template
msgid "Individually calibrated for true-to-life color."
msgstr ""

#. module: product
#: model:ir.model,name:product.model_product_supplierinfo
msgid "Information about a product vendor"
msgstr "Thông tin về một nhà cung cấp sản phẩm"

#. module: product
#: model:product.product,website_description:product.product_product_7
#: model:product.template,website_description:product.product_product_7_product_template
msgid ""
"Inside each earpiece is a stainless steel mesh cap that protects the precision acoustic\n"
"                                    components from dust and debris. You can remove the caps for cleaning or replace\n"
"                                    them with an extra set that’s included in the box."
msgstr ""

#. module: product
#: model:product.category,name:product.product_category_2
msgid "Internal"
msgstr "Nội bộ"

#. module: product
#: model:ir.model.fields,field_description:product.field_product_product_categ_id
#: model:ir.model.fields,field_description:product.field_product_template_categ_id
msgid "Internal Category"
msgstr "Nhóm Nội bộ"

#. module: product
#: model:ir.model.fields,field_description:product.field_product_product_default_code
#: model:ir.model.fields,field_description:product.field_product_template_default_code
msgid "Internal Reference"
msgstr "Mã Mặc định"

#. module: product
#: model:ir.model.fields,help:product.field_product_product_barcode
#: model:ir.model.fields,help:product.field_product_template_barcode
msgid "International Article Number used for product identification."
msgstr "Mã số quốc tế được sử dụng để xác định sản phẩm"

#. module: product
#: model:ir.ui.view,arch_db:product.product_template_form_view
msgid "Inventory"
msgstr "Tồn kho"

#. module: product
#: model:product.product,website_description:product.product_product_7
#: model:product.template,website_description:product.product_product_7_product_template
msgid "Keep it clean."
msgstr "Giữ nó sạch."

#. module: product
#: model:product.product,website_description:product.product_product_8
#: model:product.template,website_description:product.product_product_8_product_template
msgid "Key Features"
msgstr "Tính năng Chủ chốt"

#. module: product
#: model:product.product,name:product.product_product_27
#: model:product.template,name:product.product_product_27_product_template
msgid "Laptop Customized"
msgstr ""

#. module: product
#: model:product.product,name:product.product_product_25
#: model:product.template,name:product.product_product_25_product_template
msgid "Laptop E5023"
msgstr ""

#. module: product
#: model:ir.model.fields,field_description:product.field_product_attribute___last_update
#: model:ir.model.fields,field_description:product.field_product_attribute_line___last_update
#: model:ir.model.fields,field_description:product.field_product_attribute_price___last_update
#: model:ir.model.fields,field_description:product.field_product_attribute_value___last_update
#: model:ir.model.fields,field_description:product.field_product_category___last_update
#: model:ir.model.fields,field_description:product.field_product_packaging___last_update
#: model:ir.model.fields,field_description:product.field_product_price_history___last_update
#: model:ir.model.fields,field_description:product.field_product_price_list___last_update
#: model:ir.model.fields,field_description:product.field_product_pricelist___last_update
#: model:ir.model.fields,field_description:product.field_product_pricelist_item___last_update
#: model:ir.model.fields,field_description:product.field_product_product___last_update
#: model:ir.model.fields,field_description:product.field_product_supplierinfo___last_update
#: model:ir.model.fields,field_description:product.field_product_template___last_update
#: model:ir.model.fields,field_description:product.field_product_uom___last_update
#: model:ir.model.fields,field_description:product.field_product_uom_categ___last_update
#: model:ir.model.fields,field_description:product.field_report_product_report_pricelist___last_update
msgid "Last Modified on"
msgstr "Sửa lần cuối vào"

#. module: product
#: model:ir.model.fields,field_description:product.field_product_attribute_line_write_uid
#: model:ir.model.fields,field_description:product.field_product_attribute_price_write_uid
#: model:ir.model.fields,field_description:product.field_product_attribute_value_write_uid
#: model:ir.model.fields,field_description:product.field_product_attribute_write_uid
#: model:ir.model.fields,field_description:product.field_product_category_write_uid
#: model:ir.model.fields,field_description:product.field_product_packaging_write_uid
#: model:ir.model.fields,field_description:product.field_product_price_history_write_uid
#: model:ir.model.fields,field_description:product.field_product_price_list_write_uid
#: model:ir.model.fields,field_description:product.field_product_pricelist_item_write_uid
#: model:ir.model.fields,field_description:product.field_product_pricelist_write_uid
#: model:ir.model.fields,field_description:product.field_product_product_write_uid
#: model:ir.model.fields,field_description:product.field_product_supplierinfo_write_uid
#: model:ir.model.fields,field_description:product.field_product_template_write_uid
#: model:ir.model.fields,field_description:product.field_product_uom_categ_write_uid
#: model:ir.model.fields,field_description:product.field_product_uom_write_uid
msgid "Last Updated by"
msgstr "Cập nhật lần cuối bởi"

#. module: product
#: model:ir.model.fields,field_description:product.field_product_attribute_line_write_date
#: model:ir.model.fields,field_description:product.field_product_attribute_price_write_date
#: model:ir.model.fields,field_description:product.field_product_attribute_value_write_date
#: model:ir.model.fields,field_description:product.field_product_attribute_write_date
#: model:ir.model.fields,field_description:product.field_product_category_write_date
#: model:ir.model.fields,field_description:product.field_product_packaging_write_date
#: model:ir.model.fields,field_description:product.field_product_price_history_write_date
#: model:ir.model.fields,field_description:product.field_product_price_list_write_date
#: model:ir.model.fields,field_description:product.field_product_pricelist_item_write_date
#: model:ir.model.fields,field_description:product.field_product_pricelist_write_date
#: model:ir.model.fields,field_description:product.field_product_product_write_date
#: model:ir.model.fields,field_description:product.field_product_supplierinfo_write_date
#: model:ir.model.fields,field_description:product.field_product_template_write_date
#: model:ir.model.fields,field_description:product.field_product_uom_categ_write_date
#: model:ir.model.fields,field_description:product.field_product_uom_write_date
msgid "Last Updated on"
msgstr "Cập nhật lần cuối"

#. module: product
#: model:ir.ui.view,arch_db:product.product_template_search_view
msgid "Late Activities"
msgstr ""

#. module: product
#: model:ir.model.fields,help:product.field_product_supplierinfo_delay
msgid ""
"Lead time in days between the confirmation of the purchase order and the "
"receipt of the products in your warehouse. Used by the scheduler for "
"automatic computation of the purchase order planning."
msgstr ""
"Thời gian được tính theo ngày mà Nhà cung cấp hứa sẽ giao hàng từ lúc xác "
"nhận đơn hàng đến lúc nhận hàng. Được sử dụng bởi bộ đặt lịch cho việc tính "
"toán tự động của đơn hàng."

#. module: product
#: model:ir.model.fields,field_description:product.field_product_category_parent_left
msgid "Left Parent"
msgstr "Left Parent"

#. module: product
#: model:product.uom.categ,name:product.uom_categ_length
msgid "Length / Distance"
msgstr "Chiều dài / Khoảng cách"

#. module: product
#: model:ir.model.fields,field_description:product.field_product_attribute_attribute_line_ids
msgid "Lines"
msgstr "Lines"

#. module: product
#: model:product.uom,name:product.product_uom_litre
msgid "Liter(s)"
msgstr "Lít"

#. module: product
#: model:product.product,name:product.consu_delivery_02
#: model:product.template,name:product.consu_delivery_02_product_template
msgid "Little server"
msgstr ""

#. module: product
#: model:res.groups,name:product.group_uom
msgid "Manage Multiple Units of Measure"
msgstr "Quản lý Đa đơn vị Đo lường"

#. module: product
#: model:res.groups,name:product.group_pricelist_item
msgid "Manage Pricelist Items"
msgstr "Quản lý các chi tiết bảng giá"

#. module: product
#: model:res.groups,name:product.group_stock_packaging
msgid "Manage Product Packaging"
msgstr "Quản lý đóng gòi sản phẩm"

#. module: product
#: model:res.groups,name:product.group_product_variant
msgid "Manage Product Variants"
msgstr "Quản lý Biến thể sản phẩm"

#. module: product
#: model:ir.ui.view,arch_db:product.product_pricelist_item_form_view
msgid "Max. Margin"
msgstr "Biên độ tối đa"

#. module: product
#: model:ir.model.fields,field_description:product.field_product_pricelist_item_price_max_margin
msgid "Max. Price Margin"
msgstr "Biên độ giá tối đa"

#. module: product
#: model:ir.model.fields,field_description:product.field_product_product_image_medium
#: model:ir.model.fields,field_description:product.field_product_template_image_medium
msgid "Medium-sized image"
msgstr "Hình ảnh với kích thước vừa phải"

#. module: product
#: model:ir.model.fields,help:product.field_product_template_image_medium
msgid ""
"Medium-sized image of the product. It is automatically resized as a "
"128x128px image, with aspect ratio preserved, only when the image exceeds "
"one of those sizes. Use this field in form views or some kanban views."
msgstr ""
"Hình ảnh vừa phải của sản phẩm. Nó được tự động thay đổi kích thước về "
"128x128 mà vẫn giữ nguyên tỷ lệ, chỉ khi hình ảnh vượt quá một trong số các "
"kích thước."

#. module: product
#: model:product.attribute,name:product.product_attribute_1
msgid "Memory"
msgstr ""

#. module: product
#: model:ir.ui.view,arch_db:product.product_pricelist_item_form_view
msgid "Min. Margin"
msgstr "Biên độ Tối thiểu"

#. module: product
#: model:ir.model.fields,field_description:product.field_product_pricelist_item_price_min_margin
msgid "Min. Price Margin"
msgstr "Biên độ Giá Tối thiểu"

#. module: product
#: model:ir.model.fields,field_description:product.field_product_pricelist_item_min_quantity
msgid "Min. Quantity"
msgstr "Số lượng Tối thiểu"

#. module: product
#: model:ir.model.fields,field_description:product.field_product_supplierinfo_min_qty
msgid "Minimal Quantity"
msgstr "Số lượng tối thiểu"

#. module: product
#: model:product.product,website_description:product.product_product_8
#: model:product.template,website_description:product.product_product_8_product_template
msgid "More energy efficient."
msgstr "Hiệu quả hơn về năng lượng."

#. module: product
#: model:product.product,website_description:product.product_product_5b
#: model:product.template,website_description:product.product_product_5b_product_template
msgid "More features."
msgstr "Nhiều tính năng hơn."

#. module: product
#: model:product.product,name:product.product_product_20
#: model:product.template,name:product.product_product_20_product_template
msgid "Motherboard I9P57"
msgstr ""

#. module: product
#: model:product.product,name:product.product_product_10
#: model:product.template,name:product.product_product_10_product_template
msgid "Mouse, Optical"
msgstr ""

#. module: product
#: model:product.product,name:product.product_product_12
#: model:product.template,name:product.product_product_12_product_template
msgid "Mouse, Wireless"
msgstr ""

#. module: product
#: model:product.product,website_description:product.product_product_11
#: model:product.product,website_description:product.product_product_11b
#: model:product.template,website_description:product.product_product_11_product_template
#: model:product.template,website_description:product.product_product_11b_product_template
msgid "Music. It's what beats inside."
msgstr ""

#. module: product
#: model:ir.model.fields,field_description:product.field_product_attribute_name
#: model:ir.model.fields,field_description:product.field_product_category_name
#: model:ir.model.fields,field_description:product.field_product_pricelist_item_name
#: model:ir.model.fields,field_description:product.field_product_product_name
#: model:ir.model.fields,field_description:product.field_product_template_name
#: model:ir.model.fields,field_description:product.field_product_uom_categ_name
msgid "Name"
msgstr "Tên"

#. module: product
#: model:ir.ui.view,arch_db:product.product_pricelist_item_form_view
msgid "New Price ="
msgstr "Giá mới ="

#. module: product
#: model:ir.ui.view,arch_db:product.product_template_form_view
msgid "Notes"
msgstr "Ghi chú"

#. module: product
#: model:ir.ui.view,arch_db:product.product_supplierinfo_form_view
msgid "Other Information"
msgstr "Thông tin Khác"

#. module: product
#: model:ir.model.fields,field_description:product.field_product_pricelist_item_base_pricelist_id
#: selection:product.pricelist.item,base:0
msgid "Other Pricelist"
msgstr "Bảng giá Khác"

#. module: product
#: model:product.product,website_description:product.product_product_6
#: model:product.template,website_description:product.product_product_6_product_template
msgid "Over 375,000 apps."
msgstr "Hơn 375,000 apps."

#. module: product
#: model:ir.model.fields,field_description:product.field_product_packaging_name
msgid "Package Type"
msgstr ""

#. module: product
#: model:ir.model,name:product.model_product_packaging
#: model:ir.ui.view,arch_db:product.product_template_form_view
#: model:ir.ui.view,arch_db:product.product_variant_easy_edit_view
msgid "Packaging"
msgstr "Đóng gói"

#. module: product
#: model:ir.model.fields,field_description:product.field_product_category_parent_id
msgid "Parent Category"
msgstr "Nhóm Cha"

#. module: product
#: model:product.product,name:product.product_product_5c
#: model:product.template,name:product.product_product_5c_product_template
msgid "Parts Replacement"
msgstr ""

#. module: product
#: selection:product.pricelist.item,compute_price:0
msgid "Percentage (discount)"
msgstr "Phần trăm (chiết khấu)"

#. module: product
#: model:ir.model.fields,field_description:product.field_product_pricelist_item_percent_price
msgid "Percentage Price"
msgstr "Giá phần trăm"

#. module: product
#: model:product.category,name:product.product_category_5
msgid "Physical"
msgstr ""

#. module: product
#: model:product.product,website_description:product.product_product_11
#: model:product.product,website_description:product.product_product_11b
#: model:product.template,website_description:product.product_product_11_product_template
#: model:product.template,website_description:product.product_product_11b_product_template
msgid "Playlists. The perfect mix for every mood."
msgstr ""

#. module: product
#: model:product.product,website_description:product.product_product_5b
#: model:product.template,website_description:product.product_product_5b_product_template
msgid "Plays where you play"
msgstr ""

#. module: product
#: model:product.product,website_description:product.product_product_8
#: model:product.template,website_description:product.product_product_8_product_template
msgid ""
"Powered by fourth-generation Intel Core processors, this iMac is the fastest"
" yet. Every model in the lineup comes standard with a quad-core Intel Core "
"i5 processor, starting at 2.7GHz and topping out at 3.4GHz."
msgstr ""

#. module: product
#: model:product.product,name:product.service_order_01
#: model:product.template,name:product.service_order_01_product_template
msgid "Prepaid Consulting"
msgstr ""

#. module: product
#: model:ir.model.fields,field_description:product.field_product_pricelist_item_price
#: model:ir.model.fields,field_description:product.field_product_product_price
#: model:ir.model.fields,field_description:product.field_product_supplierinfo_price
#: model:ir.model.fields,field_description:product.field_product_template_price
#: model:ir.ui.view,arch_db:product.product_normal_form_view
#: model:ir.ui.view,arch_db:product.product_pricelist_view
#: model:ir.ui.view,arch_db:product.product_supplierinfo_tree_view
#: model:ir.ui.view,arch_db:product.product_template_form_view
msgid "Price"
msgstr "Giá"

#. module: product
#: model:ir.ui.view,arch_db:product.product_pricelist_item_form_view
msgid "Price Computation"
msgstr "Tính giá"

#. module: product
#: model:ir.model.fields,field_description:product.field_product_pricelist_item_price_discount
msgid "Price Discount"
msgstr "Chiết khấu"

#. module: product
#: model:ir.model.fields,field_description:product.field_product_attribute_price_price_extra
msgid "Price Extra"
msgstr "Giá cộng thêm"

#. module: product
#: model:ir.model.fields,help:product.field_product_attribute_value_price_extra
msgid ""
"Price Extra: Extra price for the variant with this attribute value on sale "
"price. eg. 200 price extra, 1000 + 200 = 1200."
msgstr ""
"Giá cộng thêm: Cộng thêm giá cho biến thể với giá trị thuộc tính này trên "
"giá bán. ví dụ: giá cộng thêm là 200, giá của sản phẩm là 1000 thì giá của "
"biến thể = 1000 + 200 = 1200. Bạn có thể cộng với một số âm (-) để giảm giá."

#. module: product
#: model:ir.actions.act_window,name:product.action_product_price_list
#: model:ir.model,name:product.model_product_price_list
#: model:ir.ui.view,arch_db:product.product_supplierinfo_form_view
#: model:ir.ui.view,arch_db:product.report_pricelist
#: model:ir.ui.view,arch_db:product.view_product_price_list
msgid "Price List"
msgstr "Bảng giá"

#. module: product
#: model:ir.model.fields,field_description:product.field_product_pricelist_item_price_round
msgid "Price Rounding"
msgstr "Làm tròn giá"

#. module: product
#: model:ir.model.fields,field_description:product.field_product_pricelist_item_price_surcharge
msgid "Price Surcharge"
msgstr "Phụ thu"

#. module: product
#: model:ir.ui.view,arch_db:product.product_kanban_view
#: model:ir.ui.view,arch_db:product.product_template_kanban_view
msgid "Price:"
msgstr "Giá:"

#. module: product
#: model:ir.model.fields,field_description:product.field_product_price_list_price_list
msgid "PriceList"
msgstr "Bảng giá"

#. module: product
#: model:ir.actions.report,name:product.action_report_pricelist
#: model:ir.model,name:product.model_product_pricelist
#: model:ir.model.fields,field_description:product.field_product_pricelist_item_pricelist_id
#: model:ir.model.fields,field_description:product.field_product_product_pricelist_id
#: model:ir.model.fields,field_description:product.field_product_template_pricelist_id
#: model:ir.ui.view,arch_db:product.product_template_form_view
msgid "Pricelist"
msgstr "Bảng giá"

#. module: product
#: model:ir.model.fields,field_description:product.field_product_product_pricelist_item_ids
msgid "Pricelist Item"
msgstr ""

#. module: product
#: model:ir.model.fields,help:product.field_product_pricelist_item_applied_on
msgid "Pricelist Item applicable on selected option"
msgstr ""

#. module: product
#: model:ir.model.fields,field_description:product.field_product_pricelist_item_ids
#: model:ir.model.fields,field_description:product.field_product_product_item_ids
#: model:ir.model.fields,field_description:product.field_product_template_item_ids
#: model:ir.ui.view,arch_db:product.product_normal_form_view
#: model:ir.ui.view,arch_db:product.product_pricelist_item_form_view
#: model:ir.ui.view,arch_db:product.product_pricelist_item_tree_view
#: model:ir.ui.view,arch_db:product.product_pricelist_view
#: model:ir.ui.view,arch_db:product.product_template_form_view
msgid "Pricelist Items"
msgstr "Chi tiết bảng giá"

#. module: product
#: model:ir.model.fields,field_description:product.field_product_pricelist_name
msgid "Pricelist Name"
msgstr "Tên bảng giá"

#. module: product
#: model:ir.model,name:product.model_product_pricelist_item
msgid "Pricelist item"
msgstr "Quy tắc tính giá"

#. module: product
#: model:ir.actions.act_window,name:product.product_pricelist_action2
#: model:ir.model.fields,field_description:product.field_res_country_group_pricelist_ids
msgid "Pricelists"
msgstr "Bảng giá"

#. module: product
#: model:res.groups,name:product.group_product_pricelist
msgid "Pricelists On Product"
msgstr "Bảng giá Trên Sản phẩm"

#. module: product
#: model:ir.ui.view,arch_db:product.view_partner_property_form
msgid "Pricelists are managed on"
msgstr "Bảng giá được quản lý theo"

#. module: product
#: model:ir.ui.view,arch_db:product.product_template_form_view
#: model:ir.ui.view,arch_db:product.product_variant_easy_edit_view
msgid "Pricing"
<<<<<<< HEAD
msgstr "Chính sách Giá bán"
=======
msgstr "Tính giá"
>>>>>>> 6941de18

#. module: product
#: model:ir.ui.view,arch_db:product.view_product_price_list
msgid "Print"
msgstr "In"

#. module: product
#: model:product.product,name:product.product_product_22
#: model:product.template,name:product.product_product_22_product_template
msgid "Processor Core i5 2.70 Ghz"
msgstr ""

#. module: product
#: model:ir.model,name:product.model_product_product
#: model:ir.model.fields,field_description:product.field_product_packaging_product_id
#: model:ir.model.fields,field_description:product.field_product_price_history_product_id
#: model:ir.model.fields,field_description:product.field_product_pricelist_item_product_id
#: model:ir.model.fields,field_description:product.field_product_product_product_variant_id
#: model:ir.model.fields,field_description:product.field_product_template_product_variant_id
#: model:ir.ui.view,arch_db:product.product_pricelist_item_form_view
#: model:ir.ui.view,arch_db:product.product_supplierinfo_form_view
#: model:ir.ui.view,arch_db:product.product_supplierinfo_search_view
#: model:ir.ui.view,arch_db:product.product_supplierinfo_tree_view
#: model:ir.ui.view,arch_db:product.product_template_form_view
#: model:ir.ui.view,arch_db:product.product_template_search_view
#: model:ir.ui.view,arch_db:product.product_template_tree_view
#: selection:product.pricelist.item,applied_on:0
#: model:res.request.link,name:product.req_link_product
msgid "Product"
msgstr "Sản phẩm"

#. module: product
#: model:ir.model,name:product.model_product_attribute
#: model:ir.ui.view,arch_db:product.product_attribute_view_form
msgid "Product Attribute"
msgstr "Thuộc tính sản phẩm"

#. module: product
#: model:ir.model.fields,field_description:product.field_product_attribute_price_value_id
msgid "Product Attribute Value"
msgstr "Giá trị thuộc tính"

#. module: product
#: model:ir.ui.view,arch_db:product.product_attribute_line_form
msgid "Product Attribute and Values"
msgstr "Thuộc tính và Giá trị Thuộc tính Sản phẩm"

#. module: product
#: model:ir.model.fields,field_description:product.field_product_product_attribute_line_ids
#: model:ir.model.fields,field_description:product.field_product_template_attribute_line_ids
msgid "Product Attributes"
msgstr "Thuộc tính Sản phẩm"

#. module: product
#: model:ir.actions.act_window,name:product.product_category_action_form
#: model:ir.ui.view,arch_db:product.product_category_list_view
#: model:ir.ui.view,arch_db:product.product_category_search_view
msgid "Product Categories"
msgstr "Nhóm Sản phẩm"

#. module: product
#: model:ir.model,name:product.model_product_category
#: model:ir.model.fields,field_description:product.field_product_pricelist_item_categ_id
msgid "Product Category"
msgstr "Nhóm Sản phẩm"

#. module: product
#: model:ir.ui.view,arch_db:product.product_template_form_view
#: model:ir.ui.view,arch_db:product.product_variant_easy_edit_view
msgid "Product Name"
msgstr "Tên Sản phẩm"

#. module: product
#: model:ir.actions.act_window,name:product.action_packaging_view
#: model:ir.model.fields,field_description:product.field_product_product_packaging_ids
#: model:ir.model.fields,field_description:product.field_product_template_packaging_ids
#: model:ir.model.fields,field_description:product.field_res_config_settings_group_stock_packaging
#: model:ir.ui.view,arch_db:product.product_packaging_tree_view
msgid "Product Packages"
msgstr "Gói Sản phẩm"

#. module: product
#: model:ir.ui.view,arch_db:product.product_packaging_form_view
msgid "Product Packaging"
msgstr "Đóng gói Sản phẩm"

#. module: product
#: model:ir.model,name:product.model_product_template
#: model:ir.model.fields,field_description:product.field_product_attribute_line_product_tmpl_id
#: model:ir.model.fields,field_description:product.field_product_attribute_price_product_tmpl_id
#: model:ir.model.fields,field_description:product.field_product_pricelist_item_product_tmpl_id
#: model:ir.model.fields,field_description:product.field_product_product_product_tmpl_id
#: model:ir.model.fields,field_description:product.field_product_supplierinfo_product_tmpl_id
#: model:ir.ui.view,arch_db:product.product_search_form_view
msgid "Product Template"
msgstr "Mẫu Sản phẩm"

#. module: product
#: model:ir.model.fields,field_description:product.field_product_product_type
#: model:ir.model.fields,field_description:product.field_product_template_type
msgid "Product Type"
msgstr "Kiểu Sản phẩm"

#. module: product
#: model:ir.model,name:product.model_product_uom
msgid "Product Unit of Measure"
msgstr "Đơn vị Đo lường của Sản phẩm"

#. module: product
#: model:ir.model,name:product.model_product_uom_categ
msgid "Product UoM Categories"
msgstr "Nhóm Đơn vị Đo lường Sản phẩm"

#. module: product
#: model:ir.model.fields,field_description:product.field_product_supplierinfo_product_id
#: model:ir.ui.view,arch_db:product.product_normal_form_view
#: model:ir.ui.view,arch_db:product.product_pricelist_item_form_view
#: selection:product.pricelist.item,applied_on:0
msgid "Product Variant"
msgstr "Biến thể Sản phẩm"

#. module: product
#: model:ir.actions.act_window,name:product.product_normal_action
#: model:ir.actions.act_window,name:product.product_normal_action_sell
#: model:ir.actions.act_window,name:product.product_variant_action
#: model:ir.ui.view,arch_db:product.product_product_tree_view
msgid "Product Variants"
msgstr "Biến thể Sản phẩm"

#. module: product
#: model:ir.actions.act_window,name:product.product_template_action
#: model:ir.actions.act_window,name:product.product_template_action_all
#: model:ir.model.fields,field_description:product.field_product_product_product_variant_ids
#: model:ir.model.fields,field_description:product.field_product_template_product_variant_ids
#: model:ir.ui.view,arch_db:product.product_template_search_view
msgid "Products"
msgstr "Sản phẩm"

#. module: product
#: model:ir.actions.report,name:product.report_product_label
#: model:ir.actions.report,name:product.report_product_template_label
msgid "Products Labels"
msgstr "Nhãn sản phẩm"

#. module: product
#: model:ir.ui.view,arch_db:product.product_pricelist_view_search
msgid "Products Price"
msgstr "Giá sản phẩm"

#. module: product
#: model:ir.ui.view,arch_db:product.product_pricelist_view
#: model:ir.ui.view,arch_db:product.product_pricelist_view_tree
msgid "Products Price List"
msgstr "Bảng giá sản phẩm"

#. module: product
#: model:ir.ui.view,arch_db:product.product_pricelist_view_search
msgid "Products Price Search"
msgstr "Tìm Giá sản phẩm"

#. module: product
#: code:addons/product/models/product.py:448
#, python-format
msgid "Products: "
msgstr "Sản phẩm: "

#. module: product
#: model:ir.model.fields,field_description:product.field_product_template_lst_price
#: selection:product.pricelist.item,base:0
msgid "Public Price"
msgstr "Giá Niêm yết"

#. module: product
#: model:product.pricelist,name:product.list0
msgid "Public Pricelist"
msgstr "Bảng giá niêm yết"

#. module: product
#: model:ir.model.fields,field_description:product.field_product_product_description_purchase
#: model:ir.model.fields,field_description:product.field_product_template_description_purchase
msgid "Purchase Description"
msgstr "Miêu tả mua hàng"

#. module: product
#: model:ir.model.fields,field_description:product.field_product_product_uom_po_id
#: model:ir.model.fields,field_description:product.field_product_template_uom_po_id
msgid "Purchase Unit of Measure"
msgstr "Đơn vị Đo lường mua hàng"

#. module: product
#: model:ir.model.fields,field_description:product.field_product_packaging_qty
msgid "Quantity per Package"
msgstr "Số lượng mỗi Gói"

#. module: product
#: model:ir.model.fields,field_description:product.field_product_price_list_qty1
msgid "Quantity-1"
msgstr "Số lượng-1"

#. module: product
#: model:ir.model.fields,field_description:product.field_product_price_list_qty2
msgid "Quantity-2"
msgstr "Số lượng-2"

#. module: product
#: model:ir.model.fields,field_description:product.field_product_price_list_qty3
msgid "Quantity-3"
msgstr "Số lượng-3"

#. module: product
#: model:ir.model.fields,field_description:product.field_product_price_list_qty4
msgid "Quantity-4"
msgstr "Số lượng-4"

#. module: product
#: model:ir.model.fields,field_description:product.field_product_price_list_qty5
msgid "Quantity-5"
msgstr "Số lượng-5"

#. module: product
#: model:product.product,name:product.product_product_13
#: model:product.template,name:product.product_product_13_product_template
msgid "RAM SR5"
msgstr ""

#. module: product
#: model:ir.model.fields,field_description:product.field_product_uom_factor
msgid "Ratio"
msgstr "Tỷ lệ"

#. module: product
#: model:ir.model.fields,field_description:product.field_product_product_code
msgid "Reference"
msgstr "Tham chiếu"

#. module: product
#: selection:product.uom,uom_type:0
msgid "Reference Unit of Measure for this category"
msgstr "Đơn vị gốc của nhóm này"

#. module: product
#: model:product.product,website_description:product.product_product_5b
#: model:product.template,website_description:product.product_product_5b_product_template
msgid "Remote control for power, volume, track seek"
msgstr ""

#. module: product
#: model:product.product,name:product.product_product_6c
#: model:product.template,name:product.product_product_6c_product_template
msgid "Repair"
msgstr ""

#. module: product
#: model:ir.model.fields,field_description:product.field_product_category_parent_right
msgid "Right Parent"
msgstr "Right Parent"

#. module: product
#: model:product.product,website_description:product.product_product_6
#: model:product.template,website_description:product.product_product_6_product_template
msgid ""
"Right from the start, apps made for iPad also work with iPad mini.\n"
"                                    They’re immersive, full-screen apps that let you do almost anything\n"
"                                    you can imagine. And with automatic updates,\n"
"                                    you're always getting the best experience possible."
msgstr ""

#. module: product
#: model:product.product,website_description:product.product_product_4
#: model:product.product,website_description:product.product_product_4b
#: model:product.product,website_description:product.product_product_4c
#: model:product.product,website_description:product.product_product_4d
#: model:product.template,website_description:product.product_product_4_product_template
#: model:product.template,website_description:product.product_product_4b_product_template
#: model:product.template,website_description:product.product_product_4c_product_template
#: model:product.template,website_description:product.product_product_4d_product_template
msgid ""
"Right from the start, there’s a lot to love about\n"
"                                    iPad. It’s simple yet powerful. Thin and light yet\n"
"                                    full-featured. It can do just about everything and\n"
"                                    be just about anything."
msgstr ""

#. module: product
#: model:product.product,website_description:product.product_product_6
#: model:product.template,website_description:product.product_product_6_product_template
msgid ""
"Right from the start, there’s a lot to love about iPad.\n"
"                                   It’s simple yet powerful. Thin and light yet full-\n"
"                                   featured. It can do just about everything and be just\n"
"                                   about anything.And because it’s so easy to use, it’s\n"
"                                   easy to love."
msgstr ""

#. module: product
#: model:ir.ui.view,arch_db:product.product_pricelist_item_form_view
msgid "Rounding Method"
msgstr "Phương pháp Làm tròn"

#. module: product
#: model:ir.model.fields,field_description:product.field_product_uom_rounding
msgid "Rounding Precision"
msgstr "Làm tròn Chính xác"

#. module: product
#: model:ir.model.fields,field_description:product.field_product_product_description_sale
#: model:ir.model.fields,field_description:product.field_product_template_description_sale
msgid "Sale Description"
msgstr "Miêu tả Bán hàng"

#. module: product
#: model:ir.model.fields,field_description:product.field_product_product_lst_price
msgid "Sale Price"
msgstr "Giá Bán"

#. module: product
#: model:ir.model.fields,field_description:product.field_res_partner_property_product_pricelist
#: model:ir.model.fields,field_description:product.field_res_users_property_product_pricelist
msgid "Sale Pricelist"
msgstr "Bảng Giá bán"

#. module: product
#: model:product.category,name:product.product_category_1
msgid "Saleable"
msgstr "Có thể Bán được"

#. module: product
#: model:ir.ui.view,arch_db:product.product_template_form_view
msgid "Sales"
msgstr "Bán hàng"

#. module: product
#: model:ir.model.fields,field_description:product.field_product_product_list_price
#: model:ir.model.fields,field_description:product.field_product_template_list_price
msgid "Sales Price"
msgstr ""

#. module: product
#: model:res.groups,name:product.group_sale_pricelist
msgid "Sales Pricelists"
msgstr "Bảng giá Bán"

#. module: product
#: model:product.product,website_description:product.product_product_11
#: model:product.product,website_description:product.product_product_11b
#: model:product.template,website_description:product.product_product_11_product_template
#: model:product.template,website_description:product.product_product_11b_product_template
msgid ""
"Say you’re listening to a song you love and you want to stay in the mood.\n"
"                                        Just tap Genius. It finds other songs on iPod nano that go great together\n"
"                                        and makes a Genius playlist for you. For more song combinations\n"
"                                        you wouldn’t have thought of yourself, create Genius Mixes in iTunes\n"
"                                        and sync the ones you like to iPod nano. Then tap Genius Mixes and\n"
"                                        rediscover songs you haven’t heard in a while — or find music you forgot you even had."
msgstr ""

#. module: product
#: model:ir.model.fields,help:product.field_product_product_categ_id
#: model:ir.model.fields,help:product.field_product_template_categ_id
msgid "Select category for the current product"
msgstr "Chọn nhóm cho sản phẩm hiện tại"

#. module: product
#: model:ir.model.fields,field_description:product.field_product_attribute_sequence
#: model:ir.model.fields,field_description:product.field_product_attribute_value_sequence
#: model:ir.model.fields,field_description:product.field_product_packaging_sequence
#: model:ir.model.fields,field_description:product.field_product_pricelist_sequence
#: model:ir.model.fields,field_description:product.field_product_product_sequence
#: model:ir.model.fields,field_description:product.field_product_supplierinfo_sequence
#: model:ir.model.fields,field_description:product.field_product_template_sequence
msgid "Sequence"
msgstr "Trình tự"

#. module: product
#: model:product.product,name:product.consu_delivery_01
#: model:product.template,name:product.consu_delivery_01_product_template
msgid "Server"
msgstr "Server"

#. module: product
#: code:addons/product/models/product_template.py:51
#: selection:product.template,type:0
#, python-format
msgid "Service"
msgstr "Dịch vụ"

#. module: product
#: model:ir.ui.view,arch_db:product.product_template_search_view
#: model:product.category,name:product.product_category_3
msgid "Services"
msgstr "Dịch vụ"

#. module: product
#: model:ir.model.fields,help:product.field_product_pricelist_item_price_round
msgid ""
"Sets the price so that it is a multiple of this value.\n"
"Rounding is applied after the discount and before the surcharge.\n"
"To have prices that end in 9.99, set rounding 10, surcharge -0.01"
msgstr ""
"Thiết lập giá để nó là một bội số (số chia hết) của giá trị này.\n"
"Việc làm tròn được áp dụng sau chiết khấu và trước phụ phí.\n"
"Để có giá là 9,99 thì thiết lập làm tròn là 10 và phụ phí là -0,01"

#. module: product
#: model:ir.model.fields,field_description:product.field_res_config_settings_company_share_product
msgid "Share product to all companies"
msgstr "Chia sẻ sản phẩm cho tất cả các công ty"

#. module: product
#: model:ir.model.fields,help:product.field_res_config_settings_company_share_product
msgid ""
"Share your product to all companies defined in your instance.\n"
" * Checked : Product are visible for every company, even if a company is defined on the partner.\n"
" * Unchecked : Each company can see only its product (product where company is defined). Product not related to a company are visible for all companies."
msgstr ""
"Chi sẻ sản phẩm đến tất cả các công ty được định nghĩa trong cùng một instance của bạn.\n"
" * Đánh dấu: Sản phẩm được nhìn thấy bởi mọi công ty, kể cả nếu một công ty được xác định ở đối tác.\n"
" * Bỏ dấu : Mỗi công ty chỉ có thể nhìn thấy sản phẩm của chính nó (sản phẩm được xác định cho công ty đó). Sản phẩm mà không liên quan đến công ty nào thì sẽ được thấy bởi mọi công ty."

#. module: product
#: model:ir.ui.view,arch_db:product.product_template_search_view
msgid "Show all records which has next action date is before today"
msgstr ""

#. module: product
#: model:ir.model.fields,field_description:product.field_res_config_settings_group_product_pricelist
msgid "Show pricelists On Products"
msgstr "Hiển thị bảng giá trên sản phẩm"

#. module: product
#: model:ir.model.fields,field_description:product.field_res_config_settings_group_pricelist_item
msgid "Show pricelists to customers"
msgstr "Hiển thị bảng giá cho khách hàng"

#. module: product
#: model:product.product,name:product.membership_1
#: model:product.template,name:product.membership_1_product_template
msgid "Silver Membership"
msgstr "Hội viên Bạc"

#. module: product
#: model:product.product,website_description:product.product_product_5b
#: model:product.template,website_description:product.product_product_5b_product_template
msgid "Sleek, compact design"
msgstr ""

#. module: product
#: model:ir.model.fields,field_description:product.field_product_product_image_small
#: model:ir.model.fields,field_description:product.field_product_template_image_small
msgid "Small-sized image"
msgstr "Ảnh cỡ Nhỏ"

#. module: product
#: model:ir.model.fields,help:product.field_product_template_image_small
msgid ""
"Small-sized image of the product. It is automatically resized as a 64x64px "
"image, with aspect ratio preserved. Use this field anywhere a small image is"
" required."
msgstr ""
"Hình ảnh với kích thước nhỏ của sản phẩm. Nó tự động thay đổi kích thước "
"thành 64x64 mà vẫn giữ nguyên tỷ lệ."

#. module: product
#: selection:product.uom,uom_type:0
msgid "Smaller than the reference Unit of Measure"
msgstr "Nhỏ hơn đơn vị gốc của nhóm này"

#. module: product
#: model:product.product,website_description:product.product_product_5b
#: model:product.template,website_description:product.product_product_5b_product_template
msgid ""
"Soft covers are available separately in blue, green or orange. Pick a color "
"to match your style."
msgstr ""

#. module: product
#: model:product.category,name:product.product_category_4
msgid "Software"
msgstr "Phần mềm"

#. module: product
#: model:ir.model.fields,help:product.field_product_pricelist_item_categ_id
msgid ""
"Specify a product category if this rule only applies to products belonging "
"to this category or its children categories. Keep empty otherwise."
msgstr ""
"Chỉ ra một nhóm sản phẩm nếu quy tắc này chỉ áp dụng cho sản phẩm thuộc nhóm"
" này hoặc nhóm con của nó. Nếu không thì để trống."

#. module: product
#: model:ir.model.fields,help:product.field_product_pricelist_item_product_id
msgid ""
"Specify a product if this rule only applies to one product. Keep empty "
"otherwise."
msgstr ""
"Chỉ ra một sản phẩm nếu quy tắc này chỉ áp dụng trên một sản phẩm. Nếu không"
" thì để trống."

#. module: product
#: model:ir.model.fields,help:product.field_product_pricelist_item_product_tmpl_id
msgid ""
"Specify a template if this rule only applies to one product template. Keep "
"empty otherwise."
msgstr ""
"Chỉ ra một mẫu sản phẩm nếu quy tắc chỉ áp dụng trên một mẫu sản phẩm. Nếu "
"không thì để trống."

#. module: product
#: model:ir.model.fields,help:product.field_product_product_sale_ok
#: model:ir.model.fields,help:product.field_product_template_sale_ok
msgid "Specify if the product can be selected in a sales order line."
msgstr "Chỉ ra nếu sản phẩm có thể được sử dụng trong một hợp đồng bán hàng."

#. module: product
#: model:ir.model.fields,help:product.field_product_pricelist_item_price_surcharge
msgid ""
"Specify the fixed amount to add or substract(if negative) to the amount "
"calculated with the discount."
msgstr ""
"Xác định số tiền cố định để cộng thêm hoặc trừ đi (số âm) số tiền được tính "
"toán với chiết khấu"

#. module: product
#: model:ir.model.fields,help:product.field_product_pricelist_item_price_max_margin
msgid "Specify the maximum amount of margin over the base price."
msgstr "Xác định biên độ (margin) tối đa so với giá cơ bản."

#. module: product
#: model:ir.model.fields,help:product.field_product_pricelist_item_price_min_margin
msgid "Specify the minimum amount of margin over the base price."
msgstr "Xác định biên độ (margin) tối thiểu so với giá cơ bản."

#. module: product
#: model:ir.model.fields,field_description:product.field_product_pricelist_item_date_start
#: model:ir.model.fields,field_description:product.field_product_supplierinfo_date_start
msgid "Start Date"
msgstr "Ngày bắt đầu"

#. module: product
#: model:ir.model.fields,help:product.field_product_supplierinfo_date_start
msgid "Start date for this vendor price"
msgstr "Ngày hiệu lực đối với giá nhà cung cấp này"

#. module: product
#: model:ir.model.fields,help:product.field_product_pricelist_item_date_start
msgid "Starting date for the pricelist item validation"
msgstr ""

#. module: product
#: selection:product.template,type:0
msgid "Stockable Product"
msgstr "Lưu kho"

#. module: product
#: model:product.product,name:product.product_product_2
#: model:product.template,name:product.product_product_2_product_template
msgid "Support Contract (on timesheet)"
msgstr "Hợp đồng Hỗ trợ (theo bảng chấm công)"

#. module: product
#: model:product.product,name:product.product_delivery_01
#: model:product.template,name:product.product_delivery_01_product_template
msgid "Switch, 24 ports"
msgstr ""

#. module: product
#: model:product.product,website_description:product.product_product_11
#: model:product.product,website_description:product.product_product_11b
#: model:product.template,website_description:product.product_product_11_product_template
#: model:product.template,website_description:product.product_product_11b_product_template
msgid "Sync to your heart’s content."
msgstr ""

#. module: product
#: model:product.product,website_description:product.product_product_11
#: model:product.product,website_description:product.product_product_11b
#: model:product.template,website_description:product.product_product_11_product_template
#: model:product.template,website_description:product.product_product_11b_product_template
msgid ""
"Tap to play your favorite songs. Or entire albums.\n"
"                                    Or everything by one artist. You can even browse by genres or composers.\n"
"                                    Flip through your music: Album art looks great on the bigger screen.\n"
"                                    Or to keep things fresh, give iPod nano a shake and it shuffles to a different song in your music library."
msgstr ""

#. module: product
#: model:ir.model.fields,help:product.field_product_product_pricelist_id
#: model:ir.model.fields,help:product.field_product_template_pricelist_id
msgid ""
"Technical field. Used for searching on pricelists, not stored in database."
msgstr ""

#. module: product
#: model:product.product,website_description:product.product_product_7
#: model:product.template,website_description:product.product_product_7_product_template
msgid ""
"The Apple In-Ear Headphones deliver a truly immersive sound experience by drastically\n"
"                                    reducing unwanted outside noises. The soft, silicone ear tips fit snugly and comfortably\n"
"                                    in your ear, creating a seal that isolates your music from your surroundings.\n"
"                                    Three different sizes of ear tips are included so you can find a perfect fit for each ear.\n"
"                                    Also included are a convenient carrying case for the ear tips and a cable-control case\n"
"                                    for the headphones themselves."
msgstr ""

#. module: product
#: model:product.product,website_description:product.product_product_5b
#: model:product.template,website_description:product.product_product_5b_product_template
msgid ""
"The Bose® SoundLink® mini is Bose's smallest portable Bluetooth speaker. Its ultra-compact size fits in the \n"
"                                    palm of your hand, yet gives you full, natural sound wirelessly from your iPhone, iPad, or iPod. Grab it and go \n"
"                                    full-featured. It can do just about everything and\n"
"                                    experience music just about anywhere."
msgstr ""

#. module: product
#: model:product.product,website_description:product.product_product_5b
#: model:product.template,website_description:product.product_product_5b_product_template
msgid ""
"The SoundLink® Mini speaker is small and light enough\n"
"                                        to tuck into your bag. It weighs in at just 1.5 pounds.\n"
"                                        Its low profile lets you place it almost anywhere and\n"
"                                        provides a low center of gravity that makes it nearly\n"
"                                        impossible to tip over."
msgstr ""

#. module: product
#: model:ir.ui.view,arch_db:product.product_pricelist_item_form_view
msgid ""
"The computed price is expressed in the default Unit of Measure of the "
"product."
msgstr "Giá tính toán được tính theo Đơn vị đó lường mặc định của sản phẩm."

#. module: product
#: model:ir.model.fields,help:product.field_product_uom_rounding
msgid ""
"The computed quantity will be a multiple of this value. Use 1.0 for a Unit "
"of Measure that cannot be further split, such as a piece."
msgstr ""
"Số lượng được tính toán sẽ là bội số (số chia hết) của giá trị này. Sử dụng "
"1.0 cho một đơn vị đo lường mà không thể được chia nhỏ nữa, ví du như đơn vị"
" là một miếng (một mảnh)."

#. module: product
#: sql_constraint:product.uom:0
msgid "The conversion ratio for a unit of measure cannot be 0!"
msgstr "Tỷ lệ chuyển đổi cho một đơn vị đo lương không thể = 0!"

#. module: product
#: model:product.product,website_description:product.product_product_8
#: model:product.template,website_description:product.product_product_8_product_template
msgid "The desktop. In its most advanced form ever"
msgstr ""

#. module: product
#: model:ir.model.fields,help:product.field_product_packaging_sequence
msgid "The first in the sequence is the default one."
msgstr ""

#. module: product
#: model:product.product,website_description:product.product_product_4
#: model:product.product,website_description:product.product_product_4b
#: model:product.product,website_description:product.product_product_4c
#: model:product.product,website_description:product.product_product_4d
#: model:product.product,website_description:product.product_product_6
#: model:product.template,website_description:product.product_product_4_product_template
#: model:product.template,website_description:product.product_product_4b_product_template
#: model:product.template,website_description:product.product_product_4c_product_template
#: model:product.template,website_description:product.product_product_4d_product_template
#: model:product.template,website_description:product.product_product_6_product_template
msgid "The full iPad experience."
msgstr ""

#. module: product
#: model:product.product,website_description:product.product_product_9
#: model:product.template,website_description:product.product_product_9_product_template
msgid ""
"The incredibly thin Apple Wireless Keyboard uses Bluetooth technology,\n"
"                                    which makes it compatible with iPad. And you’re free to type wherever\n"
"                                    you like — with the keyboard in front of your iPad or on your lap."
msgstr ""

#. module: product
#: model:ir.model.fields,help:product.field_product_supplierinfo_min_qty
msgid ""
"The minimal quantity to purchase from this vendor, expressed in the vendor "
"Product Unit of Measure if not any, in the default unit of measure of the "
"product otherwise."
msgstr ""
"Số lượng tối thiểu để mua từ nhà cung cấp này, được thể hiện theo đơn vị đo "
"lường phía nhà cung cấp, hoặc nếu ko có là đơn vị đo lượng mặc định của sản "
"phẩm."

#. module: product
#: model:ir.model.fields,help:product.field_product_category_product_count
msgid ""
"The number of products under this category (Does not consider the children "
"categories)"
msgstr ""
"Số lượng sản phẩm trong nhóm này (không bao gồm sản phẩm trong nhóm con của "
"nhóm này)"

#. module: product
#: code:addons/product/models/product_attribute.py:74
#, python-format
msgid ""
"The operation cannot be completed:\n"
"You are trying to delete an attribute value with a reference on a product variant."
msgstr ""
"Hoạt động không thể thực hiện được:\n"
"Bạn đang cố xoá một giá trị thuộc tính mà ánh xạ đến một biến thể sản phẩm."

#. module: product
#: model:ir.model.fields,help:product.field_product_supplierinfo_price
msgid "The price to purchase a product"
msgstr "Giá để mua một sản phẩ"

#. module: product
#: model:ir.actions.act_window,help:product.product_normal_action
#: model:ir.actions.act_window,help:product.product_normal_action_sell
#: model:ir.actions.act_window,help:product.product_variant_action
msgid ""
"The product form contains information to simplify the sale\n"
"                process: price, notes in the quotation, accounting data,\n"
"                procurement methods, etc."
msgstr ""
"Form sản phẩm chứa thông tin để đơn giản hoá quá trình xử lý bán hàng:\n"
"                giá, ghi chú trong báo giá, dữ liệu kế toán, phương thức\n"
"                cung ứng, v.v."

#. module: product
#: model:ir.actions.act_window,help:product.product_template_action
msgid ""
"The product form contains information to simplify the sale process: price, "
"notes in the quotation, accounting data, procurement methods, etc."
msgstr ""
"Form sản phẩm chứa thông tin để đơn giản hoá quá trình xử lý bán hàng:\n"
"                giá, ghi chú trong báo giá, dữ liệu kế toán, phương thức\n"
"                cung ứng, v.v."

#. module: product
#: model:product.product,website_description:product.product_product_5b
#: model:product.template,website_description:product.product_product_5b_product_template
msgid ""
"The rechargeable lithium-ion battery delivers up to seven hours of playtime.\n"
"                                    And at home, you can listen even longer—the charging cradle lets\n"
"                                    you listen while it charges."
msgstr ""

#. module: product
#: sql_constraint:product.uom:0
msgid "The rounding precision must be greater than 0!"
msgstr "Độ chính xác làm tròn phải lớn hơn 0!"

#. module: product
#: model:ir.model.fields,help:product.field_product_product_lst_price
msgid ""
"The sale price is managed from the product template. Click on the 'Variant "
"Prices' button to set the extra attribute prices."
msgstr ""

#. module: product
#: model:product.product,description_sale:product.product_product_9
#: model:product.template,description_sale:product.product_product_9_product_template
msgid ""
"The sleek aluminium Apple Wireless Keyboard.\n"
"            "
msgstr ""

#. module: product
#: model:product.product,website_description:product.product_product_5b
#: model:product.template,website_description:product.product_product_5b_product_template
msgid ""
"The speaker has a range of about 30 feet, so you can enjoy\n"
"                                    the sound you want without wires. It pairs easily with your\n"
"                                    smartphone, iPad® or other Bluetooth device.\n"
"                                    And it remembers the most recent six devices you've used,\n"
"                                    so reconnecting is even simpler."
msgstr ""

#. module: product
#: model:ir.model.fields,help:product.field_product_packaging_qty
msgid "The total number of products you can have per pallet or box."
msgstr "Tổng số lượng sản phẩm mà bạn có thể có cho mỗi gói hoặc pallet."

#. module: product
#: model:ir.model.fields,help:product.field_product_product_volume
#: model:ir.model.fields,help:product.field_product_template_volume
msgid "The volume in m3."
msgstr "Thể tích tính theo m3."

#. module: product
#: model:ir.model.fields,help:product.field_product_product_weight
#: model:ir.model.fields,help:product.field_product_template_weight
msgid "The weight of the contents in Kg, not including any packaging, etc."
msgstr ""
"Khối lượng của hàng hoá trong gói, không bao gồm khối lượng của gói, v.v."

#. module: product
#: model:product.product,website_description:product.product_product_4
#: model:product.product,website_description:product.product_product_4b
#: model:product.product,website_description:product.product_product_4c
#: model:product.product,website_description:product.product_product_4d
#: model:product.template,website_description:product.product_product_4_product_template
#: model:product.template,website_description:product.product_product_4b_product_template
#: model:product.template,website_description:product.product_product_4c_product_template
#: model:product.template,website_description:product.product_product_4d_product_template
msgid "There is less of it, but no less to it."
msgstr ""

#. module: product
#: model:product.product,website_description:product.product_product_6
#: model:product.template,website_description:product.product_product_6_product_template
msgid "There's less of it, but no less to it."
msgstr ""

#. module: product
#: model:product.product,website_description:product.product_product_11
#: model:product.product,website_description:product.product_product_11b
#: model:product.template,website_description:product.product_product_11_product_template
#: model:product.template,website_description:product.product_product_11b_product_template
msgid ""
"There’s another way to get a good mix of music on iPod: Let Genius do the work.\n"
"                                        Activate Genius in iTunes on your computer, and it automatically finds songs that sound\n"
"                                        great together. Then it creates Genius Mixes, which you can easily sync to your iPod.\n"
"                                        It’s the perfect way to rediscover songs you haven’t listened to in forever."
msgstr ""

#. module: product
#: sql_constraint:product.attribute.value:0
msgid "This attribute value already exists !"
msgstr "Thuộc tính này đã tồn tại!"

#. module: product
#: model:ir.model.fields,help:product.field_product_supplierinfo_product_uom
msgid "This comes from the product form."
msgstr "Lấy từ form sản phẩm"

#. module: product
#: model:ir.model.fields,help:product.field_product_product_image_variant
msgid ""
"This field holds the image used as image for the product variant, limited to"
" 1024x1024px."
msgstr ""
"Trường này chứa hình ảnh được sử dụng làm hình cho biến thể sản phẩm, kích "
"thước bị giới hạn đến 1024x1024px."

#. module: product
#: model:ir.model.fields,help:product.field_product_template_image
msgid ""
"This field holds the image used as image for the product, limited to "
"1024x1024px."
msgstr ""
"Trường này chứa hình ảnh được sử dụng làm hình cho sản phẩm, kích thước bị "
"giới hạn đến 1024x1024px."

#. module: product
#: model:ir.model.fields,help:product.field_product_product_price_extra
msgid "This is the sum of the extra price of all attributes"
msgstr "Đây là tổng giá cộng thêm của tất cả các thuộc tính"

#. module: product
#: model:ir.ui.view,arch_db:product.product_template_form_view
msgid "This note will show up on sales orders."
msgstr ""

#. module: product
#: model:ir.model.fields,help:product.field_res_partner_property_product_pricelist
#: model:ir.model.fields,help:product.field_res_users_property_product_pricelist
msgid ""
"This pricelist will be used, instead of the default one, for sales to the "
"current partner"
msgstr ""
"Bảng giá này sẽ được sử dụng, thay vì mặc định, để bán cho đối tác hiện tại"

#. module: product
#: model:ir.model.fields,help:product.field_product_supplierinfo_product_code
msgid ""
"This vendor's product code will be used when printing a request for "
"quotation. Keep empty to use the internal one."
msgstr ""
"Mã sản phẩm của nhà cung cấp này sẽ được sử dụng khi in một yêu cầu báo giá."
" Để trống để sử dụng mã sản phẩm nội bộ của bạn."

#. module: product
#: model:ir.model.fields,help:product.field_product_supplierinfo_product_name
msgid ""
"This vendor's product name will be used when printing a request for "
"quotation. Keep empty to use the internal one."
msgstr ""
"Tên sản phẩm của nhà cung cấp này sẽ được sử dụng khi in một yêu cầu báo "
"giá. Để trống để sử dụng tên sản phẩm nội bộ của bạn."

#. module: product
#: model:ir.ui.view,arch_db:product.product_template_search_view
msgid "Today Activities"
msgstr ""

#. module: product
#: model:product.product,website_description:product.product_product_7
#: model:product.template,website_description:product.product_product_7_product_template
msgid "Two is better than one."
msgstr "Hai thì tốt hơn một"

#. module: product
#: model:ir.model.fields,field_description:product.field_product_uom_uom_type
msgid "Type"
msgstr "Kiểu"

#. module: product
#: model:product.product,website_description:product.product_product_5b
#: model:product.template,website_description:product.product_product_5b_product_template
msgid ""
"USB port allows for software update to ensure ongoing Bluetooth device "
"compatibility"
msgstr ""

#. module: product
#: model:product.product,website_description:product.product_product_6
#: model:product.template,website_description:product.product_product_6_product_template
msgid "Ultrafast wireless."
msgstr ""

#. module: product
#: model:product.product,website_description:product.product_product_8
#: model:product.template,website_description:product.product_product_8_product_template
msgid "Ultrathin design"
msgstr "Thiết kế siêu mỏng"

#. module: product
#: model:ir.model.fields,help:product.field_product_uom_active
msgid ""
"Uncheck the active field to disable a unit of measure without deleting it."
msgstr ""

#. module: product
#: model:product.uom.categ,name:product.product_uom_categ_unit
msgid "Unit"
msgstr "Đơn vị"

#. module: product
#: model:ir.model.fields,field_description:product.field_product_product_uom_id
#: model:ir.model.fields,field_description:product.field_product_template_uom_id
#: model:ir.model.fields,field_description:product.field_product_uom_name
msgid "Unit of Measure"
msgstr "Đơn vị Đo lường"

#. module: product
#: model:ir.actions.act_window,name:product.product_uom_categ_form_action
msgid "Unit of Measure Categories"
msgstr "Nhóm Đơn vị Đo lường"

#. module: product
#: model:product.uom,name:product.product_uom_unit
msgid "Unit(s)"
msgstr "Đơn vị"

#. module: product
#: model:ir.actions.act_window,name:product.product_uom_form_action
#: model:ir.model.fields,field_description:product.field_res_config_settings_group_uom
#: model:ir.ui.view,arch_db:product.product_uom_form_view
#: model:ir.ui.view,arch_db:product.product_uom_tree_view
msgid "Units of Measure"
msgstr "Đơn vị Đo lường"

#. module: product
#: model:ir.ui.view,arch_db:product.product_uom_categ_form_view
msgid "Units of Measure categories"
msgstr "Nhóm Đơn vị Đo lường"

#. module: product
#: model:ir.actions.act_window,help:product.product_uom_categ_form_action
msgid ""
"Units of measure belonging to the same category can be\n"
"            converted between each others. For example, in the category\n"
"            <i>'Time'</i>, you will have the following units of measure:\n"
"            Hours, Days."
msgstr ""
"Các đơn vị đo lường trong cùng một nhóm có thể được chuyển đối qua\n"
"            lại lẫn nhau. Ví dụ, trong nhóm <i>'Thời gian'</i>, bạn sẽ có            các đơn vị đo lường như: giờ, ngày, phút.\n"

#. module: product
#: model:product.product,website_description:product.product_product_5b
#: model:product.template,website_description:product.product_product_5b_product_template
msgid "Universal iPod docking station fits most iPod/iPhone models"
msgstr ""

#. module: product
#: model:product.product,website_description:product.product_product_7
#: model:product.template,website_description:product.product_product_7_product_template
msgid ""
"Unlike many small headphones, each earpiece of the Apple In-Ear Headphones\n"
"                                    contains two separate high-performance drivers — a woofer to handle bass and\n"
"                                    mid-range sounds and a tweeter for high-frequency audio. These dedicated\n"
"                                    drivers help ensure accurate, detailed sound across the entire sonic spectrum.\n"
"                                    The result: you’re immersed in the music and hear details you never knew existed.\n"
"                                    Even when listening to an old favorite, you may feel like you’re hearing it for the first time."
msgstr ""

#. module: product
#: model:ir.model.fields,field_description:product.field_res_config_settings_group_sale_pricelist
msgid "Use pricelists to adapt your price per customers"
msgstr "Sử dụng bảng giá để phù hợp với giá cho từng khách hàng"

#. module: product
#: model:ir.ui.view,arch_db:product.product_supplierinfo_form_view
msgid "Validity"
msgstr "Hợp lệ"

#. module: product
#: model:ir.model.fields,field_description:product.field_product_attribute_value_name
msgid "Value"
msgstr "Giá trị"

#. module: product
#: model:ir.model.fields,field_description:product.field_product_attribute_value_ids
#: model:ir.ui.view,arch_db:product.product_attribute_line_form
#: model:ir.ui.view,arch_db:product.product_attribute_view_form
msgid "Values"
msgstr "Giá trị"

#. module: product
#: model:ir.model.fields,field_description:product.field_product_supplierinfo_product_variant_count
msgid "Variant Count"
msgstr ""

#. module: product
#: model:ir.model.fields,field_description:product.field_product_product_image_variant
msgid "Variant Image"
msgstr "Hình ảnh biến thể"

#. module: product
#: model:ir.ui.view,arch_db:product.product_variant_easy_edit_view
msgid "Variant Information"
msgstr "Thông tin Biến thể"

#. module: product
#: model:ir.model.fields,field_description:product.field_product_product_price_extra
msgid "Variant Price Extra"
msgstr "Giá Cộng thêm cho Biến thể"

#. module: product
#: model:ir.ui.view,arch_db:product.product_template_form_view
msgid "Variant Prices"
msgstr "Giá Biến thể"

#. module: product
#: model:ir.model.fields,field_description:product.field_product_product_variant_seller_ids
#: model:ir.model.fields,field_description:product.field_product_template_variant_seller_ids
msgid "Variant Seller"
msgstr ""

#. module: product
#: model:ir.actions.act_window,name:product.product_attribute_value_action
#: model:ir.ui.view,arch_db:product.attribute_tree_view
#: model:ir.ui.view,arch_db:product.variants_tree_view
msgid "Variant Values"
msgstr "Giá trị Biến thể"

#. module: product
#: model:ir.model.fields,field_description:product.field_product_attribute_value_product_ids
#: model:ir.ui.view,arch_db:product.product_template_kanban_view
#: model:ir.ui.view,arch_db:product.product_template_only_form_view
msgid "Variants"
msgstr "Biến thể"

#. module: product
#: model:ir.model.fields,field_description:product.field_product_supplierinfo_name
#: model:ir.ui.view,arch_db:product.product_supplierinfo_form_view
#: model:ir.ui.view,arch_db:product.product_supplierinfo_search_view
msgid "Vendor"
msgstr "Nhà cung cấp"

#. module: product
#: model:ir.ui.view,arch_db:product.product_supplierinfo_form_view
#: model:ir.ui.view,arch_db:product.product_supplierinfo_tree_view
msgid "Vendor Information"
msgstr "Thông tin Nhà cung cấp"

#. module: product
#: model:ir.actions.act_window,name:product.product_supplierinfo_type_action
msgid "Vendor Pricelists"
msgstr "Bảng giá Nhà cung cấp"

#. module: product
#: model:ir.model.fields,field_description:product.field_product_supplierinfo_product_code
msgid "Vendor Product Code"
msgstr "Mã Sản phẩm phía Nhà cung cấp"

#. module: product
#: model:ir.model.fields,field_description:product.field_product_supplierinfo_product_name
msgid "Vendor Product Name"
msgstr "Tên Sản phẩm phía Nhà cung cấp"

#. module: product
#: model:ir.model.fields,field_description:product.field_product_supplierinfo_product_uom
msgid "Vendor Unit of Measure"
msgstr "Đơn vị Đo lường phía Nhà cung cấp"

#. module: product
#: model:ir.model.fields,help:product.field_product_supplierinfo_name
msgid "Vendor of this product"
msgstr "Nhà cung cấp của Sản phẩm này"

#. module: product
#: model:ir.model.fields,field_description:product.field_product_product_seller_ids
#: model:ir.model.fields,field_description:product.field_product_template_seller_ids
msgid "Vendors"
msgstr "Nhà cung cấp"

#. module: product
#: model:ir.model.fields,field_description:product.field_product_product_volume
#: model:ir.model.fields,field_description:product.field_product_template_volume
#: model:product.uom.categ,name:product.product_uom_categ_vol
msgid "Volume"
msgstr "Thể tích"

#. module: product
#: model:product.product,website_description:product.product_product_5b
#: model:product.template,website_description:product.product_product_5b_product_template
msgid "Volume control on main system"
msgstr ""

#. module: product
#: model:product.product,website_description:product.product_product_5b
#: model:product.template,website_description:product.product_product_5b_product_template
msgid ""
"Wall charger can be plugged into the cradle or directly into the speaker"
msgstr ""

#. module: product
#: model:ir.model.fields,field_description:product.field_product_product_weight
#: model:ir.model.fields,field_description:product.field_product_template_weight
#: model:product.uom.categ,name:product.product_uom_categ_kgm
msgid "Weight"
msgstr "Khối lượng"

#. module: product
#: model:ir.ui.view,arch_db:product.product_variant_easy_edit_view
msgid "Weights"
msgstr "Khối lượng"

#. module: product
#: model:product.product,website_description:product.product_product_11
#: model:product.product,website_description:product.product_product_11b
#: model:product.template,website_description:product.product_product_11_product_template
#: model:product.template,website_description:product.product_product_11b_product_template
msgid "When one playlist isn’t enough."
msgstr ""

#. module: product
#: model:product.attribute.value,name:product.product_attribute_value_3
msgid "White"
msgstr "Trắng"

#. module: product
#: model:product.product,website_description:product.product_product_4
#: model:product.product,website_description:product.product_product_4b
#: model:product.product,website_description:product.product_product_4c
#: model:product.product,website_description:product.product_product_4d
#: model:product.product,website_description:product.product_product_6
#: model:product.template,website_description:product.product_product_4_product_template
#: model:product.template,website_description:product.product_product_4b_product_template
#: model:product.template,website_description:product.product_product_4c_product_template
#: model:product.template,website_description:product.product_product_4d_product_template
#: model:product.template,website_description:product.product_product_6_product_template
msgid "Why you'll love an iPad."
msgstr ""

#. module: product
#: model:product.attribute,name:product.product_attribute_3
msgid "Wi-Fi"
msgstr ""

#. module: product
#: model:product.product,website_description:product.product_product_6
#: model:product.template,website_description:product.product_product_6_product_template
msgid ""
"With advanced Wi‑Fi that’s up to twice as fast as\n"
"                                   any previous-generation iPad and access to fast\n"
"                                   cellular data networks around the world, iPad mini\n"
"                                   lets you download content, stream video,\n"
"                                   and browse the web at amazing speeds."
msgstr ""

#. module: product
#: model:product.uom.categ,name:product.uom_categ_wtime
msgid "Working Time"
msgstr "Thời gian Làm việc"

#. module: product
#: code:addons/product/models/decimal_precision.py:16
#, python-format
msgid ""
"You cannot define the decimal precision of 'Account' as greater than the "
"rounding factor of the company's main currency"
msgstr ""
"Bạn không thể định nghĩa độ chính xác thập phân của 'Account' mà lớn hơn hệ "
"số làm tròn của tiền tệ chính của công ty"

#. module: product
#: code:addons/product/wizard/product_price_list.py:26
#, python-format
msgid "You have to set a logo or a layout for your company."
msgstr ""

#. module: product
#: code:addons/product/wizard/product_price_list.py:28
#, python-format
msgid "You have to set your reports's header and footer layout."
msgstr ""

#. module: product
#: model:ir.actions.act_window,help:product.product_uom_form_action
msgid ""
"You must define a conversion rate between several Units of\n"
"            Measure within the same category."
msgstr ""
"Bạn phải định nghĩa một tỉ lệ chuyển đổi giữa các Đơn vị\n"
"            Đo lường trong cùng một Nhóm"

#. module: product
#: model:ir.actions.act_window,help:product.product_normal_action
#: model:ir.actions.act_window,help:product.product_normal_action_sell
#: model:ir.actions.act_window,help:product.product_variant_action
msgid ""
"You must define a product for everything you sell, whether it's\n"
"                a physical product, a consumable or a service you offer to\n"
"                customers."
msgstr ""
"Bạn phải định nghĩa một sản phẩm cho mọi thứ mà bạn bán,\n"
"                cho dù đó là sản phẩm vật thể hay sản phẩm tiêu\n"
"                dùng hoặc một dịch vụ mà bạn chào bán cho khách hàng."

#. module: product
#: model:ir.actions.act_window,help:product.product_template_action
msgid ""
"You must define a product for everything you sell, whether it's a physical "
"product, a consumable or a service you offer to customers."
msgstr ""
"Bạn phải định nghĩa một sản phẩm cho mọi thứ mà bạn bán,\n"
"                cho dù đó là sản phẩm vật thể hay sản phẩm tiêu\n"
"                dùng hoặc một dịch vụ mà bạn chào bán cho khách hàng"

#. module: product
#: code:addons/product/models/product_template.py:29
#, python-format
msgid ""
"You must define at least one product category in order to be able to create "
"products."
msgstr ""

#. module: product
#: model:product.product,website_description:product.product_product_11
#: model:product.product,website_description:product.product_product_11b
#: model:product.template,website_description:product.product_product_11_product_template
#: model:product.template,website_description:product.product_product_11b_product_template
msgid ""
"You probably have multiple playlists in iTunes on your computer.\n"
"                                        One for your commute. One for the gym. Sync those playlists\n"
"                                        to iPod, and you can play the perfect mix for whatever\n"
"                                        mood strikes you. VoiceOver tells you the name of each playlist,\n"
"                                        so it’s easy to switch between them and find the one you want without looking."
msgstr ""

#. module: product
#: model:product.product,name:product.product_order_01
#: model:product.template,name:product.product_order_01_product_template
msgid "Zed+ Antivirus"
msgstr ""

#. module: product
#: model:product.uom,name:product.product_uom_cm
msgid "cm"
msgstr ""

#. module: product
#: model:ir.ui.view,arch_db:product.product_supplierinfo_form_view
msgid "days"
msgstr "ngày"

#. module: product
#: model:ir.model,name:product.model_decimal_precision
msgid "decimal.precision"
msgstr "decimal.precision"

#. module: product
#: model:ir.ui.view,arch_db:product.product_category_form_view
msgid "e.g. Lamps"
msgstr "vd: Đèn"

#. module: product
#: model:ir.ui.view,arch_db:product.product_variant_easy_edit_view
msgid "e.g. Odoo Enterprise Subscription"
msgstr ""

#. module: product
#: model:ir.ui.view,arch_db:product.product_pricelist_view
msgid "e.g. USD Retailers"
msgstr "e.g. Giá bán lẻ bằng USD"

#. module: product
#: model:ir.ui.view,arch_db:product.product_uom_form_view
msgid "e.g: 1 * (reference unit) = ratio * (this unit)"
msgstr "ví dụ: 1 * (đơn vị gốc) = tỷ lệ * (đơn vị này)"

#. module: product
#: model:ir.ui.view,arch_db:product.product_uom_form_view
msgid "e.g: 1 * (this unit) = ratio * (reference unit)"
msgstr "ví dụ: 1 * (đơn vị này) = tỷ lệ * (đơn vị gốc)"

#. module: product
#: model:product.uom,name:product.product_uom_floz
msgid "fl oz"
msgstr ""

#. module: product
#: model:product.uom,name:product.product_uom_foot
msgid "foot(ft)"
msgstr ""

#. module: product
#: model:product.uom,name:product.product_uom_gal
msgid "gal(s)"
msgstr "ga-lông"

#. module: product
#: model:product.product,name:product.product_product_8
#: model:product.template,name:product.product_product_8_product_template
msgid "iMac"
msgstr ""

#. module: product
#: model:product.product,name:product.product_product_6
#: model:product.template,name:product.product_product_6_product_template
msgid "iPad Mini"
msgstr ""

#. module: product
#: model:product.product,name:product.product_product_4
#: model:product.product,name:product.product_product_4b
#: model:product.product,name:product.product_product_4c
#: model:product.product,name:product.product_product_4d
#: model:product.template,name:product.product_product_4_product_template
#: model:product.template,name:product.product_product_4b_product_template
#: model:product.template,name:product.product_product_4c_product_template
#: model:product.template,name:product.product_product_4d_product_template
msgid "iPad Retina Display"
msgstr ""

#. module: product
#: model:product.product,name:product.product_product_11
#: model:product.product,name:product.product_product_11b
#: model:product.template,name:product.product_product_11_product_template
#: model:product.template,name:product.product_product_11b_product_template
msgid "iPod"
msgstr ""

#. module: product
#: model:product.product,website_description:product.product_product_11
#: model:product.product,website_description:product.product_product_11b
#: model:product.template,website_description:product.product_product_11_product_template
#: model:product.template,website_description:product.product_product_11b_product_template
msgid ""
"iTunes on your Mac or PC makes it easy to load up\n"
"                                        your iPod. Just choose the playlists, audiobooks,\n"
"                                        podcasts, and other audio files you want, then sync."
msgstr ""

#. module: product
#: model:product.uom,name:product.product_uom_inch
msgid "inch(es)"
msgstr ""

#. module: product
#: model:product.uom,name:product.product_uom_kgm
msgid "kg"
msgstr ""

#. module: product
#: model:product.uom,name:product.product_uom_km
msgid "km"
msgstr ""

#. module: product
#: model:product.uom,name:product.product_uom_lb
msgid "lb(s)"
msgstr "Pao"

#. module: product
#: model:product.uom,name:product.product_uom_mile
msgid "mile(s)"
msgstr "dặm"

#. module: product
#: model:product.uom,name:product.product_uom_oz
msgid "oz(s)"
msgstr "ao-xơ"

#. module: product
#: model:ir.model,name:product.model_product_attribute_line
msgid "product.attribute.line"
msgstr ""

#. module: product
#: model:ir.model,name:product.model_product_attribute_price
msgid "product.attribute.price"
msgstr ""

#. module: product
#: model:ir.model,name:product.model_product_attribute_value
msgid "product.attribute.value"
msgstr ""

#. module: product
#: model:ir.model,name:product.model_product_price_history
msgid "product.price.history"
msgstr ""

#. module: product
#: model:product.uom,name:product.product_uom_qt
msgid "qt"
msgstr ""

#. module: product
#: model:product.product,description_sale:product.consu_delivery_02
#: model:product.template,description_sale:product.consu_delivery_02_product_template
msgid "raid 1, 512ECC ram"
msgstr ""

#. module: product
#: model:product.product,description_sale:product.consu_delivery_01
#: model:product.template,description_sale:product.consu_delivery_01_product_template
msgid "raid 10, 2048ECC ram"
msgstr ""

#. module: product
#: model:ir.model,name:product.model_report_product_report_pricelist
msgid "report.product.report_pricelist"
msgstr ""

#. module: product
#: model:ir.model,name:product.model_res_config_settings
msgid "res.config.settings"
msgstr ""

#. module: product
#: model:ir.ui.view,arch_db:product.view_partner_property_form
msgid "the parent company"
msgstr "công ty mẹ"

#. module: product
#: model:ir.ui.view,arch_db:product.product_variant_easy_edit_view
msgid "the product template"
msgstr "mẫu sản phẩm"

#. module: product
#: model:ir.ui.view,arch_db:product.product_supplierinfo_form_view
msgid "to"
msgstr "đến"<|MERGE_RESOLUTION|>--- conflicted
+++ resolved
@@ -1,7 +1,7 @@
 # Translation of Odoo Server.
 # This file contains the translation of the following modules:
 # * product
-#
+# 
 # Translators:
 # fanha99 <fanha99@hotmail.com>, 2017
 # Martin Trigaux, 2017
@@ -289,8 +289,6 @@
 "Allows to manage different prices based on rules per category of customers.\n"
 "                Example: 10% for retailers, promotion of 5 EUR on this product, etc."
 msgstr ""
-"Cho phép quản lý giá khác nhau dựa trên quy tắc theo từng danh mục của khách hàng.\n"
-"                Ví dụ: tăng 10% cho bán lẻ, khuyến mãi 5 EUR cho sản phẩm này, vv."
 
 #. module: product
 #: model:product.product,website_description:product.product_product_8
@@ -374,11 +372,7 @@
 #: model:ir.model.fields,field_description:product.field_product_attribute_line_value_ids
 #: model:ir.ui.view,arch_db:product.product_attribute_view_form
 msgid "Attribute Values"
-<<<<<<< HEAD
 msgstr "Giá trị Thuộc tính"
-=======
-msgstr "Giá trị thuộc tính"
->>>>>>> 6941de18
 
 #. module: product
 #: model:ir.actions.act_window,name:product.attribute_action
@@ -1908,11 +1902,7 @@
 #: model:ir.ui.view,arch_db:product.product_template_form_view
 #: model:ir.ui.view,arch_db:product.product_variant_easy_edit_view
 msgid "Pricing"
-<<<<<<< HEAD
 msgstr "Chính sách Giá bán"
-=======
-msgstr "Tính giá"
->>>>>>> 6941de18
 
 #. module: product
 #: model:ir.ui.view,arch_db:product.view_product_price_list
@@ -2340,12 +2330,12 @@
 #. module: product
 #: model:ir.model.fields,field_description:product.field_res_config_settings_group_product_pricelist
 msgid "Show pricelists On Products"
-msgstr "Hiển thị bảng giá trên sản phẩm"
+msgstr ""
 
 #. module: product
 #: model:ir.model.fields,field_description:product.field_res_config_settings_group_pricelist_item
 msgid "Show pricelists to customers"
-msgstr "Hiển thị bảng giá cho khách hàng"
+msgstr ""
 
 #. module: product
 #: model:product.product,name:product.membership_1
