--- conflicted
+++ resolved
@@ -88,9 +88,6 @@
                             <page string="Procurements" name="procurements" groups="base.group_user">
                                 <group name="procurement">
                                     <group name="general" col="4">
-<<<<<<< HEAD
-                                        <field name="standard_price"/>
-=======
                                         <group name="standard_price">
                                             <label for="standard_price"/>
                                             <div>
@@ -99,7 +96,6 @@
                                                 <field name="uom_rel_id" class="oe_inline" groups="product.group_uom"/>
                                             </div>
                                         </group>
->>>>>>> 4bef17cc
                                         <field name="uom_po_id" groups="product.group_uom"/>
                                     </group>
                                 </group>
