# -*- coding: utf-8 -*-
##############################################################################
#
#    OpenERP, Open Source Management Solution
#    Copyright (C) 2004-2010 Tiny SPRL (<http://tiny.be>).
#
#    This program is free software: you can redistribute it and/or modify
#    it under the terms of the GNU Affero General Public License as
#    published by the Free Software Foundation, either version 3 of the
#    License, or (at your option) any later version.
#
#    This program is distributed in the hope that it will be useful,
#    but WITHOUT ANY WARRANTY; without even the implied warranty of
#    MERCHANTABILITY or FITNESS FOR A PARTICULAR PURPOSE.  See the
#    GNU Affero General Public License for more details.
#
#    You should have received a copy of the GNU Affero General Public License
#    along with this program.  If not, see <http://www.gnu.org/licenses/>.
#
##############################################################################

from datetime import datetime, timedelta, date
from dateutil import parser
from dateutil import rrule
from dateutil.relativedelta import relativedelta
from osv import fields, osv
from service import web_services
from tools.translate import _
import pytz
import re
import time
import tools

months = {
    1: "January", 2: "February", 3: "March", 4: "April", \
    5: "May", 6: "June", 7: "July", 8: "August", 9: "September", \
    10: "October", 11: "November", 12: "December"
}

def get_recurrent_dates(rrulestring, exdate, startdate=None, exrule=None):
    """
    Get recurrent dates based on Rule string considering exdate and start date
    @param rrulestring: Rulestring
    @param exdate: List of exception dates for rrule
    @param startdate: Startdate for computing recurrent dates
    @return: List of Recurrent dates
    """
    def todate(date):
        val = parser.parse(''.join((re.compile('\d')).findall(date)))
        return val
    
    if not startdate:
        startdate = datetime.now()
        
    if not exdate:
        exdate = []
        
    rset1 = rrule.rrulestr(str(rrulestring), dtstart=startdate, forceset=True)
    for date in exdate:
        datetime_obj = todate(date)
        rset1._exdate.append(datetime_obj)
    
    if exrule:
        rset1.exrule(rrule.rrulestr(str(exrule), dtstart=startdate))

    return list(rset1)

def base_calendar_id2real_id(base_calendar_id=None, with_date=False):
    """
    This function converts virtual event id into real id of actual event
    @param base_calendar_id: Id of calendar
    @param with_date: If value passed to this param it will return dates based on value of withdate + base_calendar_id
    """

    if base_calendar_id and isinstance(base_calendar_id, (str, unicode)):
        res = base_calendar_id.split('-')

        if len(res) >= 2:
            real_id = res[0]
            if with_date:
                real_date = time.strftime("%Y-%m-%d %H:%M:%S", \
                                 time.strptime(res[1], "%Y%m%d%H%M%S"))
                start = datetime.strptime(real_date, "%Y-%m-%d %H:%M:%S")
                end = start + timedelta(hours=with_date)
                return (int(real_id), real_date, end.strftime("%Y-%m-%d %H:%M:%S"))
            return int(real_id)

    return base_calendar_id and int(base_calendar_id) or base_calendar_id

def real_id2base_calendar_id(real_id, recurrent_date):
    """
    Convert  real id of record into virtual id using recurrent_date
    e.g. real id is 1 and recurrent_date is 01-12-2009 10:00:00 then it will return
        1-20091201100000
    @return: real id with recurrent date.
    """

    if real_id and recurrent_date:
        recurrent_date = time.strftime("%Y%m%d%H%M%S", \
                            time.strptime(recurrent_date, "%Y-%m-%d %H:%M:%S"))
        return '%d-%s' % (real_id, recurrent_date)
    return real_id

def _links_get(self, cr, uid, context=None):
    """
    Get request link.
    @param cr: the current row, from the database cursor,
    @param uid: the current user’s ID for security checks,
    @param context: A standard dictionary for contextual values
    @return: list of dictionary which contain object and name and id.
    """
    obj = self.pool.get('res.request.link')
    ids = obj.search(cr, uid, [])
    res = obj.read(cr, uid, ids, ['object', 'name'], context=context)
    return [(r['object'], r['name']) for r in res]

html_invitation = """
<html>
<head>
<meta http-equiv="Content-type" content="text/html; charset=utf-8" />
<title>%(name)s</title>
</head>
<body>
<table border="0" cellspacing="10" cellpadding="0" width="100%%"
    style="font-family: Arial, Sans-serif; font-size: 14">
    <tr>
        <td width="100%%">Hello,</td>
    </tr>
    <tr>
        <td width="100%%">You are invited for <i>%(company)s</i> Event.</td>
    </tr>
    <tr>
        <td width="100%%">Below are the details of event:</td>
    </tr>
</table>

<table cellspacing="0" cellpadding="5" border="0" summary=""
    style="width: 90%%; font-family: Arial, Sans-serif; border: 1px Solid #ccc; background-color: #f6f6f6">
    <tr valign="center" align="center">
        <td bgcolor="DFDFDF">
        <h3>%(name)s</h3>
        </td>
    </tr>
    <tr>
        <td>
        <table cellpadding="8" cellspacing="0" border="0"
            style="font-size: 14" summary="Eventdetails" bgcolor="f6f6f6"
            width="90%%">
            <tr>
                <td width="21%%">
                <div><b>Start Date</b></div>
                </td>
                <td><b>:</b></td>
                <td>%(start_date)s</td>
                <td width="15%%">
                <div><b>End Date</b></div>
                </td>
                <td><b>:</b></td>
                <td width="25%%">%(end_date)s</td>
            </tr>
            <tr valign="top">
                <td><b>Description</b></td>
                <td><b>:</b></td>
                <td colspan="3">%(description)s</td>
            </tr>
            <tr valign="top">
                <td>
                <div><b>Location</b></div>
                </td>
                <td><b>:</b></td>
                <td colspan="3">%(location)s</td>
            </tr>
            <tr valign="top">
                <td>
                <div><b>Event Attendees</b></div>
                </td>
                <td><b>:</b></td>
                <td colspan="3">
                <div>
                <div>%(attendees)s</div>
                </div>
                </td>
            </tr>
        </table>
        </td>
    </tr>
</table>
<table border="0" cellspacing="10" cellpadding="0" width="100%%"
    style="font-family: Arial, Sans-serif; font-size: 14">
    <tr>
        <td width="100%%">From:</td>
    </tr>
    <tr>
        <td width="100%%">%(user)s</td>
    </tr>
    <tr valign="top">
        <td width="100%%">-<font color="a7a7a7">-------------------------</font></td>
    </tr>
    <tr>
        <td width="100%%"> <font color="a7a7a7">%(sign)s</font></td>
    </tr>
</table>
</body>
</html>
"""

class calendar_attendee(osv.osv):
    """
    Calendar Attendee Information
    """
    _name = 'calendar.attendee'
    _description = 'Attendee information'
    _rec_name = 'cutype'

    __attribute__ = {}

    def _get_address(self, name=None, email=None):
        """
        Gives email information in ical CAL-ADDRESS type format
        @param name: Name for CAL-ADDRESS value
        @param email: Email address for CAL-ADDRESS value
        """
        if name and email:
            name += ':'
        return (name or '') + (email and ('MAILTO:' + email) or '')

    def _compute_data(self, cr, uid, ids, name, arg, context=None):
        """
        Compute data on function fields for attendee values .
        @param cr: the current row, from the database cursor,
        @param uid: the current user’s ID for security checks,
        @param ids: List of calendar attendee’s IDs.
        @param name: name of field.
        @param context: A standard dictionary for contextual values
        @return: Dictionary of form {id: {'field Name': value'}}.
        """
        name = name[0]
        result = {}
        for attdata in self.browse(cr, uid, ids, context=context):
            id = attdata.id
            result[id] = {}
            if name == 'sent_by':
                if not attdata.sent_by_uid:
                    result[id][name] = ''
                    continue
                else:
                    result[id][name] = self._get_address(attdata.sent_by_uid.name, \
                                        attdata.sent_by_uid.user_email)

            if name == 'cn':
                if attdata.user_id:
                    result[id][name] = attdata.user_id.name
                elif attdata.partner_id:
                    result[id][name] = attdata.partner_id.name or False
                else:
                    result[id][name] = attdata.email or ''

            if name == 'delegated_to':
                todata = []
                for child in attdata.child_ids:
                    if child.email:
                        todata.append('MAILTO:' + child.email)
                result[id][name] = ', '.join(todata)

            if name == 'delegated_from':
                fromdata = []
                for parent in attdata.parent_ids:
                    if parent.email:
                        fromdata.append('MAILTO:' + parent.email)
                result[id][name] = ', '.join(fromdata)

            if name == 'event_date':
                if attdata.ref:
                    result[id][name] = attdata.ref.date
                else:
                    result[id][name] = False

            if name == 'event_end_date':
                if attdata.ref:
                    result[id][name] = attdata.ref.date_deadline
                else:
                    result[id][name] = False

            if name == 'sent_by_uid':
                if attdata.ref:
                    result[id][name] = (attdata.ref.user_id.id, attdata.ref.user_id.name)
                else:
                    result[id][name] = uid

            if name == 'language':
                user_obj = self.pool.get('res.users')
                lang = user_obj.read(cr, uid, uid, ['context_lang'], context=context)['context_lang']
                result[id][name] = lang.replace('_', '-')

        return result

    def _links_get(self, cr, uid, context=None):
        """
        Get request link for ref field in calendar attendee.
        @param cr: the current row, from the database cursor,
        @param uid: the current user’s ID for security checks,
        @param context: A standard dictionary for contextual values
        @return: list of dictionary which contain object and name and id.
        """
        obj = self.pool.get('res.request.link')
        ids = obj.search(cr, uid, [])
        res = obj.read(cr, uid, ids, ['object', 'name'], context=context)
        return [(r['object'], r['name']) for r in res]

    def _lang_get(self, cr, uid, context=None):
        """
        Get language for language selection field.
        @param cr: the current row, from the database cursor,
        @param uid: the current user’s ID for security checks,
        @param context: A standard dictionary for contextual values
        @return: list of dictionary which contain code and name and id.
        """
        obj = self.pool.get('res.lang')
        ids = obj.search(cr, uid, [])
        res = obj.read(cr, uid, ids, ['code', 'name'], context=context)
        res = [((r['code']).replace('_', '-').lower(), r['name']) for r in res]
        return res

    _columns = {
        'cutype': fields.selection([('individual', 'Individual'), \
                    ('group', 'Group'), ('resource', 'Resource'), \
                    ('room', 'Room'), ('unknown', 'Unknown') ], \
                    'Invite Type', help="Specify the type of Invitation"),
        'member': fields.char('Member', size=124,
                    help="Indicate the groups that the attendee belongs to"),
        'role': fields.selection([('req-participant', 'Participation required'), \
                    ('chair', 'Chair Person'), \
                    ('opt-participant', 'Optional Participation'), \
                    ('non-participant', 'For information Purpose')], 'Role', \
                    help='Participation role for the calendar user'),
        'state': fields.selection([('needs-action', 'Needs Action'),
                        ('tentative', 'Tentative'),
                        ('declined', 'Declined'),
                        ('accepted', 'Accepted'),
                        ('delegated', 'Delegated')], 'Status', readonly=True, \
                        help="Status of the attendee's participation"),
        'rsvp':  fields.boolean('Required Reply?',
                    help="Indicats whether the favor of a reply is requested"),
        'delegated_to': fields.function(_compute_data, \
                string='Delegated To', type="char", size=124, store=True, \
                multi='delegated_to', help="The users that the original \
request was delegated to"),
        'delegated_from': fields.function(_compute_data, string=\
            'Delegated From', type="char", store=True, size=124, multi='delegated_from'),
        'parent_ids': fields.many2many('calendar.attendee', 'calendar_attendee_parent_rel', \
                                    'attendee_id', 'parent_id', 'Delegrated From'),
        'child_ids': fields.many2many('calendar.attendee', 'calendar_attendee_child_rel', \
                                      'attendee_id', 'child_id', 'Delegrated To'),
        'sent_by': fields.function(_compute_data, string='Sent By', \
                        type="char", multi='sent_by', store=True, size=124, \
                        help="Specify the user that is acting on behalf of the calendar user"),
        'sent_by_uid': fields.function(_compute_data, string='Sent By User', \
                            type="many2one", relation="res.users", multi='sent_by_uid'),
        'cn': fields.function(_compute_data, string='Common name', \
                            type="char", size=124, multi='cn', store=True),
        'dir': fields.char('URI Reference', size=124, help="Reference to the URI\
that points to the directory information corresponding to the attendee."),
        'language': fields.function(_compute_data, string='Language', \
                    type="selection", selection=_lang_get, multi='language', \
                    store=True, help="To specify the language for text values in a\
property or property parameter."),
        'user_id': fields.many2one('res.users', 'User'),
        'partner_id': fields.many2one('res.partner', 'Contact'),
        'email': fields.char('Email', size=124, help="Email of Invited Person"),
        'event_date': fields.function(_compute_data, string='Event Date', \
                            type="datetime", multi='event_date'),
        'event_end_date': fields.function(_compute_data, \
                            string='Event End Date', type="datetime", \
                            multi='event_end_date'),
        'ref': fields.reference('Event Ref', selection=_links_get, size=128),
        'availability': fields.selection([('free', 'Free'), ('busy', 'Busy')], 'Free/Busy', readonly="True"),
    }

    _defaults = {
        'state': 'needs-action',
        'role': 'req-participant',
        'rsvp':  True,
        'cutype': 'individual',
    }

    def copy(self, cr, uid, id, default=None, context=None):
        raise osv.except_osv(_('Warning!'), _('You cannot duplicate a calendar attendee.'))

    def get_ics_file(self, cr, uid, event_obj, context=None):
        """
        Returns iCalendar file for the event invitation
        @param self: The object pointer
        @param cr: the current row, from the database cursor,
        @param uid: the current user’s ID for security checks,
        @param event_obj: Event object (browse record)
        @param context: A standard dictionary for contextual values
        @return: .ics file content
        """
        res = None
        def ics_datetime(idate, short=False):
            if idate:
                if short or len(idate)<=10:
                    return date.fromtimestamp(time.mktime(time.strptime(idate, '%Y-%m-%d')))
                else:
                    return datetime.strptime(idate, '%Y-%m-%d %H:%M:%S')
            else:
                return False
        try:
            # FIXME: why isn't this in CalDAV?
            import vobject
        except ImportError:
            return res
        cal = vobject.iCalendar()
        event = cal.add('vevent')
        if not event_obj.date_deadline or not event_obj.date:
            raise osv.except_osv(_('Warning !'),_("Couldn't Invite because date is not specified!"))
        event.add('created').value = ics_datetime(time.strftime('%Y-%m-%d %H:%M:%S'))
        event.add('dtstart').value = ics_datetime(event_obj.date)
        event.add('dtend').value = ics_datetime(event_obj.date_deadline)
        event.add('summary').value = event_obj.name
        if  event_obj.description:
            event.add('description').value = event_obj.description
        if event_obj.location:
            event.add('location').value = event_obj.location
        if event_obj.rrule:
            event.add('rrule').value = event_obj.rrule
        if event_obj.organizer:
            event_org = event.add('organizer')
            event_org.params['CN'] = [event_obj.organizer]
            event_org.value = 'MAILTO:' + (event_obj.organizer)
        elif event_obj.user_id or event_obj.organizer_id:
            event_org = event.add('organizer')
            organizer = event_obj.organizer_id
            if not organizer:
                organizer = event_obj.user_id
            event_org.params['CN'] = [organizer.name]
            event_org.value = 'MAILTO:' + (organizer.user_email or organizer.name)

        if event_obj.alarm_id:
            # computes alarm data
            valarm = event.add('valarm')
            alarm_object = self.pool.get('res.alarm')
            alarm_data = alarm_object.read(cr, uid, event_obj.alarm_id.id, context=context)
            # Compute trigger data
            interval = alarm_data['trigger_interval']
            occurs = alarm_data['trigger_occurs']
            duration = (occurs == 'after' and alarm_data['trigger_duration']) \
                                            or -(alarm_data['trigger_duration'])
            related = alarm_data['trigger_related']
            trigger = valarm.add('TRIGGER')
            trigger.params['related'] = [related.upper()]
            if interval == 'days':
                delta = timedelta(days=duration)
            if interval == 'hours':
                delta = timedelta(hours=duration)
            if interval == 'minutes':
                delta = timedelta(minutes=duration)
            trigger.value = delta
            # Compute other details
            valarm.add('DESCRIPTION').value = alarm_data['name'] or 'OpenERP'

        for attendee in event_obj.attendee_ids:
            attendee_add = event.add('attendee')
            attendee_add.params['CUTYPE'] = [str(attendee.cutype)]
            attendee_add.params['ROLE'] = [str(attendee.role)]
            attendee_add.params['RSVP'] = [str(attendee.rsvp)]
            attendee_add.value = 'MAILTO:' + (attendee.email or '')
        res = cal.serialize()
        return res

    def _send_mail(self, cr, uid, ids, mail_to, email_from=tools.config.get('email_from', False), context=None):
        """
        Send mail for event invitation to event attendees.
        @param cr: the current row, from the database cursor,
        @param uid: the current user’s ID for security checks,
        @param ids: List of attendee’s IDs.
        @param email_from: Email address for user sending the mail
        @param context: A standard dictionary for contextual values
        @return: True
        """
        if context is None:
            context = {}

        company = self.pool.get('res.users').browse(cr, uid, uid, context=context).company_id.name
        mail_message = self.pool.get('mail.message')
        for att in self.browse(cr, uid, ids, context=context):
            sign = att.sent_by_uid and att.sent_by_uid.signature or ''
            sign = '<br>'.join(sign and sign.split('\n') or [])
            res_obj = att.ref
            if res_obj:
                att_infos = []
                sub = res_obj.name
                other_invitation_ids = self.search(cr, uid, [('ref', '=', res_obj._name + ',' + str(res_obj.id))])

                for att2 in self.browse(cr, uid, other_invitation_ids):
                    att_infos.append(((att2.user_id and att2.user_id.name) or \
                                 (att2.partner_id and att2.partner_id.name) or \
                                    att2.email) + ' - Status: ' + att2.state.title())
                body_vals = {'name': res_obj.name,
                            'start_date': res_obj.date,
                            'end_date': res_obj.date_deadline or False,
                            'description': res_obj.description or '-',
                            'location': res_obj.location or '-',
                            'attendees': '<br>'.join(att_infos),
                            'user': res_obj.user_id and res_obj.user_id.name or 'OpenERP User',
                            'sign': sign,
                            'company': company
                }
                body = html_invitation % body_vals
                if mail_to and email_from:
                    attach = self.get_ics_file(cr, uid, res_obj, context=context)
                    mail_message.schedule_with_attach(cr, uid,
                        email_from,
                        mail_to,
                        sub,
                        body,
                        attachments=attach and {'invitation.ics': attach} or None,
                        subtype='html',
                        reply_to=email_from,
                        context=context
                    )
            return True

    def onchange_user_id(self, cr, uid, ids, user_id, *args, **argv):
        """
        Make entry on email and availbility on change of user_id field.
        @param cr: the current row, from the database cursor,
        @param uid: the current user’s ID for security checks,
        @param ids: List of calendar attendee’s IDs.
        @param user_id: Changed value of User id
        @return: dictionary of value. which put value in email and availability fields.
        """

        if not user_id:
            return {'value': {'email': ''}}
        usr_obj = self.pool.get('res.users')
        user = usr_obj.browse(cr, uid, user_id, *args)
        return {'value': {'email': user.user_email, 'availability':user.availability}}

    def do_tentative(self, cr, uid, ids, context=None, *args):
        """ Makes event invitation as Tentative
        @param self: The object pointer
        @param cr: the current row, from the database cursor,
        @param uid: the current user’s ID for security checks,
        @param ids: List of calendar attendee’s IDs
        @param *args: Get Tupple value
        @param context: A standard dictionary for contextual values
        """
        return self.write(cr, uid, ids, {'state': 'tentative'}, context)

    def do_accept(self, cr, uid, ids, context=None, *args):
        """
        Update state of invitation as Accepted and
        if the invited user is other then event user it will make a copy of this event for invited user
        @param cr: the current row, from the database cursor,
        @param uid: the current user’s ID for security checks,
        @param ids: List of calendar attendee’s IDs.
        @param context: A standard dictionary for contextual values
        @return: True
        """
        if context is None:
            context = {}

        for vals in self.browse(cr, uid, ids, context=context):
            if vals.ref and vals.ref.user_id:
                mod_obj = self.pool.get(vals.ref._name)
                defaults = {'user_id': vals.user_id.id, 'organizer_id': vals.ref.user_id.id}
                mod_obj.copy(cr, uid, vals.ref.id, default=defaults, context=context)
            self.write(cr, uid, vals.id, {'state': 'accepted'}, context)

        return True

    def do_decline(self, cr, uid, ids, context=None, *args):
        """ Marks event invitation as Declined
        @param self: The object pointer
        @param cr: the current row, from the database cursor,
        @param uid: the current user’s ID for security checks,
        @param ids: List of calendar attendee’s IDs
        @param *args: Get Tupple value
        @param context: A standard dictionary for contextual values """
        if context is None:
            context = {}
        return self.write(cr, uid, ids, {'state': 'declined'}, context)

    def create(self, cr, uid, vals, context=None):
        """ Overrides orm create method.
        @param self: The object pointer
        @param cr: the current row, from the database cursor,
        @param uid: the current user’s ID for security checks,
        @param vals: Get Values
        @param context: A standard dictionary for contextual values """

        if context is None:
            context = {}
        if not vals.get("email") and vals.get("cn"):
            cnval = vals.get("cn").split(':')
            email = filter(lambda x:x.__contains__('@'), cnval)
            vals['email'] = email and email[0] or ''
            vals['cn'] = vals.get("cn")
        res = super(calendar_attendee, self).create(cr, uid, vals, context)
        return res
calendar_attendee()

class res_alarm(osv.osv):
    """Resource Alarm """
    _name = 'res.alarm'
    _description = 'Basic Alarm Information'

    _columns = {
        'name':fields.char('Name', size=256, required=True),
        'trigger_occurs': fields.selection([('before', 'Before'), \
                                            ('after', 'After')], \
                                        'Triggers', required=True),
        'trigger_interval': fields.selection([('minutes', 'Minutes'), \
                                                ('hours', 'Hours'), \
                                                ('days', 'Days')], 'Interval', \
                                                required=True),
        'trigger_duration': fields.integer('Duration', required=True),
        'trigger_related': fields.selection([('start', 'The event starts'), \
                                            ('end', 'The event ends')], \
                                            'Related to', required=True),
        'duration': fields.integer('Duration', help="""Duration' and 'Repeat' \
are both optional, but if one occurs, so MUST the other"""),
        'repeat': fields.integer('Repeat'),
        'active': fields.boolean('Active', help="If the active field is set to \
true, it will allow you to hide the event alarm information without removing it.")
    }
    _defaults = {
        'trigger_interval': 'minutes',
        'trigger_duration': 5,
        'trigger_occurs': 'before',
        'trigger_related': 'start',
        'active': 1,
    }

    def do_alarm_create(self, cr, uid, ids, model, date, context=None):
        """
        Create Alarm for event.
        @param cr: the current row, from the database cursor,
        @param uid: the current user’s ID for security checks,
        @param ids: List of res alarm’s IDs.
        @param model: Model name.
        @param date: Event date
        @param context: A standard dictionary for contextual values
        @return: True
        """
        if context is None:
            context = {}
        alarm_obj = self.pool.get('calendar.alarm')
        res_alarm_obj = self.pool.get('res.alarm')
        ir_obj = self.pool.get('ir.model')
        model_id = ir_obj.search(cr, uid, [('model', '=', model)])[0]

        model_obj = self.pool.get(model)
        for data in model_obj.browse(cr, uid, ids, context=context):

            basic_alarm = data.alarm_id
            cal_alarm = data.base_calendar_alarm_id
            if (not basic_alarm and cal_alarm) or (basic_alarm and cal_alarm):
                new_res_alarm = None
                # Find for existing res.alarm
                duration = cal_alarm.trigger_duration
                interval = cal_alarm.trigger_interval
                occurs = cal_alarm.trigger_occurs
                related = cal_alarm.trigger_related
                domain = [('trigger_duration', '=', duration), ('trigger_interval', '=', interval), ('trigger_occurs', '=', occurs), ('trigger_related', '=', related)]
                alarm_ids = res_alarm_obj.search(cr, uid, domain, context=context)
                if not alarm_ids:
                    val = {
                            'trigger_duration': duration,
                            'trigger_interval': interval,
                            'trigger_occurs': occurs,
                            'trigger_related': related,
                            'name': str(duration) + ' ' + str(interval) + ' '  + str(occurs)
                           }
                    new_res_alarm = res_alarm_obj.create(cr, uid, val, context=context)
                else:
                    new_res_alarm = alarm_ids[0]
                cr.execute('UPDATE %s ' % model_obj._table + \
                            ' SET base_calendar_alarm_id=%s, alarm_id=%s ' \
                            ' WHERE id=%s',
                            (cal_alarm.id, new_res_alarm, data.id))

            self.do_alarm_unlink(cr, uid, [data.id], model)
            if basic_alarm:
                vals = {
                    'action': 'display',
                    'description': data.description,
                    'name': data.name,
                    'attendee_ids': [(6, 0, map(lambda x:x.id, data.attendee_ids))],
                    'trigger_related': basic_alarm.trigger_related,
                    'trigger_duration': basic_alarm.trigger_duration,
                    'trigger_occurs': basic_alarm.trigger_occurs,
                    'trigger_interval': basic_alarm.trigger_interval,
                    'duration': basic_alarm.duration,
                    'repeat': basic_alarm.repeat,
                    'state': 'run',
                    'event_date': data[date],
                    'res_id': data.id,
                    'model_id': model_id,
                    'user_id': uid
                 }
                alarm_id = alarm_obj.create(cr, uid, vals)
                cr.execute('UPDATE %s ' % model_obj._table + \
                            ' SET base_calendar_alarm_id=%s, alarm_id=%s '
                            ' WHERE id=%s', \
                            ( alarm_id, basic_alarm.id, data.id) )
        return True

    def do_alarm_unlink(self, cr, uid, ids, model, context=None):
        """
        Delete alarm specified in ids
        @param cr: the current row, from the database cursor,
        @param uid: the current user’s ID for security checks,
        @param ids: List of res alarm’s IDs.
        @param model: Model name for which alarm is to be cleared.
        @return: True
        """
        if context is None:
            context = {}
        alarm_obj = self.pool.get('calendar.alarm')
        ir_obj = self.pool.get('ir.model')
        model_id = ir_obj.search(cr, uid, [('model', '=', model)])[0]
        model_obj = self.pool.get(model)
        for datas in model_obj.browse(cr, uid, ids, context=context):
            alarm_ids = alarm_obj.search(cr, uid, [('model_id', '=', model_id), ('res_id', '=', datas.id)])
            if alarm_ids:
                alarm_obj.unlink(cr, uid, alarm_ids)
                cr.execute('Update %s set base_calendar_alarm_id=NULL, alarm_id=NULL\
                            where id=%%s' % model_obj._table,(datas.id,))
        return True

res_alarm()

class calendar_alarm(osv.osv):
    _name = 'calendar.alarm'
    _description = 'Event alarm information'
    _inherit = 'res.alarm'
    __attribute__ = {}

    _columns = {
        'alarm_id': fields.many2one('res.alarm', 'Basic Alarm', ondelete='cascade'),
        'name': fields.char('Summary', size=124, help="""Contains the text to be \
                     used as the message subject for email \
                     or contains the text to be used for display"""),
        'action': fields.selection([('audio', 'Audio'), ('display', 'Display'), \
                ('procedure', 'Procedure'), ('email', 'Email') ], 'Action', \
                required=True, help="Defines the action to be invoked when an alarm is triggered"),
        'description': fields.text('Description', help='Provides a more complete \
                            description of the calendar component, than that \
                            provided by the "SUMMARY" property'),
        'attendee_ids': fields.many2many('calendar.attendee', 'alarm_attendee_rel', \
                                      'alarm_id', 'attendee_id', 'Attendees', readonly=True),
        'attach': fields.binary('Attachment', help="""* Points to a sound resource,\
                     which is rendered when the alarm is triggered for audio,
                    * File which is intended to be sent as message attachments for email,
                    * Points to a procedure resource, which is invoked when\
                      the alarm is triggered for procedure."""),
        'res_id': fields.integer('Resource ID'),
        'model_id': fields.many2one('ir.model', 'Model'),
        'user_id': fields.many2one('res.users', 'Owner'),
        'event_date': fields.datetime('Event Date'),
        'event_end_date': fields.datetime('Event End Date'),
        'trigger_date': fields.datetime('Trigger Date', readonly="True"),
        'state':fields.selection([
                    ('draft', 'Draft'),
                    ('run', 'Run'),
                    ('stop', 'Stop'),
                    ('done', 'Done'),
                ], 'Status', select=True, readonly=True),
     }

    _defaults = {
        'action': 'email',
        'state': 'run',
     }

    def create(self, cr, uid, vals, context=None):
        """
        Overrides orm create method.
        @param self: The object pointer
        @param cr: the current row, from the database cursor,
        @param vals: dictionary of fields value.{‘name_of_the_field’: value, ...}
        @param context: A standard dictionary for contextual values
        @return: new record id for calendar_alarm.
        """
        if context is None:
            context = {}
        event_date = vals.get('event_date', False)
        if event_date:
            dtstart = datetime.strptime(vals['event_date'], "%Y-%m-%d %H:%M:%S")
            if vals['trigger_interval'] == 'days':
                delta = timedelta(days=vals['trigger_duration'])
            if vals['trigger_interval'] == 'hours':
                delta = timedelta(hours=vals['trigger_duration'])
            if vals['trigger_interval'] == 'minutes':
                delta = timedelta(minutes=vals['trigger_duration'])
            trigger_date = dtstart + (vals['trigger_occurs'] == 'after' and delta or -delta)
            vals['trigger_date'] = trigger_date
        res = super(calendar_alarm, self).create(cr, uid, vals, context=context)
        return res

    def do_run_scheduler(self, cr, uid, automatic=False, use_new_cursor=False, \
                       context=None):
        """Scheduler for event reminder
        @param self: The object pointer
        @param cr: the current row, from the database cursor,
        @param uid: the current user’s ID for security checks,
        @param ids: List of calendar alarm’s IDs.
        @param use_new_cursor: False or the dbname
        @param context: A standard dictionary for contextual values
        """
        if context is None:
            context = {}
        mail_message = self.pool.get('mail.message')
        current_datetime = datetime.now()
        alarm_ids = self.search(cr, uid, [('state', '!=', 'done')], context=context)

        mail_to = []

        for alarm in self.browse(cr, uid, alarm_ids, context=context):
            next_trigger_date = None
            update_vals = {}
            model_obj = self.pool.get(alarm.model_id.model)
            res_obj = model_obj.browse(cr, uid, alarm.res_id, context=context)
            re_dates = []

            if res_obj.rrule:
                event_date = datetime.strptime(res_obj.date, '%Y-%m-%d %H:%M:%S')
                recurrent_dates = get_recurrent_dates(res_obj.rrule, res_obj.exdate, event_date, res_obj.exrule)

                trigger_interval = alarm.trigger_interval
                if trigger_interval == 'days':
                    delta = timedelta(days=alarm.trigger_duration)
                if trigger_interval == 'hours':
                    delta = timedelta(hours=alarm.trigger_duration)
                if trigger_interval == 'minutes':
                    delta = timedelta(minutes=alarm.trigger_duration)
                delta = alarm.trigger_occurs == 'after' and delta or -delta

                for rdate in recurrent_dates:
                    if rdate + delta > current_datetime:
                        break
                    if rdate + delta <= current_datetime:
                        re_dates.append(rdate.strftime("%Y-%m-%d %H:%M:%S"))
                rest_dates = recurrent_dates[len(re_dates):]
                next_trigger_date = rest_dates and rest_dates[0] or None

            else:
                re_dates = [alarm.trigger_date]

            for r_date in re_dates:
                ref = alarm.model_id.model + ',' + str(alarm.res_id)

                # search for alreay sent requests
                #if request_obj.search(cr, uid, [('trigger_date', '=', r_date), ('ref_doc1', '=', ref)], context=context):
                    #continue

                # Deactivated because of the removing of res.request
                # TODO: when cleaning calendar module, re-add this in a new mechanism
                #if alarm.action == 'display':
                    #value = {
                       #'name': alarm.name,
                       #'act_from': alarm.user_id.id,
                       #'act_to': alarm.user_id.id,
                       #'body': alarm.description,
                       #'trigger_date': r_date,
                       #'ref_doc1': ref
                    #}
                    #request_id = request_obj.create(cr, uid, value)
                    #request_ids = [request_id]
                    #for attendee in res_obj.attendee_ids:
                        #if attendee.user_id:
                            #value['act_to'] = attendee.user_id.id
                            #request_id = request_obj.create(cr, uid, value)
                            #request_ids.append(request_id)
                    #request_obj.request_send(cr, uid, request_ids)

                if alarm.action == 'email':
                    sub = '[Openobject Reminder] %s' % (alarm.name)
                    body = """
Event: %s
Event Date: %s
Description: %s

From:
      %s

----
%s

"""  % (alarm.name, alarm.trigger_date, alarm.description, \
                        alarm.user_id.name, alarm.user_id.signature)
                    mail_to = [alarm.user_id.user_email]
                    for att in alarm.attendee_ids:
                        mail_to.append(att.user_id.user_email)
                    if mail_to:
                        mail_message.schedule_with_attach(cr, uid,
                            tools.config.get('email_from', False),
                            mail_to,
                            sub,
                            body,
                            context=context
                        )
            if next_trigger_date:
                update_vals.update({'trigger_date': next_trigger_date})
            else:
                update_vals.update({'state': 'done'})
            self.write(cr, uid, [alarm.id], update_vals)
        return True

calendar_alarm()


class calendar_event(osv.osv):
    _name = "calendar.event"
    _description = "Calendar Event"
    __attribute__ = {}

    def _tz_get(self, cr, uid, context=None):
        return [(x.lower(), x) for x in pytz.all_timezones]

    def onchange_dates(self, cr, uid, ids, start_date, duration=False, end_date=False, allday=False, context=None):
        """Returns duration and/or end date based on values passed
        @param self: The object pointer
        @param cr: the current row, from the database cursor,
        @param uid: the current user’s ID for security checks,
        @param ids: List of calendar event’s IDs.
        @param start_date: Starting date
        @param duration: Duration between start date and end date
        @param end_date: Ending Datee
        @param context: A standard dictionary for contextual values
        """
        if context is None:
            context = {}

        value = {}
        if not start_date:
            return value
        if not end_date and not duration:
            duration = 1.00
            value['duration'] = duration

        if allday: # For all day event
            value = {'duration': 24.0}
            duration = 24.0
            if start_date:
                start = datetime.strptime(start_date, "%Y-%m-%d %H:%M:%S")
                start_date = datetime.strftime(datetime(start.year, start.month, start.day, 0,0,0), "%Y-%m-%d %H:%M:%S")
                value['date'] = start_date


        start = datetime.strptime(start_date, "%Y-%m-%d %H:%M:%S")
        if end_date and not duration:
            end = datetime.strptime(end_date, "%Y-%m-%d %H:%M:%S")
            diff = end - start
            duration = float(diff.days)* 24 + (float(diff.seconds) / 3600)
            value['duration'] = round(duration, 2)
        elif not end_date:
            end = start + timedelta(hours=duration)
            value['date_deadline'] = end.strftime("%Y-%m-%d %H:%M:%S")
        elif end_date and duration and not allday:
            # we have both, keep them synchronized:
            # set duration based on end_date (arbitrary decision: this avoid
            # getting dates like 06:31:48 instead of 06:32:00)
            end = datetime.strptime(end_date, "%Y-%m-%d %H:%M:%S")
            diff = end - start
            duration = float(diff.days)* 24 + (float(diff.seconds) / 3600)
            value['duration'] = round(duration, 2)

        return {'value': value}

    def unlink_events(self, cr, uid, ids, context=None):
        """
        This function deletes event which are linked with the event with recurrent_uid
                (Removes the events which refers to the same UID value)
        """
        if context is None:
            context = {}
        for event_id in ids:
            cr.execute("select id from %s where recurrent_uid=%%s" % (self._table), (event_id,))
            r_ids = map(lambda x: x[0], cr.fetchall())
            self.unlink(cr, uid, r_ids, context=context)
        return True

    def _get_rulestring(self, cr, uid, ids, name, arg, context=None):
        """
        Gets Recurrence rule string according to value type RECUR of iCalendar from the values given.
        @param self: The object pointer
        @param cr: the current row, from the database cursor,
        @param id: List of calendar event's ids.
        @param context: A standard dictionary for contextual values
        @return: dictionary of rrule value.
        """
        
        result = {}
        if not isinstance(ids, list):
            ids = [ids]
            
        for datas in self.read(cr, uid, ids, ['id','byday','recurrency', 'month_list','end_date', 'rrule_type', 'select1', 'interval', 'count', 'end_type', 'mo', 'tu', 'we', 'th', 'fr', 'sa', 'su', 'exrule', 'day', 'week_list' ], context=context):
            event = datas['id']
            if datas.get('interval', 0) < 0:
                raise osv.except_osv(_('Warning!'), _('Interval cannot be negative'))
            if datas.get('count', 0) < 0:
                raise osv.except_osv(_('Warning!'), _('Count cannot be negative'))
            if datas['recurrency']:
                result[event] = self.compute_rule_string(datas)
            else:
                result[event] = ""
        return result

    def _rrule_write(self, obj, cr, uid, ids, field_name, field_value, args, context=None):
        data = self._get_empty_rrule_data()
        if field_value:
            data['recurrency'] = True
            for event in self.browse(cr, uid, ids, context=context):
                rdate = rule_date or event.date
                update_data = self._parse_rrule(field_value, dict(data), rdate)
                data.update(update_data)
                super(calendar_event, obj).write(cr, uid, ids, data, context=context)
        return True


    _columns = {
        'id': fields.integer('ID', readonly=True),
        'sequence': fields.integer('Sequence'),
        'name': fields.char('Description', size=64, required=False, states={'done': [('readonly', True)]}),
        'date': fields.datetime('Date', states={'done': [('readonly', True)]}),
        'date_deadline': fields.datetime('Deadline', states={'done': [('readonly', True)]}),
        'create_date': fields.datetime('Created', readonly=True),
        'duration': fields.float('Duration', states={'done': [('readonly', True)]}),
        'description': fields.text('Description', states={'done': [('readonly', True)]}),
        'class': fields.selection([('public', 'Public'), ('private', 'Private'), \
             ('confidential', 'Public for Employees')], 'Privacy', states={'done': [('readonly', True)]}),
        'location': fields.char('Location', size=264, help="Location of Event", states={'done': [('readonly', True)]}),
        'show_as': fields.selection([('free', 'Free'), ('busy', 'Busy')], \
<<<<<<< HEAD
                                                'Show Time As', states={'done': [('readonly', True)]}),
=======
                                                'Show Time as', states={'done': [('readonly', True)]}),
>>>>>>> 08d2eb48
        'base_calendar_url': fields.char('Caldav URL', size=264),
        'state': fields.selection([('tentative', 'Tentative'),
                        ('cancelled', 'Cancelled'),
                        ('confirmed', 'Confirmed'),
                        ], 'Status', readonly=True),
        'exdate': fields.text('Exception Date/Times', help="This property \
defines the list of date/time exceptions for a recurring calendar component."),
        'exrule': fields.char('Exception Rule', size=352, help="Defines a \
rule or repeating pattern of time to exclude from the recurring rule."),
        'rrule': fields.function(_get_rulestring, type='char', size=124, \
                    fnct_inv=_rrule_write, store=True, string='Recurrent Rule'),
        'rrule_type': fields.selection([('none', ''), ('daily', 'Daily'), \
                            ('weekly', 'Weekly'), ('monthly', 'Monthly'), \
                            ('yearly', 'Yearly'),],
                            'Recurrency', states={'done': [('readonly', True)]},
                            help="Let the event automatically repeat at that interval"),
        'alarm_id': fields.many2one('res.alarm', 'Reminder', states={'done': [('readonly', True)]},
                        help="Set an alarm at this time, before the event occurs" ),
        'base_calendar_alarm_id': fields.many2one('calendar.alarm', 'Alarm'),
        'recurrent_uid': fields.integer('Recurrent ID'),
        'recurrent_id': fields.datetime('Recurrent ID date'),
        'vtimezone': fields.selection(_tz_get, size=64, string='Timezone'),
        'user_id': fields.many2one('res.users', 'Responsible', states={'done': [('readonly', True)]}),
        'organizer': fields.char("Organizer", size=256, states={'done': [('readonly', True)]}), # Map with Organizer Attribure of VEvent.
        'organizer_id': fields.many2one('res.users', 'Organizer', states={'done': [('readonly', True)]}),
        'end_type' : fields.selection([('count', 'Number of repetitions'), ('end_date','End date')], 'Recurrence Termination'),
        'interval': fields.integer('Repeat Every', help="Repeat every (Days/Week/Month/Year)"),
        'count': fields.integer('Repeat', help="Repeat x times"),
        'mo': fields.boolean('Mon'),
        'tu': fields.boolean('Tue'),
        'we': fields.boolean('Wed'),
        'th': fields.boolean('Thu'),
        'fr': fields.boolean('Fri'),
        'sa': fields.boolean('Sat'),
        'su': fields.boolean('Sun'),
        'select1': fields.selection([('date', 'Date of month'),
                                    ('day', 'Day of month')], 'Option'),
        'day': fields.integer('Date of month'),
        'week_list': fields.selection([('MO', 'Monday'), ('TU', 'Tuesday'), \
                                   ('WE', 'Wednesday'), ('TH', 'Thursday'), \
                                   ('FR', 'Friday'), ('SA', 'Saturday'), \
                                   ('SU', 'Sunday')], 'Weekday'),
        'byday': fields.selection([('1', 'First'), ('2', 'Second'), \
                                   ('3', 'Third'), ('4', 'Fourth'), \
                                   ('5', 'Fifth'), ('-1', 'Last')], 'By day'),
        'month_list': fields.selection(months.items(), 'Month'),
        'end_date': fields.date('Repeat Until'),
        'attendee_ids': fields.many2many('calendar.attendee', 'event_attendee_rel', \
                                 'event_id', 'attendee_id', 'Attendees'),
        'allday': fields.boolean('All Day', states={'done': [('readonly', True)]}),
        'active': fields.boolean('Active', help="If the active field is set to \
         true, it will allow you to hide the event alarm information without removing it."),
        'recurrency': fields.boolean('Recurrent', help="Recurrent Meeting"),
    }
    
    def default_organizer(self, cr, uid, context=None):
        user_pool = self.pool.get('res.users')
        user = user_pool.browse(cr, uid, uid, context=context)
        res = user.name
        if user.user_email:
            res += " <%s>" %(user.user_email)
        return res

    _defaults = {
            'end_type' : 'count',
            'count' : 1,
            'rrule_type' : 'none',
            'state': 'tentative',
            'class': 'public',
            'show_as': 'busy',
            'select1': 'date',
            'interval': 1,
            'active': 1,
            'user_id': lambda self, cr, uid, ctx: uid,
            'organizer': default_organizer,
    }

    def get_recurrent_ids(self, cr, uid, select, domain, limit=100, context=None):
        """Gives virtual event ids for recurring events based on value of Recurrence Rule
        This method gives ids of dates that comes between start date and end date of calendar views
        @param self: The object pointer
        @param cr: the current row, from the database cursor,
        @param uid: the current user’s ID for security checks,
        @param limit: The Number of Results to Return """
        if not context:
            context = {}

        result = []
        for data in super(calendar_event, self).read(cr, uid, select, context=context):
            if not data['rrule']:
                result.append(data['id'])
                continue
            event_date = datetime.strptime(data['date'], "%Y-%m-%d %H:%M:%S")
#                To check: If the start date is replace by event date .. the event date will be changed by that of calendar code

            if not data['rrule']:
                continue

            exdate = data['exdate'] and data['exdate'].split(',') or []
            rrule_str = data['rrule']
            new_rrule_str = []
            rrule_until_date = False
            is_until = False
            for rule in rrule_str.split(';'):
                name, value = rule.split('=')
                if name == "UNTIL":
                    is_until = True
                    value = parser.parse(value)
                    rrule_until_date = parser.parse(value.strftime("%Y-%m-%d %H:%M:%S"))
                    value = value.strftime("%Y%m%d%H%M%S")
                new_rule = '%s=%s' % (name, value)
                new_rrule_str.append(new_rule)
            new_rrule_str = ';'.join(new_rrule_str)
            rdates = get_recurrent_dates(str(new_rrule_str), exdate, event_date, data['exrule'])
            for r_date in rdates:
                ok = True
                for arg in domain:
                    if arg[0] in ('date', 'date_deadline'):
                        if (arg[1]=='='):
                            ok = ok and r_date.strftime('%Y-%m-%d')==arg[2]
                        if (arg[1]=='>'):
                            ok = ok and r_date.strftime('%Y-%m-%d')>arg[2]
                        if (arg[1]=='<'):
                            ok = ok and r_date.strftime('%Y-%m-%d')<arg[2]
                        if (arg[1]=='>='):
                            ok = ok and r_date.strftime('%Y-%m-%d')>=arg[2]
                        if (arg[1]=='<='):
                            ok = ok and r_date.strftime('%Y-%m-%d')<=arg[2]
                if not ok:
                    continue
                idval = real_id2base_calendar_id(data['id'], r_date.strftime("%Y-%m-%d %H:%M:%S"))
                result.append(idval)

        if isinstance(select, (str, int, long)):
            return ids and ids[0] or False
        else:
            ids = list(set(result))
        return ids

    def compute_rule_string(self, datas):
        """
        Compute rule string according to value type RECUR of iCalendar from the values given.
        @param self: the object pointer
        @param datas: dictionary of freq and interval value.
        """
        def get_week_string(freq, datas):
            weekdays = ['mo', 'tu', 'we', 'th', 'fr', 'sa', 'su']
            if freq == 'weekly':
                byday = map(lambda x: x.upper(), filter(lambda x: datas.get(x) and x in weekdays, datas))
                if byday:
                    return ';BYDAY=' + ','.join(byday)
            return ''  
        
        def get_month_string(freq, datas):
            if freq == 'monthly':
                if datas.get('select1')=='date' and (datas.get('day') < 1 or datas.get('day') > 31):
                    raise osv.except_osv(_('Error!'), ("Please select proper Day of month"))
                
                if datas.get('select1')=='day':
                    return ';BYDAY=' + datas.get('byday') + datas.get('week_list')
                elif datas.get('select1')=='date':
                    return ';BYMONTHDAY=' + str(datas.get('day'))
            return ''
        
        def get_end_date(datas):
            if datas.get('end_date'):
                datas['end_date_new'] = ''.join((re.compile('\d')).findall(datas.get('end_date'))) + 'T235959Z'
            
            return (datas.get('end_type') == 'count' and (';COUNT=' + str(datas.get('count'))) or '') +\
                             ((datas.get('end_date_new') and datas.get('end_type') == 'end_date' and (';UNTIL=' + datas.get('end_date_new'))) or '')

        freq=datas.get('rrule_type')
        if freq == 'none':
            return ''

        interval_srting = datas.get('interval') and (';INTERVAL=' + str(datas.get('interval'))) or ''

        return 'FREQ=' + freq.upper() + get_week_string(freq, datas) + interval_srting + get_end_date(datas) + get_month_string(freq, datas)
    
    def _get_empty_rrule_data(self):
        return  {
            'byday' : False,
            'recurrency' : False,
            'end_date' : False, 
            'rrule_type' : False, 
            'select1' : False, 
            'interval' : 0, 
            'count' : False, 
            'end_type' : False, 
            'mo' : False, 
            'tu' : False, 
            'we' : False, 
            'th' : False, 
            'fr' : False, 
            'sa' : False, 
            'su' : False, 
            'exrule' : False, 
            'day' : False, 
            'week_list' : False
        }

    #def _write_rrule(self, cr, uid, ids, field_value, rule_date=False, context=None):
    #    data = self._get_empty_rrule_data()
    #    
    #    if field_value:
    #        data['recurrency'] = True
    #        for event in self.browse(cr, uid, ids, context=context):
    #            rdate = rule_date or event.date
    #            update_data = self._parse_rrule(field_value, dict(data), rdate)
    #            data.update(update_data)
    #            #parse_rrule
    #            self.write(cr, uid, event.id, data, context=context)
        

    def _parse_rrule(self, rule, data, date_start):
        day_list = ['mo', 'tu', 'we', 'th', 'fr', 'sa', 'su']
        rrule_type = ['yearly', 'monthly', 'weekly', 'daily']
        r = rrule.rrulestr(rule, dtstart=datetime.strptime(date_start, "%Y-%m-%d %H:%M:%S"))
        
        if r._freq > 0 and r._freq < 4:
            data['rrule_type'] = rrule_type[r._freq]
            
        data['count'] = r._count
        data['interval'] = r._interval
        data['end_date'] = r._until and r._until.strftime("%Y-%m-%d %H:%M:%S")
        #repeat weekly
        if r._byweekday:
            for i in xrange(0,7):
                if i in r._byweekday:
                    data[day_list[i]] = True
            data['rrule_type'] = 'weekly'
        #repeat monthly bynweekday ((weekday, weeknumber), )
        if r._bynweekday: 
            data['week_list'] = day_list[r._bynweekday[0][0]].upper()
            data['byday'] = r._bynweekday[0][1]
            data['select1'] = 'day'
            data['rrule_type'] = 'monthly' 
           
        if r._bymonthday:
            data['day'] = r._bymonthday[0]
            data['select1'] = 'date'
            data['rrule_type'] = 'monthly'
            
        #yearly but for openerp it's monthly, take same information as monthly but interval is 12 times
        if r._bymonth:
            data['interval'] = data['interval'] * 12
            
        #FIXEME handle forever case
        #end of recurrence    
        #in case of repeat for ever that we do not support right now
        if not (data.get('count') or data.get('end_date')):
            data['count'] = 100
        if data.get('count'):
            data['end_type'] = 'count'
        else:
            data['end_type'] = 'end_date'  
        return data  

    def remove_virtual_id(self, ids):
        if isinstance(ids, (str, int, long)):
            return base_calendar_id2real_id(ids)
            
        if isinstance(ids, (list, tuple)):
            res = []
            for id in ids:
                res.append(base_calendar_id2real_id(id))
            return res

    def search(self, cr, uid, args, offset=0, limit=0, order=None, context=None, count=False):
        context = context or {}
        args_without_date = []
        filter_date = []

        for arg in args:
            if arg[0] == "id":
                new_id = self.remove_virtual_id(arg[2])
                new_arg = (arg[0], arg[1], new_id)
                args_without_date.append(new_arg)
            elif arg[0] not in ('date', unicode('date'), 'date_deadline', unicode('date_deadline')):
                args_without_date.append(arg)
            else:
                if context.get('virtual_id', True):
                    args_without_date.append('|')
                args_without_date.append(arg)
                if context.get('virtual_id', True):
                    args_without_date.append(('recurrency','=',1))
                filter_date.append(arg)

        res = super(calendar_event, self).search(cr, uid, args_without_date, \
                                 0, 0, order, context, count=False)
        if context.get('virtual_id', True):
            res = self.get_recurrent_ids(cr, uid, res, args, limit, context=context)

        if count:
            return len(res)
        elif limit:
            return res[offset:offset+limit]
        else:
            return res

    def _get_data(self, cr, uid, id, context=None):
        res = self.read(cr, uid, [id],['date', 'date_deadline'])
        return res[0]

    def need_to_update(self, event_id, vals):
        split_id = str(event_id).split("-")
        if len(split_id) < 2:
            return False 
        else:
            date_start = vals.get('date', '')
            try:
                date_start = datetime.strptime(date_start, '%Y-%m-%d %H:%M:%S').strftime("%Y%m%d%H%M%S")
                return date_start == split_id[1]
            except Exception:
                return True


    def write(self, cr, uid, ids, vals, context=None, check=True, update_check=True):
        context = context or {}
        if isinstance(ids, (str, int, long)):
            ids = [ids]
        res = False

        # Special write of complex IDS
        for event_id in ids[:]:
            if len(str(event_id).split('-')) == 1:
                continue
            ids.remove(event_id)
            real_event_id = base_calendar_id2real_id(event_id)
            if not vals.get('recurrency', True):
                ids.append(real_event_id)
                continue

            #if edit one instance of a reccurrent id
            data = self.read(cr, uid, event_id, ['date', 'date_deadline', \
                                                'rrule', 'duration', 'exdate'])
            if data.get('rrule'):
                data.update(vals)
                data.update({
                    'recurrent_uid': real_event_id,
                    'recurrent_id': data.get('date'),
                    'rrule_type': 'none',
                    'rrule': '',
                    'recurrency' : False,
                    })

                new_id = self.copy(cr, uid, real_event_id, default=data, context=context)

                date_new = event_id.split('-')[1]
                date_new = time.strftime("%Y%m%dT%H%M%S", \
                             time.strptime(date_new, "%Y%m%d%H%M%S"))
                exdate = (data['exdate'] and (data['exdate'] + ',')  or '') + date_new
                res = self.write(cr, uid, [real_event_id], {'exdate': exdate})

                context.update({'active_id': new_id, 'active_ids': [new_id]})
                continue

        if vals.get('vtimezone', '') and vals.get('vtimezone', '').startswith('/freeassociation.sourceforge.net/tzfile/'):
            vals['vtimezone'] = vals['vtimezone'][40:]

        res = super(calendar_event, self).write(cr, uid, ids, vals, context=context)

        if ('alarm_id' in vals or 'base_calendar_alarm_id' in vals)\
                or ('date' in vals or 'duration' in vals or 'date_deadline' in vals):
            alarm_obj = self.pool.get('res.alarm')
            alarm_obj.do_alarm_create(cr, uid, ids, self._name, 'date', context=context)
        return res or True and False

    def read_group(self, cr, uid, domain, fields, groupby, offset=0, limit=None, context=None, orderby=False):
        if not context:
            context = {}
            
        if 'date' in groupby:
            raise osv.except_osv(_('Warning !'), _('Group by date not supported, use the calendar view instead'))
        virtual_id = context.get('virtual_id', True)
        context.update({'virtual_id': False})
        res = super(calendar_event, self).read_group(cr, uid, domain, fields, groupby, offset=offset, limit=limit, context=context, orderby=orderby)
        for re in res:
            #remove the count, since the value is not consistent with the result of the search when expand the group
            for groupname in groupby:
                if re.get(groupname + "_count"):
                    del re[groupname + "_count"]
            re.get('__context', {}).update({'virtual_id' : virtual_id})
        return res

    def read(self, cr, uid, ids, fields=None, context=None, load='_classic_read'):
        # FIXME This whole id mangling has to go!
        if context is None:
            context = {}
        fields2 = fields and fields[:] or None

        EXTRAFIELDS = ('class','user_id','duration')
        for f in EXTRAFIELDS:
            if fields and (f not in fields):
                fields2.append(f)

        if isinstance(ids, (str, int, long)):
            select = [ids]
        else:
            select = ids
        select = map(lambda x: (x, base_calendar_id2real_id(x)), select)
        result = []

        real_data = super(calendar_event, self).read(cr, uid,
                    [real_id for base_calendar_id, real_id in select],
                    fields=fields2, context=context, load=load)
        real_data = dict(zip([x['id'] for x in real_data], real_data))

        for base_calendar_id, real_id in select:
            res = real_data[real_id].copy()
            ls = base_calendar_id2real_id(base_calendar_id, with_date=res and res.get('duration', 0) or 0)
            if not isinstance(ls, (str, int, long)) and len(ls) >= 2:
                res['date'] = ls[1]
                res['date_deadline'] = ls[2]
            res['id'] = base_calendar_id

            result.append(res)

        for r in result:
            if r['user_id']:
                user_id = type(r['user_id']) in (tuple,list) and r['user_id'][0] or r['user_id']
                if user_id==uid:
                    continue
            if r['class']=='private':
                for f in r.keys():
                    if f not in ('id','date','date_deadline','duration','user_id','state'):
                        r[f] = False
                    if f=='name':
                        r[f] = _('Busy')

        for r in result:
            for k in EXTRAFIELDS:
                if (k in r) and ((not fields) or (k not in fields)):
                    del r[k]
        if isinstance(ids, (str, int, long)):
            return result and result[0] or False
        return result

    def copy(self, cr, uid, id, default=None, context=None):
        if context is None:
            context = {}
            
        res = super(calendar_event, self).copy(cr, uid, base_calendar_id2real_id(id), default, context)
        alarm_obj = self.pool.get('res.alarm')
        alarm_obj.do_alarm_create(cr, uid, [res], self._name, 'date', context=context)
        return res

    def unlink(self, cr, uid, ids, context=None):
        if not isinstance(ids, list):
            ids = [ids]
        res = False
        attendee_obj=self.pool.get('calendar.attendee')
        for event_id in ids[:]:
            if len(str(event_id).split('-')) == 1:
                continue

            real_event_id = base_calendar_id2real_id(event_id)
            data = self.read(cr, uid, real_event_id, ['exdate'], context=context)
            date_new = event_id.split('-')[1]
            date_new = time.strftime("%Y%m%dT%H%M%S", \
                         time.strptime(date_new, "%Y%m%d%H%M%S"))
            exdate = (data['exdate'] and (data['exdate'] + ',')  or '') + date_new
            self.write(cr, uid, [real_event_id], {'exdate': exdate})
            ids.remove(event_id)
        for event in self.browse(cr, uid, ids, context=context):
            if event.attendee_ids:
                attendee_obj.unlink(cr, uid, [x.id for x in event.attendee_ids], context=context)

        res = super(calendar_event, self).unlink(cr, uid, ids, context=context)
        self.pool.get('res.alarm').do_alarm_unlink(cr, uid, ids, self._name)
        self.unlink_events(cr, uid, ids, context=context)
        return res


    def create(self, cr, uid, vals, context=None):
        if context is None:
            context = {}

        if vals.get('vtimezone', '') and vals.get('vtimezone', '').startswith('/freeassociation.sourceforge.net/tzfile/'):
            vals['vtimezone'] = vals['vtimezone'][40:]

        #updated_vals = self.onchange_dates(cr, uid, [],
        #    vals.get('date', False),
        #    vals.get('duration', False),
        #    vals.get('date_deadline', False),
        #    vals.get('allday', False),
        #    context=context)
        #vals.update(updated_vals.get('value', {}))

        res = super(calendar_event, self).create(cr, uid, vals, context)
        alarm_obj = self.pool.get('res.alarm')
        alarm_obj.do_alarm_create(cr, uid, [res], self._name, 'date', context=context)
        return res

    def do_tentative(self, cr, uid, ids, context=None, *args):
        """ Makes event invitation as Tentative
        @param self: The object pointer
        @param cr: the current row, from the database cursor,
        @param uid: the current user’s ID for security checks,
        @param ids: List of Event IDs
        @param *args: Get Tupple value
        @param context: A standard dictionary for contextual values
        """
        return self.write(cr, uid, ids, {'state': 'tentative'}, context)

    def do_cancel(self, cr, uid, ids, context=None, *args):
        """ Makes event invitation as Tentative
        @param self: The object pointer
        @param cr: the current row, from the database cursor,
        @param uid: the current user’s ID for security checks,
        @param ids: List of Event IDs
        @param *args: Get Tupple value
        @param context: A standard dictionary for contextual values
        """
        return self.write(cr, uid, ids, {'state': 'cancelled'}, context)

    def do_confirm(self, cr, uid, ids, context=None, *args):
        """ Makes event invitation as Tentative
        @param self: The object pointer
        @param cr: the current row, from the database cursor,
        @param uid: the current user’s ID for security checks,
        @param ids: List of Event IDs
        @param *args: Get Tupple value
        @param context: A standard dictionary for contextual values
        """
        return self.write(cr, uid, ids, {'state': 'confirmed'}, context)

calendar_event()

class calendar_todo(osv.osv):
    """ Calendar Task """

    _name = "calendar.todo"
    _inherit = "calendar.event"
    _description = "Calendar Task"

    def _get_date(self, cr, uid, ids, name, arg, context=None):
        """
        Get Date
        @param self: The object pointer
        @param cr: the current row, from the database cursor,
        @param uid: the current user’s ID for security checks,
        @param ids: List of calendar todo's IDs.
        @param args: list of tuples of form [(‘name_of_the_field’, ‘operator’, value), ...].
        @param context: A standard dictionary for contextual values
        """

        res = {}
        for event in self.browse(cr, uid, ids, context=context):
            res[event.id] = event.date_start
        return res

    def _set_date(self, cr, uid, id, name, value, arg, context=None):
        """
        Set Date
        @param self: The object pointer
        @param cr: the current row, from the database cursor,
        @param uid: the current user’s ID for security checks,
        @param id: calendar's ID.
        @param value: Get Value
        @param args: list of tuples of form [(‘name_of_the_field’, ‘operator’, value), ...].
        @param context: A standard dictionary for contextual values
        """

        assert name == 'date'
        return self.write(cr, uid, id, { 'date_start': value }, context=context)

    _columns = {
        'date': fields.function(_get_date, fnct_inv=_set_date, \
                            string='Duration', store=True, type='datetime'),
        'duration': fields.integer('Duration'),
    }

    __attribute__ = {}


calendar_todo()

class ir_attachment(osv.osv):
    _name = 'ir.attachment'
    _inherit = 'ir.attachment'

    def search_count(self, cr, user, args, context=None):
        new_args = []
        for domain_item in args:
            if isinstance(domain_item, (list, tuple)) and len(domain_item) == 3 and domain_item[0] == 'res_id':
                new_args.append((domain_item[0], domain_item[1], base_calendar_id2real_id(domain_item[2])))
            else:
                new_args.append(domain_item)
        return super(ir_attachment, self).search_count(cr, user, new_args, context)

    def create(self, cr, uid, vals, context=None):
        if context:
            id = context.get('default_res_id', False)
            context.update({'default_res_id' : base_calendar_id2real_id(id)})
        return super(ir_attachment, self).create(cr, uid, vals, context=context)

    def search(self, cr, uid, args, offset=0, limit=None, order=None,
            context=None, count=False):
        new_args = []
        for domain_item in args:
            if isinstance(domain_item, (list, tuple)) and len(domain_item) == 3 and domain_item[0] == 'res_id':
                new_args.append((domain_item[0], domain_item[1], base_calendar_id2real_id(domain_item[2])))
            else:
                new_args.append(domain_item)
        return super(ir_attachment, self).search(cr, uid, new_args, offset=offset,
                            limit=limit, order=order, context=context, count=False)
ir_attachment()

class ir_values(osv.osv):
    _inherit = 'ir.values'

    def set(self, cr, uid, key, key2, name, models, value, replace=True, \
            isobject=False, meta=False, preserve_user=False, company=False):
        """
        Set IR Values
        @param self: The object pointer
        @param cr: the current row, from the database cursor,
        @param uid: the current user’s ID for security checks,
        @param model: Get The Model
        """

        new_model = []
        for data in models:
            if type(data) in (list, tuple):
                new_model.append((data[0], base_calendar_id2real_id(data[1])))
            else:
                new_model.append(data)
        return super(ir_values, self).set(cr, uid, key, key2, name, new_model, \
                    value, replace, isobject, meta, preserve_user, company)

    def get(self, cr, uid, key, key2, models, meta=False, context=None, \
             res_id_req=False, without_user=True, key2_req=True):
        """
        Get IR Values
        @param self: The object pointer
        @param cr: the current row, from the database cursor,
        @param uid: the current user’s ID for security checks,
        @param model: Get The Model
        """
        if context is None:
            context = {}
        new_model = []
        for data in models:
            if type(data) in (list, tuple):
                new_model.append((data[0], base_calendar_id2real_id(data[1])))
            else:
                new_model.append(data)
        return super(ir_values, self).get(cr, uid, key, key2, new_model, \
                         meta, context, res_id_req, without_user, key2_req)

ir_values()

class ir_model(osv.osv):

    _inherit = 'ir.model'

    def read(self, cr, uid, ids, fields=None, context=None,
            load='_classic_read'):
        """
        Overrides orm read method.
        @param self: The object pointer
        @param cr: the current row, from the database cursor,
        @param uid: the current user’s ID for security checks,
        @param ids: List of IR Model’s IDs.
        @param context: A standard dictionary for contextual values
        """
        new_ids = isinstance(ids, (str, int, long)) and [ids] or ids
        if context is None:
            context = {}
        data = super(ir_model, self).read(cr, uid, new_ids, fields=fields, \
                        context=context, load=load)
        if data:
            for val in data:
                val['id'] = base_calendar_id2real_id(val['id'])
        return isinstance(ids, (str, int, long)) and data[0] or data

ir_model()

class virtual_report_spool(web_services.report_spool):

    def exp_report(self, db, uid, object, ids, datas=None, context=None):
        """
        Export Report
        @param self: The object pointer
        @param db: get the current database,
        @param uid: the current user’s ID for security checks,
        @param context: A standard dictionary for contextual values
        """

        if object == 'printscreen.list':
            return super(virtual_report_spool, self).exp_report(db, uid, \
                            object, ids, datas, context)
        new_ids = []
        for id in ids:
            new_ids.append(base_calendar_id2real_id(id))
        if datas.get('id', False):
            datas['id'] = base_calendar_id2real_id(datas['id'])
        return super(virtual_report_spool, self).exp_report(db, uid, object, new_ids, datas, context)

virtual_report_spool()

class res_users(osv.osv):
    _inherit = 'res.users'

    def _get_user_avail(self, cr, uid, ids, context=None):
        """
        Get User Availability
        @param self: The object pointer
        @param cr: the current row, from the database cursor,
        @param uid: the current user’s ID for security checks,
        @param ids: List of res user’s IDs.
        @param context: A standard dictionary for contextual values
        """

        current_datetime = datetime.now().strftime('%Y-%m-%d %H:%M:%S')
        res = {}
        attendee_obj = self.pool.get('calendar.attendee')
        attendee_ids = attendee_obj.search(cr, uid, [
                    ('event_date', '<=', current_datetime), ('event_end_date', '<=', current_datetime),
                    ('state', '=', 'accepted'), ('user_id', 'in', ids)
                    ])

        for attendee_data in attendee_obj.read(cr, uid, attendee_ids, ['user_id']):
            user_id = attendee_data['user_id']
            status = 'busy'
            res.update({user_id:status})

        #TOCHECK: Delegated Event
        for user_id in ids:
            if user_id not in res:
                res[user_id] = 'free'

        return res

    def _get_user_avail_fun(self, cr, uid, ids, name, args, context=None):
        """
        Get User Availability Function
        @param self: The object pointer
        @param cr: the current row, from the database cursor,
        @param uid: the current user’s ID for security checks,
        @param ids: List of res user’s IDs.
        @param context: A standard dictionary for contextual values
        """

        return self._get_user_avail(cr, uid, ids, context=context)

    _columns = {
            'availability': fields.function(_get_user_avail_fun, type='selection', \
                    selection=[('free', 'Free'), ('busy', 'Busy')], \
                    string='Free/Busy'),
    }

res_users()


# vim:expandtab:smartindent:tabstop=4:softtabstop=4:shiftwidth=4:<|MERGE_RESOLUTION|>--- conflicted
+++ resolved
@@ -1034,11 +1034,7 @@
              ('confidential', 'Public for Employees')], 'Privacy', states={'done': [('readonly', True)]}),
         'location': fields.char('Location', size=264, help="Location of Event", states={'done': [('readonly', True)]}),
         'show_as': fields.selection([('free', 'Free'), ('busy', 'Busy')], \
-<<<<<<< HEAD
                                                 'Show Time As', states={'done': [('readonly', True)]}),
-=======
-                                                'Show Time as', states={'done': [('readonly', True)]}),
->>>>>>> 08d2eb48
         'base_calendar_url': fields.char('Caldav URL', size=264),
         'state': fields.selection([('tentative', 'Tentative'),
                         ('cancelled', 'Cancelled'),
