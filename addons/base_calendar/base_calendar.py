--- conflicted
+++ resolved
@@ -1138,15 +1138,7 @@
                     'email': partner.email
                 }, context=local_context)
                 if partner.email:
-<<<<<<< HEAD
-                    mail_to = (
-                        mail_to + ";" + partner.email
-                        if mail_to
-                        else partner.email
-                    )
-=======
                     mail_to.add(partner.email)
->>>>>>> 13d0934f
                 self.write(cr, uid, [event.id], {
                     'attendee_ids': [(4, att_id)]
                 }, context=context)
