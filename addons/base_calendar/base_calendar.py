# -*- coding: utf-8 -*-
##############################################################################
#
#    OpenERP, Open Source Management Solution
#    Copyright (C) 2004-2010 Tiny SPRL (<http://tiny.be>).
#
#    This program is free software: you can redistribute it and/or modify
#    it under the terms of the GNU Affero General Public License as
#    published by the Free Software Foundation, either version 3 of the
#    License, or (at your option) any later version.
#
#    This program is distributed in the hope that it will be useful,
#    but WITHOUT ANY WARRANTY; without even the implied warranty of
#    MERCHANTABILITY or FITNESS FOR A PARTICULAR PURPOSE.  See the
#    GNU Affero General Public License for more details.
#
#    You should have received a copy of the GNU Affero General Public License
#    along with this program.  If not, see <http://www.gnu.org/licenses/>.
#
##############################################################################

from datetime import datetime, timedelta, date
from dateutil import parser
from dateutil import rrule
from osv import fields, osv
from service import web_services
from tools.translate import _
import pytz
import re
import time
import tools

months = {
    1: "January", 2: "February", 3: "March", 4: "April", \
    5: "May", 6: "June", 7: "July", 8: "August", 9: "September", \
    10: "October", 11: "November", 12: "December"
}

def get_recurrent_dates(rrulestring, exdate, startdate=None, exrule=None):
    """
    Get recurrent dates based on Rule string considering exdate and start date
    @param rrulestring: Rulestring
    @param exdate: List of exception dates for rrule
    @param startdate: Startdate for computing recurrent dates
    @return: List of Recurrent dates
    """
    def todate(date):
        val = parser.parse(''.join((re.compile('\d')).findall(date)))
        return val

    if not startdate:
        startdate = datetime.now()
    rset1 = rrule.rrulestr(rrulestring, dtstart=startdate, forceset=True)

    for date in exdate:
        datetime_obj = todate(date)
        rset1._exdate.append(datetime_obj)
    if exrule:
        rset1.exrule(rrule.rrulestr(str(exrule), dtstart=startdate))
    re_dates = map(lambda x:x.strftime('%Y-%m-%d %H:%M:%S'), rset1._iter())
    return re_dates

def base_calendar_id2real_id(base_calendar_id=None, with_date=False):
    """
    This function converts virtual event id into real id of actual event
    @param base_calendar_id: Id of calendar
    @param with_date: If value passed to this param it will return dates based on value of withdate + base_calendar_id
    """

    if base_calendar_id and isinstance(base_calendar_id, (str, unicode)):
        res = base_calendar_id.split('-')

        if len(res) >= 2:
            real_id = res[0]
            if with_date:
                real_date = time.strftime("%Y-%m-%d %H:%M:%S", \
                                 time.strptime(res[1], "%Y%m%d%H%M%S"))
                start = datetime.strptime(real_date, "%Y-%m-%d %H:%M:%S")
                end = start + timedelta(hours=with_date)
                return (int(real_id), real_date, end.strftime("%Y-%m-%d %H:%M:%S"))
            return int(real_id)

    return base_calendar_id and int(base_calendar_id) or base_calendar_id

def real_id2base_calendar_id(real_id, recurrent_date):
    """
    Convert  real id of record into virtual id using recurrent_date
    e.g. real id is 1 and recurrent_date is 01-12-2009 10:00:00 then it will return
        1-20091201100000
    @return: real id with recurrent date.
    """

    if real_id and recurrent_date:
        recurrent_date = time.strftime("%Y%m%d%H%M%S", \
                            time.strptime(recurrent_date, "%Y-%m-%d %H:%M:%S"))
        return '%d-%s' % (real_id, recurrent_date)
    return real_id

def _links_get(self, cr, uid, context={}):
    """
    Get request link.
    @param cr: the current row, from the database cursor,
    @param uid: the current user’s ID for security checks,
    @param context: A standard dictionary for contextual values
    @return: list of dictionary which contain object and name and id.
    """

    obj = self.pool.get('res.request.link')
    ids = obj.search(cr, uid, [])
    res = obj.read(cr, uid, ids, ['object', 'name'], context=context)
    return [(r['object'], r['name']) for r in res]

html_invitation = """
<html>
<head>
<meta http-equiv="Content-type" content="text/html; charset=utf-8" />
<title>%(name)s</title>
</head>
<body>
<table border="0" cellspacing="10" cellpadding="0" width="100%%"
    style="font-family: Arial, Sans-serif; font-size: 14">
    <tr>
        <td width="100%%">Hello,</td>
    </tr>
    <tr>
        <td width="100%%">You are invited for <i>%(company)s</i> Event.</td>
    </tr>
    <tr>
        <td width="100%%">Below are the details of event:</td>
    </tr>
</table>

<table cellspacing="0" cellpadding="5" border="0" summary=""
    style="width: 90%%; font-family: Arial, Sans-serif; border: 1px Solid #ccc; background-color: #f6f6f6">
    <tr valign="center" align="center">
        <td bgcolor="DFDFDF">
        <h3>%(name)s</h3>
        </td>
    </tr>
    <tr>
        <td>
        <table cellpadding="8" cellspacing="0" border="0"
            style="font-size: 14" summary="Eventdetails" bgcolor="f6f6f6"
            width="90%%">
            <tr>
                <td width="21%%">
                <div><b>Start Date</b></div>
                </td>
                <td><b>:</b></td>
                <td>%(start_date)s</td>
                <td width="15%%">
                <div><b>End Date</b></div>
                </td>
                <td><b>:</b></td>
                <td width="25%%">%(end_date)s</td>
            </tr>
            <tr valign="top">
                <td><b>Description</b></td>
                <td><b>:</b></td>
                <td colspan="3">%(description)s</td>
            </tr>
            <tr valign="top">
                <td>
                <div><b>Location</b></div>
                </td>
                <td><b>:</b></td>
                <td colspan="3">%(location)s</td>
            </tr>
            <tr valign="top">
                <td>
                <div><b>Event Attendees</b></div>
                </td>
                <td><b>:</b></td>
                <td colspan="3">
                <div>
                <div>%(attendees)s</div>
                </div>
                </td>
            </tr>
        </table>
        </td>
    </tr>
</table>
<table border="0" cellspacing="10" cellpadding="0" width="100%%"
    style="font-family: Arial, Sans-serif; font-size: 14">
    <tr>
        <td width="100%%">From:</td>
    </tr>
    <tr>
        <td width="100%%">%(user)s</td>
    </tr>
    <tr valign="top">
        <td width="100%%">-<font color="a7a7a7">-------------------------</font></td>
    </tr>
    <tr>
        <td width="100%%"> <font color="a7a7a7">%(sign)s</font></td>
    </tr>
</table>
</body>
</html>
"""

class calendar_attendee(osv.osv):
    """
    Calendar Attendee Information
    """
    _name = 'calendar.attendee'
    _description = 'Attendee information'
    _rec_name = 'cutype'

    __attribute__ = {}

    def _get_address(self, name=None, email=None):
        """
        Get Email Address
        """
        if name and email:
            name += ':'
        return (name or '') + (email and ('MAILTO:' + email) or '')

    def _compute_data(self, cr, uid, ids, name, arg, context):
        """
        Compute data on field.
        @param cr: the current row, from the database cursor,
        @param uid: the current user’s ID for security checks,
        @param ids: List of calendar attendee’s IDs.
        @param name: name of field.
        @param context: A standard dictionary for contextual values
        @return: Dictionary of form {id: {'field Name': value'}}.
        """
        name = name[0]
        result = {}
        for attdata in self.browse(cr, uid, ids, context=context):
            id = attdata.id
            result[id] = {}
            if name == 'sent_by':
                if not attdata.sent_by_uid:
                    result[id][name] = ''
                    continue
                else:
                    result[id][name] = self._get_address(attdata.sent_by_uid.name, \
                                        attdata.sent_by_uid.address_id.email)
            if name == 'cn':
                if attdata.user_id:
                    result[id][name] = attdata.user_id.name
                elif attdata.partner_address_id:
                    result[id][name] = attdata.partner_address_id.name or attdata.partner_id.name
                else:
                    result[id][name] = attdata.email or ''
            if name == 'delegated_to':
                todata = []
                for child in attdata.child_ids:
                    if child.email:
                        todata.append('MAILTO:' + child.email)
                result[id][name] = ', '.join(todata)
            if name == 'delegated_from':
                fromdata = []
                for parent in attdata.parent_ids:
                    if parent.email:
                        fromdata.append('MAILTO:' + parent.email)
                result[id][name] = ', '.join(fromdata)
            if name == 'event_date':
                if attdata.ref:
                    result[id][name] = attdata.ref.date
                else:
                    result[id][name] = False
            if name == 'event_end_date':
                if attdata.ref:
                    result[id][name] = attdata.ref.date_deadline
                else:
                    result[id][name] = False
            if name == 'sent_by_uid':
                if attdata.ref:
                    result[id][name] = (attdata.ref.user_id.id, attdata.ref.user_id.name)
                else:
                    result[id][name] = uid
            if name == 'language':
                user_obj = self.pool.get('res.users')
                lang = user_obj.read(cr, uid, uid, ['context_lang'], context=context)['context_lang']
                result[id][name] = lang.replace('_', '-')
        return result

    def _links_get(self, cr, uid, context={}):
        """
        Get request link for ref field in calendar attendee.
        @param cr: the current row, from the database cursor,
        @param uid: the current user’s ID for security checks,
        @param context: A standard dictionary for contextual values
        @return: list of dictionary which contain object and name and id.
        """

        obj = self.pool.get('res.request.link')
        ids = obj.search(cr, uid, [])
        res = obj.read(cr, uid, ids, ['object', 'name'], context=context)
        return [(r['object'], r['name']) for r in res]

    def _lang_get(self, cr, uid, context={}):
        """
        Get language for language function field.
        @param cr: the current row, from the database cursor,
        @param uid: the current user’s ID for security checks,
        @param context: A standard dictionary for contextual values
        @return: list of dictionary which contain code and name and id.
        """
        obj = self.pool.get('res.lang')
        ids = obj.search(cr, uid, [])
        res = obj.read(cr, uid, ids, ['code', 'name'], context=context)
        res = [((r['code']).replace('_', '-'), r['name']) for r in res]
        return res

    _columns = {
        'cutype': fields.selection([('individual', 'Individual'), \
                    ('group', 'Group'), ('resource', 'Resource'), \
                    ('room', 'Room'), ('unknown', '') ], \
                    'Invite Type', help="Specify the type of Invitation"),
        'member': fields.char('Member', size=124,
                    help="Indicate the groups that the attendee belongs to"),
        'role': fields.selection([('req-participant', 'Participation required'), \
                    ('chair', 'Chair Person'), \
                    ('opt-participant', 'Optional Participation'), \
                    ('non-participant', 'For information Purpose')], 'Role', \
                    help='Participation role for the calendar user'),
        'state': fields.selection([('tentative', 'Tentative'),
                        ('needs-action', 'Needs Action'),
                        ('accepted', 'Accepted'),
                        ('declined', 'Declined'),
                        ('delegated', 'Delegated')], 'State', readonly=True, \
                        help="Status of the attendee's participation"),
        'rsvp':  fields.boolean('Required Reply?',
                    help="Indicats whether the favor of a reply is requested"),
        'delegated_to': fields.function(_compute_data, method=True, \
                string='Delegated To', type="char", size=124, store=True, \
                multi='delegated_to', help="The users that the original \
request was delegated to"),
        'delegated_from': fields.function(_compute_data, method=True, string=\
            'Delegated From', type="char", store=True, size=124, multi='delegated_from'),
        'parent_ids': fields.many2many('calendar.attendee', 'calendar_attendee_parent_rel', \
                                    'attendee_id', 'parent_id', 'Delegrated From'),
        'child_ids': fields.many2many('calendar.attendee', 'calendar_attendee_child_rel', \
                                      'attendee_id', 'child_id', 'Delegrated To'),
        'sent_by': fields.function(_compute_data, method=True, string='Sent By', \
                        type="char", multi='sent_by', store=True, size=124, \
                        help="Specify the user that is acting on behalf of the calendar user"),
        'sent_by_uid': fields.function(_compute_data, method=True, string='Sent By User', \
                            type="many2one", relation="res.users", multi='sent_by_uid'),
        'cn': fields.function(_compute_data, method=True, string='Common name', \
                            type="char", size=124, multi='cn', store=True),
        'dir': fields.char('URI Reference', size=124, help="Reference to the URI\
that points to the directory information corresponding to the attendee."),
        'language': fields.function(_compute_data, method=True, string='Language', \
                    type="selection", selection=_lang_get, multi='language', \
                    store=True, help="To specify the language for text values in a\
property or property parameter."),
        'user_id': fields.many2one('res.users', 'User'),
        'partner_address_id': fields.many2one('res.partner.address', 'Contact'),
        'partner_id': fields.related('partner_address_id', 'partner_id', type='many2one', \
                        relation='res.partner', string='Partner', help="Partner related to contact"),
        'email': fields.char('Email', size=124, help="Email of Invited Person"),
        'event_date': fields.function(_compute_data, method=True, string='Event Date', \
                            type="datetime", multi='event_date'),
        'event_end_date': fields.function(_compute_data, method=True, \
                            string='Event End Date', type="datetime", \
                            multi='event_end_date'),
        'ref': fields.reference('Event Ref', selection=_links_get, size=128),
        'availability': fields.selection([('free', 'Free'), ('busy', 'Busy')], 'Free/Busy', readonly="True"),
     }
    _defaults = {
        'state': lambda *x: 'needs-action',
    }

<<<<<<< HEAD
    response_re = re.compile("Are you coming\?.*\n*.*(YES|NO|MAYBE).*", re.UNICODE)

    def msg_new(self, cr, uid, msg):
        """
        @param self: The object pointer
        @param cr: the current row, from the database cursor,
        @param uid: the current user’s ID for security checks,
        """
        return False

    def msg_act_get(self, msg):
        """
        Get Message.
        @param self: The object pointer
        @return: dictionary of actions which contain state field value.
        """

        mailgate_obj = self.pool.get('mail.gateway')
        body = mailgate_obj.msg_body_get(msg)
        actions = {}
        res = self.response_re.findall(body['body'])
        if res:
            actions['state'] = res[0]
        return actions

    def msg_update(self, cr, uid, ids, msg, data={}, default_act='None'):
        """
        Update msg state which may be accepted.declined.tentative.
        @param cr: the current row, from the database cursor,
        @param uid: the current user’s ID for security checks,
        @param ids: List of calendar attendee’s IDs.
        @param context: A standard dictionary for contextual values
        @return: True
        """
        msg_actions = self.msg_act_get(msg)
        if msg_actions.get('state'):
            if msg_actions['state'] in ['YES', 'NO', 'MAYBE']:
                mapping = {'YES': 'accepted', 'NO': 'declined', 'MAYBE': 'tentative'}
                status = mapping[msg_actions['state']]
                print 'Got response for invitation id: %s as %s' % (ids, status)
                self.write(cr, uid, ids, {'state': status})
        return True

=======
>>>>>>> 479d3c7c
    def get_ics_file(self, cr, uid, event_obj, context=None):
        """
        Returns iCalendar file for the event invitation
        @param self: The object pointer
        @param cr: the current row, from the database cursor,
        @param uid: the current user’s ID for security checks,
        @param event_obj: Event object (browse record)
        @param context: A standard dictionary for contextual values
        @return: .ics file content
        """
        res = None
        def ics_datetime(idate, short=False):
            if short:
                return date.fromtimestamp(time.mktime(time.strptime(idate, '%Y-%m-%d')))
            else:
                return datetime.strptime(idate, '%Y-%m-%d %H:%M:%S')
        try:
            import vobject
        except ImportError:
            return res
        cal = vobject.iCalendar()
        event = cal.add('vevent')
        event.add('created').value = ics_datetime(time.strftime('%Y-%m-%d %H:%M:%S'))
        event.add('dtstart').value = ics_datetime(event_obj.date)
        event.add('dtend').value = ics_datetime(event_obj.date_deadline)
        event.add('summary').value = event_obj.name
        if  event_obj.description:
            event.add('description').value = event_obj.description
        if event_obj.location:
            event.add('location').value = event_obj.location
        if event_obj.rrule:
            event.add('rrule').value = event_obj.rrule

        if event_obj.alarm_id:
            # computes alarm data
            valarm = event.add('valarm')
            alarm_object = self.pool.get('res.alarm')
            alarm_data = alarm_object.read(cr, uid, event_obj.alarm_id.id, context=context)
            # Compute trigger data
            interval = alarm_data['trigger_interval']
            occurs = alarm_data['trigger_occurs']
            duration = (occurs == 'after' and alarm_data['trigger_duration']) \
                                            or -(alarm_data['trigger_duration'])
            related = alarm_data['trigger_related']
            trigger = valarm.add('TRIGGER')
            trigger.params['related'] = [related.upper()]
            if interval == 'days':
                delta = timedelta(days=duration)
            if interval == 'hours':
                delta = timedelta(hours=duration)
            if interval == 'minutes':
                delta = timedelta(minutes=duration)
            trigger.value = delta

            # Compute other details
            valarm.add('DESCRIPTION').value = alarm_data['name'] or 'OpenERP'

        for attendee in event_obj.attendee_ids:
            attendee_add = event.add('attendee')
            attendee_add.params['CUTYPE'] = [str(attendee.cutype)]
            attendee_add.params['ROLE'] = [str(attendee.role)]
            attendee_add.params['RSVP'] = [str(attendee.rsvp)]
            attendee_add.value = 'MAILTO:' + attendee.email
        res = cal.serialize()
        return res

    def _send_mail(self, cr, uid, ids, mail_to, email_from=tools.config.get('email_from', False), context={}):
        """
        Send mail for calendar attendee.
        @param cr: the current row, from the database cursor,
        @param uid: the current user’s ID for security checks,
        @param ids: List of calendar attendee’s IDs.
        @param context: A standard dictionary for contextual values
        @return: True
        """

        company = self.pool.get('res.users').browse(cr, uid, uid, context=context).company_id.name
        for att in self.browse(cr, uid, ids, context=context):
            sign = att.sent_by_uid and att.sent_by_uid.signature or ''
            sign = '<br>'.join(sign and sign.split('\n') or [])
            res_obj = att.ref
            sub = '[%s Invitation][%d] %s' % (company, att.id, res_obj.name)
            att_infos = []
            other_invitaion_ids = self.search(cr, uid, [('ref', '=', res_obj._name + ',' + str(res_obj.id))])
            for att2 in self.browse(cr, uid, other_invitaion_ids):
                att_infos.append(((att2.user_id and att2.user_id.name) or \
                             (att2.partner_id and att2.partner_id.name) or \
                                att2.email) + ' - Status: ' + att2.state.title())
            body_vals = {'name': res_obj.name,
                        'start_date': res_obj.date,
                        'end_date': res_obj.date_deadline or False,
                        'description': res_obj.description or '-',
                        'location': res_obj.location or '-',
                        'attendees': '<br>'.join(att_infos),
                        'user': res_obj.user_id and res_obj.user_id.name or 'OpenERP User',
                        'sign': sign,
                        'company': company
            }
            body = html_invitation % body_vals
            attach = self.get_ics_file(cr, uid, res_obj, context=context)
            if mail_to and email_from:
                tools.email_send(
                    email_from,
                    mail_to,
                    sub,
                    body,
                    attach=attach and [('invitation.ics', attach)] or None,
                    subtype='html',
                    reply_to=email_from
                )
            return True

    def onchange_user_id(self, cr, uid, ids, user_id, *args, **argv):
        """
        Make entry on email and availbility on change of user_id field.
        @param cr: the current row, from the database cursor,
        @param uid: the current user’s ID for security checks,
        @param ids: List of calendar attendee’s IDs.
        @param user_id: User id
        @return: dictionary of value. which put value in email and availability fields.
        """

        if not user_id:
            return {'value': {'email': ''}}
        usr_obj = self.pool.get('res.users')
        user = usr_obj.browse(cr, uid, user_id, *args)
        return {'value': {'email': user.address_id.email, 'availability':user.availability}}

    def do_tentative(self, cr, uid, ids, context=None, *args):
        """ @param self: The object pointer
            @param cr: the current row, from the database cursor,
            @param uid: the current user’s ID for security checks,
            @param ids: List of calendar attendee’s IDs
            @param *args: Get Tupple value
            @param context: A standard dictionary for contextual values """

        self.write(cr, uid, ids, {'state': 'tentative'}, context)

    def do_accept(self, cr, uid, ids, context=None, *args):
        """
        Update state which value is accepted.
        @param cr: the current row, from the database cursor,
        @param uid: the current user’s ID for security checks,
        @param ids: List of calendar attendee’s IDs.
        @return: True
        """

        if not context:
            context = {}

        for vals in self.browse(cr, uid, ids, context=context):
            user = vals.user_id
            if user:
                mod_obj = self.pool.get(vals.ref._name)
                if vals.ref:
                    if vals.ref.user_id.id != user.id:
                        defaults = {'user_id': user.id}
                        new_event = mod_obj.copy(cr, uid, vals.ref.id, default=defaults, context=context)
            self.write(cr, uid, vals.id, {'state': 'accepted'}, context)

        return True

    def do_decline(self, cr, uid, ids, context=None, *args):
        """ @param self: The object pointer
            @param cr: the current row, from the database cursor,
            @param uid: the current user’s ID for security checks,
            @param ids: List of calendar attendee’s IDs
            @param *args: Get Tupple value
            @param context: A standard dictionary for contextual values """

        self.write(cr, uid, ids, {'state': 'declined'}, context)

    def create(self, cr, uid, vals, context=None):
        """ @param self: The object pointer
            @param cr: the current row, from the database cursor,
            @param uid: the current user’s ID for security checks,
            @param vals: Get Values
            @param context: A standard dictionary for contextual values """

        if not context:
            context = {}
        if not vals.get("email") and vals.get("cn"):
            cnval = vals.get("cn").split(':')
            email = filter(lambda x:x.__contains__('@'), cnval)
            vals['email'] = email[0]
            vals['cn'] = vals.get("cn")
        res = super(calendar_attendee, self).create(cr, uid, vals, context)
        return res

calendar_attendee()

class res_alarm(osv.osv):
    _name = 'res.alarm'
    _description = 'Basic Alarm Information'
    _columns = {
        'name':fields.char('Name', size=256, required=True),
        'trigger_occurs': fields.selection([('before', 'Before'), \
                                            ('after', 'After')], \
                                        'Triggers', required=True),
        'trigger_interval': fields.selection([('minutes', 'Minutes'), \
                                                ('hours', 'Hours'), \
                                                ('days', 'Days')], 'Interval', \
                                                required=True),
        'trigger_duration': fields.integer('Duration', required=True),
        'trigger_related': fields.selection([('start', 'The event starts'), \
                                            ('end', 'The event ends')], \
                                            'Related to', required=True),
        'duration': fields.integer('Duration', help="""Duration' and 'Repeat' \
are both optional, but if one occurs, so MUST the other"""),
        'repeat': fields.integer('Repeat'),
        'active': fields.boolean('Active', help="If the active field is set to \
true, it will allow you to hide the event alarm information without removing it.")
    }
    _defaults = {
        'trigger_interval': lambda *x: 'minutes',
        'trigger_duration': lambda *x: 5,
        'trigger_occurs': lambda *x: 'before',
        'trigger_related': lambda *x: 'start',
        'active': lambda *x: 1,
    }

    def do_alarm_create(self, cr, uid, ids, model, date, context={}):
        """
        Create Alarm for meeting.
        @param cr: the current row, from the database cursor,
        @param uid: the current user’s ID for security checks,
        @param ids: List of res alarm’s IDs.
        @param model: Model name.
        @param context: A standard dictionary for contextual values
        @return: True
        """

        alarm_obj = self.pool.get('calendar.alarm')
        ir_obj = self.pool.get('ir.model')
        model_id = ir_obj.search(cr, uid, [('model', '=', model)])[0]

        model_obj = self.pool.get(model)
        for data in model_obj.browse(cr, uid, ids, context):

            basic_alarm = data.alarm_id
            if not context.get('alarm_id', False):
                self.do_alarm_unlink(cr, uid, [data.id], model)
                return True
            self.do_alarm_unlink(cr, uid, [data.id], model)
            if basic_alarm:
                vals = {
                    'action': 'display',
                    'description': data.description,
                    'name': data.name,
                    'attendee_ids': [(6, 0, map(lambda x:x.id, data.attendee_ids))],
                    'trigger_related': basic_alarm.trigger_related,
                    'trigger_duration': basic_alarm.trigger_duration,
                    'trigger_occurs': basic_alarm.trigger_occurs,
                    'trigger_interval': basic_alarm.trigger_interval,
                    'duration': basic_alarm.duration,
                    'repeat': basic_alarm.repeat,
                    'state': 'run',
                    'event_date': data[date],
                    'res_id': data.id,
                    'model_id': model_id,
                    'user_id': uid
                 }
                alarm_id = alarm_obj.create(cr, uid, vals)
                cr.execute('Update %s set base_calendar_alarm_id=%s, alarm_id=%s \
                                        where id=%s' % (model_obj._table, \
                                        alarm_id, basic_alarm.id, data.id))
        cr.commit()
        return True

    def do_alarm_unlink(self, cr, uid, ids, model, context={}):
        """
        Delete alarm specified in ids
        @param cr: the current row, from the database cursor,
        @param uid: the current user’s ID for security checks,
        @param ids: List of res alarm’s IDs.
        @param model: Model name.
        @return: True
        """

        alarm_obj = self.pool.get('calendar.alarm')
        ir_obj = self.pool.get('ir.model')
        model_id = ir_obj.search(cr, uid, [('model', '=', model)])[0]
        model_obj = self.pool.get(model)
        for datas in model_obj.browse(cr, uid, ids, context):
            alarm_ids = alarm_obj.search(cr, uid, [('model_id', '=', model_id), ('res_id', '=', datas.id)])
            if alarm_ids:
                alarm_obj.unlink(cr, uid, alarm_ids)
                cr.execute('Update %s set base_calendar_alarm_id=NULL, alarm_id=NULL\
                            where id=%s' % (model_obj._table, datas.id))
        cr.commit()
        return True

res_alarm()

class calendar_alarm(osv.osv):
    _name = 'calendar.alarm'
    _description = 'Event alarm information'
    _inherit = 'res.alarm'
    __attribute__ = {}

    _columns = {
        'alarm_id': fields.many2one('res.alarm', 'Basic Alarm', ondelete='cascade'),
        'name': fields.char('Summary', size=124, help="""Contains the text to be \
                     used as the message subject for email \
                     or contains the text to be used for display"""),
        'action': fields.selection([('audio', 'Audio'), ('display', 'Display'), \
                ('procedure', 'Procedure'), ('email', 'Email') ], 'Action', \
                required=True, help="Defines the action to be invoked when an alarm is triggered"),
        'description': fields.text('Description', help='Provides a more complete \
                            description of the calendar component, than that \
                            provided by the "SUMMARY" property'),
        'attendee_ids': fields.many2many('calendar.attendee', 'alarm_attendee_rel', \
                                      'alarm_id', 'attendee_id', 'Attendees', readonly=True),
        'attach': fields.binary('Attachment', help="""* Points to a sound resource,\
                     which is rendered when the alarm is triggered for audio,
                    * File which is intended to be sent as message attachments for email,
                    * Points to a procedure resource, which is invoked when\
                      the alarm is triggered for procedure."""),
        'res_id': fields.integer('Resource ID'),
        'model_id': fields.many2one('ir.model', 'Model'),
        'user_id': fields.many2one('res.users', 'Owner'),
        'event_date': fields.datetime('Event Date'),
        'event_end_date': fields.datetime('Event End Date'),
        'trigger_date': fields.datetime('Trigger Date', readonly="True"),
        'state':fields.selection([
                    ('draft', 'Draft'),
                    ('run', 'Run'),
                    ('stop', 'Stop'),
                    ('done', 'Done'),
                ], 'State', select=True, readonly=True),
     }

    _defaults = {
        'action': lambda *x: 'email',
        'state': lambda *x: 'run',
     }
    def create(self, cr, uid, vals, context={}):
        """
        create new record.
        @param self: The object pointer
        @param cr: the current row, from the database cursor,
        @param vals: dictionary of fields value.{‘name_of_the_field’: value, ...}
        @param context: A standard dictionary for contextual values
        @return: new record id for calendar_alarm.
        """

        event_date = vals.get('event_date', False)
        if event_date:
            dtstart = datetime.strptime(vals['event_date'], "%Y-%m-%d %H:%M:%S")
            if vals['trigger_interval'] == 'days':
                delta = timedelta(days=vals['trigger_duration'])
            if vals['trigger_interval'] == 'hours':
                delta = timedelta(hours=vals['trigger_duration'])
            if vals['trigger_interval'] == 'minutes':
                delta = timedelta(minutes=vals['trigger_duration'])
            trigger_date = dtstart + (vals['trigger_occurs'] == 'after' and delta or -delta)
            vals['trigger_date'] = trigger_date
        res = super(calendar_alarm, self).create(cr, uid, vals, context)
        return res

    def do_run_scheduler(self, cr, uid, automatic=False, use_new_cursor=False, \
                       context=None):
        """
        @param self: The object pointer
        @param cr: the current row, from the database cursor,
        @param uid: the current user’s ID for security checks,
        @param ids: List of calendar alarm’s IDs.
        @param use_new_cursor: False or the dbname
        @param context: A standard dictionary for contextual values
        """

        if not context:
            context = {}
        current_datetime = datetime.now().strftime('%Y-%m-%d %H:%M:%S')
        cr.execute("select alarm.id as id \
                    from calendar_alarm alarm \
                    where alarm.state = %s and alarm.trigger_date <= %s", ('run', current_datetime))
        res = cr.dictfetchall()
        alarm_ids = map(lambda x: x['id'], res)
        #attendee_obj = self.pool.get('calendar.attendee')
        request_obj = self.pool.get('res.request')
        mail_to = []
        for alarm in self.browse(cr, uid, alarm_ids):
            if alarm.action == 'display':
                value = {
                   'name': alarm.name,
                   'act_from': alarm.user_id.id,
                   'act_to': alarm.user_id.id,
                   'body': alarm.description,
                   'trigger_date': alarm.trigger_date,
                   'ref_doc1': '%s,%s' % (alarm.model_id.model, alarm.res_id)
                }
                request_id = request_obj.create(cr, uid, value)
                request_ids = [request_id]
                for attendee in alarm.attendee_ids:
                    if attendee.user_id:
                        value['act_to'] = attendee.user_id.id
                        request_id = request_obj.create(cr, uid, value)
                        request_ids.append(request_id)
                request_obj.request_send(cr, uid, request_ids)

            if alarm.action == 'email':
                sub = '[Openobject Remainder] %s' % (alarm.name)
                body = """
                Name: %s
                Date: %s
                Description: %s

                From:
                      %s
                      %s

                """  % (alarm.name, alarm.trigger_date, alarm.description, \
                    alarm.user_id.name, alarm.user_id.signature)
                mail_to = [alarm.user_id.address_id.email]
                for att in alarm.attendee_ids:
                    mail_to.append(att.user_id.address_id.email)
                if mail_to:
                    tools.email_send(
                        tools.config.get('email_from', False),
                        mail_to,
                        sub,
                        body
                    )
            self.write(cr, uid, [alarm.id], {'state':'done'})
        return True

calendar_alarm()


class calendar_event(osv.osv):
    _name = "calendar.event"
    _description = "Calendar Event"
    __attribute__ = {}

    def _tz_get(self, cr, uid, context={}):
        return [(x.lower(), x) for x in pytz.all_timezones]

    def onchange_allday(self, cr, uid, ids, allday, context={}):
        """
        @param self: The object pointer
        @param cr: the current row, from the database cursor,
        @param uid: the current user’s ID for security checks,
        @param ids: List of calendar event’s IDs.
        @param allday: Value of allday boolean
        @param context: A standard dictionary for contextual values
        """
        if not allday or not ids:
            return {}
        event = self.browse(cr, uid, ids, context=context)[0]
        value = {
                 'date': event.date and event.date[:11] + '00:00:00',
                 'date_deadline': event.date_deadline and event.date_deadline[:11] + '00:00:00',
                 'duration': 24
                 }
        return {'value': value}

    def onchange_dates(self, cr, uid, ids, start_date, duration=False, end_date=False, allday=False, context={}):
        """
        @param self: The object pointer
        @param cr: the current row, from the database cursor,
        @param uid: the current user’s ID for security checks,
        @param ids: List of calendar event’s IDs.
        @param start_date: Get starting date
        @param duration: Get Duration between start date and end date or False
        @param end_date: Get Ending Date or False
        @param context: A standard dictionary for contextual values
        """
        value = {}
        if not start_date:
            return value
        if not end_date and not duration:
            duration = 8.00
            value['duration'] = duration

        if allday: # For all day event
            start = start_date[:11] + '00:00:00'
            value = {
                 'date': start,
                 'date_deadline': start,
                 'duration': 24
                 }
            return {'value': value}

        start = datetime.strptime(start_date, "%Y-%m-%d %H:%M:%S")
        if end_date and not duration:
            end = datetime.strptime(end_date, "%Y-%m-%d %H:%M:%S")
            diff = end - start
            duration = float(diff.days)* 24 + (float(diff.seconds) / 3600)
            value['duration'] = round(duration, 2)
        elif not end_date:
            end = start + timedelta(hours=duration)
            value['date_deadline'] = end.strftime("%Y-%m-%d %H:%M:%S")

        return {'value': value}

    def _set_rrulestring(self, cr, uid, id, name, value, arg, context):
        """
        Set rule string.
        @param self: The object pointer
        @param cr: the current row, from the database cursor,
        @param id: List of calendar event's ids.
        @param context: A standard dictionary for contextual values
        @return: dictionary of rrule value.
        """
        cr.execute("UPDATE %s set freq='None',interval=0,count=0,end_date=Null,\
                    mo=False,tu=False,we=False,th=False,fr=False,sa=False,su=False,\
                    day=0,select1='date',month_list=Null ,byday=Null where id=%s" % (self._table, id))

        if not value:
            cr.execute("UPDATE %s set rrule_type='none' where id=%s" % (self._table, id))
            return True
        val = {}
        for part in value.split(';'):
            if part.lower().__contains__('freq') and len(value.split(';')) <=2:
                rrule_type = part.lower()[5:]
                break
            else:
                rrule_type = 'custom'
                break
        ans = value.split(';')
        for i in ans:
            val[i.split('=')[0].lower()] = i.split('=')[1].lower()
        if not val.get('interval'):
            rrule_type = 'custom'
        elif int(val.get('interval')) > 1: #If interval is other than 1 rule is custom
            rrule_type = 'custom'

        qry = "UPDATE %(table)s set rrule_type=\'%(rule_type)s\' "

        if rrule_type == 'custom':
            new_val = val.copy()
            for k, v in val.items():
                if  val['freq'] == 'weekly' and val.get('byday'):
                    for day in val['byday'].split(','):
                        new_val[day] = True
                    val.pop('byday')

                if val.get('until'):
                    until = parser.parse(''.join((re.compile('\d')).findall(val.get('until'))))
                    new_val['end_date'] = until.strftime('%Y-%m-%d')
                    val.pop('until')
                    new_val.pop('until')

                if val.get('bymonthday'):
                    new_val['day'] = val.get('bymonthday')
                    val.pop('bymonthday')
                    new_val['select1'] = 'date'
                    new_val.pop('bymonthday')

                if val.get('byday'):
                    d = val.get('byday')
                    if '-' in d:
                        new_val['byday'] = d[:2]
                        new_val['week_list'] = d[2:4].upper()
                    else:
                        new_val['byday'] = d[:1]
                        new_val['week_list'] = d[1:3].upper()
                    new_val['select1'] = 'day'

                if val.get('bymonth'):
                    new_val['month_list'] = val.get('bymonth')
                    val.pop('bymonth')
                    new_val.pop('bymonth')

            for k, v in new_val.items():
                temp = ", %s='%s'" % (k, v)
                qry += temp

        whr = " where id=%(id)s"
        qry = qry + whr
        val.update({
            'table': self._table,
            'rule_type': rrule_type,
            'id': id,
        })
        cr.execute(qry % val)
        return True

    def _get_rulestring(self, cr, uid, ids, name, arg, context=None):
        """
        Get rule string.
        @param self: The object pointer
        @param cr: the current row, from the database cursor,
        @param id: List of calendar event's ids.
        @param context: A standard dictionary for contextual values
        @return: dictionary of rrule value.
        """
        result = {}
        for datas in self.read(cr, uid, ids, context=context):
            event = datas['id']
            if datas.get('rrule_type'):
                if datas.get('rrule_type') == 'none':
                    result[event] = False
                elif datas.get('rrule_type') == 'custom':
                    if datas.get('interval', 0) < 0:
                        raise osv.except_osv('Warning!', 'Interval can not be Negative')
                    if datas.get('count', 0) < 0:
                        raise osv.except_osv('Warning!', 'Count can not be Negative')
                    rrule_custom = self.compute_rule_string(cr, uid, datas, \
                                                         context=context)
                    result[event] = rrule_custom
                else:
                    result[event] = self.compute_rule_string(cr, uid, {'freq': datas.get('rrule_type').upper(), 'interval': 1}, context=context)

        return result

    _columns = {
        'id': fields.integer('ID'),
        'sequence': fields.integer('Sequence'),
        'name': fields.char('Description', size=64, required=True),
        'date': fields.datetime('Date'),
        'date_deadline': fields.datetime('Deadline'),
        'create_date': fields.datetime('Created', readonly=True),
        'duration': fields.float('Duration'),
        'description': fields.text('Your action'),
        'class': fields.selection([('public', 'Public'), ('private', 'Private'), \
             ('confidential', 'Confidential')], 'Mark as'),
        'location': fields.char('Location', size=264, help="Location of Event"),
        'show_as': fields.selection([('free', 'Free'), ('busy', 'Busy')], \
                                                'Show as'),
        'base_calendar_url': fields.char('Caldav URL', size=264),
        'exdate': fields.text('Exception Date/Times', help="This property \
<<<<<<< HEAD
                    defines the list of date/time exceptions for arecurring calendar component."),
        'exrule': fields.char('Exception Rule', size=352, help="defines a \
                    rule or repeating pattern for anexception to a recurrence set"),
=======
defines the list of date/time exceptions for arecurring calendar component."), 
        'exrule': fields.char('Exception Rule', size=352, help="defines a \
rule or repeating pattern for an exception to a recurrence set"), 
>>>>>>> 479d3c7c
        'rrule': fields.function(_get_rulestring, type='char', size=124, method=True, \
                                    string='Recurrent Rule', store=True, \
                                    fnct_inv=_set_rrulestring, help='Defines a\
 rule or repeating pattern for recurring events\n\
e.g.: Every other month on the last Sunday of the month for 10 occurrences:\
        FREQ=MONTHLY;INTERVAL=2;COUNT=10;BYDAY=-1SU'),
        'rrule_type': fields.selection([('none', ''), ('daily', 'Daily'), \
                            ('weekly', 'Weekly'), ('monthly', 'Monthly'), \
                            ('yearly', 'Yearly'), ('custom', 'Custom')], 'Recurrency'),
        'alarm_id': fields.many2one('res.alarm', 'Alarm'),
        'base_calendar_alarm_id': fields.many2one('calendar.alarm', 'Alarm'),
        'recurrent_uid': fields.integer('Recurrent ID'),
        'recurrent_id': fields.datetime('Recurrent ID date'),
        'vtimezone': fields.related('user_id', 'context_tz', type='char', size=24, \
                         string='Timezone', store=True),
        'user_id': fields.many2one('res.users', 'Responsible'),
        'freq': fields.selection([('None', 'No Repeat'), \
                                ('secondly', 'Secondly'), \
                                ('minutely', 'Minutely'), \
                                ('hourly', 'Hourly'), \
                                ('daily', 'Daily'), \
                                ('weekly', 'Weekly'), \
                                ('monthly', 'Monthly'), \
                                ('yearly', 'Yearly')], 'Frequency'),
        'interval': fields.integer('Interval'),
        'count': fields.integer('Count'),
        'mo': fields.boolean('Mon'),
        'tu': fields.boolean('Tue'),
        'we': fields.boolean('Wed'),
        'th': fields.boolean('Thu'),
        'fr': fields.boolean('Fri'),
        'sa': fields.boolean('Sat'),
        'su': fields.boolean('Sun'),
        'select1': fields.selection([('date', 'Date of month'), \
                                    ('day', 'Day of month')], 'Option'),
        'day': fields.integer('Date of month'),
        'week_list': fields.selection([('MO', 'Monday'), ('TU', 'Tuesday'), \
                                   ('WE', 'Wednesday'), ('TH', 'Thursday'), \
                                   ('FR', 'Friday'), ('SA', 'Saturday'), \
                                   ('SU', 'Sunday')], 'Weekday'),
        'byday': fields.selection([('1', 'First'), ('2', 'Second'), \
                                   ('3', 'Third'), ('4', 'Fourth'), \
                                   ('5', 'Fifth'), ('-1', 'Last')], 'By day'),
        'month_list': fields.selection(months.items(), 'Month'),
        'end_date': fields.date('Repeat Until'),
        'attendee_ids': fields.many2many('calendar.attendee', 'event_attendee_rel', \
                                 'event_id', 'attendee_id', 'Attendees'),
        'allday': fields.boolean('All Day'), 
        'active': fields.boolean('Active', help="If the active field is set to \
true, it will allow you to hide the event alarm information without removing it.")
    }

    _defaults = {
<<<<<<< HEAD
         'class': lambda *a: 'public',
         'show_as': lambda *a: 'busy',
         'freq': lambda *x: 'None',
         'select1': lambda *x: 'date',
         'interval': lambda *x: 1,
=======
         'class': lambda *a: 'public', 
         'show_as': lambda *a: 'busy', 
         'freq': lambda *x: 'None', 
         'select1': lambda *x: 'date', 
         'interval': lambda *x: 1, 
         'active': lambda *x: 1, 
>>>>>>> 479d3c7c
    }

    def open_event(self, cr, uid, ids, context=None):
        """
        Open Event From for Editing
        @param cr: the current row, from the database cursor,
        @param uid: the current user’s ID for security checks,
        @param ids: List of event’s IDs
        @param context: A standard dictionary for contextual values
        @return: Dictionary value which open Crm Meeting form.
        """
        if not context:
            context = {}

        data_obj = self.pool.get('ir.model.data')

        value = {}

        id2 = data_obj._get_id(cr, uid, 'base_calendar', 'event_form_view')
        id3 = data_obj._get_id(cr, uid, 'base_calendar', 'event_tree_view')
        id4 = data_obj._get_id(cr, uid, 'base_calendar', 'event_calendar_view')
        if id2:
            id2 = data_obj.browse(cr, uid, id2, context=context).res_id
        if id3:
            id3 = data_obj.browse(cr, uid, id3, context=context).res_id
        if id4:
            id4 = data_obj.browse(cr, uid, id4, context=context).res_id
        for id in ids:
            value = {
                    'name': _('Event'),
                    'view_type': 'form',
                    'view_mode': 'form,tree',
                    'res_model': 'calendar.event',
                    'view_id': False,
                    'views': [(id2, 'form'), (id3, 'tree'), (id4, 'calendar')],
                    'type': 'ir.actions.act_window',
                    'res_id': base_calendar_id2real_id(id),
                    'nodestroy': True
                    }

        return value

    def modify_this(self, cr, uid, event_id, defaults, real_date, context=None, *args):
        """
        @param self: The object pointer
        @param cr: the current row, from the database cursor,
        @param uid: the current user’s ID for security checks,
        @param event_id: Get Event_id
        @param real_date: Get Real Date
        @param context: A standard dictionary for contextual values
        @param *args: Get Tuppel Value

        """

        event_id = base_calendar_id2real_id(event_id)
        datas = self.read(cr, uid, event_id, context=context)
        defaults.update({
                        'recurrent_uid': base_calendar_id2real_id(datas['id']),
                        'recurrent_id': defaults.get('date') or real_date,
                        'rrule_type': 'none',
                        'rrule': ''
                        })
        exdate = datas['exdate'] and datas['exdate'].split(',') or []
        if real_date and defaults.get('date'):
            exdate.append(real_date)
        self.write(cr, uid, event_id, {'exdate': ','.join(exdate)}, context=context)
        new_id = self.copy(cr, uid, event_id, default=defaults, context=context)
        return new_id

    def modify_all(self, cr, uid, event_ids, defaults, context=None, *args):
        """
        Modify name, date, date_deadline fields.
        @param cr: the current row, from the database cursor,
        @param uid: the current user’s ID for security checks,
        @param event_ids: List of crm meeting’s IDs.
        @return: True
        """

        for event_id in event_ids:
            event_id = base_calendar_id2real_id(event_id)

            defaults.pop('id')
            defaults.update({'table': self._table})

            qry = "UPDATE %(table)s set name = '%(name)s', \
                            date = '%(date)s', date_deadline = '%(date_deadline)s'"
            if defaults.get('alarm_id'):
                qry += ", alarm_id = %(alarm_id)s"
            if defaults.get('location'):
                qry += ", location = '%(location)s'"
            qry += "WHERE id = %s" % (event_id)
            cr.execute(qry %(defaults))

        return True

    def get_recurrent_ids(self, cr, uid, select, base_start_date, base_until_date, limit=100):
        """
        @param self: The object pointer
        @param cr: the current row, from the database cursor,
        @param uid: the current user’s ID for security checks,
        @param base_start_date: Get Start Date
        @param base_until_date: Get End Date
        @param limit: The Number of Results to Return """

        if not limit:
            limit = 100
        if isinstance(select, (str, int, long)):
            ids = [select]
        else:
            ids = select
        result = []
        if ids and (base_start_date or base_until_date):
            cr.execute("select m.id, m.rrule, m.date, m.date_deadline, \
                            m.exdate, m.exrule from " + self._table + \
                            " m where m.id in ("\
                            + ','.join(map(lambda x: str(x), ids))+")")

            count = 0
            for data in cr.dictfetchall():
                start_date = base_start_date and datetime.strptime(base_start_date[:10], "%Y-%m-%d") or False
                until_date = base_until_date and datetime.strptime(base_until_date[:10], "%Y-%m-%d") or False
                if count > limit:
                    break
                event_date = datetime.strptime(data['date'], "%Y-%m-%d %H:%M:%S")
#                To check: If the start date is replace by event date .. the event date will be changed by that of calendar code
#                if start_date and start_date <= event_date:
#                        start_date = event_date
                start_date = event_date
                if not data['rrule']:
                    if start_date and (event_date < start_date):
                        continue
                    if until_date and (event_date > until_date):
                        continue
                    idval = real_id2base_calendar_id(data['id'], data['date'])
                    result.append(idval)
                    count += 1
                else:
                    exdate = data['exdate'] and data['exdate'].split(',') or []
                    rrule_str = data['rrule']
                    new_rrule_str = []
                    rrule_until_date = False
                    is_until = False
                    for rule in rrule_str.split(';'):
                        name, value = rule.split('=')
                        if name == "UNTIL":
                            is_until = True
                            value = parser.parse(value)
                            rrule_until_date = parser.parse(value.strftime("%Y-%m-%d"))
                            if until_date and until_date >= rrule_until_date:
                                until_date = rrule_until_date
                            if until_date:
                                value = until_date.strftime("%Y%m%d%H%M%S")
                        new_rule = '%s=%s' % (name, value)
                        new_rrule_str.append(new_rule)
                    if not is_until and until_date:
                        value = until_date.strftime("%Y%m%d%H%M%S")
                        name = "UNTIL"
                        new_rule = '%s=%s' % (name, value)
                        new_rrule_str.append(new_rule)
                    new_rrule_str = ';'.join(new_rrule_str)
                    rdates = get_recurrent_dates(str(new_rrule_str), exdate, start_date, data['exrule'])
                    for rdate in rdates:
                        r_date = datetime.strptime(rdate, "%Y-%m-%d %H:%M:%S")
                        if start_date and r_date < start_date:
                            continue
                        if until_date and r_date > until_date:
                            continue
                        idval = real_id2base_calendar_id(data['id'], rdate)
                        result.append(idval)
                        count += 1
        if result:
            ids = result
        if isinstance(select, (str, int, long)):
            return ids and ids[0] or False
        return ids

    def compute_rule_string(self, cr, uid, datas, context=None, *args):
        """
        Compute rule string.
        @param self: the object pointer
        @param cr: the current row, from the database cursor,
        @param uid: the current user’s ID for security checks,
        @param datas: dictionary of freq and interval value.
        @return: string value which compute FREQILY;INTERVAL
        """

        weekdays = ['mo', 'tu', 'we', 'th', 'fr', 'sa', 'su']
        weekstring = ''
        monthstring = ''
        yearstring = ''

        freq = datas.get('freq')
        if freq == 'None':
            return ''

        interval_srting = datas.get('interval') and (';INTERVAL=' + str(datas.get('interval'))) or ''

        if freq == 'weekly':

            byday = map(lambda x: x.upper(), filter(lambda x: datas.get(x) and x in weekdays, datas))
            if byday:
                weekstring = ';BYDAY=' + ','.join(byday)

        elif freq == 'monthly':
            if datas.get('select1')=='date' and (datas.get('day') < 1 or datas.get('day') > 31):
                raise osv.except_osv(_('Error!'), ("Please select proper Day of month"))
            if datas.get('select1')=='day':
                monthstring = ';BYDAY=' + datas.get('byday') + datas.get('week_list')
            elif datas.get('select1')=='date':
                monthstring = ';BYMONTHDAY=' + str(datas.get('day'))

        elif freq == 'yearly':
            if datas.get('select1')=='date' and (datas.get('day') < 1 or datas.get('day') > 31):
                raise osv.except_osv(_('Error!'), ("Please select proper Day of month"))
            bymonth = ';BYMONTH=' + str(datas.get('month_list'))
            if datas.get('select1')=='day':
                bystring = ';BYDAY=' + datas.get('byday') + datas.get('week_list')
            elif datas.get('select1')=='date':
                bystring = ';BYMONTHDAY=' + str(datas.get('day'))
            yearstring = bymonth + bystring

        if datas.get('end_date'):
            datas['end_date'] = ''.join((re.compile('\d')).findall(datas.get('end_date'))) + '235959Z'
        enddate = (datas.get('count') and (';COUNT=' + str(datas.get('count'))) or '') +\
                             ((datas.get('end_date') and (';UNTIL=' + datas.get('end_date'))) or '')

        rrule_string = 'FREQ=' + freq.upper() + weekstring + interval_srting \
                            + enddate + monthstring + yearstring

        return rrule_string


    def search(self, cr, uid, args, offset=0, limit=100, order=None,
            context=None, count=False):
        """
        Overrides orm search method.
        @param cr: the current row, from the database cursor,
        @param user: the current user’s ID for security checks,
        @param args: list of tuples of form [(‘name_of_the_field’, ‘operator’, value), ...].
        @param offset: The Number of Results to Pass
        @param limit: The Number of Results to Return
        @return: List of id
        """
        args_without_date = []
        start_date = False
        until_date = False
        for arg in args:
            if arg[0] not in ('date', unicode('date')):
                args_without_date.append(arg)
            else:
                if arg[1] in ('>', '>='):
                    if start_date:
                        continue
                    start_date = arg[2]
                elif arg[1] in ('<', '<='):
                    if until_date:
                        continue
                    until_date = arg[2]
        res = super(calendar_event, self).search(cr, uid, args_without_date, \
                                 offset, limit, order, context, count)
        return self.get_recurrent_ids(cr, uid, res, start_date, until_date, limit)



    def write(self, cr, uid, ids, vals, context=None, check=True, update_check=True):
        """
        Writes values in one or several fields.
        @param self: the object pointer
        @param cr: the current row, from the database cursor,
        @param uid: the current user’s ID for security checks,
        @param ids: List of crm meeting's ids
        @param vals: Dictionary of field value.
        @return: True
        """
        if not context:
            context = {}
        if isinstance(ids, (str, int, long)):
            select = [ids]
        else:
            select = ids
        new_ids = []
        for event_id in select:
            if len(str(event_id).split('-')) > 1:
                data = self.read(cr, uid, event_id, ['date', 'date_deadline', \
                                                    'rrule', 'duration'])
                if data.get('rrule'):
                    real_date = data.get('date')
                    data.update(vals)
                    new_id = self.modify_this(cr, uid, event_id, data, \
                                                real_date, context)
                    context.update({'active_id': new_id, 'active_ids': [new_id]})
                    continue
            event_id = base_calendar_id2real_id(event_id)
            if not event_id in new_ids:
                new_ids.append(event_id)
        
        res = super(calendar_event, self).write(cr, uid, new_ids, vals, context=context)
        if vals.has_key('alarm_id') or vals.has_key('base_calendar_alarm_id'):
            alarm_obj = self.pool.get('res.alarm')
            context.update({'alarm_id': vals.get('alarm_id')})
            alarm_obj.do_alarm_create(cr, uid, new_ids, self._name, 'date', \
                                            context=context)
        return res

    def browse(self, cr, uid, ids, context=None, list_class=None, fields_process={}):
        """
        Overrides orm browse method.
        @param self: the object pointer
        @param cr: the current row, from the database cursor,
        @param uid: the current user’s ID for security checks,
        @param ids: List of crm meeting's ids
        @return: the object list.
        """
        if isinstance(ids, (str, int, long)):
            select = [ids]
        else:
            select = ids
        select = map(lambda x: base_calendar_id2real_id(x), select)
        res = super(calendar_event, self).browse(cr, uid, select, context, \
                                                    list_class, fields_process)
        if isinstance(ids, (str, int, long)):
            return res and res[0] or False

        return res

    def read(self, cr, uid, ids, fields=None, context={}, load='_classic_read'):
        """
        Overrides orm Read method.Read List of fields for calendar event.
        @param cr: the current row, from the database cursor,
        @param user: the current user’s ID for security checks,
        @param ids: List of calendar event's id.
        @param fields: List of fields.
        @return: List of Dictionary of form [{‘name_of_the_field’: value, ...}, ...]
        """
        if isinstance(ids, (str, int, long)):
            select = [ids]
        else:
            select = ids
        select = map(lambda x: (x, base_calendar_id2real_id(x)), select)
        result = []
        if fields and 'date' not in fields:
            fields.append('date')
        for base_calendar_id, real_id in select:
            res = super(calendar_event, self).read(cr, uid, real_id, fields=fields, context=context, load=load)
            ls = base_calendar_id2real_id(base_calendar_id, with_date=res.get('duration', 0))
            if not isinstance(ls, (str, int, long)) and len(ls) >= 2:
                res['date'] = ls[1]
                res['date_deadline'] = ls[2]
            res['id'] = base_calendar_id

            result.append(res)
        if isinstance(ids, (str, int, long)):
            return result and result[0] or False
        return result

    def copy(self, cr, uid, id, default=None, context={}):
        """
        Duplicate record on specified id.
        @param self: the object pointer.
        @param cr: the current row, from the database cursor,
        @param id: id of record from which we duplicated.
        @return: Duplicate record id.
        """
        res = super(calendar_event, self).copy(cr, uid, base_calendar_id2real_id(id), default, context)
        alarm_obj = self.pool.get('res.alarm')
        alarm_obj.do_alarm_create(cr, uid, [res], self._name, 'date')

        return res

    def unlink(self, cr, uid, ids, context=None):
        """
        Deletes records specified in ids.
        @param self: the object pointer.
        @param cr: the current row, from the database cursor,
        @param id: List of calendar event's id.
        @return: True
        """
        res = False
        for id in ids:
            ls = base_calendar_id2real_id(id)
            if not isinstance(ls, (str, int, long)) and len(ls) >= 2:
                date_new = ls[1]
                for record in self.read(cr, uid, [base_calendar_id2real_id(id)], \
                                            ['date', 'rrule', 'exdate']):
                    if record['rrule']:
                        exdate = (record['exdate'] and (record['exdate'] + ',') or '') + ''.join((re.compile('\d')).findall(date_new)) + 'Z'
                        if record['date'] == date_new:
                            res = self.write(cr, uid, [base_calendar_id2real_id(id)], {'exdate': exdate})
                    else:
                        ids = map(lambda x: base_calendar_id2real_id(x), ids)
                        res = super(calendar_event, self).unlink(cr, uid, \
                                                base_calendar_id2real_id(ids))
                        alarm_obj = self.pool.get('res.alarm')
                        alarm_obj.do_alarm_unlink(cr, uid, ids, self._name)
            else:
                ids = map(lambda x: base_calendar_id2real_id(x), ids)
                res = super(calendar_event, self).unlink(cr, uid, ids)
                alarm_obj = self.pool.get('res.alarm')
                alarm_obj.do_alarm_unlink(cr, uid, ids, self._name)
        return res

    def create(self, cr, uid, vals, context={}):
        """
        Create new record.
        @param self: the object pointer
        @param cr: the current row, from the database cursor,
        @param uid: the current user’s ID for security checks,
        @param vals: dictionary of every field value.
        @return: new created record id.
        """
        res = super(calendar_event, self).create(cr, uid, vals, context)
        alarm_obj = self.pool.get('res.alarm')
        alarm_obj.do_alarm_create(cr, uid, [res], self._name, 'date')
        return res

calendar_event()

class calendar_todo(osv.osv):
    """ Calendar Task """

    _name = "calendar.todo"
    _inherit = "calendar.event"
    _description = "Calendar Task"

    def _get_date(self, cr, uid, ids, name, arg, context):
        """
        Get Date
        @param self: The object pointer
        @param cr: the current row, from the database cursor,
        @param uid: the current user’s ID for security checks,
        @param ids: List of calendar todo's IDs.
        @param args: list of tuples of form [(‘name_of_the_field’, ‘operator’, value), ...].
        @param context: A standard dictionary for contextual values
        """

        res = {}
        for event in self.browse(cr, uid, ids, context=context):
            res[event.id] = event.date_start
        return res

    def _set_date(self, cr, uid, id, name, value, arg, context):
        """
        Set Date
        @param self: The object pointer
        @param cr: the current row, from the database cursor,
        @param uid: the current user’s ID for security checks,
        @param id: calendar's ID.
        @param value: Get Value
        @param args: list of tuples of form [(‘name_of_the_field’, ‘operator’, value), ...].
        @param context: A standard dictionary for contextual values
        """

        event = self.browse(cr, uid, id, context=context)
        cr.execute("UPDATE %s set date_start='%s' where id=%s" \
                            % (self._table, value, id))
        return True

    _columns = {
        'date': fields.function(_get_date, method=True, fnct_inv=_set_date, \
                            string='Duration', store=True, type='datetime'),
        'duration': fields.integer('Duration'),
    }

    __attribute__ = {}


calendar_todo()

class ir_attachment(osv.osv):
    _name = 'ir.attachment'
    _inherit = 'ir.attachment'

    def search_count(self, cr, user, args, context=None):
        """
        @param self: The object pointer
        @param cr: the current row, from the database cursor,
        @param user: the current user’s ID for security checks,
        @param args: list of tuples of form [(‘name_of_the_field’, ‘operator’, value), ...].
        @param context: A standard dictionary for contextual values
        """

        args1 = []
        for arg in args:
            args1.append(map(lambda x:str(x).split('-')[0], arg))
        return super(ir_attachment, self).search_count(cr, user, args1, context)

    def search(self, cr, uid, args, offset=0, limit=None, order=None,
            context=None, count=False):
        """
        @param self: The object pointer
        @param cr: the current row, from the database cursor,
        @param uid: the current user’s ID for security checks,
        @param args: list of tuples of form [(‘name_of_the_field’, ‘operator’, value), ...].
        @param offset: The Number of Results to pass,
        @param limit: The Number of Results to Return,
        @param context: A standard dictionary for contextual values
        """

        new_args = args
        for i, arg in enumerate(new_args):
            if arg[0] == 'res_id':
                new_args[i] = (arg[0], arg[1], base_calendar_id2real_id(arg[2]))
        return super(ir_attachment, self).search(cr, uid, new_args, offset=offset,
                            limit=limit, order=order,
                            context=context, count=False)
ir_attachment()

class ir_values(osv.osv):
    _inherit = 'ir.values'

    def set(self, cr, uid, key, key2, name, models, value, replace=True, \
            isobject=False, meta=False, preserve_user=False, company=False):
        """
        Set IR Values
        @param self: The object pointer
        @param cr: the current row, from the database cursor,
        @param uid: the current user’s ID for security checks,
        @param model: Get The Model
        """

        new_model = []
        for data in models:
            if type(data) in (list, tuple):
                new_model.append((data[0], base_calendar_id2real_id(data[1])))
            else:
                new_model.append(data)
        return super(ir_values, self).set(cr, uid, key, key2, name, new_model, \
                    value, replace, isobject, meta, preserve_user, company)

    def get(self, cr, uid, key, key2, models, meta=False, context={}, \
             res_id_req=False, without_user=True, key2_req=True):
        """
        Get IR Values
        @param self: The object pointer
        @param cr: the current row, from the database cursor,
        @param uid: the current user’s ID for security checks,
        @param model: Get The Model
        """

        new_model = []
        for data in models:
            if type(data) in (list, tuple):
                new_model.append((data[0], base_calendar_id2real_id(data[1])))
            else:
                new_model.append(data)
        return super(ir_values, self).get(cr, uid, key, key2, new_model, \
                         meta, context, res_id_req, without_user, key2_req)

ir_values()

class ir_model(osv.osv):

    _inherit = 'ir.model'

    def read(self, cr, uid, ids, fields=None, context={},
            load='_classic_read'):
        """
        Read IR Model
        @param self: The object pointer
        @param cr: the current row, from the database cursor,
        @param uid: the current user’s ID for security checks,
        @param ids: List of IR Model’s IDs.
        @param context: A standard dictionary for contextual values
        """

        data = super(ir_model, self).read(cr, uid, ids, fields=fields, \
                        context=context, load=load)
        if data:
            for val in data:
                val['id'] = base_calendar_id2real_id(val['id'])
        return data

ir_model()

class virtual_report_spool(web_services.report_spool):

    def exp_report(self, db, uid, object, ids, datas=None, context=None):
        """
        Export Report
        @param self: The object pointer
        @param db: get the current database,
        @param uid: the current user’s ID for security checks,
        @param context: A standard dictionary for contextual values
        """

        if object == 'printscreen.list':
            return super(virtual_report_spool, self).exp_report(db, uid, \
                            object, ids, datas, context)
        new_ids = []
        for id in ids:
            new_ids.append(base_calendar_id2real_id(id))
        if datas.get('id', False):
            datas['id'] = base_calendar_id2real_id(datas['id'])
        return super(virtual_report_spool, self).exp_report(db, uid, object, new_ids, datas, context)

virtual_report_spool()

class res_users(osv.osv):
    _inherit = 'res.users'

    def _get_user_avail(self, cr, uid, ids, context=None):
        """
        Get USer Availability
        @param self: The object pointer
        @param cr: the current row, from the database cursor,
        @param uid: the current user’s ID for security checks,
        @param ids: List of res user’s IDs.
        @param context: A standard dictionary for contextual values
        """

        current_datetime = datetime.now().strftime('%Y-%m-%d %H:%M:%S')
        res = {}
        attendee_obj = self.pool.get('calendar.attendee')
        attendee_ids = attendee_obj.search(cr, uid, [
                    ('event_date', '<=', current_datetime), ('event_end_date', '<=', current_datetime),
                    ('state', '=', 'accepted'), ('user_id', 'in', ids)
                    ])

       # result = cr.dictfetchall()
        for attendee_data in attendee_obj.read(cr, uid, attendee_ids, ['user_id']):
            user_id = attendee_data['user_id']
            status = 'busy'
            res.update({user_id:status})

        #TOCHECK: Delegated Event
        for user_id in ids:
            if user_id not in res:
                res[user_id] = 'free'

        return res

    def _get_user_avail_fun(self, cr, uid, ids, name, args, context=None):
        """
        Get USer Availability Function
        @param self: The object pointer
        @param cr: the current row, from the database cursor,
        @param uid: the current user’s ID for security checks,
        @param ids: List of res user’s IDs.
        @param context: A standard dictionary for contextual values
        """

        return self._get_user_avail(cr, uid, ids, context=context)

    _columns = {
            'availability': fields.function(_get_user_avail_fun, type='selection', \
                    selection=[('free', 'Free'), ('busy', 'Busy')], \
                    string='Free/Busy', method=True),
    }
res_users()


# vim:expandtab:smartindent:tabstop=4:softtabstop=4:shiftwidth=4:<|MERGE_RESOLUTION|>--- conflicted
+++ resolved
@@ -368,52 +368,6 @@
         'state': lambda *x: 'needs-action',
     }
 
-<<<<<<< HEAD
-    response_re = re.compile("Are you coming\?.*\n*.*(YES|NO|MAYBE).*", re.UNICODE)
-
-    def msg_new(self, cr, uid, msg):
-        """
-        @param self: The object pointer
-        @param cr: the current row, from the database cursor,
-        @param uid: the current user’s ID for security checks,
-        """
-        return False
-
-    def msg_act_get(self, msg):
-        """
-        Get Message.
-        @param self: The object pointer
-        @return: dictionary of actions which contain state field value.
-        """
-
-        mailgate_obj = self.pool.get('mail.gateway')
-        body = mailgate_obj.msg_body_get(msg)
-        actions = {}
-        res = self.response_re.findall(body['body'])
-        if res:
-            actions['state'] = res[0]
-        return actions
-
-    def msg_update(self, cr, uid, ids, msg, data={}, default_act='None'):
-        """
-        Update msg state which may be accepted.declined.tentative.
-        @param cr: the current row, from the database cursor,
-        @param uid: the current user’s ID for security checks,
-        @param ids: List of calendar attendee’s IDs.
-        @param context: A standard dictionary for contextual values
-        @return: True
-        """
-        msg_actions = self.msg_act_get(msg)
-        if msg_actions.get('state'):
-            if msg_actions['state'] in ['YES', 'NO', 'MAYBE']:
-                mapping = {'YES': 'accepted', 'NO': 'declined', 'MAYBE': 'tentative'}
-                status = mapping[msg_actions['state']]
-                print 'Got response for invitation id: %s as %s' % (ids, status)
-                self.write(cr, uid, ids, {'state': status})
-        return True
-
-=======
->>>>>>> 479d3c7c
     def get_ics_file(self, cr, uid, event_obj, context=None):
         """
         Returns iCalendar file for the event invitation
@@ -1037,15 +991,9 @@
                                                 'Show as'),
         'base_calendar_url': fields.char('Caldav URL', size=264),
         'exdate': fields.text('Exception Date/Times', help="This property \
-<<<<<<< HEAD
-                    defines the list of date/time exceptions for arecurring calendar component."),
+defines the list of date/time exceptions for arecurring calendar component."),
         'exrule': fields.char('Exception Rule', size=352, help="defines a \
-                    rule or repeating pattern for anexception to a recurrence set"),
-=======
-defines the list of date/time exceptions for arecurring calendar component."), 
-        'exrule': fields.char('Exception Rule', size=352, help="defines a \
-rule or repeating pattern for an exception to a recurrence set"), 
->>>>>>> 479d3c7c
+rule or repeating pattern for an exception to a recurrence set"),
         'rrule': fields.function(_get_rulestring, type='char', size=124, method=True, \
                                     string='Recurrent Rule', store=True, \
                                     fnct_inv=_set_rrulestring, help='Defines a\
@@ -1093,26 +1041,18 @@
         'end_date': fields.date('Repeat Until'),
         'attendee_ids': fields.many2many('calendar.attendee', 'event_attendee_rel', \
                                  'event_id', 'attendee_id', 'Attendees'),
-        'allday': fields.boolean('All Day'), 
+        'allday': fields.boolean('All Day'),
         'active': fields.boolean('Active', help="If the active field is set to \
 true, it will allow you to hide the event alarm information without removing it.")
     }
 
     _defaults = {
-<<<<<<< HEAD
          'class': lambda *a: 'public',
          'show_as': lambda *a: 'busy',
          'freq': lambda *x: 'None',
          'select1': lambda *x: 'date',
          'interval': lambda *x: 1,
-=======
-         'class': lambda *a: 'public', 
-         'show_as': lambda *a: 'busy', 
-         'freq': lambda *x: 'None', 
-         'select1': lambda *x: 'date', 
-         'interval': lambda *x: 1, 
-         'active': lambda *x: 1, 
->>>>>>> 479d3c7c
+         'active': lambda *x: 1,
     }
 
     def open_event(self, cr, uid, ids, context=None):
@@ -1408,7 +1348,7 @@
             event_id = base_calendar_id2real_id(event_id)
             if not event_id in new_ids:
                 new_ids.append(event_id)
-        
+
         res = super(calendar_event, self).write(cr, uid, new_ids, vals, context=context)
         if vals.has_key('alarm_id') or vals.has_key('base_calendar_alarm_id'):
             alarm_obj = self.pool.get('res.alarm')
