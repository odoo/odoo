{
    "name": "Base calendar",
    "version": "2.0",
    "depends": ['base'],
    "js": [
<<<<<<< HEAD
        'static/lib/dhtmlxScheduler/codebase/dhtmlxscheduler.js',
        'static/src/js/calendar.js'
    ],
    "css": ['static/lib/dhtmlxScheduler/codebase/dhtmlxscheduler.css'],
=======
        'static/lib/dhtmlxScheduler/codebase/dhtmlxscheduler_debug.js',
        'static/lib/dhtmlxScheduler/codebase/ext/dhtmlxscheduler_minical.js',
        'static/src/js/calendar.js'
    ],
    "css": ['static/lib/dhtmlxScheduler/codebase/dhtmlxscheduler.css',
            'static/lib/dhtmlxScheduler/codebase/ext/dhtmlxscheduler_ext.css'
            ],
>>>>>>> 96280eea
    'active': True
}<|MERGE_RESOLUTION|>--- conflicted
+++ resolved
@@ -3,12 +3,6 @@
     "version": "2.0",
     "depends": ['base'],
     "js": [
-<<<<<<< HEAD
-        'static/lib/dhtmlxScheduler/codebase/dhtmlxscheduler.js',
-        'static/src/js/calendar.js'
-    ],
-    "css": ['static/lib/dhtmlxScheduler/codebase/dhtmlxscheduler.css'],
-=======
         'static/lib/dhtmlxScheduler/codebase/dhtmlxscheduler_debug.js',
         'static/lib/dhtmlxScheduler/codebase/ext/dhtmlxscheduler_minical.js',
         'static/src/js/calendar.js'
@@ -16,6 +10,5 @@
     "css": ['static/lib/dhtmlxScheduler/codebase/dhtmlxscheduler.css',
             'static/lib/dhtmlxScheduler/codebase/ext/dhtmlxscheduler_ext.css'
             ],
->>>>>>> 96280eea
     'active': True
 }