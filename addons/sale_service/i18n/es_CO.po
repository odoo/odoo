# Translation of Odoo Server.
# This file contains the translation of the following modules:
# * sale_service
# 
# Translators:
# Mateo Tibaquirá <nestormateo@gmail.com>, 2015
msgid ""
msgstr ""
"Project-Id-Version: Odoo 9.0\n"
"Report-Msgid-Bugs-To: \n"
"POT-Creation-Date: 2015-09-14 10:27+0000\n"
<<<<<<< HEAD
"PO-Revision-Date: 2015-10-23 21:08+0000\n"
=======
"PO-Revision-Date: 2015-11-09 14:06+0000\n"
>>>>>>> b2939537
"Last-Translator: Mateo Tibaquirá <nestormateo@gmail.com>\n"
"Language-Team: Spanish (Colombia) (http://www.transifex.com/odoo/odoo-9/language/es_CO/)\n"
"MIME-Version: 1.0\n"
"Content-Type: text/plain; charset=UTF-8\n"
"Content-Transfer-Encoding: \n"
"Language: es_CO\n"
"Plural-Forms: nplurals=2; plural=(n != 1);\n"

#. module: sale_service
#: model:ir.model,name:sale_service.model_account_analytic_line
msgid "Analytic Line"
msgstr "Línea Analítica"

#. module: sale_service
#: model:ir.model.fields,field_description:sale_service.field_project_task_type_closed
msgid "Is a close stage"
<<<<<<< HEAD
msgstr ""
=======
msgstr "Es una etapa de cierre"
>>>>>>> b2939537

#. module: sale_service
#: model:ir.ui.view,arch_db:sale_service.view_sale_service_inherit_form2
msgid "Order Line"
msgstr ""

#. module: sale_service
#: model:ir.model,name:sale_service.model_procurement_order
#: model:ir.model.fields,field_description:sale_service.field_project_task_procurement_id
msgid "Procurement"
msgstr "Abastecimiento"

#. module: sale_service
#: model:ir.model,name:sale_service.model_product_template
msgid "Product Template"
msgstr "Plantilla del Producto"

#. module: sale_service
#: model:ir.model.fields,field_description:sale_service.field_product_template_project_id
msgid "Project"
msgstr "Proyecto"

#. module: sale_service
#: model:ir.model,name:sale_service.model_sale_order
msgid "Sales Order"
msgstr "Órdenes de Venta"

#. module: sale_service
#: model:ir.model,name:sale_service.model_sale_order_line
#: model:ir.model.fields,field_description:sale_service.field_project_task_sale_line_id
msgid "Sales Order Line"
msgstr "Línea de Pedido de Venta"

#. module: sale_service
#: model:ir.model,name:sale_service.model_project_task
#: model:ir.model.fields,field_description:sale_service.field_procurement_order_task_id
msgid "Task"
msgstr "Tarea"

#. module: sale_service
#: model:ir.model,name:sale_service.model_project_task_type
msgid "Task Stage"
msgstr "Fase/Etapa de la Tarea"

#. module: sale_service
#: code:addons/sale_service/models/sale_service.py:92
#, python-format
msgid "Task created"
msgstr "Tarea creada"

#. module: sale_service
#: model:ir.model.fields,field_description:sale_service.field_sale_order_tasks_count
#: model:ir.ui.view,arch_db:sale_service.view_order_form_inherit_sale_service
msgid "Tasks"
msgstr "Tareas"

#. module: sale_service
#: model:ir.model.fields,field_description:sale_service.field_sale_order_tasks_ids
msgid "Tasks associated to this sale"
msgstr ""

#. module: sale_service
#: model:ir.model.fields,help:sale_service.field_project_task_type_closed
msgid "Tasks in this stage are considered as closed."
msgstr ""

#. module: sale_service
#: code:addons/sale_service/models/sale_service.py:142
#, python-format
msgid ""
"You cannot delete a task related to a Sale Order. You can only archive this "
"task."
msgstr ""<|MERGE_RESOLUTION|>--- conflicted
+++ resolved
@@ -9,11 +9,7 @@
 "Project-Id-Version: Odoo 9.0\n"
 "Report-Msgid-Bugs-To: \n"
 "POT-Creation-Date: 2015-09-14 10:27+0000\n"
-<<<<<<< HEAD
-"PO-Revision-Date: 2015-10-23 21:08+0000\n"
-=======
 "PO-Revision-Date: 2015-11-09 14:06+0000\n"
->>>>>>> b2939537
 "Last-Translator: Mateo Tibaquirá <nestormateo@gmail.com>\n"
 "Language-Team: Spanish (Colombia) (http://www.transifex.com/odoo/odoo-9/language/es_CO/)\n"
 "MIME-Version: 1.0\n"
@@ -30,16 +26,12 @@
 #. module: sale_service
 #: model:ir.model.fields,field_description:sale_service.field_project_task_type_closed
 msgid "Is a close stage"
-<<<<<<< HEAD
-msgstr ""
-=======
 msgstr "Es una etapa de cierre"
->>>>>>> b2939537
 
 #. module: sale_service
 #: model:ir.ui.view,arch_db:sale_service.view_sale_service_inherit_form2
 msgid "Order Line"
-msgstr ""
+msgstr "Línea de la Orden"
 
 #. module: sale_service
 #: model:ir.model,name:sale_service.model_procurement_order
@@ -60,13 +52,13 @@
 #. module: sale_service
 #: model:ir.model,name:sale_service.model_sale_order
 msgid "Sales Order"
-msgstr "Órdenes de Venta"
+msgstr "Orden de Venta"
 
 #. module: sale_service
 #: model:ir.model,name:sale_service.model_sale_order_line
 #: model:ir.model.fields,field_description:sale_service.field_project_task_sale_line_id
 msgid "Sales Order Line"
-msgstr "Línea de Pedido de Venta"
+msgstr "Línea Orden de Venta"
 
 #. module: sale_service
 #: model:ir.model,name:sale_service.model_project_task
@@ -94,12 +86,12 @@
 #. module: sale_service
 #: model:ir.model.fields,field_description:sale_service.field_sale_order_tasks_ids
 msgid "Tasks associated to this sale"
-msgstr ""
+msgstr "Tareas asociadas a esta venta"
 
 #. module: sale_service
 #: model:ir.model.fields,help:sale_service.field_project_task_type_closed
 msgid "Tasks in this stage are considered as closed."
-msgstr ""
+msgstr "Las tareas en esta etapa son consideradas como cerradas."
 
 #. module: sale_service
 #: code:addons/sale_service/models/sale_service.py:142
@@ -107,4 +99,4 @@
 msgid ""
 "You cannot delete a task related to a Sale Order. You can only archive this "
 "task."
-msgstr ""+msgstr "No puede borrar una tarea relacionada a una Orden de Venta. Sólo la puede archivar."