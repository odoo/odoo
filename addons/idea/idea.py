--- conflicted
+++ resolved
@@ -52,12 +52,7 @@
 class idea_idea(osv.osv):
     """ Idea """
     _name = 'idea.idea'
-<<<<<<< HEAD
-    _rec_name = 'title'
-    _log_create=True
-=======
     _rec_name = 'name'
->>>>>>> 558352fb
 
     def _vote_avg_compute(self, cr, uid, ids, name, arg, context = None):
 
