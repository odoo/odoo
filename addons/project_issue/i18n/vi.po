--- conflicted
+++ resolved
@@ -1,22 +1,16 @@
 # Translation of Odoo Server.
 # This file contains the translation of the following modules:
-# 	* project_issue
-#
-msgid ""
-msgstr ""
-"Project-Id-Version: Odoo Server 8.0\n"
+# * project_issue
+# 
+# Translators:
+msgid ""
+msgstr ""
+"Project-Id-Version: Odoo 8.0\n"
 "Report-Msgid-Bugs-To: \n"
-<<<<<<< HEAD
 "POT-Creation-Date: 2015-03-25 04:24+0000\n"
 "PO-Revision-Date: 2015-03-25 11:47+0800\n"
 "Last-Translator: David Tran <david.tran@ma.tvtmarine.com>\n"
 "Language-Team: T.V.T Marine Automation (TVTMA) <support@ma.tvtmarine.com>\n"
-=======
-"POT-Creation-Date: 2015-01-21 14:07+0000\n"
-"PO-Revision-Date: 2016-07-20 03:03+0000\n"
-"Last-Translator: fanha99 <fanha99@hotmail.com>\n"
-"Language-Team: Vietnamese (http://www.transifex.com/odoo/odoo-8/language/vi/)\n"
->>>>>>> dbf44a96
 "MIME-Version: 1.0\n"
 "Content-Type: text/plain; charset=UTF-8\n"
 "Content-Transfer-Encoding: \n"
@@ -68,10 +62,8 @@
 #: model:ir.actions.act_window,help:project_issue.action_view_issues
 msgid ""
 "<p>\n"
-"                    The Odoo issues tacker allows you to efficiantly manage "
-"things\n"
-"                    like internal requests, software development bugs, "
-"customer\n"
+"                    The Odoo issues tacker allows you to efficiantly manage things\n"
+"                    like internal requests, software development bugs, customer\n"
 "                    complaints, project troubles, material breakdowns, etc.\n"
 "                </p>\n"
 "            "
@@ -109,14 +101,8 @@
 "A Issue's kanban state indicates special situations affecting it:\n"
 " * Normal is the default situation\n"
 " * Blocked indicates something is preventing the progress of this issue\n"
-" * Ready for next stage indicates the issue is ready to be pulled to the "
-"next stage"
-msgstr ""
-"A Issue's kanban state indicates special situations affecting it:\n"
-" * Normal is the default situation\n"
-" * Blocked indicates something is preventing the progress of this issue\n"
-" * Ready for next stage indicates the issue is ready to be pulled to the "
-"next stage"
+" * Ready for next stage indicates the issue is ready to be pulled to the next stage"
+msgstr ""
 
 #. module: project_issue
 #: field:project.issue,active:0 field:project.issue.version,active:0
