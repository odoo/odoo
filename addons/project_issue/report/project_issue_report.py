
# -*- coding: utf-8 -*-
##############################################################################
#
#    OpenERP, Open Source Management Solution
#    Copyright (C) 2004-2010 Tiny SPRL (<http://tiny.be>).
#
#    This program is free software: you can redistribute it and/or modify
#    it under the terms of the GNU Affero General Public License as
#    published by the Free Software Foundation, either version 3 of the
#    License, or (at your option) any later version.
#
#    This program is distributed in the hope that it will be useful,
#    but WITHOUT ANY WARRANTY; without even the implied warranty of
#    MERCHANTABILITY or FITNESS FOR A PARTICULAR PURPOSE.  See the
#    GNU Affero General Public License for more details.
#
#    You should have received a copy of the GNU Affero General Public License
#    along with this program.  If not, see <http://www.gnu.org/licenses/>.
#
##############################################################################

from openerp.osv import fields, osv
from openerp import tools
from openerp.addons.crm import crm

class project_issue_report(osv.osv):
    _name = "project.issue.report"
    _auto = False

    _columns = {
        'section_id':fields.many2one('crm.case.section', 'Sale Team', readonly=True),
<<<<<<< HEAD
=======
        'month':fields.selection(fields.date.MONTHS, 'Month', readonly=True),
        'year_month':fields.char('Month', readonly=True),
>>>>>>> 28a85687
        'company_id': fields.many2one('res.company', 'Company', readonly=True),
        'opening_date': fields.date('Date of Opening', readonly=True),
        'create_date': fields.date('Create Date', readonly=True),
        'date_closed': fields.date('Date of Closing', readonly=True),
        'date_last_stage_update': fields.datetime('Last Stage Update', readonly=True),
        'stage_id': fields.many2one('project.task.type', 'Stage'),
        'nbr_issues': fields.integer('# of Issues', readonly=True),
        'working_hours_open': fields.float('Avg. Working Hours to Open', readonly=True, group_operator="avg"),
        'working_hours_close': fields.float('Avg. Working Hours to Close', readonly=True, group_operator="avg"),
        'delay_open': fields.float('Avg. Delay to Open', digits=(16,2), readonly=True, group_operator="avg",
                                       help="Number of Days to open the project issue."),
        'delay_close': fields.float('Avg. Delay to Close', digits=(16,2), readonly=True, group_operator="avg",
                                       help="Number of Days to close the project issue"),
        'company_id' : fields.many2one('res.company', 'Company'),
        'priority': fields.selection([('0','Low'), ('1','Normal'), ('2','High')], 'Priority'),
        'project_id':fields.many2one('project.project', 'Project',readonly=True),
        'version_id': fields.many2one('project.issue.version', 'Version'),
        'user_id' : fields.many2one('res.users', 'Assigned to',readonly=True),
        'partner_id': fields.many2one('res.partner','Contact'),
        'channel': fields.char('Channel', readonly=True, help="Communication Channel."),
        'task_id': fields.many2one('project.task', 'Task'),
        'email': fields.integer('# Emails', size=128, readonly=True),
        'reviewer_id': fields.many2one('res.users', 'Reviewer', readonly=True),
    }

    def init(self, cr):
        tools.drop_view_if_exists(cr, 'project_issue_report')
        cr.execute("""
            CREATE OR REPLACE VIEW project_issue_report AS (
                SELECT
                    c.id as id,
<<<<<<< HEAD
                    date(c.date_open) as opening_date,
                    date(c.create_date) as create_date,
                    date(c.date_last_stage_update) as date_last_stage_update,
=======
                    to_char(c.create_date, 'YYYY') as name,
                    to_char(c.create_date, 'MM') as month,
                    to_char(c.create_date, 'YYYY-MM') as year_month,
                    to_char(c.create_date, 'YYYY-MM-DD') as day,
                    to_char(c.date_open, 'YYYY-MM-DD') as opening_date,
                    to_char(c.create_date, 'YYYY-MM-DD') as creation_date,
                    date_trunc('day',c.date_last_stage_update) as date_last_stage_update,
>>>>>>> 28a85687
                    c.user_id,
                    c.working_hours_open,
                    c.working_hours_close,
                    c.section_id,
                    c.stage_id,
                    date(c.date_closed) as date_closed,
                    c.company_id as company_id,
                    c.priority as priority,
                    c.project_id as project_id,
                    c.version_id as version_id,
                    1 as nbr_issues,
                    c.partner_id,
                    c.channel,
                    c.task_id,
                    c.day_open as delay_open,
                    c.day_close as delay_close,
                    (SELECT count(id) FROM mail_message WHERE model='project.issue' AND res_id=c.id) AS email,
                    t.reviewer_id

                FROM
                    project_issue c
                LEFT JOIN project_task t on c.task_id = t.id
                WHERE c.active= 'true'
            )""")


# vim:expandtab:smartindent:tabstop=4:softtabstop=4:shiftwidth=4:<|MERGE_RESOLUTION|>--- conflicted
+++ resolved
@@ -30,15 +30,10 @@
 
     _columns = {
         'section_id':fields.many2one('crm.case.section', 'Sale Team', readonly=True),
-<<<<<<< HEAD
-=======
-        'month':fields.selection(fields.date.MONTHS, 'Month', readonly=True),
-        'year_month':fields.char('Month', readonly=True),
->>>>>>> 28a85687
         'company_id': fields.many2one('res.company', 'Company', readonly=True),
-        'opening_date': fields.date('Date of Opening', readonly=True),
-        'create_date': fields.date('Create Date', readonly=True),
-        'date_closed': fields.date('Date of Closing', readonly=True),
+        'opening_date': fields.datetime('Date of Opening', readonly=True),
+        'create_date': fields.datetime('Create Date', readonly=True),
+        'date_closed': fields.datetime('Date of Closing', readonly=True),
         'date_last_stage_update': fields.datetime('Last Stage Update', readonly=True),
         'stage_id': fields.many2one('project.task.type', 'Stage'),
         'nbr_issues': fields.integer('# of Issues', readonly=True),
@@ -66,19 +61,9 @@
             CREATE OR REPLACE VIEW project_issue_report AS (
                 SELECT
                     c.id as id,
-<<<<<<< HEAD
-                    date(c.date_open) as opening_date,
-                    date(c.create_date) as create_date,
-                    date(c.date_last_stage_update) as date_last_stage_update,
-=======
-                    to_char(c.create_date, 'YYYY') as name,
-                    to_char(c.create_date, 'MM') as month,
-                    to_char(c.create_date, 'YYYY-MM') as year_month,
-                    to_char(c.create_date, 'YYYY-MM-DD') as day,
-                    to_char(c.date_open, 'YYYY-MM-DD') as opening_date,
-                    to_char(c.create_date, 'YYYY-MM-DD') as creation_date,
-                    date_trunc('day',c.date_last_stage_update) as date_last_stage_update,
->>>>>>> 28a85687
+                    c.date_open as opening_date,
+                    c.create_date as create_date,
+                    c.date_last_stage_update as date_last_stage_update,
                     c.user_id,
                     c.working_hours_open,
                     c.working_hours_close,
