# -*- coding: utf-8 -*-
# Part of Odoo. See LICENSE file for full copyright and licensing details.

<<<<<<< HEAD
from . import models
=======
# This module is Copyright (c) 2009-2013 General Solutions (http://gscom.vn) All Rights Reserved.


def _preserve_tag_on_taxes(cr, registry):
    from odoo.addons.account.models.chart_template import preserve_existing_tags_on_taxes
    preserve_existing_tags_on_taxes(cr, registry, 'l10n_vn')
>>>>>>> dfdc06fe
<|MERGE_RESOLUTION|>--- conflicted
+++ resolved
@@ -1,13 +1,9 @@
 # -*- coding: utf-8 -*-
 # Part of Odoo. See LICENSE file for full copyright and licensing details.
 
-<<<<<<< HEAD
 from . import models
-=======
-# This module is Copyright (c) 2009-2013 General Solutions (http://gscom.vn) All Rights Reserved.
 
 
 def _preserve_tag_on_taxes(cr, registry):
     from odoo.addons.account.models.chart_template import preserve_existing_tags_on_taxes
-    preserve_existing_tags_on_taxes(cr, registry, 'l10n_vn')
->>>>>>> dfdc06fe
+    preserve_existing_tags_on_taxes(cr, registry, 'l10n_vn')