--- conflicted
+++ resolved
@@ -1,12 +1,6 @@
 ﻿<?xml version="1.0" encoding="utf-8"?>
 <odoo>
-<<<<<<< HEAD
-<menuitem id="account_reports_vn_statements_menu" name="Vietnam" parent="account.menu_finance_reports" sequence="0" groups="account.group_account_user"/>
-=======
-	<menuitem id="account_reports_vn_statements_menu" name="Vietnamese Statements"
-		parent="account.menu_finance_reports" sequence="3"
-		groups="account.group_account_user" />
->>>>>>> aed0f58f
+	<menuitem id="account_reports_vn_statements_menu" name="Vietnam" parent="account.menu_finance_reports" sequence="0" groups="account.group_account_user"/>
 
 	<data>
 		<record id="transfer_account_id" model="account.account.template">
@@ -376,7 +370,6 @@
 			<field name="tag_ids" eval="[(6,0,[ref('account_tag_157')])]" />
 		</record>
 
-<<<<<<< HEAD
 <data>
     <record id="transfer_account_id" model="account.account.template">
         <field name="name">Tiền đang chuyển</field>
@@ -1830,1349 +1823,4 @@
         <field name="expense_currency_exchange_account_id" ref="chart635"/>
     </record>
 </data>
-=======
-		<record id="chart158" model="account.account.template">
-			<field name="code">158</field>
-			<field name="reconcile" eval="False" />
-			<field name="user_type_id" ref="account.data_account_type_current_assets" />
-			<field name="chart_template_id" ref="vn_template" />
-			<field name="name">Goods in bonded warehouse</field>
-			<field name="tag_ids" eval="[(6,0,[ref('account_tag_158')])]" />
-		</record>
-
-		<record id="chart1611" model="account.account.template">
-			<field name="code">1611</field>
-			<field name="reconcile" eval="False" />
-			<field name="user_type_id" ref="account.data_account_type_current_assets" />
-			<field name="chart_template_id" ref="vn_template" />
-			<field name="name">Expenditure broght forward</field>
-			<field name="tag_ids" eval="[(6,0,[ref('account_tag_161')])]" />
-		</record>
-		<record id="chart1612" model="account.account.template">
-			<field name="code">1612</field>
-			<field name="reconcile" eval="False" />
-			<field name="user_type_id" ref="account.data_account_type_current_assets" />
-			<field name="chart_template_id" ref="vn_template" />
-			<field name="name">Expenditure of current year</field>
-			<field name="tag_ids" eval="[(6,0,[ref('account_tag_161')])]" />
-		</record>
-
-		<record id="chart171" model="account.account.template">
-			<field name="code">171</field>
-			<field name="reconcile" eval="False" />
-			<field name="user_type_id" ref="account.data_account_type_current_assets" />
-			<field name="chart_template_id" ref="vn_template" />
-			<field name="name">Government bonds purchased for resale</field>
-			<field name="tag_ids" eval="[(6,0 ,[ref('account_tag_171')])]" />
-		</record>
-
-		<!-- Type 2: None Current Assets -->
-		<record id="chart2111" model="account.account.template">
-			<field name="code">2111</field>
-			<field name="reconcile" eval="False" />
-			<field name="user_type_id" ref="account.data_account_type_non_current_assets" />
-			<field name="chart_template_id" ref="vn_template" />
-			<field name="name">Buildings and structures</field>
-			<field name="tag_ids" eval="[(6,0,[ref('account_tag_211')])]" />
-		</record>
-		<record id="chart2112" model="account.account.template">
-			<field name="code">2112</field>
-			<field name="reconcile" eval="False" />
-			<field name="user_type_id" ref="account.data_account_type_non_current_assets" />
-			<field name="chart_template_id" ref="vn_template" />
-			<field name="name">Machinery and equipment</field>
-			<field name="tag_ids" eval="[(6,0,[ref('account_tag_211')])]" />
-		</record>
-		<record id="chart2113" model="account.account.template">
-			<field name="code">2113</field>
-			<field name="reconcile" eval="False" />
-			<field name="user_type_id" ref="account.data_account_type_non_current_assets" />
-			<field name="chart_template_id" ref="vn_template" />
-			<field name="name">Means of transportation and transmission</field>
-			<field name="tag_ids" eval="[(6,0,[ref('account_tag_211')])]" />
-		</record>
-		<record id="chart2114" model="account.account.template">
-			<field name="code">2114</field>
-			<field name="reconcile" eval="False" />
-			<field name="user_type_id" ref="account.data_account_type_non_current_assets" />
-			<field name="chart_template_id" ref="vn_template" />
-			<field name="name">Office equipment and furniture</field>
-			<field name="tag_ids" eval="[(6,0,[ref('account_tag_211')])]" />
-		</record>
-		<record id="chart2115" model="account.account.template">
-			<field name="code">2115</field>
-			<field name="reconcile" eval="False" />
-			<field name="user_type_id" ref="account.data_account_type_non_current_assets" />
-			<field name="chart_template_id" ref="vn_template" />
-			<field name="name">Perennial plants, working animals and farm
-				livestocks</field>
-			<field name="tag_ids" eval="[(6,0,[ref('account_tag_211')])]" />
-		</record>
-		<record id="chart2118" model="account.account.template">
-			<field name="code">2118</field>
-			<field name="reconcile" eval="False" />
-			<field name="user_type_id" ref="account.data_account_type_non_current_assets" />
-			<field name="chart_template_id" ref="vn_template" />
-			<field name="name">Other fixed assets</field>
-			<field name="tag_ids" eval="[(6,0,[ref('account_tag_211')])]" />
-		</record>
-
-		<record id="chart2121" model="account.account.template">
-			<field name="code">2121</field>
-			<field name="reconcile" eval="False" />
-			<field name="user_type_id" ref="account.data_account_type_non_current_assets" />
-			<field name="chart_template_id" ref="vn_template" />
-			<field name="name">Finance lease tangible fixed assets</field>
-			<field name="tag_ids" eval="[(6,0,[ref('account_tag_212')])]" />
-		</record>
-
-		<record id="chart2122" model="account.account.template">
-			<field name="code">2122</field>
-			<field name="reconcile" eval="False" />
-			<field name="user_type_id" ref="account.data_account_type_non_current_assets" />
-			<field name="chart_template_id" ref="vn_template" />
-			<field name="name">Finance lease intangible fixed assets</field>
-			<field name="tag_ids" eval="[(6,0,[ref('account_tag_212')])]" />
-		</record>
-
-		<record id="chart2131" model="account.account.template">
-			<field name="code">2131</field>
-			<field name="reconcile" eval="False" />
-			<field name="user_type_id" ref="account.data_account_type_non_current_assets" />
-			<field name="chart_template_id" ref="vn_template" />
-			<field name="name">Land use rights</field>
-			<field name="tag_ids" eval="[(6,0,[ref('account_tag_213')])]" />
-		</record>
-		<record id="chart2132" model="account.account.template">
-			<field name="code">2132</field>
-			<field name="reconcile" eval="False" />
-			<field name="user_type_id" ref="account.data_account_type_non_current_assets" />
-			<field name="chart_template_id" ref="vn_template" />
-			<field name="name">Copyrights</field>
-			<field name="tag_ids" eval="[(6,0,[ref('account_tag_213')])]" />
-		</record>
-		<record id="chart2133" model="account.account.template">
-			<field name="code">2133</field>
-			<field name="reconcile" eval="False" />
-			<field name="user_type_id" ref="account.data_account_type_non_current_assets" />
-			<field name="chart_template_id" ref="vn_template" />
-			<field name="name">Patents and inventions</field>
-			<field name="tag_ids" eval="[(6,0,[ref('account_tag_213')])]" />
-		</record>
-		<record id="chart2134" model="account.account.template">
-			<field name="code">2134</field>
-			<field name="reconcile" eval="False" />
-			<field name="user_type_id" ref="account.data_account_type_non_current_assets" />
-			<field name="chart_template_id" ref="vn_template" />
-			<field name="name">Product labels and trademarks</field>
-			<field name="tag_ids" eval="[(6,0,[ref('account_tag_213')])]" />
-		</record>
-		<record id="chart2135" model="account.account.template">
-			<field name="code">2135</field>
-			<field name="reconcile" eval="False" />
-			<field name="user_type_id" ref="account.data_account_type_non_current_assets" />
-			<field name="chart_template_id" ref="vn_template" />
-			<field name="name">Computer software</field>
-			<field name="tag_ids" eval="[(6,0,[ref('account_tag_213')])]" />
-		</record>
-		<record id="chart2136" model="account.account.template">
-			<field name="code">2136</field>
-			<field name="reconcile" eval="False" />
-			<field name="user_type_id" ref="account.data_account_type_non_current_assets" />
-			<field name="chart_template_id" ref="vn_template" />
-			<field name="name">Licences and franchises</field>
-			<field name="tag_ids" eval="[(6,0,[ref('account_tag_213')])]" />
-		</record>
-		<record id="chart2138" model="account.account.template">
-			<field name="code">2138</field>
-			<field name="reconcile" eval="False" />
-			<field name="user_type_id" ref="account.data_account_type_non_current_assets" />
-			<field name="chart_template_id" ref="vn_template" />
-			<field name="name">Other intangible fixed assets</field>
-			<field name="tag_ids" eval="[(6,0,[ref('account_tag_213')])]" />
-		</record>
-
-		<record id="chart2141" model="account.account.template">
-			<field name="code">2141</field>
-			<field name="reconcile" eval="False" />
-			<field name="user_type_id" ref="account.data_account_type_non_current_assets" />
-			<field name="chart_template_id" ref="vn_template" />
-			<field name="name">Deprecation of tangible fixed assets</field>
-			<field name="tag_ids" eval="[(6,0,[ref('account_tag_214')])]" />
-		</record>
-		<record id="chart2142" model="account.account.template">
-			<field name="code">2142</field>
-			<field name="reconcile" eval="False" />
-			<field name="user_type_id" ref="account.data_account_type_non_current_assets" />
-			<field name="chart_template_id" ref="vn_template" />
-			<field name="name">Deprecation of finance lease fixed assets</field>
-			<field name="tag_ids" eval="[(6,0,[ref('account_tag_214')])]" />
-		</record>
-		<record id="chart2143" model="account.account.template">
-			<field name="code">2143</field>
-			<field name="reconcile" eval="False" />
-			<field name="user_type_id" ref="account.data_account_type_non_current_assets" />
-			<field name="chart_template_id" ref="vn_template" />
-			<field name="name">Amortisation of intangible assets</field>
-			<field name="tag_ids" eval="[(6,0,[ref('account_tag_214')])]" />
-		</record>
-		<record id="chart2147" model="account.account.template">
-			<field name="code">2147</field>
-			<field name="reconcile" eval="False" />
-			<field name="user_type_id" ref="account.data_account_type_non_current_assets" />
-			<field name="chart_template_id" ref="vn_template" />
-			<field name="name">Deprecation of of investment properties</field>
-			<field name="tag_ids" eval="[(6,0,[ref('account_tag_214')])]" />
-		</record>
-
-		<record id="chart217" model="account.account.template">
-			<field name="code">217</field>
-			<field name="reconcile" eval="False" />
-			<field name="user_type_id" ref="account.data_account_type_non_current_assets" />
-			<field name="chart_template_id" ref="vn_template" />
-			<field name="name">Investment properties</field>
-			<field name="tag_ids" eval="[(6,0,[ref('account_tag_217')])]" />
-		</record>
-
-		<record id="chart221" model="account.account.template">
-			<field name="code">221</field>
-			<field name="reconcile" eval="False" />
-			<field name="user_type_id" ref="account.data_account_type_non_current_assets" />
-			<field name="chart_template_id" ref="vn_template" />
-			<field name="name">Investments in subsidiaries</field>
-			<field name="tag_ids" eval="[(6,0,[ref('account_tag_221')])]" />
-		</record>
-
-		<record id="chart222" model="account.account.template">
-			<field name="code">222</field>
-			<field name="reconcile" eval="False" />
-			<field name="user_type_id" ref="account.data_account_type_non_current_assets" />
-			<field name="chart_template_id" ref="vn_template" />
-			<field name="name">Investments in joint ventures and associates
-			</field>
-			<field name="tag_ids" eval="[(6,0,[ref('account_tag_222')])]" />
-		</record>
-
-		<record id="chart2281" model="account.account.template">
-			<field name="code">2281</field>
-			<field name="reconcile" eval="False" />
-			<field name="user_type_id" ref="account.data_account_type_non_current_assets" />
-			<field name="chart_template_id" ref="vn_template" />
-			<field name="name">Investments in equity of &amp; other entities
-			</field>
-			<field name="tag_ids" eval="[(6,0,[ref('account_tag_228')])]" />
-		</record>
-
-		<record id="chart2288" model="account.account.template">
-			<field name="code">2288</field>
-			<field name="reconcile" eval="False" />
-			<field name="user_type_id" ref="account.data_account_type_non_current_assets" />
-			<field name="chart_template_id" ref="vn_template" />
-			<field name="name">Other investments</field>
-			<field name="tag_ids" eval="[(6,0,[ref('account_tag_228')])]" />
-		</record>
-
-		<record id="chart2291" model="account.account.template">
-			<field name="code">2291</field>
-			<field name="reconcile" eval="False" />
-			<field name="user_type_id" ref="account.data_account_type_non_current_assets" />
-			<field name="chart_template_id" ref="vn_template" />
-			<field name="name">Allowances for decline in value of trading
-				securities</field>
-			<field name="tag_ids" eval="[(6,0,[ref('account_tag_229')])]" />
-		</record>
-
-		<record id="chart2292" model="account.account.template">
-			<field name="code">2292</field>
-			<field name="reconcile" eval="False" />
-			<field name="user_type_id" ref="account.data_account_type_non_current_assets" />
-			<field name="chart_template_id" ref="vn_template" />
-			<field name="name">Allowances for impairment of investments in other
-				entities</field>
-			<field name="tag_ids" eval="[(6,0,[ref('account_tag_229')])]" />
-		</record>
-
-		<record id="chart2293" model="account.account.template">
-			<field name="code">2293</field>
-			<field name="reconcile" eval="False" />
-			<field name="user_type_id" ref="account.data_account_type_non_current_assets" />
-			<field name="chart_template_id" ref="vn_template" />
-			<field name="name">Allowances for doubtful debts</field>
-			<field name="tag_ids" eval="[(6,0,[ref('account_tag_229')])]" />
-		</record>
-
-		<record id="chart2294" model="account.account.template">
-			<field name="code">2294</field>
-			<field name="reconcile" eval="False" />
-			<field name="user_type_id" ref="account.data_account_type_non_current_assets" />
-			<field name="chart_template_id" ref="vn_template" />
-			<field name="name">Allowances for inventories</field>
-			<field name="tag_ids" eval="[(6,0,[ref('account_tag_229')])]" />
-		</record>
-
-		<record id="chart2411" model="account.account.template">
-			<field name="code">2411</field>
-			<field name="reconcile" eval="False" />
-			<field name="user_type_id" ref="account.data_account_type_non_current_assets" />
-			<field name="chart_template_id" ref="vn_template" />
-			<field name="name">Fixed assets prior to commissioning</field>
-			<field name="tag_ids" eval="[(6,0,[ref('account_tag_241')])]" />
-		</record>
-		<record id="chart2412" model="account.account.template">
-			<field name="code">2412</field>
-			<field name="reconcile" eval="False" />
-			<field name="user_type_id" ref="account.data_account_type_non_current_assets" />
-			<field name="chart_template_id" ref="vn_template" />
-			<field name="name">Construction works</field>
-			<field name="tag_ids" eval="[(6,0,[ref('account_tag_241')])]" />
-		</record>
-		<record id="chart2413" model="account.account.template">
-			<field name="code">2413</field>
-			<field name="reconcile" eval="False" />
-			<field name="user_type_id" ref="account.data_account_type_non_current_assets" />
-			<field name="chart_template_id" ref="vn_template" />
-			<field name="name">Major repairs of fixed assets</field>
-			<field name="tag_ids" eval="[(6,0,[ref('account_tag_241')])]" />
-		</record>
-
-		<record id="chart242" model="account.account.template">
-			<field name="code">242</field>
-			<field name="reconcile" eval="False" />
-			<field name="user_type_id" ref="account.data_account_type_non_current_assets" />
-			<field name="chart_template_id" ref="vn_template" />
-			<field name="name">Prepaid expenses</field>
-			<field name="tag_ids" eval="[(6,0,[ref('account_tag_242')])]" />
-		</record>
-
-		<record id="chart243" model="account.account.template">
-			<field name="code">243</field>
-			<field name="reconcile" eval="False" />
-			<field name="user_type_id" ref="account.data_account_type_non_current_assets" />
-			<field name="chart_template_id" ref="vn_template" />
-			<field name="name">Deferred tax assets</field>
-			<field name="tag_ids" eval="[(6,0,[ref('account_tag_243')])]" />
-		</record>
-
-		<record id="chart244" model="account.account.template">
-			<field name="code">244</field>
-			<field name="reconcile" eval="False" />
-			<field name="user_type_id" ref="account.data_account_type_non_current_assets" />
-			<field name="chart_template_id" ref="vn_template" />
-			<field name="name">Mortgage, collaterals and deposits</field>
-			<field name="tag_ids" eval="[(6,0,[ref('account_tag_244')])]" />
-		</record>
-
-		<!-- Type 3: Liabilities -->
-
-		<record id="chart331" model="account.account.template">
-			<field name="code">331</field>
-			<field name="reconcile" eval="True" />
-			<field name="user_type_id" ref="account.data_account_type_payable" />
-			<field name="chart_template_id" ref="vn_template" />
-			<field name="name">Trade payables</field>
-			<field name="tag_ids" eval="[(6, 0 ,[ref('account_tag_331')])]" />
-		</record>
-		<record id="chart3331" model="account.account.template">
-			<field name="code">3331</field>
-			<field name="reconcile" eval="False" />
-			<field name="user_type_id" ref="account.data_account_type_current_liabilities" />
-			<field name="chart_template_id" ref="vn_template" />
-			<field name="name">Value Added Tax</field>
-			<field name="tag_ids"
-				eval="[(6,0 ,[ref('account_tag_333'),ref('account_tag_3331')])]" />
-		</record>
-		<record id="chart33311" model="account.account.template">
-			<field name="code">33311</field>
-			<field name="reconcile" eval="False" />
-			<field name="user_type_id" ref="account.data_account_type_current_liabilities" />
-			<field name="chart_template_id" ref="vn_template" />
-			<field name="name">Output VAT (Sales)</field>
-			<field name="tag_ids"
-				eval="[(6,0 ,[ref('account_tag_333'),ref('account_tag_3331')])]" />
-		</record>
-		<record id="chart33312" model="account.account.template">
-			<field name="code">33312</field>
-			<field name="reconcile" eval="False" />
-			<field name="user_type_id" ref="account.data_account_type_current_liabilities" />
-			<field name="chart_template_id" ref="vn_template" />
-			<field name="name">VAT on imported goods</field>
-			<field name="tag_ids"
-				eval="[(6,0 ,[ref('account_tag_333'),ref('account_tag_3331')])]" />
-		</record>
-		<record id="chart3332" model="account.account.template">
-			<field name="code">3332</field>
-			<field name="reconcile" eval="False" />
-			<field name="user_type_id" ref="account.data_account_type_current_liabilities" />
-			<field name="chart_template_id" ref="vn_template" />
-			<field name="name">Special consumption tax</field>
-			<field name="tag_ids" eval="[(6,0 ,[ref('account_tag_333')])]" />
-		</record>
-		<record id="chart3333" model="account.account.template">
-			<field name="code">3333</field>
-			<field name="reconcile" eval="False" />
-			<field name="user_type_id" ref="account.data_account_type_current_liabilities" />
-			<field name="chart_template_id" ref="vn_template" />
-			<field name="name">Import and export tax</field>
-			<field name="tag_ids" eval="[(6,0 ,[ref('account_tag_333')])]" />
-		</record>
-		<record id="chart3334" model="account.account.template">
-			<field name="code">3334</field>
-			<field name="reconcile" eval="False" />
-			<field name="user_type_id" ref="account.data_account_type_current_liabilities" />
-			<field name="chart_template_id" ref="vn_template" />
-			<field name="name">Corporate income tax</field>
-			<field name="tag_ids" eval="[(6,0 ,[ref('account_tag_333')])]" />
-		</record>
-		<record id="chart3335" model="account.account.template">
-			<field name="code">3335</field>
-			<field name="reconcile" eval="False" />
-			<field name="user_type_id" ref="account.data_account_type_current_liabilities" />
-			<field name="chart_template_id" ref="vn_template" />
-			<field name="name">Personal income tax</field>
-			<field name="tag_ids" eval="[(6,0 ,[ref('account_tag_333')])]" />
-		</record>
-		<record id="chart3336" model="account.account.template">
-			<field name="code">3336</field>
-			<field name="reconcile" eval="False" />
-			<field name="user_type_id" ref="account.data_account_type_current_liabilities" />
-			<field name="chart_template_id" ref="vn_template" />
-			<field name="name">Tax on use of natural resources</field>
-			<field name="tag_ids" eval="[(6,0 ,[ref('account_tag_333')])]" />
-		</record>
-		<record id="chart3337" model="account.account.template">
-			<field name="code">3337</field>
-			<field name="reconcile" eval="False" />
-			<field name="user_type_id" ref="account.data_account_type_current_liabilities" />
-			<field name="chart_template_id" ref="vn_template" />
-			<field name="name">Land and housing tax, and rental charges</field>
-			<field name="tag_ids" eval="[(6,0 ,[ref('account_tag_333')])]" />
-		</record>
-		<record id="chart3338" model="account.account.template">
-			<field name="code">3338</field>
-			<field name="reconcile" eval="False" />
-			<field name="user_type_id" ref="account.data_account_type_current_liabilities" />
-			<field name="chart_template_id" ref="vn_template" />
-			<field name="name">Environment protection tax and other taxes</field>
-			<field name="tag_ids"
-				eval="[(6,0 ,[ref('account_tag_333')]), (4 ,[ref('account_tag_3338')])]" />
-		</record>
-		<record id="chart33381" model="account.account.template">
-			<field name="code">33381</field>
-			<field name="reconcile" eval="False" />
-			<field name="user_type_id" ref="account.data_account_type_current_liabilities" />
-			<field name="chart_template_id" ref="vn_template" />
-			<field name="name">Environment protection tax</field>
-			<field name="tag_ids"
-				eval="[(6,0 ,[ref('account_tag_333')]), (4 ,[ref('account_tag_3338')])]" />
-		</record>
-		<record id="chart33382" model="account.account.template">
-			<field name="code">33382</field>
-			<field name="reconcile" eval="False" />
-			<field name="user_type_id" ref="account.data_account_type_current_liabilities" />
-			<field name="chart_template_id" ref="vn_template" />
-			<field name="name">Other taxes</field>
-			<field name="tag_ids"
-				eval="[(6,0 ,[ref('account_tag_333')]), (4 ,[ref('account_tag_3338')])]" />
-		</record>
-		<record id="chart3339" model="account.account.template">
-			<field name="code">3339</field>
-			<field name="reconcile" eval="False" />
-			<field name="user_type_id" ref="account.data_account_type_current_liabilities" />
-			<field name="chart_template_id" ref="vn_template" />
-			<field name="name">Fees, charges and other duty payables</field>
-			<field name="tag_ids" eval="[(6,0 ,[ref('account_tag_333')])]" />
-		</record>
-
-		<record id="chart3341" model="account.account.template">
-			<field name="code">3341</field>
-			<field name="reconcile" eval="False" />
-			<field name="user_type_id" ref="account.data_account_type_current_liabilities" />
-			<field name="chart_template_id" ref="vn_template" />
-			<field name="name">Payables to employees</field>
-			<field name="tag_ids" eval="[(6,0 ,[ref('account_tag_334')])]" />
-		</record>
-		<record id="chart3348" model="account.account.template">
-			<field name="code">3348</field>
-			<field name="reconcile" eval="False" />
-			<field name="user_type_id" ref="account.data_account_type_current_liabilities" />
-			<field name="chart_template_id" ref="vn_template" />
-			<field name="name">Payables to others</field>
-			<field name="tag_ids" eval="[(6,0 ,[ref('account_tag_334')])]" />
-		</record>
-
-		<record id="chart335" model="account.account.template">
-			<field name="code">335</field>
-			<field name="reconcile" eval="False" />
-			<field name="user_type_id" ref="account.data_account_type_current_liabilities" />
-			<field name="chart_template_id" ref="vn_template" />
-			<field name="name">Accured Expenses</field>
-			<field name="tag_ids" eval="[(6,0 ,[ref('account_tag_335')])]" />
-		</record>
-
-		<record id="chart3361" model="account.account.template">
-			<field name="code">3361</field>
-			<field name="reconcile" eval="False" />
-			<field name="user_type_id" ref="account.data_account_type_current_liabilities" />
-			<field name="chart_template_id" ref="vn_template" />
-			<field name="name">Intra-company payables for operating capital received</field>
-			<field name="tag_ids" eval="[(6,0 ,[ref('account_tag_336')])]" />
-		</record>
-
-		<record id="chart3362" model="account.account.template">
-			<field name="code">3362</field>
-			<field name="reconcile" eval="False" />
-			<field name="user_type_id" ref="account.data_account_type_current_liabilities" />
-			<field name="chart_template_id" ref="vn_template" />
-			<field name="name">Intra-company payables for foreign exchange differences</field>
-			<field name="tag_ids" eval="[(6,0 ,[ref('account_tag_336')])]" />
-		</record>
-
-		<record id="chart3363" model="account.account.template">
-			<field name="code">3363</field>
-			<field name="reconcile" eval="False" />
-			<field name="user_type_id" ref="account.data_account_type_current_liabilities" />
-			<field name="chart_template_id" ref="vn_template" />
-			<field name="name">Intra-company payables for borrowing costs eligible to be capitalized</field>
-			<field name="tag_ids" eval="[(6,0 ,[ref('account_tag_336')])]" />
-		</record>
-
-		<record id="chart3368" model="account.account.template">
-			<field name="code">3368</field>
-			<field name="reconcile" eval="False" />
-			<field name="user_type_id" ref="account.data_account_type_current_liabilities" />
-			<field name="chart_template_id" ref="vn_template" />
-			<field name="name">Other intra-company payables</field>
-			<field name="tag_ids" eval="[(6,0 ,[ref('account_tag_336')])]" />
-		</record>
-
-		<record id="chart337" model="account.account.template">
-			<field name="code">337</field>
-			<field name="reconcile" eval="False" />
-			<field name="user_type_id" ref="account.data_account_type_current_liabilities" />
-			<field name="chart_template_id" ref="vn_template" />
-			<field name="name">Progress billing</field>
-			<field name="tag_ids" eval="[(6,0 ,[ref('account_tag_337')])]" />
-		</record>
-
-		<record id="chart3381" model="account.account.template">
-			<field name="code">3381</field>
-			<field name="reconcile" eval="False" />
-			<field name="user_type_id" ref="account.data_account_type_current_liabilities" />
-			<field name="chart_template_id" ref="vn_template" />
-			<field name="name">Surplus of assets awaiting resolution</field>
-			<field name="tag_ids" eval="[(6,0 ,[ref('account_tag_338')])]" />
-		</record>
-		<record id="chart3382" model="account.account.template">
-			<field name="code">3382</field>
-			<field name="reconcile" eval="False" />
-			<field name="user_type_id" ref="account.data_account_type_current_liabilities" />
-			<field name="chart_template_id" ref="vn_template" />
-			<field name="name">Trade union fees</field>
-			<field name="tag_ids" eval="[(6,0 ,[ref('account_tag_338')])]" />
-		</record>
-		<record id="chart3383" model="account.account.template">
-			<field name="code">3383</field>
-			<field name="reconcile" eval="False" />
-			<field name="user_type_id" ref="account.data_account_type_current_liabilities" />
-			<field name="chart_template_id" ref="vn_template" />
-			<field name="name">Social insurance</field>
-			<field name="tag_ids" eval="[(6,0 ,[ref('account_tag_338')])]" />
-		</record>
-		<record id="chart3384" model="account.account.template">
-			<field name="code">3384</field>
-			<field name="reconcile" eval="False" />
-			<field name="user_type_id" ref="account.data_account_type_current_liabilities" />
-			<field name="chart_template_id" ref="vn_template" />
-			<field name="name">Health insurance</field>
-			<field name="tag_ids" eval="[(6,0 ,[ref('account_tag_338')])]" />
-		</record>
-		<record id="chart3385" model="account.account.template">
-			<field name="code">3385</field>
-			<field name="reconcile" eval="False" />
-			<field name="user_type_id" ref="account.data_account_type_current_liabilities" />
-			<field name="chart_template_id" ref="vn_template" />
-			<field name="name">Payables on equitization</field>
-			<field name="tag_ids" eval="[(6,0 ,[ref('account_tag_338')])]" />
-		</record>
-		<record id="chart3386" model="account.account.template">
-			<field name="code">3386</field>
-			<field name="reconcile" eval="False" />
-			<field name="user_type_id" ref="account.data_account_type_current_liabilities" />
-			<field name="chart_template_id" ref="vn_template" />
-			<field name="name">Unemployment insurance</field>
-			<field name="tag_ids" eval="[(6,0 ,[ref('account_tag_338')])]" />
-		</record>
-		<record id="chart3387" model="account.account.template">
-			<field name="code">3387</field>
-			<field name="reconcile" eval="False" />
-			<field name="user_type_id" ref="account.data_account_type_current_liabilities" />
-			<field name="chart_template_id" ref="vn_template" />
-			<field name="name">Unearned revenue</field>
-			<field name="tag_ids" eval="[(6,0 ,[ref('account_tag_338')])]" />
-		</record>
-		<record id="chart3388" model="account.account.template">
-			<field name="code">3388</field>
-			<field name="reconcile" eval="False" />
-			<field name="user_type_id" ref="account.data_account_type_current_liabilities" />
-			<field name="chart_template_id" ref="vn_template" />
-			<field name="name">Others</field>
-			<field name="tag_ids" eval="[(6,0 ,[ref('account_tag_338')])]" />
-		</record>
-
-		<record id="chart3411" model="account.account.template">
-			<field name="code">3411</field>
-			<field name="reconcile" eval="False" />
-			<field name="user_type_id" ref="account.data_account_type_current_liabilities" />
-			<field name="chart_template_id" ref="vn_template" />
-			<field name="name">Borrowing loans</field>
-			<field name="tag_ids" eval="[(6,0 ,[ref('account_tag_341')])]" />
-		</record>
-
-		<record id="chart3412" model="account.account.template">
-			<field name="code">3412</field>
-			<field name="reconcile" eval="False" />
-			<field name="user_type_id" ref="account.data_account_type_current_liabilities" />
-			<field name="chart_template_id" ref="vn_template" />
-			<field name="name">Finance lease liabilities</field>
-			<field name="tag_ids" eval="[(6,0 ,[ref('account_tag_341')])]" />
-		</record>
-
-		<record id="chart3431" model="account.account.template">
-			<field name="code">3431</field>
-			<field name="reconcile" eval="False" />
-			<field name="user_type_id" ref="account.data_account_type_current_liabilities" />
-			<field name="chart_template_id" ref="vn_template" />
-			<field name="name">Ordinary bonds</field>
-			<field name="tag_ids"
-				eval="[(6,0 ,[ref('account_tag_343'),ref('account_tag_3431')])]" />
-		</record>
-		<record id="chart34311" model="account.account.template">
-			<field name="code">34311</field>
-			<field name="reconcile" eval="False" />
-			<field name="user_type_id" ref="account.data_account_type_current_liabilities" />
-			<field name="chart_template_id" ref="vn_template" />
-			<field name="name">Par value off bonds</field>
-			<field name="tag_ids"
-				eval="[(6,0 ,[ref('account_tag_343'),ref('account_tag_3431')])]" />
-		</record>
-		<record id="chart34312" model="account.account.template">
-			<field name="code">34312</field>
-			<field name="reconcile" eval="False" />
-			<field name="user_type_id" ref="account.data_account_type_current_liabilities" />
-			<field name="chart_template_id" ref="vn_template" />
-			<field name="name">Bond discounts</field>
-			<field name="tag_ids"
-				eval="[(6,0 ,[ref('account_tag_343'),ref('account_tag_3431')])]" />
-		</record>
-		<record id="chart34313" model="account.account.template">
-			<field name="code">34313</field>
-			<field name="reconcile" eval="False" />
-			<field name="user_type_id" ref="account.data_account_type_current_liabilities" />
-			<field name="chart_template_id" ref="vn_template" />
-			<field name="name">Bond premiums</field>
-			<field name="tag_ids"
-				eval="[(6,0 ,[ref('account_tag_343'),ref('account_tag_3431')])]" />
-		</record>
-		<record id="chart3432" model="account.account.template">
-			<field name="code">3432</field>
-			<field name="reconcile" eval="False" />
-			<field name="user_type_id" ref="account.data_account_type_current_liabilities" />
-			<field name="chart_template_id" ref="vn_template" />
-			<field name="name">Convertible bonds</field>
-			<field name="tag_ids" eval="[(6,0,[ref('account_tag_343')])]" />
-		</record>
-
-		<record id="chart344" model="account.account.template">
-			<field name="code">344</field>
-			<field name="reconcile" eval="False" />
-			<field name="user_type_id" ref="account.data_account_type_current_liabilities" />
-			<field name="chart_template_id" ref="vn_template" />
-			<field name="name">Deposits received</field>
-			<field name="tag_ids" eval="[(6,0,[ref('account_tag_344')])]" />
-		</record>
-
-		<record id="chart347" model="account.account.template">
-			<field name="code">347</field>
-			<field name="reconcile" eval="False" />
-			<field name="user_type_id" ref="account.data_account_type_current_liabilities" />
-			<field name="chart_template_id" ref="vn_template" />
-			<field name="name">Deferred tax liabilities</field>
-			<field name="tag_ids" eval="[(6,0,[ref('account_tag_347')])]" />
-		</record>
-
-		<record id="chart3521" model="account.account.template">
-			<field name="code">3521</field>
-			<field name="reconcile" eval="False" />
-			<field name="user_type_id" ref="account.data_account_type_current_liabilities" />
-			<field name="chart_template_id" ref="vn_template" />
-			<field name="name">Product warranty provisions</field>
-			<field name="tag_ids" eval="[(6,0 ,[ref('account_tag_352')])]" />
-		</record>
-		<record id="chart3522" model="account.account.template">
-			<field name="code">3522</field>
-			<field name="reconcile" eval="False" />
-			<field name="user_type_id" ref="account.data_account_type_current_liabilities" />
-			<field name="chart_template_id" ref="vn_template" />
-			<field name="name">Construction warranty provisions</field>
-			<field name="tag_ids" eval="[(6,0 ,[ref('account_tag_352')])]" />
-		</record>
-		<record id="chart3523" model="account.account.template">
-			<field name="code">3523</field>
-			<field name="reconcile" eval="False" />
-			<field name="user_type_id" ref="account.data_account_type_current_liabilities" />
-			<field name="chart_template_id" ref="vn_template" />
-			<field name="name">Enterprise restructuring provisions</field>
-			<field name="tag_ids" eval="[(6,0 ,[ref('account_tag_352')])]" />
-		</record>
-		<record id="chart3524" model="account.account.template">
-			<field name="code">3524</field>
-			<field name="reconcile" eval="False" />
-			<field name="user_type_id" ref="account.data_account_type_current_liabilities" />
-			<field name="chart_template_id" ref="vn_template" />
-			<field name="name">Other provisions</field>
-			<field name="tag_ids" eval="[(6,0 ,[ref('account_tag_352')])]" />
-		</record>
-
-		<record id="chart3531" model="account.account.template">
-			<field name="code">3531</field>
-			<field name="reconcile" eval="False" />
-			<field name="user_type_id" ref="account.data_account_type_current_liabilities" />
-			<field name="chart_template_id" ref="vn_template" />
-			<field name="name">Bonus fund</field>
-			<field name="tag_ids" eval="[(6,0 ,[ref('account_tag_353')])]" />
-		</record>
-		<record id="chart3532" model="account.account.template">
-			<field name="code">3532</field>
-			<field name="reconcile" eval="False" />
-			<field name="user_type_id" ref="account.data_account_type_current_liabilities" />
-			<field name="chart_template_id" ref="vn_template" />
-			<field name="name">Welfare fund</field>
-			<field name="tag_ids" eval="[(6,0 ,[ref('account_tag_353')])]" />
-		</record>
-		<record id="chart3533" model="account.account.template">
-			<field name="code">3533</field>
-			<field name="reconcile" eval="False" />
-			<field name="user_type_id" ref="account.data_account_type_current_liabilities" />
-			<field name="chart_template_id" ref="vn_template" />
-			<field name="name">Welfare fund used for fixed asset acquisitions</field>
-			<field name="tag_ids" eval="[(6,0 ,[ref('account_tag_353')])]" />
-		</record>
-		<record id="chart3534" model="account.account.template">
-			<field name="code">3534</field>
-			<field name="reconcile" eval="False" />
-			<field name="user_type_id" ref="account.data_account_type_current_liabilities" />
-			<field name="chart_template_id" ref="vn_template" />
-			<field name="name">Management bonus fund</field>
-			<field name="tag_ids" eval="[(6,0 ,[ref('account_tag_353')])]" />
-		</record>
-
-		<record id="chart3561" model="account.account.template">
-			<field name="code">3561</field>
-			<field name="reconcile" eval="False" />
-			<field name="user_type_id" ref="account.data_account_type_current_liabilities" />
-			<field name="chart_template_id" ref="vn_template" />
-			<field name="name">Science and technology development fund</field>
-			<field name="tag_ids" eval="[(6,0 ,[ref('account_tag_356')])]" />
-		</record>
-
-		<record id="chart3562" model="account.account.template">
-			<field name="code">3562</field>
-			<field name="reconcile" eval="False" />
-			<field name="user_type_id" ref="account.data_account_type_current_liabilities" />
-			<field name="chart_template_id" ref="vn_template" />
-			<field name="name">Science and technology development fund used for fixed asset acquisition</field>
-			<field name="tag_ids" eval="[(6,0 ,[ref('account_tag_356')])]" />
-		</record>
-
-		<record id="chart357" model="account.account.template">
-			<field name="code">357</field>
-			<field name="reconcile" eval="False" />
-			<field name="user_type_id" ref="account.data_account_type_current_liabilities" />
-			<field name="chart_template_id" ref="vn_template" />
-			<field name="name">Price stabilization fund</field>
-			<field name="tag_ids" eval="[(6,0 ,[ref('account_tag_357')])]" />
-		</record>
-
-		<!-- Type 4: Owner’s Equity -->
-		<record id="chart4111" model="account.account.template">
-			<field name="code">4111</field>
-			<field name="reconcile" eval="False" />
-			<field name="user_type_id" ref="account.data_account_type_equity" />
-			<field name="chart_template_id" ref="vn_template" />
-			<field name="name">Contributed capital</field>
-			<field name="tag_ids" eval="[(6,0,[ref('account_tag_411')]), (4,[ref('account_tag_4111')])]" />
-		</record>
-		<record id="chart41111" model="account.account.template">
-			<field name="code">41111</field>
-			<field name="reconcile" eval="False" />
-			<field name="user_type_id" ref="account.data_account_type_equity" />
-			<field name="chart_template_id" ref="vn_template" />
-			<field name="name">Ordinary shares with voting rights</field>
-			<field name="tag_ids" eval="[(6,0,[ref('account_tag_411')]), (4,[ref('account_tag_4111')])]" />
-		</record>
-		<record id="chart41112" model="account.account.template">
-			<field name="code">41112</field>
-			<field name="reconcile" eval="False" />
-			<field name="user_type_id" ref="account.data_account_type_equity" />
-			<field name="chart_template_id" ref="vn_template" />
-			<field name="name">Preference shares</field>
-			<field name="tag_ids" eval="[(6,0,[ref('account_tag_411')]), (4,[ref('account_tag_4111')])]" />
-		</record>
-		<record id="chart4112" model="account.account.template">
-			<field name="code">4112</field>
-			<field name="reconcile" eval="False" />
-			<field name="user_type_id" ref="account.data_account_type_equity" />
-			<field name="chart_template_id" ref="vn_template" />
-			<field name="name">Capital surplus</field>
-			<field name="tag_ids" eval="[(6,0,[ref('account_tag_411')])]" />
-		</record>
-		<record id="chart4113" model="account.account.template">
-			<field name="code">4113</field>
-			<field name="reconcile" eval="False" />
-			<field name="user_type_id" ref="account.data_account_type_equity" />
-			<field name="chart_template_id" ref="vn_template" />
-			<field name="name">Conversion options on convertible bonds</field>
-			<field name="tag_ids" eval="[(6,0,[ref('account_tag_411')])]" />
-		</record>
-		<record id="chart4118" model="account.account.template">
-			<field name="code">4118</field>
-			<field name="reconcile" eval="False" />
-			<field name="user_type_id" ref="account.data_account_type_equity" />
-			<field name="chart_template_id" ref="vn_template" />
-			<field name="name">Other capital</field>
-			<field name="tag_ids" eval="[(6,0,[ref('account_tag_411')])]" />
-		</record>
-
-		<record id="chart412" model="account.account.template">
-			<field name="code">412</field>
-			<field name="reconcile" eval="False" />
-			<field name="user_type_id" ref="account.data_account_type_equity" />
-			<field name="chart_template_id" ref="vn_template" />
-			<field name="name">Differences upon asset revaluation</field>
-			<field name="tag_ids" eval="[(6,0,[ref('account_tag_412')])]" />
-		</record>
-
-		<record id="chart4131" model="account.account.template">
-			<field name="code">4131</field>
-			<field name="reconcile" eval="False" />
-			<field name="user_type_id" ref="account.data_account_type_equity" />
-			<field name="chart_template_id" ref="vn_template" />
-			<field name="name">Exchange rate differences upon revaluation of monetary items denominated in foreign currency</field>
-			<field name="tag_ids" eval="[(6,0,[ref('account_tag_413')])]" />
-		</record>
-		<record id="chart4132" model="account.account.template">
-			<field name="code">4132</field>
-			<field name="reconcile" eval="False" />
-			<field name="user_type_id" ref="account.data_account_type_equity" />
-			<field name="chart_template_id" ref="vn_template" />
-			<field name="name">Exchange rate differences in pre-operating period</field>
-			<field name="tag_ids" eval="[(6,0,[ref('account_tag_413')])]" />
-		</record>
-
-		<record id="chart414" model="account.account.template">
-			<field name="code">414</field>
-			<field name="reconcile" eval="False" />
-			<field name="user_type_id" ref="account.data_account_type_equity" />
-			<field name="chart_template_id" ref="vn_template" />
-			<field name="name">Investment and development fund</field>
-			<field name="tag_ids" eval="[(6,0,[ref('account_tag_414')])]" />
-		</record>
-
-		<record id="chart417" model="account.account.template">
-			<field name="code">417</field>
-			<field name="reconcile" eval="False" />
-			<field name="user_type_id" ref="account.data_account_type_equity" />
-			<field name="chart_template_id" ref="vn_template" />
-			<field name="name">Enterprise reorganization assistance fund</field>
-			<field name="tag_ids" eval="[(6,0,[ref('account_tag_417')])]" />
-		</record>
-
-		<record id="chart418" model="account.account.template">
-			<field name="code">418</field>
-			<field name="reconcile" eval="False" />
-			<field name="user_type_id" ref="account.data_account_type_equity" />
-			<field name="chart_template_id" ref="vn_template" />
-			<field name="name">Other equity funds</field>
-			<field name="tag_ids" eval="[(6,0,[ref('account_tag_418')])]" />
-		</record>
-
-		<record id="chart419" model="account.account.template">
-			<field name="code">419</field>
-			<field name="reconcile" eval="False" />
-			<field name="user_type_id" ref="account.data_account_type_equity" />
-			<field name="chart_template_id" ref="vn_template" />
-			<field name="name">Treasury shares</field>
-			<field name="tag_ids" eval="[(6,0,[ref('account_tag_419')])]" />
-		</record>
-
-		<record id="chart4211" model="account.account.template">
-			<field name="code">4211</field>
-			<field name="reconcile" eval="False" />
-			<field name="user_type_id" ref="account.data_account_type_equity" />
-			<field name="chart_template_id" ref="vn_template" />
-			<field name="name">Undistributed profit after tax brought forward</field>
-			<field name="tag_ids" eval="[(6,0,[ref('account_tag_421')])]" />
-		</record>
-		<record id="chart4212" model="account.account.template">
-			<field name="code">4212</field>
-			<field name="reconcile" eval="False" />
-			<field name="user_type_id" ref="account.data_unaffected_earnings" />
-			<field name="chart_template_id" ref="vn_template" />
-			<field name="name">Undistributed profit/loss (after tax) for the current year</field>
-			<field name="tag_ids" eval="[(6,0,[ref('account_tag_421')])]" />
-		</record>
-
-		<record id="chart441" model="account.account.template">
-			<field name="code">441</field>
-			<field name="reconcile" eval="False" />
-			<field name="user_type_id" ref="account.data_account_type_equity" />
-			<field name="chart_template_id" ref="vn_template" />
-			<field name="name">Capital expenditure funds</field>
-			<field name="tag_ids" eval="[(6,0,[ref('account_tag_441')])]" />
-		</record>
-
-		<record id="chart4611" model="account.account.template">
-			<field name="code">4611</field>
-			<field name="reconcile" eval="False" />
-			<field name="user_type_id" ref="account.data_account_type_equity" />
-			<field name="chart_template_id" ref="vn_template" />
-			<field name="name">Non-business funds bought forward</field>
-			<field name="tag_ids" eval="[(6,0,[ref('account_tag_461')])]" />
-		</record>
-		<record id="chart4612" model="account.account.template">
-			<field name="code">4612</field>
-			<field name="reconcile" eval="False" />
-			<field name="user_type_id" ref="account.data_account_type_equity" />
-			<field name="chart_template_id" ref="vn_template" />
-			<field name="name">Non-business funds for current year</field>
-			<field name="tag_ids" eval="[(6,0,[ref('account_tag_461')])]" />
-		</record>
-
-		<record id="chart466" model="account.account.template">
-			<field name="code">466</field>
-			<field name="reconcile" eval="False" />
-			<field name="user_type_id" ref="account.data_account_type_equity" />
-			<field name="chart_template_id" ref="vn_template" />
-			<field name="name">Non-business funds used for fixed asset acquisitions</field>
-			<field name="tag_ids" eval="[(6,0,[ref('account_tag_466')])]" />
-		</record>
-
-		<!-- Type 5: Revenue -->
-		<record id="chart5111" model="account.account.template">
-			<field name="code">5111</field>
-			<field name="reconcile" eval="False" />
-			<field name="user_type_id" ref="account.data_account_type_revenue" />
-			<field name="chart_template_id" ref="vn_template" />
-			<field name="name">Revenue from sales of merchandises</field>
-			<field name="tag_ids" eval="[(6,0,[ref('account_tag_511')])]" />
-		</record>
-		<record id="chart5112" model="account.account.template">
-			<field name="code">5112</field>
-			<field name="reconcile" eval="False" />
-			<field name="user_type_id" ref="account.data_account_type_revenue" />
-			<field name="chart_template_id" ref="vn_template" />
-			<field name="name">Revenue from sales of finished goods</field>
-			<field name="tag_ids" eval="[(6,0,[ref('account_tag_511')])]" />
-		</record>
-		<record id="chart5113" model="account.account.template">
-			<field name="code">5113</field>
-			<field name="reconcile" eval="False" />
-			<field name="user_type_id" ref="account.data_account_type_revenue" />
-			<field name="chart_template_id" ref="vn_template" />
-			<field name="name">Revenue from services rendered</field>
-			<field name="tag_ids" eval="[(6,0,[ref('account_tag_511')])]" />
-		</record>
-		<record id="chart5114" model="account.account.template">
-			<field name="code">5114</field>
-			<field name="reconcile" eval="False" />
-			<field name="user_type_id" ref="account.data_account_type_revenue" />
-			<field name="chart_template_id" ref="vn_template" />
-			<field name="name">Revenue from government grants</field>
-			<field name="tag_ids" eval="[(6,0,[ref('account_tag_511')])]" />
-		</record>
-		<record id="chart5117" model="account.account.template">
-			<field name="code">5117</field>
-			<field name="reconcile" eval="False" />
-			<field name="user_type_id" ref="account.data_account_type_revenue" />
-			<field name="chart_template_id" ref="vn_template" />
-			<field name="name">Revenue from investment properties</field>
-			<field name="tag_ids" eval="[(6,0,[ref('account_tag_511')])]" />
-		</record>
-
-		<record id="chart5118" model="account.account.template">
-			<field name="code">5118</field>
-			<field name="reconcile" eval="False" />
-			<field name="user_type_id" ref="account.data_account_type_revenue" />
-			<field name="chart_template_id" ref="vn_template" />
-			<field name="name">Other revenue</field>
-			<field name="tag_ids" eval="[(6,0,[ref('account_tag_511')])]" />
-		</record>
-
-		<record id="chart515" model="account.account.template">
-			<field name="code">515</field>
-			<field name="reconcile" eval="False" />
-			<field name="user_type_id" ref="account.data_account_type_revenue" />
-			<field name="chart_template_id" ref="vn_template" />
-			<field name="name">Financial income</field>
-			<field name="tag_ids" eval="[(6,0,[ref('account_tag_515')])]" />
-		</record>
-
-		<record id="chart5211" model="account.account.template">
-			<field name="code">5211</field>
-			<field name="reconcile" eval="False" />
-			<field name="user_type_id" ref="account.data_account_type_revenue" />
-			<field name="chart_template_id" ref="vn_template" />
-			<field name="name">Trade discounts</field>
-			<field name="tag_ids" eval="[(6,0,[ref('account_tag_521')])]" />
-		</record>
-
-		<record id="chart5212" model="account.account.template">
-			<field name="code">5212</field>
-			<field name="reconcile" eval="False" />
-			<field name="user_type_id" ref="account.data_account_type_revenue" />
-			<field name="chart_template_id" ref="vn_template" />
-			<field name="name">Sales returns</field>
-			<field name="tag_ids" eval="[(6,0,[ref('account_tag_521')])]" />
-		</record>
-
-		<record id="chart5213" model="account.account.template">
-			<field name="code">5213</field>
-			<field name="reconcile" eval="False" />
-			<field name="user_type_id" ref="account.data_account_type_revenue" />
-			<field name="chart_template_id" ref="vn_template" />
-			<field name="name">Sales rebates</field>
-			<field name="tag_ids" eval="[(6,0,[ref('account_tag_521')])]" />
-		</record>
-
-		<!-- Type 6: Costs of Production & Business -->
-		<record id="chart6111" model="account.account.template">
-			<field name="code">6111</field>
-			<field name="reconcile" eval="False" />
-			<field name="user_type_id" ref="account.data_account_type_expenses" />
-			<field name="chart_template_id" ref="vn_template" />
-			<field name="name">Purchases of raw materials</field>
-			<field name="tag_ids" eval="[(6,0,[ref('account_tag_611')])]" />
-		</record>
-		<record id="chart6112" model="account.account.template">
-			<field name="code">6112</field>
-			<field name="reconcile" eval="False" />
-			<field name="user_type_id" ref="account.data_account_type_expenses" />
-			<field name="chart_template_id" ref="vn_template" />
-			<field name="name">Purchases of goods</field>
-			<field name="tag_ids" eval="[(6,0,[ref('account_tag_611')])]" />
-		</record>
-
-		<record id="chart621" model="account.account.template">
-			<field name="code">621</field>
-			<field name="reconcile" eval="False" />
-			<field name="user_type_id" ref="account.data_account_type_expenses" />
-			<field name="chart_template_id" ref="vn_template" />
-			<field name="name">Direct raw material costs</field>
-			<field name="tag_ids" eval="[(6,0,[ref('account_tag_621')])]" />
-		</record>
-
-		<record id="chart622" model="account.account.template">
-			<field name="code">622</field>
-			<field name="reconcile" eval="False" />
-			<field name="user_type_id" ref="account.data_account_type_expenses" />
-			<field name="chart_template_id" ref="vn_template" />
-			<field name="name">Direct labour costs</field>
-			<field name="tag_ids" eval="[(6,0,[ref('account_tag_622')])]" />
-		</record>
-
-		<record id="chart6231" model="account.account.template">
-			<field name="code">6231</field>
-			<field name="reconcile" eval="False" />
-			<field name="user_type_id" ref="account.data_account_type_expenses" />
-			<field name="chart_template_id" ref="vn_template" />
-			<field name="name">Labour costs</field>
-			<field name="tag_ids" eval="[(6,0,[ref('account_tag_623')])]" />
-		</record>
-		<record id="chart6232" model="account.account.template">
-			<field name="code">6232</field>
-			<field name="reconcile" eval="False" />
-			<field name="user_type_id" ref="account.data_account_type_expenses" />
-			<field name="chart_template_id" ref="vn_template" />
-			<field name="name">Material costs</field>
-			<field name="tag_ids" eval="[(6,0,[ref('account_tag_623')])]" />
-		</record>
-		<record id="chart6233" model="account.account.template">
-			<field name="code">6233</field>
-			<field name="reconcile" eval="False" />
-			<field name="user_type_id" ref="account.data_account_type_expenses" />
-			<field name="chart_template_id" ref="vn_template" />
-			<field name="name">Tools and instruments</field>
-			<field name="tag_ids" eval="[(6,0,[ref('account_tag_623')])]" />
-		</record>
-		<record id="chart6234" model="account.account.template">
-			<field name="code">6234</field>
-			<field name="reconcile" eval="False" />
-			<field name="user_type_id" ref="account.data_account_type_expenses" />
-			<field name="chart_template_id" ref="vn_template" />
-			<field name="name">Depreciation expense</field>
-			<field name="tag_ids" eval="[(6,0,[ref('account_tag_623')])]" />
-		</record>
-		<record id="chart6237" model="account.account.template">
-			<field name="code">6237</field>
-			<field name="reconcile" eval="False" />
-			<field name="user_type_id" ref="account.data_account_type_expenses" />
-			<field name="chart_template_id" ref="vn_template" />
-			<field name="name">Outside services</field>
-			<field name="tag_ids" eval="[(6,0,[ref('account_tag_623')])]" />
-		</record>
-		<record id="chart6238" model="account.account.template">
-			<field name="code">6238</field>
-			<field name="reconcile" eval="False" />
-			<field name="user_type_id" ref="account.data_account_type_expenses" />
-			<field name="chart_template_id" ref="vn_template" />
-			<field name="name">Other expenses</field>
-			<field name="tag_ids" eval="[(6,0,[ref('account_tag_623')])]" />
-		</record>
-
-		<record id="chart6271" model="account.account.template">
-			<field name="code">6271</field>
-			<field name="reconcile" eval="False" />
-			<field name="user_type_id" ref="account.data_account_type_expenses" />
-			<field name="chart_template_id" ref="vn_template" />
-			<field name="name">Factory staff costs</field>
-			<field name="tag_ids" eval="[(6,0,[ref('account_tag_627')])]" />
-		</record>
-		<record id="chart6272" model="account.account.template">
-			<field name="code">6272</field>
-			<field name="reconcile" eval="False" />
-			<field name="user_type_id" ref="account.data_account_type_expenses" />
-			<field name="chart_template_id" ref="vn_template" />
-			<field name="name">Material costs</field>
-			<field name="tag_ids" eval="[(6,0,[ref('account_tag_627')])]" />
-		</record>
-		<record id="chart6273" model="account.account.template">
-			<field name="code">6273</field>
-			<field name="reconcile" eval="False" />
-			<field name="user_type_id" ref="account.data_account_type_expenses" />
-			<field name="chart_template_id" ref="vn_template" />
-			<field name="name">Tools and instruments</field>
-			<field name="tag_ids" eval="[(6,0,[ref('account_tag_627')])]" />
-		</record>
-		<record id="chart6274" model="account.account.template">
-			<field name="code">6274</field>
-			<field name="reconcile" eval="False" />
-			<field name="user_type_id" ref="account.data_account_type_expenses" />
-			<field name="chart_template_id" ref="vn_template" />
-			<field name="name">Fixed asset depreciation</field>
-			<field name="tag_ids" eval="[(6,0,[ref('account_tag_627')])]" />
-		</record>
-		<record id="chart6277" model="account.account.template">
-			<field name="code">6277</field>
-			<field name="reconcile" eval="False" />
-			<field name="user_type_id" ref="account.data_account_type_expenses" />
-			<field name="chart_template_id" ref="vn_template" />
-			<field name="name">Outside services</field>
-			<field name="tag_ids" eval="[(6,0,[ref('account_tag_627')])]" />
-		</record>
-		<record id="chart6278" model="account.account.template">
-			<field name="code">6278</field>
-			<field name="reconcile" eval="False" />
-			<field name="user_type_id" ref="account.data_account_type_expenses" />
-			<field name="chart_template_id" ref="vn_template" />
-			<field name="name">Other expenses</field>
-			<field name="tag_ids" eval="[(6,0,[ref('account_tag_627')])]" />
-		</record>
-
-		<record id="chart631" model="account.account.template">
-			<field name="code">631</field>
-			<field name="reconcile" eval="False" />
-			<field name="user_type_id" ref="account.data_account_type_expenses" />
-			<field name="chart_template_id" ref="vn_template" />
-			<field name="name">Production costs</field>
-			<field name="tag_ids" eval="[(6,0,[ref('account_tag_631')])]" />
-		</record>
-
-		<record id="chart632" model="account.account.template">
-			<field name="code">632</field>
-			<field name="reconcile" eval="False" />
-			<field name="user_type_id" ref="account.data_account_type_expenses" />
-			<field name="chart_template_id" ref="vn_template" />
-			<field name="name">Costs of goods sold</field>
-			<field name="tag_ids" eval="[(6,0,[ref('account_tag_632')])]" />
-		</record>
-
-		<record id="chart635" model="account.account.template">
-			<field name="code">635</field>
-			<field name="reconcile" eval="False" />
-			<field name="user_type_id" ref="account.data_account_type_expenses" />
-			<field name="chart_template_id" ref="vn_template" />
-			<field name="name">Financial expenses</field>
-			<field name="tag_ids" eval="[(6,0,[ref('account_tag_635')])]" />
-		</record>
-
-		<record id="chart6411" model="account.account.template">
-			<field name="code">6411</field>
-			<field name="reconcile" eval="False" />
-			<field name="user_type_id" ref="account.data_account_type_expenses" />
-			<field name="chart_template_id" ref="vn_template" />
-			<field name="name">Staff (Sales) expenses</field>
-			<field name="tag_ids" eval="[(6,0,[ref('account_tag_641')])]" />
-		</record>
-		<record id="chart6412" model="account.account.template">
-			<field name="code">6412</field>
-			<field name="reconcile" eval="False" />
-			<field name="user_type_id" ref="account.data_account_type_expenses" />
-			<field name="chart_template_id" ref="vn_template" />
-			<field name="name">Materials and packing materials</field>
-			<field name="tag_ids" eval="[(6,0,[ref('account_tag_641')])]" />
-		</record>
-		<record id="chart6413" model="account.account.template">
-			<field name="code">6413</field>
-			<field name="reconcile" eval="False" />
-			<field name="user_type_id" ref="account.data_account_type_expenses" />
-			<field name="chart_template_id" ref="vn_template" />
-			<field name="name">Tools and instruments</field>
-			<field name="tag_ids" eval="[(6,0,[ref('account_tag_641')])]" />
-		</record>
-		<record id="chart6414" model="account.account.template">
-			<field name="code">6414</field>
-			<field name="reconcile" eval="False" />
-			<field name="user_type_id" ref="account.data_account_type_expenses" />
-			<field name="chart_template_id" ref="vn_template" />
-			<field name="name">Fixed asset depreciation</field>
-			<field name="tag_ids" eval="[(6,0,[ref('account_tag_641')])]" />
-		</record>
-		<record id="chart6415" model="account.account.template">
-			<field name="code">6415</field>
-			<field name="reconcile" eval="False" />
-			<field name="user_type_id" ref="account.data_account_type_expenses" />
-			<field name="chart_template_id" ref="vn_template" />
-			<field name="name">Warranty expenses</field>
-			<field name="tag_ids" eval="[(6,0,[ref('account_tag_641')])]" />
-		</record>
-		<record id="chart6417" model="account.account.template">
-			<field name="code">6417</field>
-			<field name="reconcile" eval="False" />
-			<field name="user_type_id" ref="account.data_account_type_expenses" />
-			<field name="chart_template_id" ref="vn_template" />
-			<field name="name">Outside services</field>
-			<field name="tag_ids" eval="[(6,0,[ref('account_tag_641')])]" />
-		</record>
-		<record id="chart6418" model="account.account.template">
-			<field name="code">6418</field>
-			<field name="reconcile" eval="False" />
-			<field name="user_type_id" ref="account.data_account_type_expenses" />
-			<field name="chart_template_id" ref="vn_template" />
-			<field name="name">Other expenses</field>
-			<field name="tag_ids" eval="[(6,0,[ref('account_tag_641')])]" />
-		</record>
-
-		<record id="chart6421" model="account.account.template">
-			<field name="code">6421</field>
-			<field name="reconcile" eval="False" />
-			<field name="user_type_id" ref="account.data_account_type_expenses" />
-			<field name="chart_template_id" ref="vn_template" />
-			<field name="name">Staff (Office) expenses</field>
-			<field name="tag_ids" eval="[(6,0,[ref('account_tag_642')])]" />
-		</record>
-		<record id="chart6422" model="account.account.template">
-			<field name="code">6422</field>
-			<field name="reconcile" eval="False" />
-			<field name="user_type_id" ref="account.data_account_type_expenses" />
-			<field name="chart_template_id" ref="vn_template" />
-			<field name="name">Office supply expenses</field>
-			<field name="tag_ids" eval="[(6,0,[ref('account_tag_642')])]" />
-		</record>
-		<record id="chart6423" model="account.account.template">
-			<field name="code">6423</field>
-			<field name="reconcile" eval="False" />
-			<field name="user_type_id" ref="account.data_account_type_expenses" />
-			<field name="chart_template_id" ref="vn_template" />
-			<field name="name">Office equipment expenses</field>
-			<field name="tag_ids" eval="[(6,0,[ref('account_tag_642')])]" />
-		</record>
-		<record id="chart6424" model="account.account.template">
-			<field name="code">6424</field>
-			<field name="reconcile" eval="False" />
-			<field name="user_type_id" ref="account.data_account_type_expenses" />
-			<field name="chart_template_id" ref="vn_template" />
-			<field name="name">Fixed asset depreciation</field>
-			<field name="tag_ids" eval="[(6,0,[ref('account_tag_642')])]" />
-		</record>
-		<record id="chart6425" model="account.account.template">
-			<field name="code">6425</field>
-			<field name="reconcile" eval="False" />
-			<field name="user_type_id" ref="account.data_account_type_expenses" />
-			<field name="chart_template_id" ref="vn_template" />
-			<field name="name">Taxes, fees and charges</field>
-			<field name="tag_ids" eval="[(6,0,[ref('account_tag_642')])]" />
-		</record>
-		<record id="chart6426" model="account.account.template">
-			<field name="code">6426</field>
-			<field name="reconcile" eval="False" />
-			<field name="user_type_id" ref="account.data_account_type_expenses" />
-			<field name="chart_template_id" ref="vn_template" />
-			<field name="name">Provision expenses</field>
-			<field name="tag_ids" eval="[(6,0,[ref('account_tag_642')])]" />
-		</record>
-		<record id="chart6427" model="account.account.template">
-			<field name="code">6427</field>
-			<field name="reconcile" eval="False" />
-			<field name="user_type_id" ref="account.data_account_type_expenses" />
-			<field name="chart_template_id" ref="vn_template" />
-			<field name="name">Outside services</field>
-			<field name="tag_ids" eval="[(6,0,[ref('account_tag_642')])]" />
-		</record>
-		<record id="chart6428" model="account.account.template">
-			<field name="code">6428</field>
-			<field name="reconcile" eval="False" />
-			<field name="user_type_id" ref="account.data_account_type_expenses" />
-			<field name="chart_template_id" ref="vn_template" />
-			<field name="name">Other expenses</field>
-			<field name="tag_ids" eval="[(6,0,[ref('account_tag_642')])]" />
-		</record>
-
-		<!-- Type 7: Other Income -->
-		<record id="chart711" model="account.account.template">
-			<field name="code">711</field>
-			<field name="reconcile" eval="False" />
-			<field name="user_type_id" ref="account.data_account_type_other_income" />
-			<field name="chart_template_id" ref="vn_template" />
-			<field name="name">Other income</field>
-			<field name="tag_ids" eval="[(6,0,[ref('account_tag_711')])]" />
-		</record>
-
-		<!-- Type 8: Other expenses -->
-		<record id="chart811" model="account.account.template">
-			<field name="code">811</field>
-			<field name="reconcile" eval="False" />
-			<field name="user_type_id" ref="account.data_account_type_expenses" />
-			<field name="chart_template_id" ref="vn_template" />
-			<field name="name">Other expenses</field>
-			<field name="tag_ids" eval="[(6,0,[ref('account_tag_811')])]" />
-		</record>
-
-		<record id="chart8211" model="account.account.template">
-			<field name="code">8211</field>
-			<field name="reconcile" eval="False" />
-			<field name="user_type_id" ref="account.data_account_type_expenses" />
-			<field name="chart_template_id" ref="vn_template" />
-			<field name="name">Current Corporate Income Tax expense</field>
-			<field name="tag_ids" eval="[(6,0,[ref('account_tag_821')])]" />
-		</record>
-		<record id="chart8212" model="account.account.template">
-			<field name="code">8212</field>
-			<field name="reconcile" eval="False" />
-			<field name="user_type_id" ref="account.data_account_type_expenses" />
-			<field name="chart_template_id" ref="vn_template" />
-			<field name="name">Deferred Corporate Income Tax expense (benefit)</field>
-			<field name="tag_ids" eval="[(6,0,[ref('account_tag_821')])]" />
-		</record>
-
-		<!-- Chart template -->
-		<record id="vn_template" model="account.chart.template">
-			<field name="property_account_receivable_id" ref="chart131" />
-			<field name="property_account_payable_id" ref="chart331" />
-			<field name="property_account_expense_categ_id" ref="chart1561" />
-			<field name="property_account_income_categ_id" ref="chart5111" />
-			<field name="income_currency_exchange_account_id" ref="chart515" />
-			<field name="expense_currency_exchange_account_id" ref="chart635" />
-		</record>
-	</data>
->>>>>>> aed0f58f
 </odoo>