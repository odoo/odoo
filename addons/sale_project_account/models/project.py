# -*- coding: utf-8 -*-
# Part of Odoo. See LICENSE file for full copyright and licensing details.

from odoo import fields, models, _, _lt

class Project(models.Model):
    _inherit = 'project.project'

    vendor_bill_count = fields.Integer(related='analytic_account_id.vendor_bill_count', groups='account.group_account_readonly')

    # ----------------------------
    # Actions
    # ----------------------------

    def action_open_project_vendor_bills(self):
        vendor_bills = self.env['account.move'].search([('line_ids.analytic_account_id', '!=', False), ('line_ids.analytic_account_id', 'in', self.analytic_account_id.ids), ('move_type', '=', 'in_invoice')])
        action_window = {
            'name': _('Vendor Bills'),
            'type': 'ir.actions.act_window',
            'res_model': 'account.move',
            'views': [[False, 'tree'], [False, 'form'], [False, 'kanban']],
            'domain': [('id', 'in', vendor_bills.ids)],
            'context': {
                'create': False,
            }
        }
        if len(vendor_bills) == 1:
            action_window['views'] = [[False, 'form']]
            action_window['res_id'] = vendor_bills.id
        return action_window

    # ----------------------------
    #  Project Updates
    # ----------------------------

    def _get_stat_buttons(self):
        buttons = super(Project, self)._get_stat_buttons()
        if self.user_has_groups('account.group_account_readonly'):
            buttons.append({
                'icon': 'pencil-square-o',
<<<<<<< HEAD
                'text': _('Vendor Bills'),
=======
                'text': _lt('Vendor Bills'),
>>>>>>> 4d11cb0e
                'number': self.vendor_bill_count,
                'action_type': 'object',
                'action': 'action_open_project_vendor_bills',
                'show': self.vendor_bill_count > 0,
                'sequence': 14,
            })
        return buttons<|MERGE_RESOLUTION|>--- conflicted
+++ resolved
@@ -38,11 +38,7 @@
         if self.user_has_groups('account.group_account_readonly'):
             buttons.append({
                 'icon': 'pencil-square-o',
-<<<<<<< HEAD
-                'text': _('Vendor Bills'),
-=======
                 'text': _lt('Vendor Bills'),
->>>>>>> 4d11cb0e
                 'number': self.vendor_bill_count,
                 'action_type': 'object',
                 'action': 'action_open_project_vendor_bills',
