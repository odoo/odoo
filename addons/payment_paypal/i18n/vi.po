--- conflicted
+++ resolved
@@ -1,17 +1,13 @@
 # Translation of Odoo Server.
 # This file contains the translation of the following modules:
 # 	* payment_paypal
-#
+# 
 # Translators:
 # Nancy Momoland <thanhnguyen.icsc@gmail.com>, 2019
 # Duy BQ <duybq86@gmail.com>, 2019
 # Dung Nguyen Thi <dungnt@trobz.com>, 2019
-<<<<<<< HEAD
-#
-=======
 # Manh Vu <vuducmanh96vp@gmail.com>, 2020
 # 
->>>>>>> e7d29fba
 msgid ""
 msgstr ""
 "Project-Id-Version: Odoo Server saas~12.5\n"
@@ -91,6 +87,8 @@
 "Payment Data Transfer allows you to receive notification of successful "
 "payments as they are made."
 msgstr ""
+"Payment Data Transfer cho phép bạn nhận thông báo thanh toán thành công "
+"ngay khi chúng được thực hiện xong."
 
 #. module: payment_paypal
 #: model:ir.model,name:payment_paypal.model_payment_transaction
