# Translation of Odoo Server.
# This file contains the translation of the following modules:
# * payment_paypal
#
# Translators:
# Jaroslav Bosansky <jaro.bosansky@ekoenergo.sk>, 2016
msgid ""
msgstr ""
"Project-Id-Version: Odoo 9.0\n"
"Report-Msgid-Bugs-To: \n"
<<<<<<< HEAD
"POT-Creation-Date: 2016-08-19 10:25+0000\n"
=======
"POT-Creation-Date: 2016-08-18 14:07+0000\n"
>>>>>>> bc1a0a32
"PO-Revision-Date: 2016-03-08 06:27+0000\n"
"Last-Translator: Jaroslav Bosansky <jaro.bosansky@ekoenergo.sk>\n"
"Language-Team: Slovak (http://www.transifex.com/odoo/odoo-9/language/sk/)\n"
"Language: sk\n"
"MIME-Version: 1.0\n"
"Content-Type: text/plain; charset=UTF-8\n"
"Content-Transfer-Encoding: \n"
"Plural-Forms: nplurals=3; plural=(n==1) ? 0 : (n>=2 && n<=4) ? 1 : 2;\n"

#. module: payment_paypal
<<<<<<< HEAD
=======
#: model:payment.acquirer,cancel_msg:payment_paypal.payment_acquirer_paypal
msgid "<span><i>Cancel,</i> Your payment has been cancelled.</span>"
msgstr "<span><i>Zruśiť,</i> Vaša platba bola zrušená.</span>"

#. module: payment_paypal
#: model:payment.acquirer,done_msg:payment_paypal.payment_acquirer_paypal
msgid ""
"<span><i>Done,</i> Your online payment has been successfully processed. "
"Thank you for your order.</span>"
msgstr ""
"<span><i>Hotovo,</i> Vaša online platba bola úspešne spracovaná. Ďakujeme za "
"objednávku.</span>"

#. module: payment_paypal
#: model:payment.acquirer,error_msg:payment_paypal.payment_acquirer_paypal
msgid ""
"<span><i>Error,</i> Please be aware that an error occurred during the "
"transaction. The order has been confirmed but won't be paid. Don't hesitate "
"to contact us if you have any questions on the status of your order.</span>"
msgstr ""
"<span><i>Chyba,</i> Upozorňujeme, že počas transakcie došlo k chybe. "
"Objednávka bola potvrdená ale nebude zaplatená. Neváhajte nás kontaktovať ak "
"máte otázky ohľadom stavu vašej objednávky.</span>"

#. module: payment_paypal
#: model:payment.acquirer,pending_msg:payment_paypal.payment_acquirer_paypal
msgid ""
"<span><i>Pending,</i> Your online payment has been successfully processed. "
"But your order is not validated yet.</span>"
msgstr ""
"<span><i>Čakajúce,</i> Vaša online platba bola úspešne spracovaná. Ale vaša "
"objednávka nebola ešte potvrdená.</span>"

#. module: payment_paypal
>>>>>>> bc1a0a32
#: model:ir.model.fields,field_description:payment_paypal.field_payment_acquirer_paypal_api_access_token
msgid "Access Token"
msgstr "Prśitupová známka"

#. module: payment_paypal
#: model:ir.model.fields,field_description:payment_paypal.field_payment_acquirer_paypal_api_access_token_validity
msgid "Access Token Validity"
msgstr "Platnosť prístupového tokenu"

#. module: payment_paypal
#: model:ir.ui.view,arch_db:payment_paypal.acquirer_form_paypal
msgid "How to configure your paypal account?"
msgstr "Ako konfigurovať váš Paypal účet?"

#. module: payment_paypal
#: model:ir.model,name:payment_paypal.model_payment_acquirer
msgid "Payment Acquirer"
msgstr "Nadobúdateľ platby "

#. module: payment_paypal
#: model:ir.model,name:payment_paypal.model_payment_transaction
msgid "Payment Transaction"
msgstr "Platobná transakcia"

#. module: payment_paypal
#: model:ir.model.fields,field_description:payment_paypal.field_payment_acquirer_paypal_email_account
msgid "Paypal Email ID"
msgstr "Paypal Email ID"

#. module: payment_paypal
#: model:ir.model.fields,help:payment_paypal.field_payment_acquirer_paypal_use_ipn
msgid "Paypal Instant Payment Notification"
msgstr "Paypal okamžiá platobná notifikácia"

#. module: payment_paypal
#: model:ir.model.fields,field_description:payment_paypal.field_payment_acquirer_paypal_seller_account
msgid "Paypal Merchant ID"
msgstr "Paypal ID obchodníka"

#. module: payment_paypal
#: model:ir.ui.view,arch_db:payment_paypal.transaction_form_paypal
msgid "Paypal TX Details"
msgstr "Paypal TX  detaily"

#. module: payment_paypal
<<<<<<< HEAD
#: code:addons/payment_paypal/models/paypal.py:164
=======
#: code:addons/payment_paypal/models/paypal.py:183
>>>>>>> bc1a0a32
#, python-format
msgid "Paypal: received data with missing reference (%s) or txn_id (%s)"
msgstr "Paypal: prijaté dáta s chýbajúcou referenciou (%s) alebo txn_id (%s)"

#. module: payment_paypal
#: model:ir.model.fields,field_description:payment_paypal.field_payment_acquirer_paypal_api_password
msgid "Rest API Password"
msgstr "Rest API heslo"

#. module: payment_paypal
#: model:ir.model.fields,field_description:payment_paypal.field_payment_acquirer_paypal_api_username
msgid "Rest API Username"
msgstr "Rest API meno používateľa"

#. module: payment_paypal
#: model:ir.model.fields,help:payment_paypal.field_payment_acquirer_paypal_seller_account
msgid ""
"The Merchant ID is used to ensure communications coming from Paypal are "
"valid and secured."
msgstr ""
"ID obchodníka slúži na ubezpečenie že komunikácie prichádzajúce z Paypal sú "
"platné a zaistené."

#. module: payment_paypal
#: model:ir.model.fields,field_description:payment_paypal.field_payment_transaction_paypal_txn_type
msgid "Transaction type"
msgstr "Typ transakcie"

#. module: payment_paypal
#: model:ir.model.fields,field_description:payment_paypal.field_payment_acquirer_paypal_use_ipn
msgid "Use IPN"
msgstr "IPN používateľa"

#. module: payment_paypal
#: model:ir.model.fields,field_description:payment_paypal.field_payment_acquirer_paypal_api_enabled
msgid "Use Rest API"
msgstr "Použiť Rest API"

<<<<<<< HEAD
#~ msgid "<span><i>Cancel,</i> Your payment has been cancelled.</span>"
#~ msgstr "<span><i>Zruśiť,</i> Vaša platba bola zrušená.</span>"

#~ msgid ""
#~ "<span><i>Done,</i> Your online payment has been successfully processed. "
#~ "Thank you for your order.</span>"
#~ msgstr ""
#~ "<span><i>Hotovo,</i> Vaša online platba bola úspešne spracovaná. Ďakujeme "
#~ "za objednávku.</span>"

#~ msgid ""
#~ "<span><i>Error,</i> Please be aware that an error occurred during the "
#~ "transaction. The order has been confirmed but won't be paid. Don't "
#~ "hesitate to contact us if you have any questions on the status of your "
#~ "order.</span>"
#~ msgstr ""
#~ "<span><i>Chyba,</i> Upozorňujeme, že počas transakcie došlo k chybe. "
#~ "Objednávka bola potvrdená ale nebude zaplatená. Neváhajte nás kontaktovať "
#~ "ak máte otázky ohľadom stavu vašej objednávky.</span>"

#~ msgid ""
#~ "<span><i>Pending,</i> Your online payment has been successfully "
#~ "processed. But your order is not validated yet.</span>"
#~ msgstr ""
#~ "<span><i>Čakajúce,</i> Vaša online platba bola úspešne spracovaná. Ale "
#~ "vaša objednávka nebola ešte potvrdená.</span>"

#~ msgid "Companies"
#~ msgstr "Spoločnosti"

#~ msgid "Paypal"
#~ msgstr "Paypal"

#~ msgid ""
#~ "You will be redirected to the Paypal website after clicking on the "
#~ "payment button."
#~ msgstr ""
#~ "Po kliknutí na tlačidlo platby budete presmerovaný na webstránku Paypal."
=======
#. module: payment_paypal
#: model:payment.acquirer,pre_msg:payment_paypal.payment_acquirer_paypal
msgid ""
"You will be redirected to the Paypal website after clicking on the payment "
"button."
msgstr ""
"Po kliknutí na tlačidlo platby budete presmerovaný na webstránku Paypal."
>>>>>>> bc1a0a32
<|MERGE_RESOLUTION|>--- conflicted
+++ resolved
@@ -8,11 +8,7 @@
 msgstr ""
 "Project-Id-Version: Odoo 9.0\n"
 "Report-Msgid-Bugs-To: \n"
-<<<<<<< HEAD
-"POT-Creation-Date: 2016-08-19 10:25+0000\n"
-=======
 "POT-Creation-Date: 2016-08-18 14:07+0000\n"
->>>>>>> bc1a0a32
 "PO-Revision-Date: 2016-03-08 06:27+0000\n"
 "Last-Translator: Jaroslav Bosansky <jaro.bosansky@ekoenergo.sk>\n"
 "Language-Team: Slovak (http://www.transifex.com/odoo/odoo-9/language/sk/)\n"
@@ -23,8 +19,6 @@
 "Plural-Forms: nplurals=3; plural=(n==1) ? 0 : (n>=2 && n<=4) ? 1 : 2;\n"
 
 #. module: payment_paypal
-<<<<<<< HEAD
-=======
 #: model:payment.acquirer,cancel_msg:payment_paypal.payment_acquirer_paypal
 msgid "<span><i>Cancel,</i> Your payment has been cancelled.</span>"
 msgstr "<span><i>Zruśiť,</i> Vaša platba bola zrušená.</span>"
@@ -59,7 +53,6 @@
 "objednávka nebola ešte potvrdená.</span>"
 
 #. module: payment_paypal
->>>>>>> bc1a0a32
 #: model:ir.model.fields,field_description:payment_paypal.field_payment_acquirer_paypal_api_access_token
 msgid "Access Token"
 msgstr "Prśitupová známka"
@@ -68,6 +61,11 @@
 #: model:ir.model.fields,field_description:payment_paypal.field_payment_acquirer_paypal_api_access_token_validity
 msgid "Access Token Validity"
 msgstr "Platnosť prístupového tokenu"
+
+#. module: payment_paypal
+#: model:ir.model,name:payment_paypal.model_res_company
+msgid "Companies"
+msgstr "Spoločnosti"
 
 #. module: payment_paypal
 #: model:ir.ui.view,arch_db:payment_paypal.acquirer_form_paypal
@@ -83,6 +81,11 @@
 #: model:ir.model,name:payment_paypal.model_payment_transaction
 msgid "Payment Transaction"
 msgstr "Platobná transakcia"
+
+#. module: payment_paypal
+#: model:payment.acquirer,name:payment_paypal.payment_acquirer_paypal
+msgid "Paypal"
+msgstr "Paypal"
 
 #. module: payment_paypal
 #: model:ir.model.fields,field_description:payment_paypal.field_payment_acquirer_paypal_email_account
@@ -105,11 +108,7 @@
 msgstr "Paypal TX  detaily"
 
 #. module: payment_paypal
-<<<<<<< HEAD
-#: code:addons/payment_paypal/models/paypal.py:164
-=======
 #: code:addons/payment_paypal/models/paypal.py:183
->>>>>>> bc1a0a32
 #, python-format
 msgid "Paypal: received data with missing reference (%s) or txn_id (%s)"
 msgstr "Paypal: prijaté dáta s chýbajúcou referenciou (%s) alebo txn_id (%s)"
@@ -148,51 +147,10 @@
 msgid "Use Rest API"
 msgstr "Použiť Rest API"
 
-<<<<<<< HEAD
-#~ msgid "<span><i>Cancel,</i> Your payment has been cancelled.</span>"
-#~ msgstr "<span><i>Zruśiť,</i> Vaša platba bola zrušená.</span>"
-
-#~ msgid ""
-#~ "<span><i>Done,</i> Your online payment has been successfully processed. "
-#~ "Thank you for your order.</span>"
-#~ msgstr ""
-#~ "<span><i>Hotovo,</i> Vaša online platba bola úspešne spracovaná. Ďakujeme "
-#~ "za objednávku.</span>"
-
-#~ msgid ""
-#~ "<span><i>Error,</i> Please be aware that an error occurred during the "
-#~ "transaction. The order has been confirmed but won't be paid. Don't "
-#~ "hesitate to contact us if you have any questions on the status of your "
-#~ "order.</span>"
-#~ msgstr ""
-#~ "<span><i>Chyba,</i> Upozorňujeme, že počas transakcie došlo k chybe. "
-#~ "Objednávka bola potvrdená ale nebude zaplatená. Neváhajte nás kontaktovať "
-#~ "ak máte otázky ohľadom stavu vašej objednávky.</span>"
-
-#~ msgid ""
-#~ "<span><i>Pending,</i> Your online payment has been successfully "
-#~ "processed. But your order is not validated yet.</span>"
-#~ msgstr ""
-#~ "<span><i>Čakajúce,</i> Vaša online platba bola úspešne spracovaná. Ale "
-#~ "vaša objednávka nebola ešte potvrdená.</span>"
-
-#~ msgid "Companies"
-#~ msgstr "Spoločnosti"
-
-#~ msgid "Paypal"
-#~ msgstr "Paypal"
-
-#~ msgid ""
-#~ "You will be redirected to the Paypal website after clicking on the "
-#~ "payment button."
-#~ msgstr ""
-#~ "Po kliknutí na tlačidlo platby budete presmerovaný na webstránku Paypal."
-=======
 #. module: payment_paypal
 #: model:payment.acquirer,pre_msg:payment_paypal.payment_acquirer_paypal
 msgid ""
 "You will be redirected to the Paypal website after clicking on the payment "
 "button."
 msgstr ""
-"Po kliknutí na tlačidlo platby budete presmerovaný na webstránku Paypal."
->>>>>>> bc1a0a32
+"Po kliknutí na tlačidlo platby budete presmerovaný na webstránku Paypal."