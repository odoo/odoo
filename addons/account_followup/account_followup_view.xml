--- conflicted
+++ resolved
@@ -131,15 +131,10 @@
               </p>
           </field>
         </record>
-       
-<<<<<<< HEAD
-=======
-
 
         <menuitem action="action_account_followup_definition_form" id="account_followup_menu" parent="account.account_management_menu" name="Follow-up Levels"
         sequence="5"/>
 
->>>>>>> 8de95adf
         <record id="account_move_line_partner_tree" model="ir.ui.view">
             <field name="name">account.move.line.partner.tree</field>
             <field name="model">account.move.line</field>
