<<<<<<< HEAD
# Vietnamese translation for openobject-addons
# Copyright (c) 2014 Rosetta Contributors and Canonical Ltd 2014
# This file is distributed under the same license as the openobject-addons package.
# FIRST AUTHOR <EMAIL@ADDRESS>, 2014.
#
msgid ""
msgstr ""
"Project-Id-Version: openobject-addons\n"
"Report-Msgid-Bugs-To: FULL NAME <EMAIL@ADDRESS>\n"
"POT-Creation-Date: 2014-08-14 13:08+0000\n"
"PO-Revision-Date: 2014-08-14 16:10+0000\n"
"Last-Translator: FULL NAME <EMAIL@ADDRESS>\n"
"Language-Team: Vietnamese <vi@li.org>\n"
"MIME-Version: 1.0\n"
"Content-Type: text/plain; charset=UTF-8\n"
"Content-Transfer-Encoding: 8bit\n"
"X-Launchpad-Export-Date: 2014-08-15 06:51+0000\n"
"X-Generator: Launchpad (build 17156)\n"

#. module: account_followup
#: model:account_followup.followup.line,description:account_followup.demo_followup_line3
msgid ""
"\n"
"Dear %(partner_name)s,\n"
"\n"
"Despite several reminders, your account is still not settled.\n"
"\n"
"Unless full payment is made in next 8 days, then legal action for the "
"recovery of the debt will be taken without further notice.\n"
"\n"
"I trust that this action will prove unnecessary and details of due payments "
"is printed below.\n"
"\n"
"In case of any queries concerning this matter, do not hesitate to contact "
"our accounting department.\n"
"\n"
"Best Regards,\n"
msgstr ""

#. module: account_followup
#: model:account_followup.followup.line,description:account_followup.demo_followup_line4
#: model:account_followup.followup.line,description:account_followup.demo_followup_line5
msgid ""
"\n"
"Dear %(partner_name)s,\n"
"\n"
"Despite several reminders, your account is still not settled.\n"
"\n"
"Unless full payment is made in next 8 days, then legal action for the "
"recovery of the debt will be taken without further notice.\n"
"\n"
"I trust that this action will prove unnecessary and details of due payments "
"is printed below.\n"
"\n"
"In case of any queries concerning this matter, do not hesitate to contact "
"our accounting department.\n"
"\n"
"Best Regards,\n"
"            "
msgstr ""

#. module: account_followup
#: model:account_followup.followup.line,description:account_followup.demo_followup_line1
msgid ""
"\n"
"Dear %(partner_name)s,\n"
"\n"
"Exception made if there was a mistake of ours, it seems that the following "
"amount stays unpaid. Please, take appropriate measures in order to carry out "
"this payment in the next 8 days.\n"
"\n"
"Would your payment have been carried out after this mail was sent, please "
"ignore this message. Do not hesitate to contact our accounting department.  "
"\n"
"\n"
"Best Regards,\n"
msgstr ""

#. module: account_followup
#: model:account_followup.followup.line,description:account_followup.demo_followup_line2
msgid ""
"\n"
"Dear %(partner_name)s,\n"
"\n"
"We are disappointed to see that despite sending a reminder, that your "
"account is now seriously overdue.\n"
"\n"
"It is essential that immediate payment is made, otherwise we will have to "
"consider placing a stop on your account which means that we will no longer "
"be able to supply your company with (goods/services).\n"
"Please, take appropriate measures in order to carry out this payment in the "
"next 8 days.\n"
"\n"
"If there is a problem with paying invoice that we are not aware of, do not "
"hesitate to contact our accounting department, so that we can resolve the "
"matter quickly.\n"
"\n"
"Details of due payments is printed below.\n"
"\n"
"Best Regards,\n"
msgstr ""

#. module: account_followup
#: code:addons/account_followup/wizard/account_followup_print.py:174
#, python-format
msgid " email(s) sent"
msgstr ""

#. module: account_followup
#: code:addons/account_followup/wizard/account_followup_print.py:176
#, python-format
msgid " email(s) should have been sent, but "
msgstr ""

#. module: account_followup
#: code:addons/account_followup/wizard/account_followup_print.py:176
#, python-format
msgid " had unknown email address(es)"
msgstr ""

#. module: account_followup
#: code:addons/account_followup/wizard/account_followup_print.py:177
#, python-format
msgid " letter(s) in report"
msgstr ""

#. module: account_followup
#: code:addons/account_followup/wizard/account_followup_print.py:177
#, python-format
msgid " manual action(s) assigned:"
msgstr ""

#. module: account_followup
#: code:addons/account_followup/wizard/account_followup_print.py:171
#, python-format
msgid " will be sent"
msgstr ""

#. module: account_followup
#: model:email.template,subject:account_followup.email_template_account_followup_default
#: model:email.template,subject:account_followup.email_template_account_followup_level0
#: model:email.template,subject:account_followup.email_template_account_followup_level1
#: model:email.template,subject:account_followup.email_template_account_followup_level2
msgid "${user.company_id.name} Payment Reminder"
msgstr ""

#. module: account_followup
#: view:account_followup.followup.line:account_followup.view_account_followup_followup_line_form
msgid "%(company_name)s"
msgstr ""

#. module: account_followup
#: view:account_followup.followup.line:account_followup.view_account_followup_followup_line_form
msgid "%(date)s"
msgstr ""

#. module: account_followup
#: view:account_followup.followup.line:account_followup.view_account_followup_followup_line_form
msgid "%(partner_name)s"
msgstr ""

#. module: account_followup
#: view:account_followup.followup.line:account_followup.view_account_followup_followup_line_form
msgid "%(user_signature)s"
msgstr ""

#. module: account_followup
#: code:addons/account_followup/wizard/account_followup_print.py:234
#, python-format
msgid "%s partners have no credits and as such the action is cleared"
=======
# Translation of OpenERP Server.
# This file contains the translation of the following modules:
# 	* account_followup
#
msgid ""
msgstr ""
"Project-Id-Version: OpenERP Server 7.saas~5\n"
"Report-Msgid-Bugs-To: \n"
"POT-Creation-Date: 2014-09-08 03:27+0000\n"
"PO-Revision-Date: 2014-09-08 13:54+0700\n"
"Last-Translator: Leo Tran <leo.tran@tvtmarine.com>\n"
"Language-Team: T.V.T Marine Automation (aka TVTMA) <support@ma.tvtmarine."
"com>\n"
"MIME-Version: 1.0\n"
"Content-Type: text/plain; charset=UTF-8\n"
"Content-Transfer-Encoding: 8bit\n"
"X-Generator: Poedit 1.5.4\n"
"Language: Vietnam\n"

#. module: account_followup
#: model:email.template,body_html:account_followup.email_template_account_followup_level0
msgid ""
"\n"
"<div style=\"font-family: 'Lucica Grande', Ubuntu, Arial, Verdana, sans-"
"serif; font-size: 12px; color: rgb(34, 34, 34); background-color: rgb(255, "
"255, 255); \">\n"
"\n"
"    <p>Dear ${object.name},</p>\n"
"    <p>\n"
"    Exception made if there was a mistake of ours, it seems that the "
"following amount stays unpaid. Please, take\n"
"appropriate measures in order to carry out this payment in the next 8 days.\n"
"\n"
"Would your payment have been carried out after this mail was sent, please "
"ignore this message. Do not hesitate to\n"
"contact our accounting department.  \n"
"\n"
"    </p>\n"
"<br/>\n"
"Best Regards,\n"
"<br/>\n"
"   <br/>\n"
"${user.name}\n"
"\n"
"<br/>\n"
"<br/>\n"
"\n"
"\n"
"${object.get_followup_table_html() | safe}\n"
"\n"
"    <br/>\n"
"\n"
"</div>\n"
"            "
>>>>>>> a345b238
msgstr ""
"\n"
"<div style=\"font-family: 'Lucica Grande', Ubuntu, Arial, Verdana, sans-"
"serif; font-size: 12px; color: rgb(34, 34, 34); background-color: rgb(255, "
"255, 255); \">\n"
"\n"
"    <p>Dear ${object.name},</p>\n"
"    <p>\n"
"    Exception made if there was a mistake of ours, it seems that the "
"following amount stays unpaid. Please, take\n"
"appropriate measures in order to carry out this payment in the next 8 days.\n"
"\n"
"Would your payment have been carried out after this mail was sent, please "
"ignore this message. Do not hesitate to\n"
"contact our accounting department.  \n"
"\n"
"    </p>\n"
"<br/>\n"
"Best Regards,\n"
"<br/>\n"
"   <br/>\n"
"${user.name}\n"
"\n"
"<br/>\n"
"<br/>\n"
"\n"
"\n"
"${object.get_followup_table_html() | safe}\n"
"\n"
"    <br/>\n"
"\n"
"</div>\n"
"            "

#. module: account_followup
<<<<<<< HEAD
#: view:res.partner:account_followup.view_partner_inherit_followup_form
msgid ""
", the latest payment follow-up\n"
"                            was:"
=======
#: model:email.template,body_html:account_followup.email_template_account_followup_level2
msgid ""
"\n"
"<div style=\"font-family: 'Lucica Grande', Ubuntu, Arial, Verdana, sans-"
"serif; font-size: 12px; color: rgb(34, 34, 34); background-color: rgb(255, "
"255, 255); \">\n"
"    \n"
"    <p>Dear ${object.name},</p>\n"
"    <p>\n"
"    Despite several reminders, your account is still not settled.\n"
"Unless full payment is made in next 8 days, legal action for the recovery of "
"the debt will be taken without\n"
"further notice.\n"
"I trust that this action will prove unnecessary and details of due payments "
"is printed below.\n"
"In case of any queries concerning this matter, do not hesitate to contact "
"our accounting department.\n"
"</p>\n"
"<br/>\n"
"Best Regards,\n"
"<br/>\n"
"<br/>\n"
"${user.name}\n"
"<br/>\n"
"<br/>\n"
"\n"
"\n"
"${object.get_followup_table_html() | safe}\n"
"\n"
"    <br/>\n"
"\n"
"</div>\n"
"            "
>>>>>>> a345b238
msgstr ""
"\n"
"<div style=\"font-family: 'Lucica Grande', Ubuntu, Arial, Verdana, sans-"
"serif; font-size: 12px; color: rgb(34, 34, 34); background-color: rgb(255, "
"255, 255); \">\n"
"    \n"
"    <p>Dear ${object.name},</p>\n"
"    <p>\n"
"    Despite several reminders, your account is still not settled.\n"
"Unless full payment is made in next 8 days, legal action for the recovery of "
"the debt will be taken without\n"
"further notice.\n"
"I trust that this action will prove unnecessary and details of due payments "
"is printed below.\n"
"In case of any queries concerning this matter, do not hesitate to contact "
"our accounting department.\n"
"</p>\n"
"<br/>\n"
"Best Regards,\n"
"<br/>\n"
"<br/>\n"
"${user.name}\n"
"<br/>\n"
"<br/>\n"
"\n"
"\n"
"${object.get_followup_table_html() | safe}\n"
"\n"
"    <br/>\n"
"\n"
"</div>\n"
"            "

#. module: account_followup
<<<<<<< HEAD
#: view:account_followup.followup.line:account_followup.view_account_followup_followup_line_form
msgid ": Current Date"
=======
#: model:email.template,body_html:account_followup.email_template_account_followup_default
msgid ""
"\n"
"<div style=\"font-family: 'Lucica Grande', Ubuntu, Arial, Verdana, sans-"
"serif; font-size: 12px; color: rgb(34, 34, 34); background-color: rgb(255, "
"255, 255); \">\n"
"    \n"
"    <p>Dear ${object.name},</p>\n"
"    <p>\n"
"    Exception made if there was a mistake of ours, it seems that the "
"following amount stays unpaid. Please, take\n"
"appropriate measures in order to carry out this payment in the next 8 days.\n"
"Would your payment have been carried out after this mail was sent, please "
"ignore this message. Do not hesitate to\n"
"contact our accounting department.\n"
"    </p>\n"
"<br/>\n"
"Best Regards,\n"
"<br/>\n"
"<br/>\n"
"${user.name}\n"
"<br/>\n"
"<br/>\n"
"\n"
"${object.get_followup_table_html() | safe}\n"
"\n"
"<br/>\n"
"</div>\n"
"            "
>>>>>>> a345b238
msgstr ""
"\n"
"<div style=\"font-family: 'Lucica Grande', Ubuntu, Arial, Verdana, sans-"
"serif; font-size: 12px; color: rgb(34, 34, 34); background-color: rgb(255, "
"255, 255); \">\n"
"    \n"
"    <p>Dear ${object.name},</p>\n"
"    <p>\n"
"    Exception made if there was a mistake of ours, it seems that the "
"following amount stays unpaid. Please, take\n"
"appropriate measures in order to carry out this payment in the next 8 days.\n"
"Would your payment have been carried out after this mail was sent, please "
"ignore this message. Do not hesitate to\n"
"contact our accounting department.\n"
"    </p>\n"
"<br/>\n"
"Best Regards,\n"
"<br/>\n"
"<br/>\n"
"${user.name}\n"
"<br/>\n"
"<br/>\n"
"\n"
"${object.get_followup_table_html() | safe}\n"
"\n"
"<br/>\n"
"</div>\n"
"            "

#. module: account_followup
<<<<<<< HEAD
#: view:account_followup.followup.line:account_followup.view_account_followup_followup_line_form
msgid ": Partner Name"
=======
#: model:email.template,body_html:account_followup.email_template_account_followup_level1
msgid ""
"\n"
"<div style=\"font-family: 'Lucica Grande', Ubuntu, Arial, Verdana, sans-"
"serif; font-size: 12px; color: rgb(34, 34, 34); background-color: rgb(255, "
"255, 255); \">\n"
"    \n"
"    <p>Dear ${object.name},</p>\n"
"   <p>\n"
"    We are disappointed to see that despite sending a reminder, that your "
"account is now seriously overdue.\n"
"It is essential that immediate payment is made, otherwise we will have to "
"consider placing a stop on your account\n"
"which means that we will no longer be able to supply your company with "
"(goods/services).\n"
"Please, take appropriate measures in order to carry out this payment in the "
"next 8 days.\n"
"If there is a problem with paying invoice that we are not aware of, do not "
"hesitate to contact our accounting\n"
"department. so that we can resolve the matter quickly.\n"
"Details of due payments is printed below.\n"
" </p>\n"
"<br/>\n"
"Best Regards,\n"
"    \n"
"<br/>\n"
"<br/>\n"
"${user.name}\n"
"    \n"
"<br/>\n"
"<br/>\n"
"\n"
"${object.get_followup_table_html() | safe}\n"
"\n"
"    <br/>\n"
"\n"
"</div>\n"
"            "
>>>>>>> a345b238
msgstr ""
"\n"
"<div style=\"font-family: 'Lucica Grande', Ubuntu, Arial, Verdana, sans-"
"serif; font-size: 12px; color: rgb(34, 34, 34); background-color: rgb(255, "
"255, 255); \">\n"
"    \n"
"    <p>Dear ${object.name},</p>\n"
"   <p>\n"
"    We are disappointed to see that despite sending a reminder, that your "
"account is now seriously overdue.\n"
"It is essential that immediate payment is made, otherwise we will have to "
"consider placing a stop on your account\n"
"which means that we will no longer be able to supply your company with "
"(goods/services).\n"
"Please, take appropriate measures in order to carry out this payment in the "
"next 8 days.\n"
"If there is a problem with paying invoice that we are not aware of, do not "
"hesitate to contact our accounting\n"
"department. so that we can resolve the matter quickly.\n"
"Details of due payments is printed below.\n"
" </p>\n"
"<br/>\n"
"Best Regards,\n"
"    \n"
"<br/>\n"
"<br/>\n"
"${user.name}\n"
"    \n"
"<br/>\n"
"<br/>\n"
"\n"
"${object.get_followup_table_html() | safe}\n"
"\n"
"    <br/>\n"
"\n"
"</div>\n"
"            "

#. module: account_followup
<<<<<<< HEAD
#: view:account_followup.followup.line:account_followup.view_account_followup_followup_line_form
msgid ": User Name"
=======
#: model:account_followup.followup.line,description:account_followup.demo_followup_line3
msgid ""
"\n"
"Dear %(partner_name)s,\n"
"\n"
"Despite several reminders, your account is still not settled.\n"
"\n"
"Unless full payment is made in next 8 days, then legal action for the "
"recovery of the debt will be taken without further notice.\n"
"\n"
"I trust that this action will prove unnecessary and details of due payments "
"is printed below.\n"
"\n"
"In case of any queries concerning this matter, do not hesitate to contact "
"our accounting department.\n"
"\n"
"Best Regards,\n"
>>>>>>> a345b238
msgstr ""
"\n"
"Dear %(partner_name)s,\n"
"\n"
"Despite several reminders, your account is still not settled.\n"
"\n"
"Unless full payment is made in next 8 days, then legal action for the "
"recovery of the debt will be taken without further notice.\n"
"\n"
"I trust that this action will prove unnecessary and details of due payments "
"is printed below.\n"
"\n"
"In case of any queries concerning this matter, do not hesitate to contact "
"our accounting department.\n"
"\n"
"Best Regards,\n"

#. module: account_followup
<<<<<<< HEAD
#: view:account_followup.followup.line:account_followup.view_account_followup_followup_line_form
msgid ": User's Company Name"
=======
#: model:account_followup.followup.line,description:account_followup.demo_followup_line1
msgid ""
"\n"
"Dear %(partner_name)s,\n"
"\n"
"Exception made if there was a mistake of ours, it seems that the following "
"amount stays unpaid. Please, take appropriate measures in order to carry out "
"this payment in the next 8 days.\n"
"\n"
"Would your payment have been carried out after this mail was sent, please "
"ignore this message. Do not hesitate to contact our accounting "
"department.  \n"
"\n"
"Best Regards,\n"
>>>>>>> a345b238
msgstr ""
"\n"
"Dear %(partner_name)s,\n"
"\n"
"Exception made if there was a mistake of ours, it seems that the following "
"amount stays unpaid. Please, take appropriate measures in order to carry out "
"this payment in the next 8 days.\n"
"\n"
"Would your payment have been carried out after this mail was sent, please "
"ignore this message. Do not hesitate to contact our accounting "
"department.  \n"
"\n"
"Best Regards,\n"

#. module: account_followup
#: model:email.template,body_html:account_followup.email_template_account_followup_level0
msgid ""
"<div style=\"font-family: 'Lucica Grande', Ubuntu, Arial, Verdana, sans-"
"serif; font-size: 12px; color: rgb(34, 34, 34); background-color: rgb(255, "
"255, 255); \">\n"
"\n"
"    <p>Dear ${object.name},</p>\n"
"    <p>\n"
"    Exception made if there was a mistake of ours, it seems that the "
"following amount stays unpaid. Please, take\n"
"appropriate measures in order to carry out this payment in the next 8 days.\n"
"\n"
"Would your payment have been carried out after this mail was sent, please "
"ignore this message. Do not hesitate to\n"
"contact our accounting department.  \n"
"\n"
"    </p>\n"
"<br>\n"
"Best Regards,\n"
"<br>\n"
"   <br>\n"
"${user.name}\n"
"\n"
"<br>\n"
"<br>\n"
"\n"
"\n"
"${object.get_followup_table_html() | safe}\n"
"\n"
"    <br>\n"
"\n"
"</div>\n"
"            "
msgstr ""
<<<<<<< HEAD

#. module: account_followup
#: model:email.template,body_html:account_followup.email_template_account_followup_level2
msgid ""
"<div style=\"font-family: 'Lucica Grande', Ubuntu, Arial, Verdana, sans-"
"serif; font-size: 12px; color: rgb(34, 34, 34); background-color: rgb(255, "
"255, 255); \">\n"
"    \n"
"    <p>Dear ${object.name},</p>\n"
"    <p>\n"
"    Despite several reminders, your account is still not settled.\n"
"Unless full payment is made in next 8 days, legal action for the recovery of "
"the debt will be taken without\n"
"further notice.\n"
"I trust that this action will prove unnecessary and details of due payments "
"is printed below.\n"
"In case of any queries concerning this matter, do not hesitate to contact "
"our accounting department.\n"
"</p>\n"
"<br>\n"
"Best Regards,\n"
"<br>\n"
"<br>\n"
"${user.name}\n"
"<br>\n"
"<br>\n"
"\n"
"\n"
"${object.get_followup_table_html() | safe}\n"
"\n"
"    <br>\n"
"\n"
"</div>\n"
"            "
msgstr ""

#. module: account_followup
#: model:email.template,body_html:account_followup.email_template_account_followup_default
msgid ""
"<div style=\"font-family: 'Lucica Grande', Ubuntu, Arial, Verdana, sans-"
"serif; font-size: 12px; color: rgb(34, 34, 34); background-color: rgb(255, "
"255, 255); \">\n"
"    \n"
"    <p>Dear ${object.name},</p>\n"
"    <p>\n"
"    Exception made if there was a mistake of ours, it seems that the "
"following amount stays unpaid. Please, take\n"
"appropriate measures in order to carry out this payment in the next 8 days.\n"
"Would your payment have been carried out after this mail was sent, please "
"ignore this message. Do not hesitate to\n"
"contact our accounting department.\n"
"    </p>\n"
"<br>\n"
"Best Regards,\n"
"<br>\n"
"<br>\n"
"${user.name}\n"
"<br>\n"
"<br>\n"
"\n"
"${object.get_followup_table_html() | safe}\n"
"\n"
"<br>\n"
"</div>\n"
"            "
msgstr ""

#. module: account_followup
#: model:email.template,body_html:account_followup.email_template_account_followup_level1
msgid ""
"<div style=\"font-family: 'Lucica Grande', Ubuntu, Arial, Verdana, sans-"
"serif; font-size: 12px; color: rgb(34, 34, 34); background-color: rgb(255, "
"255, 255); \">\n"
"    \n"
"    <p>Dear ${object.name},</p>\n"
"   <p>\n"
"    We are disappointed to see that despite sending a reminder, that your "
"account is now seriously overdue.\n"
"It is essential that immediate payment is made, otherwise we will have to "
"consider placing a stop on your account\n"
"which means that we will no longer be able to supply your company with "
"(goods/services).\n"
"Please, take appropriate measures in order to carry out this payment in the "
"next 8 days.\n"
"If there is a problem with paying invoice that we are not aware of, do not "
"hesitate to contact our accounting\n"
"department. so that we can resolve the matter quickly.\n"
"Details of due payments is printed below.\n"
" </p>\n"
"<br>\n"
"Best Regards,\n"
"    \n"
"<br>\n"
"<br>\n"
"${user.name}\n"
"    \n"
"<br>\n"
"<br>\n"
=======
"\n"
"Dear %(partner_name)s,\n"
"\n"
"We are disappointed to see that despite sending a reminder, that your "
"account is now seriously overdue.\n"
"\n"
"It is essential that immediate payment is made, otherwise we will have to "
"consider placing a stop on your account which means that we will no longer "
"be able to supply your company with (goods/services).\n"
"Please, take appropriate measures in order to carry out this payment in the "
"next 8 days.\n"
>>>>>>> a345b238
"\n"
"If there is a problem with paying invoice that we are not aware of, do not "
"hesitate to contact our accounting department, so that we can resolve the "
"matter quickly.\n"
"\n"
<<<<<<< HEAD
"    <br>\n"
=======
"Details of due payments is printed below.\n"
>>>>>>> a345b238
"\n"
"Best Regards,\n"

#. module: account_followup
#: code:addons/account_followup/wizard/account_followup_print.py:166
#, python-format
msgid " email(s) sent"
msgstr " thư đã gửi"

#. module: account_followup
#: code:addons/account_followup/wizard/account_followup_print.py:168
#, python-format
msgid " email(s) should have been sent, but "
msgstr " thư đã được gửi nhưng"

#. module: account_followup
#: code:addons/account_followup/wizard/account_followup_print.py:168
#, python-format
msgid " had unknown email address(es)"
msgstr " địa chỉ thư không xác định"

#. module: account_followup
#: code:addons/account_followup/wizard/account_followup_print.py:169
#, python-format
msgid " letter(s) in report"
msgstr " thư trên báo cáo"

#. module: account_followup
#: code:addons/account_followup/wizard/account_followup_print.py:169
#, python-format
msgid " manual action(s) assigned:"
msgstr " hành động thủ công được gán:"

#. module: account_followup
#: code:addons/account_followup/wizard/account_followup_print.py:163
#, python-format
msgid " will be sent"
msgstr " sẽ được gửi"

#. module: account_followup
#: model:email.template,subject:account_followup.email_template_account_followup_default
#: model:email.template,subject:account_followup.email_template_account_followup_level0
#: model:email.template,subject:account_followup.email_template_account_followup_level1
#: model:email.template,subject:account_followup.email_template_account_followup_level2
msgid "${user.company_id.name} Payment Reminder"
msgstr "${user.company_id.name} Nhắc nhở thanh toán"

#. module: account_followup
#: view:account_followup.followup.line:0
msgid "%(company_name)s"
msgstr "%(company_name)s"

#. module: account_followup
#: view:account_followup.followup.line:0
msgid "%(date)s"
msgstr "%(date)s"

#. module: account_followup
<<<<<<< HEAD
#: model:ir.actions.act_window,help:account_followup.action_account_followup_definition_form
msgid ""
"<p class=\"oe_view_nocontent_create\">\n"
"                Click to define follow-up levels and their related actions.\n"
"              </p><p>\n"
"                For each step, specify the actions to be taken and delay in "
"days. It is\n"
"                possible to use print and e-mail templates to send specific "
"messages to\n"
"                the customer.\n"
"              </p>\n"
"          "
msgstr ""

#. module: account_followup
#: model:ir.model,name:account_followup.model_account_followup_followup
msgid "Account Follow-up"
msgstr ""

#. module: account_followup
#: view:res.partner:account_followup.view_partner_inherit_followup_form
msgid "Account Move line"
msgstr ""

#. module: account_followup
#: view:res.partner:account_followup.view_partner_inherit_followup_form
msgid "Accounting"
msgstr ""

#. module: account_followup
#: field:account_followup.followup.line,manual_action_note:0
msgid "Action To Do"
msgstr ""

#. module: account_followup
#: view:res.partner:account_followup.view_partner_inherit_followup_form
msgid "Action to be taken e.g. Give a phonecall, Check if it's paid, ..."
msgstr ""

#. module: account_followup
#: view:account_followup.followup.line:account_followup.view_account_followup_followup_line_form
msgid "After"
msgstr ""

#. module: account_followup
#: code:addons/account_followup/account_followup.py:260
#: view:website:account_followup.report_followup
#, python-format
msgid "Amount"
msgstr ""

#. module: account_followup
#: field:res.partner,payment_amount_due:0
msgid "Amount Due"
msgstr ""

#. module: account_followup
#: field:res.partner,payment_amount_overdue:0
msgid "Amount Overdue"
msgstr ""

#. module: account_followup
#: code:addons/account_followup/account_followup.py:281
#, python-format
msgid "Amount due"
msgstr ""

#. module: account_followup
#: code:addons/account_followup/wizard/account_followup_print.py:160
#, python-format
msgid "Anybody"
msgstr ""

#. module: account_followup
#: field:account_followup.followup.line,manual_action_responsible_id:0
msgid "Assign a Responsible"
msgstr ""

#. module: account_followup
#: field:account.move.line,result:0
#: field:account_followup.stat,balance:0
#: field:account_followup.stat.by.partner,balance:0
msgid "Balance"
msgstr "Số dư"

#. module: account_followup
#: view:account_followup.stat.by.partner:account_followup.account_followup_stat_by_partner_search
msgid "Balance > 0"
msgstr ""

#. module: account_followup
#: view:res.partner:account_followup.view_partner_inherit_followup_form
msgid ""
"Below is the history of the transactions of this\n"
"                            customer. You can check \"No Follow-up\" in\n"
"                            order to exclude it from the next follow-up "
"actions."
msgstr ""

#. module: account_followup
#: field:account_followup.stat,blocked:0
msgid "Blocked"
msgstr "Bị phong toả"

#. module: account_followup
#: view:account_followup.print:account_followup.view_account_followup_print
msgid "Cancel"
msgstr "Hủy bỏ"

#. module: account_followup
#: help:account_followup.print,test_print:0
msgid ""
"Check if you want to print follow-ups without changing follow-up level."
msgstr ""

#. module: account_followup
#: view:res.partner:account_followup.view_partner_inherit_followup_form
msgid "Click to mark the action as done."
=======
#: view:account_followup.followup.line:0
msgid "%(partner_name)s"
msgstr "%(partner_name)s"

#. module: account_followup
#: view:account_followup.followup.line:0
msgid "%(user_signature)s"
msgstr "%(user_signature)s"

#. module: account_followup
#: code:addons/account_followup/wizard/account_followup_print.py:227
#, python-format
msgid "%s partners have no credits and as such the action is cleared"
msgstr "%s partners have no credits and as such the action is cleared"

#. module: account_followup
#: view:res.partner:0
msgid ""
", the latest payment follow-up\n"
"                            was:"
msgstr ""
", the latest payment follow-up\n"
"                            was:"

#. module: account_followup
#: view:account_followup.followup.line:0
msgid ": Current Date"
msgstr ": Ngày hiện tại"

#. module: account_followup
#: view:account_followup.followup.line:0
msgid ": Partner Name"
msgstr ": Tên đối tác"

#. module: account_followup
#: view:account_followup.followup.line:0
msgid ": User Name"
msgstr ": Tên người dùng"

#. module: account_followup
#: view:account_followup.followup.line:0
msgid ": User's Company Name"
msgstr ": Tên công ty người dùng"

#. module: account_followup
#: model:ir.actions.act_window,help:account_followup.action_account_followup_definition_form
msgid ""
"<p class=\"oe_view_nocontent_create\">\n"
"                Click to define follow-up levels and their related actions.\n"
"              </p><p>\n"
"                For each step, specify the actions to be taken and delay in "
"days. It is\n"
"                possible to use print and e-mail templates to send specific "
"messages to\n"
"                the customer.\n"
"              </p>\n"
"          "
>>>>>>> a345b238
msgstr ""
"<p class=\"oe_view_nocontent_create\">\n"
"                Nhấp chuột để định nghĩa mức độ theo dõi và hành động liên "
"quan.\n"
"              </p><p>\n"
"                Đối với mỗi bước, chỉ ra hành động được thực hiện và trì "
"hoãn tính theo ngày. Nó có khả năng\n"
"                để sử dụng in và mẫu thư điện tử để gửi thộng điệp cụ thể "
"tời khách hàng\n"
"              </p>\n"
"          "

#. module: account_followup
#: model:ir.model,name:account_followup.model_account_followup_followup
msgid "Account Follow-up"
msgstr "Tài khoản theo dõi"

#. module: account_followup
<<<<<<< HEAD
#: view:account_followup.sending.results:account_followup.view_account_followup_sending_results
msgid "Close"
msgstr ""

#. module: account_followup
#: field:account_followup.followup,company_id:0
#: view:account_followup.stat:account_followup.view_account_followup_stat_search
#: field:account_followup.stat,company_id:0
#: field:account_followup.stat.by.partner,company_id:0
msgid "Company"
msgstr "Công ty"

#. module: account_followup
#: view:account.config.settings:account_followup.view_account_config_settings_inherit
msgid "Configure your follow-up levels"
msgstr ""

#. module: account_followup
#: field:account_followup.followup,create_uid:0
#: field:account_followup.followup.line,create_uid:0
#: field:account_followup.print,create_uid:0
#: field:account_followup.sending.results,create_uid:0
msgid "Created by"
=======
#: view:res.partner:0
msgid "Account Move line"
msgstr "Phát sinh"

#. module: account_followup
#: view:res.partner:0
msgid "Accounting"
msgstr "Kế toán"

#. module: account_followup
#: field:account_followup.followup.line,manual_action_note:0
msgid "Action To Do"
msgstr "Hành động cần thực hiện"

#. module: account_followup
#: view:res.partner:0
msgid "Action to be taken e.g. Give a phonecall, Check if it's paid, ..."
>>>>>>> a345b238
msgstr ""
"Hành động cần thực hiện, ví dụ: Nhân một cuộc gọi, Đánh dấu nếu nó được "
"thanh toán, ..."

#. module: account_followup
<<<<<<< HEAD
#: field:account_followup.followup,create_date:0
#: field:account_followup.followup.line,create_date:0
#: field:account_followup.print,create_date:0
#: field:account_followup.sending.results,create_date:0
msgid "Created on"
msgstr ""

#. module: account_followup
#: field:account_followup.stat,credit:0
msgid "Credit"
msgstr "Bên có"

#. module: account_followup
#: view:res.partner:account_followup.customer_followup_tree
msgid "Customer Followup"
msgstr ""

#. module: account_followup
#: field:res.partner,payment_note:0
msgid "Customer Payment Promise"
msgstr ""

#. module: account_followup
#: view:website:account_followup.report_followup
msgid "Customer ref:"
msgstr ""

#. module: account_followup
#: view:website:account_followup.report_followup
msgid "Date:"
msgstr ""

#. module: account_followup
#: sql_constraint:account_followup.followup.line:0
msgid "Days of the follow-up levels must be different"
=======
#: view:account_followup.followup.line:0
msgid "After"
msgstr "Sau khi"

#. module: account_followup
#: view:False:0 code:addons/account_followup/account_followup.py:257
#, python-format
msgid "Amount"
msgstr "Tổng tiền"

#. module: account_followup
#: field:res.partner,payment_amount_due:0
msgid "Amount Due"
msgstr "Tổng tiền đến hạn"

#. module: account_followup
#: field:res.partner,payment_amount_overdue:0
msgid "Amount Overdue"
msgstr "Tổng tiền quá hạn"

#. module: account_followup
#: code:addons/account_followup/account_followup.py:278
#, python-format
msgid "Amount due"
msgstr "Tổng tiền đến hạn"

#. module: account_followup
#: code:addons/account_followup/wizard/account_followup_print.py:152
#, python-format
msgid "Anybody"
msgstr "Bất kỳ người nào"

#. module: account_followup
#: field:account_followup.followup.line,manual_action_responsible_id:0
msgid "Assign a Responsible"
msgstr "Giao cho một người phụ trách"

#. module: account_followup
#: field:account.move.line,result:0 field:account_followup.stat,balance:0
#: field:account_followup.stat.by.partner,balance:0
msgid "Balance"
msgstr "Số dư"

#. module: account_followup
#: view:account_followup.stat.by.partner:0
msgid "Balance > 0"
msgstr "Số dư > 0"

#. module: account_followup
#: view:res.partner:0
msgid ""
"Below is the history of the transactions of this\n"
"                            customer. You can check \"No Follow-up\" in\n"
"                            order to exclude it from the next follow-up "
"actions."
>>>>>>> a345b238
msgstr ""
"Dưới đây là lịch sửa giao dịch của khách hàng này\n"
"                            Bạn có thể đánh dấu \"Không theo dõi\" trọng\n"
"                            thứ tự để chạy nó từ hành động theo dõi tiếp "
"theo."

#. module: account_followup
#: field:account_followup.stat,blocked:0
msgid "Blocked"
msgstr "Bị phong toả"

#. module: account_followup
<<<<<<< HEAD
#: field:account_followup.stat,debit:0
msgid "Debit"
msgstr "Nợ"

#. module: account_followup
#: field:account_followup.sending.results,description:0
#: code:addons/account_followup/account_followup.py:257
#: view:website:account_followup.report_followup
#, python-format
msgid "Description"
msgstr "Mô tả"

#. module: account_followup
#: model:ir.ui.menu,name:account_followup.account_followup_s
msgid "Do Manual Follow-Ups"
msgstr ""

#. module: account_followup
#: help:account_followup.print,partner_lang:0
msgid ""
"Do not change message text, if you want to send email in partner language, "
"or configure from company"
msgstr ""

#. module: account_followup
#: view:website:account_followup.report_followup
msgid "Document: Customer account statement"
msgstr ""

#. module: account_followup
#: view:account_followup.sending.results:account_followup.view_account_followup_sending_results
msgid "Download Letters"
msgstr ""

#. module: account_followup
#: code:addons/account_followup/account_followup.py:259
#, python-format
msgid "Due Date"
msgstr ""

#. module: account_followup
#: field:account_followup.followup.line,delay:0
msgid "Due Days"
msgstr ""

#. module: account_followup
#: field:account_followup.print,email_body:0
msgid "Email Body"
msgstr ""

#. module: account_followup
#: field:account_followup.print,email_subject:0
msgid "Email Subject"
msgstr "Tiêu đề Thư điện tử"

#. module: account_followup
#: field:account_followup.followup.line,email_template_id:0
msgid "Email Template"
msgstr ""

#. module: account_followup
#: code:addons/account_followup/account_followup.py:216
#, python-format
msgid "Email not sent because of email address of partner not filled in"
msgstr ""

#. module: account_followup
#: code:addons/account_followup/account_followup.py:313
#: code:addons/account_followup/account_followup.py:319
#: code:addons/account_followup/report/account_followup_print.py:82
#, python-format
msgid "Error!"
msgstr ""

#. module: account_followup
#: field:account_followup.stat,date_move:0
#: field:account_followup.stat.by.partner,date_move:0
msgid "First move"
msgstr ""

#. module: account_followup
#: field:account_followup.followup.line,followup_id:0
#: field:account_followup.stat,followup_id:0
msgid "Follow Ups"
=======
#: view:account_followup.print:0
msgid "Cancel"
msgstr "Hủy bỏ"

#. module: account_followup
#: help:account_followup.print,test_print:0
msgid "Check if you want to print follow-ups without changing follow-up level."
msgstr "Đánh dấu nếu bạn muốn in theo dõi mà không thay đổi mức độ theo dõi."

#. module: account_followup
#: view:res.partner:0
msgid "Click to mark the action as done."
msgstr "Nhấp chuột để đánh dấu hành động này đã hoàn thành."

#. module: account_followup
#: view:account_followup.sending.results:0
msgid "Close"
msgstr "Đóng"

#. module: account_followup
#: field:account_followup.followup,company_id:0 view:account_followup.stat:0
#: field:account_followup.stat,company_id:0
#: field:account_followup.stat.by.partner,company_id:0
msgid "Company"
msgstr "Công ty"

#. module: account_followup
#: view:account.config.settings:0
msgid "Configure your follow-up levels"
msgstr "Cấu hình mức độ theo dõi"

#. module: account_followup
#: field:account_followup.stat,credit:0
msgid "Credit"
msgstr "Bên có"

#. module: account_followup
#: view:res.partner:0
msgid "Customer Followup"
msgstr "Theo dõi thanh toán của Khách hàng"

#. module: account_followup
#: field:res.partner,payment_note:0
msgid "Customer Payment Promise"
msgstr "Thỏa thuận thanh toán của Khách hàng"

#. module: account_followup
#: view:False:0
msgid "Customer ref:"
msgstr "Tham chiếu Khách hàng:"

#. module: account_followup
#: view:False:0
msgid "Date:"
msgstr "Ngày:"

#. module: account_followup
#: sql_constraint:account_followup.followup.line:0
msgid "Days of the follow-up levels must be different"
msgstr "Ngày của các mức độ theo dõi phải khác nhau"

#. module: account_followup
#: field:account_followup.stat,debit:0
msgid "Debit"
msgstr "Nợ"

#. module: account_followup
#: view:False:0 field:account_followup.sending.results,description:0
#: code:addons/account_followup/account_followup.py:254
#, python-format
msgid "Description"
msgstr "Miêu tả"

#. module: account_followup
#: model:ir.ui.menu,name:account_followup.account_followup_s
msgid "Do Manual Follow-Ups"
msgstr "Thực hiện theo dõi thủ công"

#. module: account_followup
#: help:account_followup.print,partner_lang:0
msgid ""
"Do not change message text, if you want to send email in partner language, "
"or configure from company"
>>>>>>> a345b238
msgstr ""
"Do not change message text, if you want to send email in partner language, "
"or configure from company"

#. module: account_followup
<<<<<<< HEAD
#: field:account_followup.print,followup_id:0
msgid "Follow-Up"
msgstr "Theo dõi tiếp"

#. module: account_followup
#: field:account_followup.followup.line,name:0
msgid "Follow-Up Action"
msgstr ""

#. module: account_followup
#: model:ir.ui.menu,name:account_followup.menu_action_followup_stat_follow
msgid "Follow-Ups Analysis"
msgstr ""

#. module: account_followup
#: view:account_followup.followup:account_followup.view_account_followup_followup_form
#: view:account_followup.followup:account_followup.view_account_followup_followup_tree
#: field:account_followup.followup,followup_line:0
#: model:ir.ui.menu,name:account_followup.account_followup_main_menu
#: view:res.partner:account_followup.customer_followup_search_view
msgid "Follow-up"
msgstr ""

#. module: account_followup
#: model:ir.model,name:account_followup.model_account_followup_followup_line
msgid "Follow-up Criteria"
msgstr ""

#. module: account_followup
#: view:account_followup.stat:account_followup.view_account_followup_stat_search
msgid "Follow-up Entries with period in current year"
msgstr ""

#. module: account_followup
#: field:account.move.line,followup_line_id:0
#: view:account_followup.stat:account_followup.view_account_followup_stat_search
msgid "Follow-up Level"
msgstr ""

#. module: account_followup
#: model:ir.ui.menu,name:account_followup.account_followup_menu
msgid "Follow-up Levels"
=======
#: view:False:0
msgid "Document: Customer account statement"
msgstr "Document: Customer account statement"

#. module: account_followup
#: view:account_followup.sending.results:0
msgid "Download Letters"
msgstr "Tải thư về"

#. module: account_followup
#: code:addons/account_followup/account_followup.py:256
#, python-format
msgid "Due Date"
msgstr "Ngày đến hạn"

#. module: account_followup
#: field:account_followup.followup.line,delay:0
msgid "Due Days"
msgstr "Ngày đến hạn"

#. module: account_followup
#: field:account_followup.print,email_body:0
msgid "Email Body"
msgstr "Nội dung thư"

#. module: account_followup
#: field:account_followup.print,email_subject:0
msgid "Email Subject"
msgstr "Tiêu đề thư"

#. module: account_followup
#: field:account_followup.followup.line,email_template_id:0
msgid "Email Template"
msgstr "Mẫu thư điện tử"

#. module: account_followup
#: code:addons/account_followup/account_followup.py:213
#, python-format
msgid "Email not sent because of email address of partner not filled in"
>>>>>>> a345b238
msgstr ""
"Không gửi được thư bởi vì trường địa chỉ thư điện tử của đối tác không có dữ "
"liệu"

#. module: account_followup
<<<<<<< HEAD
#: model:ir.actions.report.xml,name:account_followup.action_report_followup
msgid "Follow-up Report"
msgstr ""

#. module: account_followup
#: view:res.partner:account_followup.customer_followup_search_view
#: field:res.partner,payment_responsible_id:0
msgid "Follow-up Responsible"
msgstr ""

#. module: account_followup
#: field:account_followup.print,date:0
msgid "Follow-up Sending Date"
msgstr ""

#. module: account_followup
#: model:ir.model,name:account_followup.model_account_followup_stat
msgid "Follow-up Statistics"
msgstr ""

#. module: account_followup
#: model:ir.model,name:account_followup.model_account_followup_stat_by_partner
msgid "Follow-up Statistics by Partner"
msgstr ""

#. module: account_followup
#: view:account_followup.followup.line:account_followup.view_account_followup_followup_line_form
#: view:account_followup.followup.line:account_followup.view_account_followup_followup_line_tree
msgid "Follow-up Steps"
msgstr ""

#. module: account_followup
#: code:addons/account_followup/wizard/account_followup_print.py:171
#, python-format
msgid "Follow-up letter of "
msgstr ""

#. module: account_followup
#: view:account_followup.stat:account_followup.view_account_followup_stat_graph
msgid "Follow-up lines"
msgstr ""

#. module: account_followup
#: view:account_followup.stat:account_followup.view_account_followup_stat_search
#: model:ir.actions.act_window,name:account_followup.action_followup_stat
msgid "Follow-ups Sent"
msgstr ""

#. module: account_followup
#: view:res.partner:account_followup.customer_followup_search_view
msgid "Follow-ups To Do"
msgstr ""

#. module: account_followup
#: view:res.partner:account_followup.customer_followup_search_view
msgid "Followup Level"
msgstr ""

#. module: account_followup
#: help:account_followup.followup.line,sequence:0
msgid "Gives the sequence order when displaying a list of follow-up lines."
msgstr ""

#. module: account_followup
#: view:account_followup.stat:account_followup.view_account_followup_stat_search
#: view:res.partner:account_followup.customer_followup_search_view
msgid "Group By"
msgstr ""

#. module: account_followup
#: view:res.partner:account_followup.view_partner_inherit_followup_form
msgid ""
"He said the problem was temporary and promised to pay 50% before 15th of "
"May, balance before 1st of July."
msgstr ""

#. module: account_followup
#: field:account_followup.followup,id:0
#: field:account_followup.followup.line,id:0
#: field:account_followup.print,id:0
#: field:account_followup.sending.results,id:0
#: field:account_followup.stat,id:0
#: field:account_followup.stat.by.partner,id:0
#: field:report.account_followup.report_followup,id:0
msgid "ID"
msgstr ""

#. module: account_followup
#: view:res.partner:account_followup.view_partner_inherit_followup_form
msgid ""
"If not specified by the latest follow-up level, it will send from the "
"default email template"
msgstr ""

#. module: account_followup
#: view:account_followup.stat:account_followup.view_account_followup_stat_search
msgid "Including journal entries marked as a litigation"
msgstr ""

#. module: account_followup
#: code:addons/account_followup/account_followup.py:256
#: view:website:account_followup.report_followup
#, python-format
msgid "Invoice Date"
msgstr "Ngày Hóa đơn"

#. module: account_followup
#: code:addons/account_followup/wizard/account_followup_print.py:258
#, python-format
msgid "Invoices Reminder"
msgstr ""

#. module: account_followup
#: model:ir.model,name:account_followup.model_account_move_line
msgid "Journal Items"
msgstr ""

#. module: account_followup
#: field:account_followup.followup,write_uid:0
#: field:account_followup.followup.line,write_uid:0
#: field:account_followup.print,write_uid:0
#: field:account_followup.sending.results,write_uid:0
msgid "Last Updated by"
msgstr ""

#. module: account_followup
#: field:account_followup.followup,write_date:0
#: field:account_followup.followup.line,write_date:0
#: field:account_followup.print,write_date:0
#: field:account_followup.sending.results,write_date:0
msgid "Last Updated on"
msgstr ""

#. module: account_followup
#: field:account_followup.stat,date_move_last:0
#: field:account_followup.stat.by.partner,date_move_last:0
msgid "Last move"
msgstr ""

#. module: account_followup
#: field:account.move.line,followup_date:0
msgid "Latest Follow-up"
msgstr ""

#. module: account_followup
#: field:res.partner,latest_followup_date:0
msgid "Latest Follow-up Date"
=======
#: code:addons/account_followup/account_followup.py:310
#: code:addons/account_followup/account_followup.py:316
#: code:addons/account_followup/report/account_followup_print.py:84
#, python-format
msgid "Error!"
msgstr "Lỗi!"

#. module: account_followup
#: field:account_followup.stat,date_move:0
#: field:account_followup.stat.by.partner,date_move:0
msgid "First move"
msgstr "First move"

#. module: account_followup
#: field:account_followup.followup.line,followup_id:0
#: field:account_followup.stat,followup_id:0
msgid "Follow Ups"
msgstr "Theo dõi"

#. module: account_followup
#: field:account_followup.print,followup_id:0
msgid "Follow-Up"
msgstr "Theo dõi"

#. module: account_followup
#: field:account_followup.followup.line,name:0
msgid "Follow-Up Action"
msgstr "Hành động theo dõi"

#. module: account_followup
#: model:ir.ui.menu,name:account_followup.menu_action_followup_stat_follow
msgid "Follow-Ups Analysis"
msgstr "Phân tích theo dõi"

#. module: account_followup
#: view:account_followup.followup:0
#: field:account_followup.followup,followup_line:0
#: model:ir.ui.menu,name:account_followup.account_followup_main_menu
#: view:res.partner:0
msgid "Follow-up"
msgstr "Theo dõi"

#. module: account_followup
#: model:ir.model,name:account_followup.model_account_followup_followup_line
msgid "Follow-up Criteria"
msgstr "Tiêu chí theo dõi"

#. module: account_followup
#: view:account_followup.stat:0
msgid "Follow-up Entries with period in current year"
msgstr "Bút toán theo dõi với kỳ kế toán trong năm hiện tại"

#. module: account_followup
#: field:account.move.line,followup_line_id:0 view:account_followup.stat:0
msgid "Follow-up Level"
msgstr "Mức độ theo dõi"

#. module: account_followup
#: model:ir.ui.menu,name:account_followup.account_followup_menu
msgid "Follow-up Levels"
msgstr "Mức độ theo dõi"

#. module: account_followup
#: model:ir.actions.report.xml,name:account_followup.action_report_followup
msgid "Follow-up Report"
msgstr "Báo cáo theo dõi"

#. module: account_followup
#: view:res.partner:0 field:res.partner,payment_responsible_id:0
msgid "Follow-up Responsible"
msgstr "Người phụ trách theo dõi"

#. module: account_followup
#: field:account_followup.print,date:0
msgid "Follow-up Sending Date"
msgstr "Ngày gửi"

#. module: account_followup
#: model:ir.model,name:account_followup.model_account_followup_stat
msgid "Follow-up Statistics"
msgstr "Thống kê theo dõi"

#. module: account_followup
#: model:ir.model,name:account_followup.model_account_followup_stat_by_partner
msgid "Follow-up Statistics by Partner"
msgstr "Thống kê theo dõi theo đối tác"

#. module: account_followup
#: view:account_followup.followup.line:0
msgid "Follow-up Steps"
msgstr "Các bước theo dõi"

#. module: account_followup
#: code:addons/account_followup/wizard/account_followup_print.py:163
#, python-format
msgid "Follow-up letter of "
msgstr "Thư nhắc nhở thanh toán của "

#. module: account_followup
#: view:account_followup.stat:0
msgid "Follow-up lines"
msgstr "Follow-up lines"

#. module: account_followup
#: view:account_followup.stat:0
#: model:ir.actions.act_window,name:account_followup.action_followup_stat
msgid "Follow-ups Sent"
msgstr "Theo dõi đã gửi"

#. module: account_followup
#: view:res.partner:0
msgid "Follow-ups To Do"
msgstr "Theo dõi cần làm"

#. module: account_followup
#: view:res.partner:0
msgid "Followup Level"
msgstr "Mức độ theo dõi"

#. module: account_followup
#: help:account_followup.followup.line,sequence:0
msgid "Gives the sequence order when displaying a list of follow-up lines."
msgstr "Gives the sequence order when displaying a list of follow-up lines."

#. module: account_followup
#: view:account_followup.stat:0 view:res.partner:0
msgid "Group By..."
msgstr "Nhóm theo..."

#. module: account_followup
#: view:res.partner:0
msgid ""
"He said the problem was temporary and promised to pay 50% before 15th of "
"May, balance before 1st of July."
>>>>>>> a345b238
msgstr ""
"Khách hàng hứa sẽ trả trước 50 vào ngày 15/05 và thanh toán nốt số tiền còn "
"lại vào ngày 1/6."

#. module: account_followup
<<<<<<< HEAD
#: field:res.partner,latest_followup_level_id:0
msgid "Latest Follow-up Level"
=======
#: view:res.partner:0
msgid ""
"If not specified by the latest follow-up level, it will send from the "
"default email template"
>>>>>>> a345b238
msgstr ""
"If not specified by the latest follow-up level, it will send from the "
"default email template"

#. module: account_followup
<<<<<<< HEAD
#: field:res.partner,latest_followup_level_id_without_lit:0
msgid "Latest Follow-up Level without litigation"
msgstr ""

#. module: account_followup
#: view:account_followup.stat:account_followup.view_account_followup_stat_search
msgid "Latest Follow-up Month"
msgstr ""

#. module: account_followup
#: help:res.partner,latest_followup_date:0
msgid "Latest date that the follow-up level of the partner was changed"
msgstr ""

#. module: account_followup
#: field:account_followup.stat.by.partner,date_followup:0
msgid "Latest follow-up"
msgstr ""

#. module: account_followup
#: field:account_followup.stat,date_followup:0
msgid "Latest followup"
msgstr ""

#. module: account_followup
#: view:website:account_followup.report_followup
msgid "Li."
msgstr ""

#. module: account_followup
#: code:addons/account_followup/account_followup.py:261
#, python-format
msgid "Lit."
msgstr ""

#. module: account_followup
#: view:account_followup.stat:account_followup.view_account_followup_stat_search
msgid "Litigation"
msgstr ""

#. module: account_followup
#: view:account_followup.followup.line:account_followup.view_account_followup_followup_line_form
#: field:account_followup.followup.line,manual_action:0
msgid "Manual Action"
msgstr ""

#. module: account_followup
#: model:ir.actions.act_window,name:account_followup.action_customer_followup
msgid "Manual Follow-Ups"
msgstr ""

#. module: account_followup
#: view:website:account_followup.report_followup
msgid "Maturity Date"
msgstr ""

#. module: account_followup
#: field:account_followup.stat.by.partner,max_followup_id:0
msgid "Max Follow Up Level"
msgstr ""

#. module: account_followup
#: model:ir.actions.act_window,name:account_followup.action_customer_my_followup
#: model:ir.ui.menu,name:account_followup.menu_sale_followup
msgid "My Follow-Ups"
msgstr ""

#. module: account_followup
#: view:res.partner:account_followup.customer_followup_search_view
msgid "My Follow-ups"
msgstr ""

#. module: account_followup
#: field:account_followup.followup,name:0
msgid "Name"
msgstr "Tên"

#. module: account_followup
#: field:account_followup.sending.results,needprinting:0
msgid "Needs Printing"
msgstr ""

#. module: account_followup
#: field:res.partner,payment_next_action:0
msgid "Next Action"
msgstr ""

#. module: account_followup
#: field:res.partner,payment_next_action_date:0
msgid "Next Action Date"
msgstr ""

#. module: account_followup
#: view:res.partner:account_followup.customer_followup_search_view
msgid "No Responsible"
msgstr ""

#. module: account_followup
#: view:account_followup.stat:account_followup.view_account_followup_stat_search
msgid "Not Litigation"
msgstr ""

#. module: account_followup
#: sql_constraint:account_followup.followup:0
msgid "Only one follow-up per company is allowed"
msgstr ""

#. module: account_followup
#: help:res.partner,payment_responsible_id:0
msgid ""
"Optionally you can assign a user to this field, which will make him "
"responsible for the action."
msgstr ""

#. module: account_followup
#: view:account_followup.stat:account_followup.view_account_followup_stat_search
#: field:account_followup.stat,partner_id:0
#: field:account_followup.stat.by.partner,partner_id:0
#: model:ir.model,name:account_followup.model_res_partner
msgid "Partner"
msgstr "Đối tác"

#. module: account_followup
#: view:account.move.line:account_followup.account_move_line_partner_tree
msgid "Partner entries"
=======
#: view:account_followup.stat:0
msgid "Including journal entries marked as a litigation"
msgstr "Bao gồm bút toán được đánh dấu là cần theo dõi"

#. module: account_followup
#: view:False:0 code:addons/account_followup/account_followup.py:253
#, python-format
msgid "Invoice Date"
msgstr "Ngày Hóa đơn"

#. module: account_followup
#: code:addons/account_followup/wizard/account_followup_print.py:251
#, python-format
msgid "Invoices Reminder"
msgstr "Nhắc nhở thanh toán"

#. module: account_followup
#: model:ir.model,name:account_followup.model_account_move_line
msgid "Journal Items"
msgstr "Phát sinh"

#. module: account_followup
#: field:account_followup.stat,date_move_last:0
#: field:account_followup.stat.by.partner,date_move_last:0
msgid "Last move"
msgstr "Last move"

#. module: account_followup
#: field:account.move.line,followup_date:0
msgid "Latest Follow-up"
msgstr "Theo dõi gần nhất"

#. module: account_followup
#: field:res.partner,latest_followup_date:0
msgid "Latest Follow-up Date"
msgstr "Ngày theo dõi gần nhất"

#. module: account_followup
#: field:res.partner,latest_followup_level_id:0
msgid "Latest Follow-up Level"
msgstr "Mức độ theo dõi gần nhất"

#. module: account_followup
#: field:res.partner,latest_followup_level_id_without_lit:0
msgid "Latest Follow-up Level without litigation"
msgstr "Latest Follow-up Level without litigation"

#. module: account_followup
#: view:account_followup.stat:0
msgid "Latest Follow-up Month"
msgstr "Tháng theo dõi gần nhất"

#. module: account_followup
#: help:res.partner,latest_followup_date:0
msgid "Latest date that the follow-up level of the partner was changed"
msgstr "Ngày gần nhất mà mức độ theo dõi của dối tác được thay đổi"

#. module: account_followup
#: field:account_followup.stat.by.partner,date_followup:0
msgid "Latest follow-up"
msgstr "Theo dõi gần nhất"

#. module: account_followup
#: field:account_followup.stat,date_followup:0
msgid "Latest followup"
msgstr "Theo dõi gần nhất"

#. module: account_followup
#: view:False:0
msgid "Li."
msgstr "Li."

#. module: account_followup
#: code:addons/account_followup/account_followup.py:258
#, python-format
msgid "Lit."
msgstr "Lit."

#. module: account_followup
#: view:account_followup.stat:0
msgid "Litigation"
msgstr "Litigation"

#. module: account_followup
#: view:account_followup.followup.line:0
#: field:account_followup.followup.line,manual_action:0
msgid "Manual Action"
msgstr "Hành động thủ công"

#. module: account_followup
#: model:ir.actions.act_window,name:account_followup.action_customer_followup
msgid "Manual Follow-Ups"
msgstr "Theo dõi thủ công"

#. module: account_followup
#: view:False:0
msgid "Maturity Date"
msgstr "Ngày đáo hạn"

#. module: account_followup
#: field:account_followup.stat.by.partner,max_followup_id:0
msgid "Max Follow Up Level"
msgstr "Mức đội theo dõi cao nhất"

#. module: account_followup
#: model:ir.actions.act_window,name:account_followup.action_customer_my_followup
#: model:ir.ui.menu,name:account_followup.menu_sale_followup
msgid "My Follow-Ups"
msgstr "Theo dõi của tôi"

#. module: account_followup
#: view:res.partner:0
msgid "My Follow-ups"
msgstr "Theo dõi của tôi"

#. module: account_followup
#: field:account_followup.followup,name:0
msgid "Name"
msgstr "Tên"

#. module: account_followup
#: field:account_followup.sending.results,needprinting:0
msgid "Needs Printing"
msgstr "Needs Printing"

#. module: account_followup
#: field:res.partner,payment_next_action:0
msgid "Next Action"
msgstr "Hành động tiếp theo"

#. module: account_followup
#: field:res.partner,payment_next_action_date:0
msgid "Next Action Date"
msgstr "Ngày hành động tiếp theo"

#. module: account_followup
#: view:res.partner:0
msgid "No Responsible"
msgstr "Không có ai phụ trách"

#. module: account_followup
#: view:account_followup.stat:0
msgid "Not Litigation"
msgstr "Not Litigation"

#. module: account_followup
#: sql_constraint:account_followup.followup:0
msgid "Only one follow-up per company is allowed"
msgstr "Chỉ một theo dõi trên công ty được phép"

#. module: account_followup
#: help:res.partner,payment_responsible_id:0
msgid ""
"Optionally you can assign a user to this field, which will make him "
"responsible for the action."
>>>>>>> a345b238
msgstr ""
"Bạn có thể gán người dùng vào trường này, người phụ trách hành động này"

#. module: account_followup
<<<<<<< HEAD
#: view:account_followup.stat.by.partner:account_followup.account_followup_stat_by_partner_search
#: view:account_followup.stat.by.partner:account_followup.account_followup_stat_by_partner_tree
msgid "Partner to Remind"
msgstr ""

#. module: account_followup
#: field:account_followup.print,partner_ids:0
msgid "Partners"
msgstr "Các đối tác"

#. module: account_followup
#: view:res.partner:account_followup.customer_followup_search_view
msgid "Partners with Overdue Credits"
msgstr ""

#. module: account_followup
#: model:ir.ui.menu,name:account_followup.menu_finance_followup
#: view:res.partner:account_followup.view_partner_inherit_followup_form
msgid "Payment Follow-up"
msgstr ""
=======
#: view:account_followup.stat:0 field:account_followup.stat,partner_id:0
#: field:account_followup.stat.by.partner,partner_id:0
#: model:ir.model,name:account_followup.model_res_partner
msgid "Partner"
msgstr "Đối tác"

#. module: account_followup
#: view:account.move.line:0
msgid "Partner entries"
msgstr "Bút toán đối tác"

#. module: account_followup
#: view:account_followup.stat.by.partner:0
msgid "Partner to Remind"
msgstr "Đối tác cần nhắc nhở"

#. module: account_followup
#: field:account_followup.print,partner_ids:0
msgid "Partners"
msgstr "Đối tác"

#. module: account_followup
#: view:res.partner:0
msgid "Partners with Overdue Credits"
msgstr "Đối tác với tín dụng quá hạn"

#. module: account_followup
#: model:ir.ui.menu,name:account_followup.menu_finance_followup
#: view:res.partner:0
msgid "Payment Follow-up"
msgstr "Theo dõi thanh toán"
>>>>>>> a345b238

#. module: account_followup
#: model:ir.actions.act_window,name:account_followup.action_account_followup_definition_form
msgid "Payment Follow-ups"
<<<<<<< HEAD
msgstr ""
=======
msgstr "Theo dõi thanh toán"
>>>>>>> a345b238

#. module: account_followup
#: help:res.partner,payment_note:0
msgid "Payment Note"
<<<<<<< HEAD
msgstr ""
=======
msgstr "Ghi chú thanh toán"
>>>>>>> a345b238

#. module: account_followup
#: field:account_followup.stat,period_id:0
msgid "Period"
msgstr "Kỳ kế toán"

#. module: account_followup
#: model:ir.model,name:account_followup.model_account_followup_print
msgid "Print Follow-up & Send Mail to Customers"
<<<<<<< HEAD
msgstr ""

#. module: account_followup
#: view:res.partner:account_followup.view_partner_inherit_followup_form
msgid "Print Overdue Payments"
msgstr ""

#. module: account_followup
#: view:res.partner:account_followup.view_partner_inherit_followup_form
msgid "Print overdue payments report independent of follow-up line"
msgstr ""

#. module: account_followup
#: field:account_followup.followup.line,description:0
msgid "Printed Message"
msgstr ""

#. module: account_followup
#: code:addons/account_followup/account_followup.py:314
#, python-format
msgid "Printed overdue payments report"
msgstr ""

#. module: account_followup
#: model:ir.ui.menu,name:account_followup.menu_manual_reconcile_followup
msgid "Reconcile Invoices & Payments"
msgstr ""

#. module: account_followup
#: view:website:account_followup.report_followup
msgid "Ref"
msgstr "Tham chiếu"

#. module: account_followup
#: code:addons/account_followup/account_followup.py:258
#, python-format
msgid "Reference"
msgstr ""

#. module: account_followup
#: view:res.partner:account_followup.view_partner_inherit_followup_form
msgid "Responsible of credit collection"
msgstr ""

#. module: account_followup
#: model:ir.model,name:account_followup.model_account_followup_sending_results
msgid "Results from the sending of the different letters and emails"
msgstr ""

#. module: account_followup
#: view:account_followup.followup:account_followup.view_account_followup_filter
msgid "Search Follow-up"
msgstr ""

#. module: account_followup
#: view:res.partner:account_followup.customer_followup_search_view
msgid "Search Partner"
msgstr ""
=======
msgstr "In theo dõi & Gửi thư cho Khách hàng"

#. module: account_followup
#: view:res.partner:0
msgid "Print Overdue Payments"
msgstr "In thanh toán quá hạn"

#. module: account_followup
#: view:res.partner:0
msgid "Print overdue payments report independent of follow-up line"
msgstr "In thanh toán quá hạn báo cáo độc lập với chi tiết theo dõi"

#. module: account_followup
#: field:account_followup.followup.line,description:0
msgid "Printed Message"
msgstr "Thông điệp đã in"

#. module: account_followup
#: code:addons/account_followup/account_followup.py:311
#, python-format
msgid "Printed overdue payments report"
msgstr "Báo cáo thanh toán quá hạn đã in"

#. module: account_followup
#: model:ir.ui.menu,name:account_followup.menu_manual_reconcile_followup
msgid "Reconcile Invoices & Payments"
msgstr "Đối soát Thanh toán & Hóa đơn"

#. module: account_followup
#: view:False:0
msgid "Ref"
msgstr "Tham chiếu"

#. module: account_followup
#: code:addons/account_followup/account_followup.py:255
#, python-format
msgid "Reference"
msgstr "Tham chiếu"

#. module: account_followup
#: view:res.partner:0
msgid "Responsible of credit collection"
msgstr "Responsible of credit collection"

#. module: account_followup
#: model:ir.model,name:account_followup.model_account_followup_sending_results
msgid "Results from the sending of the different letters and emails"
msgstr "Kết quả từ việc gửi thư và email khác nhau"

#. module: account_followup
#: view:account_followup.followup:0
msgid "Search Follow-up"
msgstr "Tìm kiếm theo dõi"

#. module: account_followup
#: view:res.partner:0
msgid "Search Partner"
msgstr "Tìm kiếm Đối tác"
>>>>>>> a345b238

#. module: account_followup
#: field:account_followup.print,email_conf:0
msgid "Send Email Confirmation"
<<<<<<< HEAD
msgstr ""
=======
msgstr "Gửi email xác nhận"
>>>>>>> a345b238

#. module: account_followup
#: field:account_followup.print,partner_lang:0
msgid "Send Email in Partner Language"
<<<<<<< HEAD
msgstr ""
=======
msgstr "Gửi email theo ngôn ngữ đối tác"
>>>>>>> a345b238

#. module: account_followup
#: model:ir.actions.act_window,name:account_followup.action_account_followup_print
msgid "Send Follow-Ups"
<<<<<<< HEAD
msgstr ""
=======
msgstr "Gửi theo dõi"
>>>>>>> a345b238

#. module: account_followup
#: model:ir.ui.menu,name:account_followup.account_followup_print_menu
msgid "Send Letters and Emails"
<<<<<<< HEAD
msgstr ""

#. module: account_followup
#: code:addons/account_followup/wizard/account_followup_print.py:241
#, python-format
msgid "Send Letters and Emails: Actions Summary"
msgstr ""

#. module: account_followup
#: view:res.partner:account_followup.view_partner_inherit_followup_form
msgid "Send Overdue Email"
msgstr ""

#. module: account_followup
#: view:account_followup.followup.line:account_followup.view_account_followup_followup_line_form
#: field:account_followup.followup.line,send_letter:0
msgid "Send a Letter"
msgstr ""

#. module: account_followup
#: view:account_followup.followup.line:account_followup.view_account_followup_followup_line_form
#: field:account_followup.followup.line,send_email:0
msgid "Send an Email"
msgstr ""

#. module: account_followup
#: view:account_followup.print:account_followup.view_account_followup_print
msgid "Send emails and generate letters"
msgstr ""

#. module: account_followup
#: view:account_followup.print:account_followup.view_account_followup_print
msgid "Send follow-ups"
msgstr ""
=======
msgstr "Gửi thư và email"

#. module: account_followup
#: code:addons/account_followup/wizard/account_followup_print.py:234
#, python-format
msgid "Send Letters and Emails: Actions Summary"
msgstr "Gửi thư và Email: Miêu tả hành động"

#. module: account_followup
#: view:res.partner:0
msgid "Send Overdue Email"
msgstr "Gửi email quá hạn"

#. module: account_followup
#: view:account_followup.followup.line:0
#: field:account_followup.followup.line,send_letter:0
msgid "Send a Letter"
msgstr "Gửi một bức thư"

#. module: account_followup
#: view:account_followup.followup.line:0
#: field:account_followup.followup.line,send_email:0
msgid "Send an Email"
msgstr "Gửi một email"

#. module: account_followup
#: view:account_followup.print:0
msgid "Send emails and generate letters"
msgstr "Gửi email và tạo thư"

#. module: account_followup
#: view:account_followup.print:0
msgid "Send follow-ups"
msgstr "Gửi theo dõi"
>>>>>>> a345b238

#. module: account_followup
#: field:account_followup.followup.line,sequence:0
msgid "Sequence"
msgstr "Trình tự"

#. module: account_followup
#: field:account_followup.print,summary:0
msgid "Summary"
msgstr "Tóm tắt"

#. module: account_followup
<<<<<<< HEAD
#: view:account_followup.sending.results:account_followup.view_account_followup_sending_results
msgid "Summary of actions"
msgstr ""
=======
#: view:account_followup.sending.results:0
msgid "Summary of actions"
msgstr "Tóm tắc hành động"
>>>>>>> a345b238

#. module: account_followup
#: field:account_followup.print,test_print:0
msgid "Test Print"
<<<<<<< HEAD
msgstr ""

#. module: account_followup
#: view:res.partner:account_followup.view_partner_inherit_followup_form
msgid "The"
msgstr ""

#. module: account_followup
#: code:addons/account_followup/report/account_followup_print.py:82
=======
msgstr "Test Print"

#. module: account_followup
#: view:res.partner:0
msgid "The"
msgstr "The"

#. module: account_followup
#: code:addons/account_followup/report/account_followup_print.py:84
>>>>>>> a345b238
#, python-format
msgid ""
"The followup plan defined for the current company does not have any followup "
"action."
<<<<<<< HEAD
msgstr ""

#. module: account_followup
#: help:res.partner,latest_followup_level_id:0
msgid "The maximum follow-up level"
=======
>>>>>>> a345b238
msgstr ""
"Kế hoạch theo dõi được định gnghĩa cho công ty hiện tại không có bất kỳ hành "
"động theo dõi nào."

#. module: account_followup
<<<<<<< HEAD
=======
#: help:res.partner,latest_followup_level_id:0
msgid "The maximum follow-up level"
msgstr "Mức độ theo dõi cao nhất"

#. module: account_followup
>>>>>>> a345b238
#: help:res.partner,latest_followup_level_id_without_lit:0
msgid ""
"The maximum follow-up level without taking into account the account move "
"lines with litigation"
msgstr ""
"The maximum follow-up level without taking into account the account move "
"lines with litigation"

#. module: account_followup
#: help:account_followup.followup.line,delay:0
msgid ""
"The number of days after the due date of the invoice to wait before sending "
"the reminder.  Could be negative if you want to send a polite alert "
"beforehand."
msgstr ""
"The number of days after the due date of the invoice to wait before sending "
"the reminder.  Could be negative if you want to send a polite alert "
"beforehand."

#. module: account_followup
<<<<<<< HEAD
#: code:addons/account_followup/account_followup.py:313
=======
#: code:addons/account_followup/account_followup.py:310
>>>>>>> a345b238
#, python-format
msgid ""
"The partner does not have any accounting entries to print in the overdue "
"report for the current company."
msgstr ""
"Đối tác không có bất kỳ một bút toán nào để tin trong báo cáo quá hạn cho "
"công ty hiện tại."

#. module: account_followup
<<<<<<< HEAD
#: code:addons/account_followup/account_followup.py:319
#, python-format
msgid "There is no followup plan defined for the current company."
msgstr ""

#. module: account_followup
#: view:account_followup.stat:account_followup.view_account_followup_stat_search
=======
#: code:addons/account_followup/account_followup.py:316
#, python-format
msgid "There is no followup plan defined for the current company."
msgstr "Không có kế hoạch theo dõi được định nghĩa cho công ty hiện tại."

#. module: account_followup
#: view:account_followup.stat:0
>>>>>>> a345b238
msgid "This Fiscal year"
msgstr "Năm tài chính này"

#. module: account_followup
<<<<<<< HEAD
#: view:account_followup.print:account_followup.view_account_followup_print
=======
#: view:account_followup.print:0
>>>>>>> a345b238
msgid ""
"This action will send follow-up emails, print the letters and\n"
"                        set the manual actions per customer, according to "
"the follow-up levels defined."
msgstr ""
"Hành động này sẽ gửi email, in thư theo dõi và thiết lập hành động thủ công "
"cho khách hàng\n"
"                        tùy thuộc vào mức độ theo dõi được định nghĩa."

#. module: account_followup
#: help:account_followup.print,date:0
<<<<<<< HEAD
msgid ""
"This field allow you to select a forecast date to plan your follow-ups"
=======
msgid "This field allow you to select a forecast date to plan your follow-ups"
>>>>>>> a345b238
msgstr ""
"Trường này cho phép bạn lựa chọn một ngày dự kiến để lên kế hoạch theo dõi"

#. module: account_followup
#: help:res.partner,payment_next_action:0
msgid ""
"This is the next action to be taken.  It will automatically be set when the "
"partner gets a follow-up level that requires a manual action. "
msgstr ""
"Đây là hành động tiếp theo được thực hiện. Nó sẽ được thiết lập tự động khi "
"đối tác nhận một mức độ theo dõi mà yêu cầu một hành động thủ công "

#. module: account_followup
#: help:res.partner,payment_next_action_date:0
msgid ""
"This is when the manual follow-up is needed. The date will be set to the "
"current date when the partner gets a follow-up level that requires a manual "
"action. Can be practical to set manually e.g. to see if he keeps his "
"promises."
msgstr ""
"This is when the manual follow-up is needed. The date will be set to the "
"current date when the partner gets a follow-up level that requires a manual "
"action. Can be practical to set manually e.g. to see if he keeps his "
"promises."

#. module: account_followup
<<<<<<< HEAD
#: view:account_followup.followup:account_followup.view_account_followup_followup_form
=======
#: view:account_followup.followup:0
>>>>>>> a345b238
msgid ""
"To remind customers of paying their invoices, you can\n"
"                        define different actions depending on how severely\n"
"                        overdue the customer is. These actions are bundled\n"
"                        into follow-up levels that are triggered when the "
"due\n"
"                        date of an invoice has passed a certain\n"
"                        number of days. If there are other overdue invoices "
"for the \n"
"                        same customer, the actions of the most \n"
"                        overdue invoice will be executed."
msgstr ""
"Để nhắc nhở khách hàng thanh toán hóa đơn, bạn có thể\n"
"                        định nghĩa các hành động phụ thuộc vào mức độ quá "
"hạn của khách hàng \n"
"                        Các hành động này được đóng gói thành các mức độ "
"theo dõi\n"
"                        mà được kích hoạt khi ngày đến hạn của hóa đơn vượt "
"quá\n"
"                        một số ngày nhất định. Nếu có các hóa đơn quá hạn "
"khác trên cùng một khách hàng\n"
"                        hành động quá hạn nhất sẽ được chạy."

#. module: account_followup
#: view:account.move.line:account_followup.account_move_line_partner_tree
msgid "Total credit"
msgstr "Tổng có"

#. module: account_followup
<<<<<<< HEAD
#: view:account.move.line:account_followup.account_move_line_partner_tree
=======
#: view:account.move.line:0
>>>>>>> a345b238
msgid "Total debit"
msgstr "Tổng nợ"

#. module: account_followup
<<<<<<< HEAD
#: view:website:account_followup.report_followup
msgid "Total:"
msgstr ""
=======
#: view:False:0
msgid "Total:"
msgstr "Tổng:"
>>>>>>> a345b238

#. module: account_followup
#: help:account_followup.followup.line,send_letter:0
msgid "When processing, it will print a letter"
<<<<<<< HEAD
msgstr ""
=======
msgstr "Trong khi đang xử lý, nó sẽ in một bức thư"
>>>>>>> a345b238

#. module: account_followup
#: help:account_followup.followup.line,send_email:0
msgid "When processing, it will send an email"
<<<<<<< HEAD
msgstr ""
=======
msgstr "Trong khi đang xử lý, nó sẽ gửi một email"
>>>>>>> a345b238

#. module: account_followup
#: help:account_followup.followup.line,manual_action:0
msgid ""
"When processing, it will set the manual action to be taken for that "
"customer. "
msgstr ""
".Trong khi đang xử lý, nó sẽ thiết lập hành động thủ công cần thực hiện cho "
"khách hàng đó "

#. module: account_followup
#: field:res.partner,payment_earliest_due_date:0
msgid "Worst Due Date"
<<<<<<< HEAD
msgstr ""

#. module: account_followup
#: view:account_followup.followup.line:account_followup.view_account_followup_followup_line_form
=======
msgstr "Ngày quá hạn nhất"

#. module: account_followup
#: view:account_followup.followup.line:0
>>>>>>> a345b238
msgid ""
"Write here the introduction in the letter,\n"
"                            according to the level of the follow-up. You "
"can\n"
"                            use the following keywords in the text. Don't\n"
"                            forget to translate in all languages you "
"installed\n"
"                            using to top right icon."
msgstr ""
"Giới thiệu trong thư tùy thuộc vào mức độ theo dõi.\n"
"                            Bạn có thể sử dụng các từ khóa sau trong nội "
"dung\n"
"                            Đừng quên dịch theo ngôn ngữ mà bạn đã cài đặt "
"bằng cách\n"
"                            sử dụng biểu tượng trên cùng bên tay phải."

#. module: account_followup
<<<<<<< HEAD
#: code:addons/account_followup/account_followup.py:291
=======
#: code:addons/account_followup/account_followup.py:288
>>>>>>> a345b238
#, python-format
msgid ""
"You became responsible to do the next action for the payment follow-up of"
msgstr ""
"Bạn trở thành người phụ trách để thực hiện hành động tiếp theo cho việc theo "
"dõi thanh toán của"

#. module: account_followup
#: constraint:account_followup.followup.line:0
msgid ""
"Your description is invalid, use the right legend or %% if you want to use "
"the percent character."
msgstr ""
"Miêu tả của bạn không hợp lệ, sử dụng đúng quy tắc hoặc %% nếu bạn muốn sử "
"dụng ký tự phần trăm."

#. module: account_followup
<<<<<<< HEAD
#: view:account_followup.followup.line:account_followup.view_account_followup_followup_line_form
msgid "days overdue, do the following actions:"
msgstr ""

#. module: account_followup
#: view:account_followup.followup.line:account_followup.view_account_followup_followup_line_form
msgid "e.g. Call the customer, check if it's paid, ..."
msgstr ""
=======
#: model:ir.model,name:account_followup.model_account_config_settings
msgid "account.config.settings"
msgstr "account.config.settings"

#. module: account_followup
#: view:account_followup.followup.line:0
msgid "days overdue, do the following actions:"
msgstr "ngày quá hạn, thực hiện hành động theo dõi:"

#. module: account_followup
#: view:account_followup.followup.line:0
msgid "e.g. Call the customer, check if it's paid, ..."
msgstr "ví dụ: Gọi cho khách hàng, nếu nó được thanh toán, ..."

#. module: account_followup
#: view:account_followup.print:0
msgid "or"
msgstr "hoặc"

#. module: account_followup
#: model:ir.model,name:account_followup.model_report_account_followup_report_followup
msgid "report.account_followup.report_followup"
msgstr "report.account_followup.report_followup"
>>>>>>> a345b238

#. module: account_followup
#: field:account_followup.print,company_id:0
#: field:res.partner,unreconciled_aml_ids:0
msgid "unknown"
<<<<<<< HEAD
msgstr ""

#. module: account_followup
#: view:res.partner:account_followup.view_partner_inherit_followup_form
msgid "⇾ Mark as Done"
msgstr ""
=======
msgstr "không biết"

#. module: account_followup
#: view:res.partner:0
msgid "⇾ Mark as Done"
msgstr "⇾ Đánh dấu là Hoàn thành"
>>>>>>> a345b238
<|MERGE_RESOLUTION|>--- conflicted
+++ resolved
@@ -1,175 +1,3 @@
-<<<<<<< HEAD
-# Vietnamese translation for openobject-addons
-# Copyright (c) 2014 Rosetta Contributors and Canonical Ltd 2014
-# This file is distributed under the same license as the openobject-addons package.
-# FIRST AUTHOR <EMAIL@ADDRESS>, 2014.
-#
-msgid ""
-msgstr ""
-"Project-Id-Version: openobject-addons\n"
-"Report-Msgid-Bugs-To: FULL NAME <EMAIL@ADDRESS>\n"
-"POT-Creation-Date: 2014-08-14 13:08+0000\n"
-"PO-Revision-Date: 2014-08-14 16:10+0000\n"
-"Last-Translator: FULL NAME <EMAIL@ADDRESS>\n"
-"Language-Team: Vietnamese <vi@li.org>\n"
-"MIME-Version: 1.0\n"
-"Content-Type: text/plain; charset=UTF-8\n"
-"Content-Transfer-Encoding: 8bit\n"
-"X-Launchpad-Export-Date: 2014-08-15 06:51+0000\n"
-"X-Generator: Launchpad (build 17156)\n"
-
-#. module: account_followup
-#: model:account_followup.followup.line,description:account_followup.demo_followup_line3
-msgid ""
-"\n"
-"Dear %(partner_name)s,\n"
-"\n"
-"Despite several reminders, your account is still not settled.\n"
-"\n"
-"Unless full payment is made in next 8 days, then legal action for the "
-"recovery of the debt will be taken without further notice.\n"
-"\n"
-"I trust that this action will prove unnecessary and details of due payments "
-"is printed below.\n"
-"\n"
-"In case of any queries concerning this matter, do not hesitate to contact "
-"our accounting department.\n"
-"\n"
-"Best Regards,\n"
-msgstr ""
-
-#. module: account_followup
-#: model:account_followup.followup.line,description:account_followup.demo_followup_line4
-#: model:account_followup.followup.line,description:account_followup.demo_followup_line5
-msgid ""
-"\n"
-"Dear %(partner_name)s,\n"
-"\n"
-"Despite several reminders, your account is still not settled.\n"
-"\n"
-"Unless full payment is made in next 8 days, then legal action for the "
-"recovery of the debt will be taken without further notice.\n"
-"\n"
-"I trust that this action will prove unnecessary and details of due payments "
-"is printed below.\n"
-"\n"
-"In case of any queries concerning this matter, do not hesitate to contact "
-"our accounting department.\n"
-"\n"
-"Best Regards,\n"
-"            "
-msgstr ""
-
-#. module: account_followup
-#: model:account_followup.followup.line,description:account_followup.demo_followup_line1
-msgid ""
-"\n"
-"Dear %(partner_name)s,\n"
-"\n"
-"Exception made if there was a mistake of ours, it seems that the following "
-"amount stays unpaid. Please, take appropriate measures in order to carry out "
-"this payment in the next 8 days.\n"
-"\n"
-"Would your payment have been carried out after this mail was sent, please "
-"ignore this message. Do not hesitate to contact our accounting department.  "
-"\n"
-"\n"
-"Best Regards,\n"
-msgstr ""
-
-#. module: account_followup
-#: model:account_followup.followup.line,description:account_followup.demo_followup_line2
-msgid ""
-"\n"
-"Dear %(partner_name)s,\n"
-"\n"
-"We are disappointed to see that despite sending a reminder, that your "
-"account is now seriously overdue.\n"
-"\n"
-"It is essential that immediate payment is made, otherwise we will have to "
-"consider placing a stop on your account which means that we will no longer "
-"be able to supply your company with (goods/services).\n"
-"Please, take appropriate measures in order to carry out this payment in the "
-"next 8 days.\n"
-"\n"
-"If there is a problem with paying invoice that we are not aware of, do not "
-"hesitate to contact our accounting department, so that we can resolve the "
-"matter quickly.\n"
-"\n"
-"Details of due payments is printed below.\n"
-"\n"
-"Best Regards,\n"
-msgstr ""
-
-#. module: account_followup
-#: code:addons/account_followup/wizard/account_followup_print.py:174
-#, python-format
-msgid " email(s) sent"
-msgstr ""
-
-#. module: account_followup
-#: code:addons/account_followup/wizard/account_followup_print.py:176
-#, python-format
-msgid " email(s) should have been sent, but "
-msgstr ""
-
-#. module: account_followup
-#: code:addons/account_followup/wizard/account_followup_print.py:176
-#, python-format
-msgid " had unknown email address(es)"
-msgstr ""
-
-#. module: account_followup
-#: code:addons/account_followup/wizard/account_followup_print.py:177
-#, python-format
-msgid " letter(s) in report"
-msgstr ""
-
-#. module: account_followup
-#: code:addons/account_followup/wizard/account_followup_print.py:177
-#, python-format
-msgid " manual action(s) assigned:"
-msgstr ""
-
-#. module: account_followup
-#: code:addons/account_followup/wizard/account_followup_print.py:171
-#, python-format
-msgid " will be sent"
-msgstr ""
-
-#. module: account_followup
-#: model:email.template,subject:account_followup.email_template_account_followup_default
-#: model:email.template,subject:account_followup.email_template_account_followup_level0
-#: model:email.template,subject:account_followup.email_template_account_followup_level1
-#: model:email.template,subject:account_followup.email_template_account_followup_level2
-msgid "${user.company_id.name} Payment Reminder"
-msgstr ""
-
-#. module: account_followup
-#: view:account_followup.followup.line:account_followup.view_account_followup_followup_line_form
-msgid "%(company_name)s"
-msgstr ""
-
-#. module: account_followup
-#: view:account_followup.followup.line:account_followup.view_account_followup_followup_line_form
-msgid "%(date)s"
-msgstr ""
-
-#. module: account_followup
-#: view:account_followup.followup.line:account_followup.view_account_followup_followup_line_form
-msgid "%(partner_name)s"
-msgstr ""
-
-#. module: account_followup
-#: view:account_followup.followup.line:account_followup.view_account_followup_followup_line_form
-msgid "%(user_signature)s"
-msgstr ""
-
-#. module: account_followup
-#: code:addons/account_followup/wizard/account_followup_print.py:234
-#, python-format
-msgid "%s partners have no credits and as such the action is cleared"
-=======
 # Translation of OpenERP Server.
 # This file contains the translation of the following modules:
 # 	* account_followup
@@ -224,7 +52,6 @@
 "\n"
 "</div>\n"
 "            "
->>>>>>> a345b238
 msgstr ""
 "\n"
 "<div style=\"font-family: 'Lucica Grande', Ubuntu, Arial, Verdana, sans-"
@@ -260,12 +87,6 @@
 "            "
 
 #. module: account_followup
-<<<<<<< HEAD
-#: view:res.partner:account_followup.view_partner_inherit_followup_form
-msgid ""
-", the latest payment follow-up\n"
-"                            was:"
-=======
 #: model:email.template,body_html:account_followup.email_template_account_followup_level2
 msgid ""
 "\n"
@@ -299,7 +120,6 @@
 "\n"
 "</div>\n"
 "            "
->>>>>>> a345b238
 msgstr ""
 "\n"
 "<div style=\"font-family: 'Lucica Grande', Ubuntu, Arial, Verdana, sans-"
@@ -334,10 +154,6 @@
 "            "
 
 #. module: account_followup
-<<<<<<< HEAD
-#: view:account_followup.followup.line:account_followup.view_account_followup_followup_line_form
-msgid ": Current Date"
-=======
 #: model:email.template,body_html:account_followup.email_template_account_followup_default
 msgid ""
 "\n"
@@ -367,7 +183,6 @@
 "<br/>\n"
 "</div>\n"
 "            "
->>>>>>> a345b238
 msgstr ""
 "\n"
 "<div style=\"font-family: 'Lucica Grande', Ubuntu, Arial, Verdana, sans-"
@@ -398,10 +213,6 @@
 "            "
 
 #. module: account_followup
-<<<<<<< HEAD
-#: view:account_followup.followup.line:account_followup.view_account_followup_followup_line_form
-msgid ": Partner Name"
-=======
 #: model:email.template,body_html:account_followup.email_template_account_followup_level1
 msgid ""
 "\n"
@@ -440,7 +251,6 @@
 "\n"
 "</div>\n"
 "            "
->>>>>>> a345b238
 msgstr ""
 "\n"
 "<div style=\"font-family: 'Lucica Grande', Ubuntu, Arial, Verdana, sans-"
@@ -480,10 +290,6 @@
 "            "
 
 #. module: account_followup
-<<<<<<< HEAD
-#: view:account_followup.followup.line:account_followup.view_account_followup_followup_line_form
-msgid ": User Name"
-=======
 #: model:account_followup.followup.line,description:account_followup.demo_followup_line3
 msgid ""
 "\n"
@@ -501,7 +307,6 @@
 "our accounting department.\n"
 "\n"
 "Best Regards,\n"
->>>>>>> a345b238
 msgstr ""
 "\n"
 "Dear %(partner_name)s,\n"
@@ -520,10 +325,6 @@
 "Best Regards,\n"
 
 #. module: account_followup
-<<<<<<< HEAD
-#: view:account_followup.followup.line:account_followup.view_account_followup_followup_line_form
-msgid ": User's Company Name"
-=======
 #: model:account_followup.followup.line,description:account_followup.demo_followup_line1
 msgid ""
 "\n"
@@ -538,7 +339,6 @@
 "department.  \n"
 "\n"
 "Best Regards,\n"
->>>>>>> a345b238
 msgstr ""
 "\n"
 "Dear %(partner_name)s,\n"
@@ -554,140 +354,8 @@
 "Best Regards,\n"
 
 #. module: account_followup
-#: model:email.template,body_html:account_followup.email_template_account_followup_level0
-msgid ""
-"<div style=\"font-family: 'Lucica Grande', Ubuntu, Arial, Verdana, sans-"
-"serif; font-size: 12px; color: rgb(34, 34, 34); background-color: rgb(255, "
-"255, 255); \">\n"
-"\n"
-"    <p>Dear ${object.name},</p>\n"
-"    <p>\n"
-"    Exception made if there was a mistake of ours, it seems that the "
-"following amount stays unpaid. Please, take\n"
-"appropriate measures in order to carry out this payment in the next 8 days.\n"
-"\n"
-"Would your payment have been carried out after this mail was sent, please "
-"ignore this message. Do not hesitate to\n"
-"contact our accounting department.  \n"
-"\n"
-"    </p>\n"
-"<br>\n"
-"Best Regards,\n"
-"<br>\n"
-"   <br>\n"
-"${user.name}\n"
-"\n"
-"<br>\n"
-"<br>\n"
-"\n"
-"\n"
-"${object.get_followup_table_html() | safe}\n"
-"\n"
-"    <br>\n"
-"\n"
-"</div>\n"
-"            "
-msgstr ""
-<<<<<<< HEAD
-
-#. module: account_followup
-#: model:email.template,body_html:account_followup.email_template_account_followup_level2
-msgid ""
-"<div style=\"font-family: 'Lucica Grande', Ubuntu, Arial, Verdana, sans-"
-"serif; font-size: 12px; color: rgb(34, 34, 34); background-color: rgb(255, "
-"255, 255); \">\n"
-"    \n"
-"    <p>Dear ${object.name},</p>\n"
-"    <p>\n"
-"    Despite several reminders, your account is still not settled.\n"
-"Unless full payment is made in next 8 days, legal action for the recovery of "
-"the debt will be taken without\n"
-"further notice.\n"
-"I trust that this action will prove unnecessary and details of due payments "
-"is printed below.\n"
-"In case of any queries concerning this matter, do not hesitate to contact "
-"our accounting department.\n"
-"</p>\n"
-"<br>\n"
-"Best Regards,\n"
-"<br>\n"
-"<br>\n"
-"${user.name}\n"
-"<br>\n"
-"<br>\n"
-"\n"
-"\n"
-"${object.get_followup_table_html() | safe}\n"
-"\n"
-"    <br>\n"
-"\n"
-"</div>\n"
-"            "
-msgstr ""
-
-#. module: account_followup
-#: model:email.template,body_html:account_followup.email_template_account_followup_default
-msgid ""
-"<div style=\"font-family: 'Lucica Grande', Ubuntu, Arial, Verdana, sans-"
-"serif; font-size: 12px; color: rgb(34, 34, 34); background-color: rgb(255, "
-"255, 255); \">\n"
-"    \n"
-"    <p>Dear ${object.name},</p>\n"
-"    <p>\n"
-"    Exception made if there was a mistake of ours, it seems that the "
-"following amount stays unpaid. Please, take\n"
-"appropriate measures in order to carry out this payment in the next 8 days.\n"
-"Would your payment have been carried out after this mail was sent, please "
-"ignore this message. Do not hesitate to\n"
-"contact our accounting department.\n"
-"    </p>\n"
-"<br>\n"
-"Best Regards,\n"
-"<br>\n"
-"<br>\n"
-"${user.name}\n"
-"<br>\n"
-"<br>\n"
-"\n"
-"${object.get_followup_table_html() | safe}\n"
-"\n"
-"<br>\n"
-"</div>\n"
-"            "
-msgstr ""
-
-#. module: account_followup
-#: model:email.template,body_html:account_followup.email_template_account_followup_level1
-msgid ""
-"<div style=\"font-family: 'Lucica Grande', Ubuntu, Arial, Verdana, sans-"
-"serif; font-size: 12px; color: rgb(34, 34, 34); background-color: rgb(255, "
-"255, 255); \">\n"
-"    \n"
-"    <p>Dear ${object.name},</p>\n"
-"   <p>\n"
-"    We are disappointed to see that despite sending a reminder, that your "
-"account is now seriously overdue.\n"
-"It is essential that immediate payment is made, otherwise we will have to "
-"consider placing a stop on your account\n"
-"which means that we will no longer be able to supply your company with "
-"(goods/services).\n"
-"Please, take appropriate measures in order to carry out this payment in the "
-"next 8 days.\n"
-"If there is a problem with paying invoice that we are not aware of, do not "
-"hesitate to contact our accounting\n"
-"department. so that we can resolve the matter quickly.\n"
-"Details of due payments is printed below.\n"
-" </p>\n"
-"<br>\n"
-"Best Regards,\n"
-"    \n"
-"<br>\n"
-"<br>\n"
-"${user.name}\n"
-"    \n"
-"<br>\n"
-"<br>\n"
-=======
+#: model:account_followup.followup.line,description:account_followup.demo_followup_line2
+msgid ""
 "\n"
 "Dear %(partner_name)s,\n"
 "\n"
@@ -699,17 +367,32 @@
 "be able to supply your company with (goods/services).\n"
 "Please, take appropriate measures in order to carry out this payment in the "
 "next 8 days.\n"
->>>>>>> a345b238
 "\n"
 "If there is a problem with paying invoice that we are not aware of, do not "
 "hesitate to contact our accounting department, so that we can resolve the "
 "matter quickly.\n"
 "\n"
-<<<<<<< HEAD
-"    <br>\n"
-=======
 "Details of due payments is printed below.\n"
->>>>>>> a345b238
+"\n"
+"Best Regards,\n"
+msgstr ""
+"\n"
+"Dear %(partner_name)s,\n"
+"\n"
+"We are disappointed to see that despite sending a reminder, that your "
+"account is now seriously overdue.\n"
+"\n"
+"It is essential that immediate payment is made, otherwise we will have to "
+"consider placing a stop on your account which means that we will no longer "
+"be able to supply your company with (goods/services).\n"
+"Please, take appropriate measures in order to carry out this payment in the "
+"next 8 days.\n"
+"\n"
+"If there is a problem with paying invoice that we are not aware of, do not "
+"hesitate to contact our accounting department, so that we can resolve the "
+"matter quickly.\n"
+"\n"
+"Details of due payments is printed below.\n"
 "\n"
 "Best Regards,\n"
 
@@ -768,7 +451,51 @@
 msgstr "%(date)s"
 
 #. module: account_followup
-<<<<<<< HEAD
+#: view:account_followup.followup.line:0
+msgid "%(partner_name)s"
+msgstr "%(partner_name)s"
+
+#. module: account_followup
+#: view:account_followup.followup.line:0
+msgid "%(user_signature)s"
+msgstr "%(user_signature)s"
+
+#. module: account_followup
+#: code:addons/account_followup/wizard/account_followup_print.py:227
+#, python-format
+msgid "%s partners have no credits and as such the action is cleared"
+msgstr "%s partners have no credits and as such the action is cleared"
+
+#. module: account_followup
+#: view:res.partner:0
+msgid ""
+", the latest payment follow-up\n"
+"                            was:"
+msgstr ""
+", the latest payment follow-up\n"
+"                            was:"
+
+#. module: account_followup
+#: view:account_followup.followup.line:0
+msgid ": Current Date"
+msgstr ": Ngày hiện tại"
+
+#. module: account_followup
+#: view:account_followup.followup.line:0
+msgid ": Partner Name"
+msgstr ": Tên đối tác"
+
+#. module: account_followup
+#: view:account_followup.followup.line:0
+msgid ": User Name"
+msgstr ": Tên người dùng"
+
+#. module: account_followup
+#: view:account_followup.followup.line:0
+msgid ": User's Company Name"
+msgstr ": Tên công ty người dùng"
+
+#. module: account_followup
 #: model:ir.actions.act_window,help:account_followup.action_account_followup_definition_form
 msgid ""
 "<p class=\"oe_view_nocontent_create\">\n"
@@ -782,171 +509,6 @@
 "              </p>\n"
 "          "
 msgstr ""
-
-#. module: account_followup
-#: model:ir.model,name:account_followup.model_account_followup_followup
-msgid "Account Follow-up"
-msgstr ""
-
-#. module: account_followup
-#: view:res.partner:account_followup.view_partner_inherit_followup_form
-msgid "Account Move line"
-msgstr ""
-
-#. module: account_followup
-#: view:res.partner:account_followup.view_partner_inherit_followup_form
-msgid "Accounting"
-msgstr ""
-
-#. module: account_followup
-#: field:account_followup.followup.line,manual_action_note:0
-msgid "Action To Do"
-msgstr ""
-
-#. module: account_followup
-#: view:res.partner:account_followup.view_partner_inherit_followup_form
-msgid "Action to be taken e.g. Give a phonecall, Check if it's paid, ..."
-msgstr ""
-
-#. module: account_followup
-#: view:account_followup.followup.line:account_followup.view_account_followup_followup_line_form
-msgid "After"
-msgstr ""
-
-#. module: account_followup
-#: code:addons/account_followup/account_followup.py:260
-#: view:website:account_followup.report_followup
-#, python-format
-msgid "Amount"
-msgstr ""
-
-#. module: account_followup
-#: field:res.partner,payment_amount_due:0
-msgid "Amount Due"
-msgstr ""
-
-#. module: account_followup
-#: field:res.partner,payment_amount_overdue:0
-msgid "Amount Overdue"
-msgstr ""
-
-#. module: account_followup
-#: code:addons/account_followup/account_followup.py:281
-#, python-format
-msgid "Amount due"
-msgstr ""
-
-#. module: account_followup
-#: code:addons/account_followup/wizard/account_followup_print.py:160
-#, python-format
-msgid "Anybody"
-msgstr ""
-
-#. module: account_followup
-#: field:account_followup.followup.line,manual_action_responsible_id:0
-msgid "Assign a Responsible"
-msgstr ""
-
-#. module: account_followup
-#: field:account.move.line,result:0
-#: field:account_followup.stat,balance:0
-#: field:account_followup.stat.by.partner,balance:0
-msgid "Balance"
-msgstr "Số dư"
-
-#. module: account_followup
-#: view:account_followup.stat.by.partner:account_followup.account_followup_stat_by_partner_search
-msgid "Balance > 0"
-msgstr ""
-
-#. module: account_followup
-#: view:res.partner:account_followup.view_partner_inherit_followup_form
-msgid ""
-"Below is the history of the transactions of this\n"
-"                            customer. You can check \"No Follow-up\" in\n"
-"                            order to exclude it from the next follow-up "
-"actions."
-msgstr ""
-
-#. module: account_followup
-#: field:account_followup.stat,blocked:0
-msgid "Blocked"
-msgstr "Bị phong toả"
-
-#. module: account_followup
-#: view:account_followup.print:account_followup.view_account_followup_print
-msgid "Cancel"
-msgstr "Hủy bỏ"
-
-#. module: account_followup
-#: help:account_followup.print,test_print:0
-msgid ""
-"Check if you want to print follow-ups without changing follow-up level."
-msgstr ""
-
-#. module: account_followup
-#: view:res.partner:account_followup.view_partner_inherit_followup_form
-msgid "Click to mark the action as done."
-=======
-#: view:account_followup.followup.line:0
-msgid "%(partner_name)s"
-msgstr "%(partner_name)s"
-
-#. module: account_followup
-#: view:account_followup.followup.line:0
-msgid "%(user_signature)s"
-msgstr "%(user_signature)s"
-
-#. module: account_followup
-#: code:addons/account_followup/wizard/account_followup_print.py:227
-#, python-format
-msgid "%s partners have no credits and as such the action is cleared"
-msgstr "%s partners have no credits and as such the action is cleared"
-
-#. module: account_followup
-#: view:res.partner:0
-msgid ""
-", the latest payment follow-up\n"
-"                            was:"
-msgstr ""
-", the latest payment follow-up\n"
-"                            was:"
-
-#. module: account_followup
-#: view:account_followup.followup.line:0
-msgid ": Current Date"
-msgstr ": Ngày hiện tại"
-
-#. module: account_followup
-#: view:account_followup.followup.line:0
-msgid ": Partner Name"
-msgstr ": Tên đối tác"
-
-#. module: account_followup
-#: view:account_followup.followup.line:0
-msgid ": User Name"
-msgstr ": Tên người dùng"
-
-#. module: account_followup
-#: view:account_followup.followup.line:0
-msgid ": User's Company Name"
-msgstr ": Tên công ty người dùng"
-
-#. module: account_followup
-#: model:ir.actions.act_window,help:account_followup.action_account_followup_definition_form
-msgid ""
-"<p class=\"oe_view_nocontent_create\">\n"
-"                Click to define follow-up levels and their related actions.\n"
-"              </p><p>\n"
-"                For each step, specify the actions to be taken and delay in "
-"days. It is\n"
-"                possible to use print and e-mail templates to send specific "
-"messages to\n"
-"                the customer.\n"
-"              </p>\n"
-"          "
->>>>>>> a345b238
-msgstr ""
 "<p class=\"oe_view_nocontent_create\">\n"
 "                Nhấp chuột để định nghĩa mức độ theo dõi và hành động liên "
 "quan.\n"
@@ -964,31 +526,6 @@
 msgstr "Tài khoản theo dõi"
 
 #. module: account_followup
-<<<<<<< HEAD
-#: view:account_followup.sending.results:account_followup.view_account_followup_sending_results
-msgid "Close"
-msgstr ""
-
-#. module: account_followup
-#: field:account_followup.followup,company_id:0
-#: view:account_followup.stat:account_followup.view_account_followup_stat_search
-#: field:account_followup.stat,company_id:0
-#: field:account_followup.stat.by.partner,company_id:0
-msgid "Company"
-msgstr "Công ty"
-
-#. module: account_followup
-#: view:account.config.settings:account_followup.view_account_config_settings_inherit
-msgid "Configure your follow-up levels"
-msgstr ""
-
-#. module: account_followup
-#: field:account_followup.followup,create_uid:0
-#: field:account_followup.followup.line,create_uid:0
-#: field:account_followup.print,create_uid:0
-#: field:account_followup.sending.results,create_uid:0
-msgid "Created by"
-=======
 #: view:res.partner:0
 msgid "Account Move line"
 msgstr "Phát sinh"
@@ -1006,49 +543,11 @@
 #. module: account_followup
 #: view:res.partner:0
 msgid "Action to be taken e.g. Give a phonecall, Check if it's paid, ..."
->>>>>>> a345b238
 msgstr ""
 "Hành động cần thực hiện, ví dụ: Nhân một cuộc gọi, Đánh dấu nếu nó được "
 "thanh toán, ..."
 
 #. module: account_followup
-<<<<<<< HEAD
-#: field:account_followup.followup,create_date:0
-#: field:account_followup.followup.line,create_date:0
-#: field:account_followup.print,create_date:0
-#: field:account_followup.sending.results,create_date:0
-msgid "Created on"
-msgstr ""
-
-#. module: account_followup
-#: field:account_followup.stat,credit:0
-msgid "Credit"
-msgstr "Bên có"
-
-#. module: account_followup
-#: view:res.partner:account_followup.customer_followup_tree
-msgid "Customer Followup"
-msgstr ""
-
-#. module: account_followup
-#: field:res.partner,payment_note:0
-msgid "Customer Payment Promise"
-msgstr ""
-
-#. module: account_followup
-#: view:website:account_followup.report_followup
-msgid "Customer ref:"
-msgstr ""
-
-#. module: account_followup
-#: view:website:account_followup.report_followup
-msgid "Date:"
-msgstr ""
-
-#. module: account_followup
-#: sql_constraint:account_followup.followup.line:0
-msgid "Days of the follow-up levels must be different"
-=======
 #: view:account_followup.followup.line:0
 msgid "After"
 msgstr "Sau khi"
@@ -1104,7 +603,6 @@
 "                            customer. You can check \"No Follow-up\" in\n"
 "                            order to exclude it from the next follow-up "
 "actions."
->>>>>>> a345b238
 msgstr ""
 "Dưới đây là lịch sửa giao dịch của khách hàng này\n"
 "                            Bạn có thể đánh dấu \"Không theo dõi\" trọng\n"
@@ -1117,92 +615,6 @@
 msgstr "Bị phong toả"
 
 #. module: account_followup
-<<<<<<< HEAD
-#: field:account_followup.stat,debit:0
-msgid "Debit"
-msgstr "Nợ"
-
-#. module: account_followup
-#: field:account_followup.sending.results,description:0
-#: code:addons/account_followup/account_followup.py:257
-#: view:website:account_followup.report_followup
-#, python-format
-msgid "Description"
-msgstr "Mô tả"
-
-#. module: account_followup
-#: model:ir.ui.menu,name:account_followup.account_followup_s
-msgid "Do Manual Follow-Ups"
-msgstr ""
-
-#. module: account_followup
-#: help:account_followup.print,partner_lang:0
-msgid ""
-"Do not change message text, if you want to send email in partner language, "
-"or configure from company"
-msgstr ""
-
-#. module: account_followup
-#: view:website:account_followup.report_followup
-msgid "Document: Customer account statement"
-msgstr ""
-
-#. module: account_followup
-#: view:account_followup.sending.results:account_followup.view_account_followup_sending_results
-msgid "Download Letters"
-msgstr ""
-
-#. module: account_followup
-#: code:addons/account_followup/account_followup.py:259
-#, python-format
-msgid "Due Date"
-msgstr ""
-
-#. module: account_followup
-#: field:account_followup.followup.line,delay:0
-msgid "Due Days"
-msgstr ""
-
-#. module: account_followup
-#: field:account_followup.print,email_body:0
-msgid "Email Body"
-msgstr ""
-
-#. module: account_followup
-#: field:account_followup.print,email_subject:0
-msgid "Email Subject"
-msgstr "Tiêu đề Thư điện tử"
-
-#. module: account_followup
-#: field:account_followup.followup.line,email_template_id:0
-msgid "Email Template"
-msgstr ""
-
-#. module: account_followup
-#: code:addons/account_followup/account_followup.py:216
-#, python-format
-msgid "Email not sent because of email address of partner not filled in"
-msgstr ""
-
-#. module: account_followup
-#: code:addons/account_followup/account_followup.py:313
-#: code:addons/account_followup/account_followup.py:319
-#: code:addons/account_followup/report/account_followup_print.py:82
-#, python-format
-msgid "Error!"
-msgstr ""
-
-#. module: account_followup
-#: field:account_followup.stat,date_move:0
-#: field:account_followup.stat.by.partner,date_move:0
-msgid "First move"
-msgstr ""
-
-#. module: account_followup
-#: field:account_followup.followup.line,followup_id:0
-#: field:account_followup.stat,followup_id:0
-msgid "Follow Ups"
-=======
 #: view:account_followup.print:0
 msgid "Cancel"
 msgstr "Hủy bỏ"
@@ -1286,56 +698,11 @@
 msgid ""
 "Do not change message text, if you want to send email in partner language, "
 "or configure from company"
->>>>>>> a345b238
 msgstr ""
 "Do not change message text, if you want to send email in partner language, "
 "or configure from company"
 
 #. module: account_followup
-<<<<<<< HEAD
-#: field:account_followup.print,followup_id:0
-msgid "Follow-Up"
-msgstr "Theo dõi tiếp"
-
-#. module: account_followup
-#: field:account_followup.followup.line,name:0
-msgid "Follow-Up Action"
-msgstr ""
-
-#. module: account_followup
-#: model:ir.ui.menu,name:account_followup.menu_action_followup_stat_follow
-msgid "Follow-Ups Analysis"
-msgstr ""
-
-#. module: account_followup
-#: view:account_followup.followup:account_followup.view_account_followup_followup_form
-#: view:account_followup.followup:account_followup.view_account_followup_followup_tree
-#: field:account_followup.followup,followup_line:0
-#: model:ir.ui.menu,name:account_followup.account_followup_main_menu
-#: view:res.partner:account_followup.customer_followup_search_view
-msgid "Follow-up"
-msgstr ""
-
-#. module: account_followup
-#: model:ir.model,name:account_followup.model_account_followup_followup_line
-msgid "Follow-up Criteria"
-msgstr ""
-
-#. module: account_followup
-#: view:account_followup.stat:account_followup.view_account_followup_stat_search
-msgid "Follow-up Entries with period in current year"
-msgstr ""
-
-#. module: account_followup
-#: field:account.move.line,followup_line_id:0
-#: view:account_followup.stat:account_followup.view_account_followup_stat_search
-msgid "Follow-up Level"
-msgstr ""
-
-#. module: account_followup
-#: model:ir.ui.menu,name:account_followup.account_followup_menu
-msgid "Follow-up Levels"
-=======
 #: view:False:0
 msgid "Document: Customer account statement"
 msgstr "Document: Customer account statement"
@@ -1375,161 +742,11 @@
 #: code:addons/account_followup/account_followup.py:213
 #, python-format
 msgid "Email not sent because of email address of partner not filled in"
->>>>>>> a345b238
 msgstr ""
 "Không gửi được thư bởi vì trường địa chỉ thư điện tử của đối tác không có dữ "
 "liệu"
 
 #. module: account_followup
-<<<<<<< HEAD
-#: model:ir.actions.report.xml,name:account_followup.action_report_followup
-msgid "Follow-up Report"
-msgstr ""
-
-#. module: account_followup
-#: view:res.partner:account_followup.customer_followup_search_view
-#: field:res.partner,payment_responsible_id:0
-msgid "Follow-up Responsible"
-msgstr ""
-
-#. module: account_followup
-#: field:account_followup.print,date:0
-msgid "Follow-up Sending Date"
-msgstr ""
-
-#. module: account_followup
-#: model:ir.model,name:account_followup.model_account_followup_stat
-msgid "Follow-up Statistics"
-msgstr ""
-
-#. module: account_followup
-#: model:ir.model,name:account_followup.model_account_followup_stat_by_partner
-msgid "Follow-up Statistics by Partner"
-msgstr ""
-
-#. module: account_followup
-#: view:account_followup.followup.line:account_followup.view_account_followup_followup_line_form
-#: view:account_followup.followup.line:account_followup.view_account_followup_followup_line_tree
-msgid "Follow-up Steps"
-msgstr ""
-
-#. module: account_followup
-#: code:addons/account_followup/wizard/account_followup_print.py:171
-#, python-format
-msgid "Follow-up letter of "
-msgstr ""
-
-#. module: account_followup
-#: view:account_followup.stat:account_followup.view_account_followup_stat_graph
-msgid "Follow-up lines"
-msgstr ""
-
-#. module: account_followup
-#: view:account_followup.stat:account_followup.view_account_followup_stat_search
-#: model:ir.actions.act_window,name:account_followup.action_followup_stat
-msgid "Follow-ups Sent"
-msgstr ""
-
-#. module: account_followup
-#: view:res.partner:account_followup.customer_followup_search_view
-msgid "Follow-ups To Do"
-msgstr ""
-
-#. module: account_followup
-#: view:res.partner:account_followup.customer_followup_search_view
-msgid "Followup Level"
-msgstr ""
-
-#. module: account_followup
-#: help:account_followup.followup.line,sequence:0
-msgid "Gives the sequence order when displaying a list of follow-up lines."
-msgstr ""
-
-#. module: account_followup
-#: view:account_followup.stat:account_followup.view_account_followup_stat_search
-#: view:res.partner:account_followup.customer_followup_search_view
-msgid "Group By"
-msgstr ""
-
-#. module: account_followup
-#: view:res.partner:account_followup.view_partner_inherit_followup_form
-msgid ""
-"He said the problem was temporary and promised to pay 50% before 15th of "
-"May, balance before 1st of July."
-msgstr ""
-
-#. module: account_followup
-#: field:account_followup.followup,id:0
-#: field:account_followup.followup.line,id:0
-#: field:account_followup.print,id:0
-#: field:account_followup.sending.results,id:0
-#: field:account_followup.stat,id:0
-#: field:account_followup.stat.by.partner,id:0
-#: field:report.account_followup.report_followup,id:0
-msgid "ID"
-msgstr ""
-
-#. module: account_followup
-#: view:res.partner:account_followup.view_partner_inherit_followup_form
-msgid ""
-"If not specified by the latest follow-up level, it will send from the "
-"default email template"
-msgstr ""
-
-#. module: account_followup
-#: view:account_followup.stat:account_followup.view_account_followup_stat_search
-msgid "Including journal entries marked as a litigation"
-msgstr ""
-
-#. module: account_followup
-#: code:addons/account_followup/account_followup.py:256
-#: view:website:account_followup.report_followup
-#, python-format
-msgid "Invoice Date"
-msgstr "Ngày Hóa đơn"
-
-#. module: account_followup
-#: code:addons/account_followup/wizard/account_followup_print.py:258
-#, python-format
-msgid "Invoices Reminder"
-msgstr ""
-
-#. module: account_followup
-#: model:ir.model,name:account_followup.model_account_move_line
-msgid "Journal Items"
-msgstr ""
-
-#. module: account_followup
-#: field:account_followup.followup,write_uid:0
-#: field:account_followup.followup.line,write_uid:0
-#: field:account_followup.print,write_uid:0
-#: field:account_followup.sending.results,write_uid:0
-msgid "Last Updated by"
-msgstr ""
-
-#. module: account_followup
-#: field:account_followup.followup,write_date:0
-#: field:account_followup.followup.line,write_date:0
-#: field:account_followup.print,write_date:0
-#: field:account_followup.sending.results,write_date:0
-msgid "Last Updated on"
-msgstr ""
-
-#. module: account_followup
-#: field:account_followup.stat,date_move_last:0
-#: field:account_followup.stat.by.partner,date_move_last:0
-msgid "Last move"
-msgstr ""
-
-#. module: account_followup
-#: field:account.move.line,followup_date:0
-msgid "Latest Follow-up"
-msgstr ""
-
-#. module: account_followup
-#: field:res.partner,latest_followup_date:0
-msgid "Latest Follow-up Date"
-=======
 #: code:addons/account_followup/account_followup.py:310
 #: code:addons/account_followup/account_followup.py:316
 #: code:addons/account_followup/report/account_followup_print.py:84
@@ -1664,153 +881,20 @@
 msgid ""
 "He said the problem was temporary and promised to pay 50% before 15th of "
 "May, balance before 1st of July."
->>>>>>> a345b238
 msgstr ""
 "Khách hàng hứa sẽ trả trước 50 vào ngày 15/05 và thanh toán nốt số tiền còn "
 "lại vào ngày 1/6."
 
 #. module: account_followup
-<<<<<<< HEAD
-#: field:res.partner,latest_followup_level_id:0
-msgid "Latest Follow-up Level"
-=======
 #: view:res.partner:0
 msgid ""
 "If not specified by the latest follow-up level, it will send from the "
 "default email template"
->>>>>>> a345b238
 msgstr ""
 "If not specified by the latest follow-up level, it will send from the "
 "default email template"
 
 #. module: account_followup
-<<<<<<< HEAD
-#: field:res.partner,latest_followup_level_id_without_lit:0
-msgid "Latest Follow-up Level without litigation"
-msgstr ""
-
-#. module: account_followup
-#: view:account_followup.stat:account_followup.view_account_followup_stat_search
-msgid "Latest Follow-up Month"
-msgstr ""
-
-#. module: account_followup
-#: help:res.partner,latest_followup_date:0
-msgid "Latest date that the follow-up level of the partner was changed"
-msgstr ""
-
-#. module: account_followup
-#: field:account_followup.stat.by.partner,date_followup:0
-msgid "Latest follow-up"
-msgstr ""
-
-#. module: account_followup
-#: field:account_followup.stat,date_followup:0
-msgid "Latest followup"
-msgstr ""
-
-#. module: account_followup
-#: view:website:account_followup.report_followup
-msgid "Li."
-msgstr ""
-
-#. module: account_followup
-#: code:addons/account_followup/account_followup.py:261
-#, python-format
-msgid "Lit."
-msgstr ""
-
-#. module: account_followup
-#: view:account_followup.stat:account_followup.view_account_followup_stat_search
-msgid "Litigation"
-msgstr ""
-
-#. module: account_followup
-#: view:account_followup.followup.line:account_followup.view_account_followup_followup_line_form
-#: field:account_followup.followup.line,manual_action:0
-msgid "Manual Action"
-msgstr ""
-
-#. module: account_followup
-#: model:ir.actions.act_window,name:account_followup.action_customer_followup
-msgid "Manual Follow-Ups"
-msgstr ""
-
-#. module: account_followup
-#: view:website:account_followup.report_followup
-msgid "Maturity Date"
-msgstr ""
-
-#. module: account_followup
-#: field:account_followup.stat.by.partner,max_followup_id:0
-msgid "Max Follow Up Level"
-msgstr ""
-
-#. module: account_followup
-#: model:ir.actions.act_window,name:account_followup.action_customer_my_followup
-#: model:ir.ui.menu,name:account_followup.menu_sale_followup
-msgid "My Follow-Ups"
-msgstr ""
-
-#. module: account_followup
-#: view:res.partner:account_followup.customer_followup_search_view
-msgid "My Follow-ups"
-msgstr ""
-
-#. module: account_followup
-#: field:account_followup.followup,name:0
-msgid "Name"
-msgstr "Tên"
-
-#. module: account_followup
-#: field:account_followup.sending.results,needprinting:0
-msgid "Needs Printing"
-msgstr ""
-
-#. module: account_followup
-#: field:res.partner,payment_next_action:0
-msgid "Next Action"
-msgstr ""
-
-#. module: account_followup
-#: field:res.partner,payment_next_action_date:0
-msgid "Next Action Date"
-msgstr ""
-
-#. module: account_followup
-#: view:res.partner:account_followup.customer_followup_search_view
-msgid "No Responsible"
-msgstr ""
-
-#. module: account_followup
-#: view:account_followup.stat:account_followup.view_account_followup_stat_search
-msgid "Not Litigation"
-msgstr ""
-
-#. module: account_followup
-#: sql_constraint:account_followup.followup:0
-msgid "Only one follow-up per company is allowed"
-msgstr ""
-
-#. module: account_followup
-#: help:res.partner,payment_responsible_id:0
-msgid ""
-"Optionally you can assign a user to this field, which will make him "
-"responsible for the action."
-msgstr ""
-
-#. module: account_followup
-#: view:account_followup.stat:account_followup.view_account_followup_stat_search
-#: field:account_followup.stat,partner_id:0
-#: field:account_followup.stat.by.partner,partner_id:0
-#: model:ir.model,name:account_followup.model_res_partner
-msgid "Partner"
-msgstr "Đối tác"
-
-#. module: account_followup
-#: view:account.move.line:account_followup.account_move_line_partner_tree
-msgid "Partner entries"
-=======
 #: view:account_followup.stat:0
 msgid "Including journal entries marked as a litigation"
 msgstr "Bao gồm bút toán được đánh dấu là cần theo dõi"
@@ -1966,33 +1050,10 @@
 msgid ""
 "Optionally you can assign a user to this field, which will make him "
 "responsible for the action."
->>>>>>> a345b238
 msgstr ""
 "Bạn có thể gán người dùng vào trường này, người phụ trách hành động này"
 
 #. module: account_followup
-<<<<<<< HEAD
-#: view:account_followup.stat.by.partner:account_followup.account_followup_stat_by_partner_search
-#: view:account_followup.stat.by.partner:account_followup.account_followup_stat_by_partner_tree
-msgid "Partner to Remind"
-msgstr ""
-
-#. module: account_followup
-#: field:account_followup.print,partner_ids:0
-msgid "Partners"
-msgstr "Các đối tác"
-
-#. module: account_followup
-#: view:res.partner:account_followup.customer_followup_search_view
-msgid "Partners with Overdue Credits"
-msgstr ""
-
-#. module: account_followup
-#: model:ir.ui.menu,name:account_followup.menu_finance_followup
-#: view:res.partner:account_followup.view_partner_inherit_followup_form
-msgid "Payment Follow-up"
-msgstr ""
-=======
 #: view:account_followup.stat:0 field:account_followup.stat,partner_id:0
 #: field:account_followup.stat.by.partner,partner_id:0
 #: model:ir.model,name:account_followup.model_res_partner
@@ -2024,25 +1085,16 @@
 #: view:res.partner:0
 msgid "Payment Follow-up"
 msgstr "Theo dõi thanh toán"
->>>>>>> a345b238
 
 #. module: account_followup
 #: model:ir.actions.act_window,name:account_followup.action_account_followup_definition_form
 msgid "Payment Follow-ups"
-<<<<<<< HEAD
-msgstr ""
-=======
 msgstr "Theo dõi thanh toán"
->>>>>>> a345b238
 
 #. module: account_followup
 #: help:res.partner,payment_note:0
 msgid "Payment Note"
-<<<<<<< HEAD
-msgstr ""
-=======
 msgstr "Ghi chú thanh toán"
->>>>>>> a345b238
 
 #. module: account_followup
 #: field:account_followup.stat,period_id:0
@@ -2052,66 +1104,6 @@
 #. module: account_followup
 #: model:ir.model,name:account_followup.model_account_followup_print
 msgid "Print Follow-up & Send Mail to Customers"
-<<<<<<< HEAD
-msgstr ""
-
-#. module: account_followup
-#: view:res.partner:account_followup.view_partner_inherit_followup_form
-msgid "Print Overdue Payments"
-msgstr ""
-
-#. module: account_followup
-#: view:res.partner:account_followup.view_partner_inherit_followup_form
-msgid "Print overdue payments report independent of follow-up line"
-msgstr ""
-
-#. module: account_followup
-#: field:account_followup.followup.line,description:0
-msgid "Printed Message"
-msgstr ""
-
-#. module: account_followup
-#: code:addons/account_followup/account_followup.py:314
-#, python-format
-msgid "Printed overdue payments report"
-msgstr ""
-
-#. module: account_followup
-#: model:ir.ui.menu,name:account_followup.menu_manual_reconcile_followup
-msgid "Reconcile Invoices & Payments"
-msgstr ""
-
-#. module: account_followup
-#: view:website:account_followup.report_followup
-msgid "Ref"
-msgstr "Tham chiếu"
-
-#. module: account_followup
-#: code:addons/account_followup/account_followup.py:258
-#, python-format
-msgid "Reference"
-msgstr ""
-
-#. module: account_followup
-#: view:res.partner:account_followup.view_partner_inherit_followup_form
-msgid "Responsible of credit collection"
-msgstr ""
-
-#. module: account_followup
-#: model:ir.model,name:account_followup.model_account_followup_sending_results
-msgid "Results from the sending of the different letters and emails"
-msgstr ""
-
-#. module: account_followup
-#: view:account_followup.followup:account_followup.view_account_followup_filter
-msgid "Search Follow-up"
-msgstr ""
-
-#. module: account_followup
-#: view:res.partner:account_followup.customer_followup_search_view
-msgid "Search Partner"
-msgstr ""
-=======
 msgstr "In theo dõi & Gửi thư cho Khách hàng"
 
 #. module: account_followup
@@ -2170,74 +1162,25 @@
 #: view:res.partner:0
 msgid "Search Partner"
 msgstr "Tìm kiếm Đối tác"
->>>>>>> a345b238
 
 #. module: account_followup
 #: field:account_followup.print,email_conf:0
 msgid "Send Email Confirmation"
-<<<<<<< HEAD
-msgstr ""
-=======
 msgstr "Gửi email xác nhận"
->>>>>>> a345b238
 
 #. module: account_followup
 #: field:account_followup.print,partner_lang:0
 msgid "Send Email in Partner Language"
-<<<<<<< HEAD
-msgstr ""
-=======
 msgstr "Gửi email theo ngôn ngữ đối tác"
->>>>>>> a345b238
 
 #. module: account_followup
 #: model:ir.actions.act_window,name:account_followup.action_account_followup_print
 msgid "Send Follow-Ups"
-<<<<<<< HEAD
-msgstr ""
-=======
 msgstr "Gửi theo dõi"
->>>>>>> a345b238
 
 #. module: account_followup
 #: model:ir.ui.menu,name:account_followup.account_followup_print_menu
 msgid "Send Letters and Emails"
-<<<<<<< HEAD
-msgstr ""
-
-#. module: account_followup
-#: code:addons/account_followup/wizard/account_followup_print.py:241
-#, python-format
-msgid "Send Letters and Emails: Actions Summary"
-msgstr ""
-
-#. module: account_followup
-#: view:res.partner:account_followup.view_partner_inherit_followup_form
-msgid "Send Overdue Email"
-msgstr ""
-
-#. module: account_followup
-#: view:account_followup.followup.line:account_followup.view_account_followup_followup_line_form
-#: field:account_followup.followup.line,send_letter:0
-msgid "Send a Letter"
-msgstr ""
-
-#. module: account_followup
-#: view:account_followup.followup.line:account_followup.view_account_followup_followup_line_form
-#: field:account_followup.followup.line,send_email:0
-msgid "Send an Email"
-msgstr ""
-
-#. module: account_followup
-#: view:account_followup.print:account_followup.view_account_followup_print
-msgid "Send emails and generate letters"
-msgstr ""
-
-#. module: account_followup
-#: view:account_followup.print:account_followup.view_account_followup_print
-msgid "Send follow-ups"
-msgstr ""
-=======
 msgstr "Gửi thư và email"
 
 #. module: account_followup
@@ -2272,7 +1215,6 @@
 #: view:account_followup.print:0
 msgid "Send follow-ups"
 msgstr "Gửi theo dõi"
->>>>>>> a345b238
 
 #. module: account_followup
 #: field:account_followup.followup.line,sequence:0
@@ -2285,30 +1227,13 @@
 msgstr "Tóm tắt"
 
 #. module: account_followup
-<<<<<<< HEAD
-#: view:account_followup.sending.results:account_followup.view_account_followup_sending_results
-msgid "Summary of actions"
-msgstr ""
-=======
 #: view:account_followup.sending.results:0
 msgid "Summary of actions"
 msgstr "Tóm tắc hành động"
->>>>>>> a345b238
 
 #. module: account_followup
 #: field:account_followup.print,test_print:0
 msgid "Test Print"
-<<<<<<< HEAD
-msgstr ""
-
-#. module: account_followup
-#: view:res.partner:account_followup.view_partner_inherit_followup_form
-msgid "The"
-msgstr ""
-
-#. module: account_followup
-#: code:addons/account_followup/report/account_followup_print.py:82
-=======
 msgstr "Test Print"
 
 #. module: account_followup
@@ -2318,32 +1243,20 @@
 
 #. module: account_followup
 #: code:addons/account_followup/report/account_followup_print.py:84
->>>>>>> a345b238
 #, python-format
 msgid ""
 "The followup plan defined for the current company does not have any followup "
 "action."
-<<<<<<< HEAD
-msgstr ""
-
-#. module: account_followup
-#: help:res.partner,latest_followup_level_id:0
-msgid "The maximum follow-up level"
-=======
->>>>>>> a345b238
 msgstr ""
 "Kế hoạch theo dõi được định gnghĩa cho công ty hiện tại không có bất kỳ hành "
 "động theo dõi nào."
 
 #. module: account_followup
-<<<<<<< HEAD
-=======
 #: help:res.partner,latest_followup_level_id:0
 msgid "The maximum follow-up level"
 msgstr "Mức độ theo dõi cao nhất"
 
 #. module: account_followup
->>>>>>> a345b238
 #: help:res.partner,latest_followup_level_id_without_lit:0
 msgid ""
 "The maximum follow-up level without taking into account the account move "
@@ -2364,11 +1277,7 @@
 "beforehand."
 
 #. module: account_followup
-<<<<<<< HEAD
-#: code:addons/account_followup/account_followup.py:313
-=======
 #: code:addons/account_followup/account_followup.py:310
->>>>>>> a345b238
 #, python-format
 msgid ""
 "The partner does not have any accounting entries to print in the overdue "
@@ -2378,15 +1287,6 @@
 "công ty hiện tại."
 
 #. module: account_followup
-<<<<<<< HEAD
-#: code:addons/account_followup/account_followup.py:319
-#, python-format
-msgid "There is no followup plan defined for the current company."
-msgstr ""
-
-#. module: account_followup
-#: view:account_followup.stat:account_followup.view_account_followup_stat_search
-=======
 #: code:addons/account_followup/account_followup.py:316
 #, python-format
 msgid "There is no followup plan defined for the current company."
@@ -2394,16 +1294,11 @@
 
 #. module: account_followup
 #: view:account_followup.stat:0
->>>>>>> a345b238
 msgid "This Fiscal year"
 msgstr "Năm tài chính này"
 
 #. module: account_followup
-<<<<<<< HEAD
-#: view:account_followup.print:account_followup.view_account_followup_print
-=======
 #: view:account_followup.print:0
->>>>>>> a345b238
 msgid ""
 "This action will send follow-up emails, print the letters and\n"
 "                        set the manual actions per customer, according to "
@@ -2415,12 +1310,7 @@
 
 #. module: account_followup
 #: help:account_followup.print,date:0
-<<<<<<< HEAD
-msgid ""
-"This field allow you to select a forecast date to plan your follow-ups"
-=======
 msgid "This field allow you to select a forecast date to plan your follow-ups"
->>>>>>> a345b238
 msgstr ""
 "Trường này cho phép bạn lựa chọn một ngày dự kiến để lên kế hoạch theo dõi"
 
@@ -2447,11 +1337,7 @@
 "promises."
 
 #. module: account_followup
-<<<<<<< HEAD
-#: view:account_followup.followup:account_followup.view_account_followup_followup_form
-=======
 #: view:account_followup.followup:0
->>>>>>> a345b238
 msgid ""
 "To remind customers of paying their invoices, you can\n"
 "                        define different actions depending on how severely\n"
@@ -2476,47 +1362,29 @@
 "                        hành động quá hạn nhất sẽ được chạy."
 
 #. module: account_followup
-#: view:account.move.line:account_followup.account_move_line_partner_tree
+#: view:account.move.line:0
 msgid "Total credit"
 msgstr "Tổng có"
 
 #. module: account_followup
-<<<<<<< HEAD
-#: view:account.move.line:account_followup.account_move_line_partner_tree
-=======
 #: view:account.move.line:0
->>>>>>> a345b238
 msgid "Total debit"
 msgstr "Tổng nợ"
 
 #. module: account_followup
-<<<<<<< HEAD
-#: view:website:account_followup.report_followup
-msgid "Total:"
-msgstr ""
-=======
 #: view:False:0
 msgid "Total:"
 msgstr "Tổng:"
->>>>>>> a345b238
 
 #. module: account_followup
 #: help:account_followup.followup.line,send_letter:0
 msgid "When processing, it will print a letter"
-<<<<<<< HEAD
-msgstr ""
-=======
 msgstr "Trong khi đang xử lý, nó sẽ in một bức thư"
->>>>>>> a345b238
 
 #. module: account_followup
 #: help:account_followup.followup.line,send_email:0
 msgid "When processing, it will send an email"
-<<<<<<< HEAD
-msgstr ""
-=======
 msgstr "Trong khi đang xử lý, nó sẽ gửi một email"
->>>>>>> a345b238
 
 #. module: account_followup
 #: help:account_followup.followup.line,manual_action:0
@@ -2530,17 +1398,10 @@
 #. module: account_followup
 #: field:res.partner,payment_earliest_due_date:0
 msgid "Worst Due Date"
-<<<<<<< HEAD
-msgstr ""
-
-#. module: account_followup
-#: view:account_followup.followup.line:account_followup.view_account_followup_followup_line_form
-=======
 msgstr "Ngày quá hạn nhất"
 
 #. module: account_followup
 #: view:account_followup.followup.line:0
->>>>>>> a345b238
 msgid ""
 "Write here the introduction in the letter,\n"
 "                            according to the level of the follow-up. You "
@@ -2558,11 +1419,7 @@
 "                            sử dụng biểu tượng trên cùng bên tay phải."
 
 #. module: account_followup
-<<<<<<< HEAD
-#: code:addons/account_followup/account_followup.py:291
-=======
 #: code:addons/account_followup/account_followup.py:288
->>>>>>> a345b238
 #, python-format
 msgid ""
 "You became responsible to do the next action for the payment follow-up of"
@@ -2580,16 +1437,6 @@
 "dụng ký tự phần trăm."
 
 #. module: account_followup
-<<<<<<< HEAD
-#: view:account_followup.followup.line:account_followup.view_account_followup_followup_line_form
-msgid "days overdue, do the following actions:"
-msgstr ""
-
-#. module: account_followup
-#: view:account_followup.followup.line:account_followup.view_account_followup_followup_line_form
-msgid "e.g. Call the customer, check if it's paid, ..."
-msgstr ""
-=======
 #: model:ir.model,name:account_followup.model_account_config_settings
 msgid "account.config.settings"
 msgstr "account.config.settings"
@@ -2613,24 +1460,14 @@
 #: model:ir.model,name:account_followup.model_report_account_followup_report_followup
 msgid "report.account_followup.report_followup"
 msgstr "report.account_followup.report_followup"
->>>>>>> a345b238
 
 #. module: account_followup
 #: field:account_followup.print,company_id:0
 #: field:res.partner,unreconciled_aml_ids:0
 msgid "unknown"
-<<<<<<< HEAD
-msgstr ""
-
-#. module: account_followup
-#: view:res.partner:account_followup.view_partner_inherit_followup_form
+msgstr "không biết"
+
+#. module: account_followup
+#: view:res.partner:0
 msgid "⇾ Mark as Done"
-msgstr ""
-=======
-msgstr "không biết"
-
-#. module: account_followup
-#: view:res.partner:0
-msgid "⇾ Mark as Done"
-msgstr "⇾ Đánh dấu là Hoàn thành"
->>>>>>> a345b238
+msgstr "⇾ Đánh dấu là Hoàn thành"