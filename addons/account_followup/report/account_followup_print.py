# -*- coding: utf-8 -*-
##############################################################################
#
#    OpenERP, Open Source Management Solution
#    Copyright (C) 2004-2010 Tiny SPRL (<http://tiny.be>).
#
#    This program is free software: you can redistribute it and/or modify
#    it under the terms of the GNU Affero General Public License as
#    published by the Free Software Foundation, either version 3 of the
#    License, or (at your option) any later version.
#
#    This program is distributed in the hope that it will be useful,
#    but WITHOUT ANY WARRANTY; without even the implied warranty of
#    MERCHANTABILITY or FITNESS FOR A PARTICULAR PURPOSE.  See the
#    GNU Affero General Public License for more details.
#
#    You should have received a copy of the GNU Affero General Public License
#    along with this program.  If not, see <http://www.gnu.org/licenses/>.
#
##############################################################################

import time
from collections import defaultdict
<<<<<<< HEAD
from openerp.osv import osv
=======
from openerp.osv import fields

>>>>>>> 4a3c4713
from openerp.report import report_sxw


class report_rappel(report_sxw.rml_parse):
    _name = "account_followup.report.rappel"

    def __init__(self, cr, uid, name, context=None):
        super(report_rappel, self).__init__(cr, uid, name, context=context)
        self.localcontext.update({
            'time': time,
            'ids_to_objects': self._ids_to_objects,
            'getLines': self._lines_get,
            'get_text': self._get_text
        })

    def _ids_to_objects(self, ids):
        all_lines = []
        for line in self.pool['account_followup.stat.by.partner'].browse(self.cr, self.uid, ids):
            if line not in all_lines:
                all_lines.append(line)
        return all_lines

    def _lines_get(self, stat_by_partner_line):
        return self._lines_get_with_partner(stat_by_partner_line.partner_id, stat_by_partner_line.company_id.id)

    def _lines_get_with_partner(self, partner, company_id):
        moveline_obj = self.pool['account.move.line']
        moveline_ids = moveline_obj.search(self.cr, self.uid, [
                            ('partner_id', '=', partner.id),
                            ('account_id.type', '=', 'receivable'),
                            ('reconcile_id', '=', False),
                            ('state', '!=', 'draft'),
                            ('company_id', '=', company_id),
                            ('date_maturity', '<=', fields.date.context_today(self,self.cr,self.uid)),
                        ])

        # lines_per_currency = {currency: [line data, ...], ...}
        lines_per_currency = defaultdict(list)
        for line in moveline_obj.browse(self.cr, self.uid, moveline_ids):
            currency = line.currency_id or line.company_id.currency_id
            line_data = {
                'name': line.move_id.name,
                'ref': line.ref,
                'date': line.date,
                'date_maturity': line.date_maturity,
                'balance': line.amount_currency if currency != line.company_id.currency_id else line.debit - line.credit,
                'blocked': line.blocked,
                'currency_id': currency,
            }
            lines_per_currency[currency].append(line_data)

        return [{'line': lines, 'currency': currency} for currency, lines in lines_per_currency.items()]

    def _get_text(self, stat_line, followup_id, context=None):
        context = dict(context or {}, lang=stat_line.partner_id.lang)
        fp_obj = self.pool['account_followup.followup']
        fp_line = fp_obj.browse(self.cr, self.uid, followup_id, context=context).followup_line
        if not fp_line:
            raise osv.except_osv(_('Error!'),_("The followup plan defined for the current company does not have any followup action."))
        #the default text will be the first fp_line in the sequence with a description.
        default_text = ''
        li_delay = []
        for line in fp_line:
            if not default_text and line.description:
                default_text = line.description
            li_delay.append(line.delay)
        li_delay.sort(reverse=True)
        a = {}
        #look into the lines of the partner that already have a followup level, and take the description of the higher level for which it is available
        partner_line_ids = self.pool['account.move.line'].search(self.cr, self.uid, [('partner_id','=',stat_line.partner_id.id),('reconcile_id','=',False),('company_id','=',stat_line.company_id.id),('blocked','=',False),('state','!=','draft'),('debit','!=',False),('account_id.type','=','receivable'),('followup_line_id','!=',False)])
        partner_max_delay = 0
        partner_max_text = ''
        for i in self.pool['account.move.line'].browse(self.cr, self.uid, partner_line_ids, context=context):
            if i.followup_line_id.delay > partner_max_delay and i.followup_line_id.description:
                partner_max_delay = i.followup_line_id.delay
                partner_max_text = i.followup_line_id.description
        text = partner_max_delay and partner_max_text or default_text
        if text:
            lang_obj = self.pool['res.lang']
            lang_ids = lang_obj.search(self.cr, self.uid, [('code', '=', stat_line.partner_id.lang)], context=context)
            date_format = lang_ids and lang_obj.browse(self.cr, self.uid, lang_ids[0], context=context).date_format or '%Y-%m-%d'
            text = text % {
                'partner_name': stat_line.partner_id.name,
                'date': time.strftime(date_format),
                'company_name': stat_line.company_id.name,
                'user_signature': self.pool['res.users'].browse(self.cr, self.uid, self.uid, context).signature or '',
            }
        return text


class report_followup(osv.AbstractModel):
    _name = 'report.account_followup.report_followup'
    _inherit = 'report.abstract_report'
    _template = 'account_followup.report_followup'
    _wrapped_report_class = report_rappel

# vim:expandtab:smartindent:tabstop=4:softtabstop=4:shiftwidth=4:<|MERGE_RESOLUTION|>--- conflicted
+++ resolved
@@ -21,12 +21,7 @@
 
 import time
 from collections import defaultdict
-<<<<<<< HEAD
-from openerp.osv import osv
-=======
-from openerp.osv import fields
-
->>>>>>> 4a3c4713
+from openerp.osv import osv, fields
 from openerp.report import report_sxw
 
 
