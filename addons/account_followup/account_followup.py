--- conflicted
+++ resolved
@@ -30,11 +30,7 @@
     _columns = {
         'followup_line': fields.one2many('account_followup.followup.line', 'followup_id', 'Follow-up'),
         'company_id': fields.many2one('res.company', 'Company', required=True),
-<<<<<<< HEAD
-        'name': fields.related('company_id', 'name', string="Name", type='char', size=128),
-=======
         'name': fields.related('company_id', 'name', string = "Name", readonly=True, type="char"),
->>>>>>> 18c4c843
     }
     _defaults = {
         'company_id': lambda s, cr, uid, c: s.pool.get('res.company')._company_default_get(cr, uid, 'account_followup.followup', context=c),
