# -*- coding: utf-8 -*-
##############################################################################
#
#    OpenERP, Open Source Management Solution
#    Copyright (C) 2004-2010 Tiny SPRL (<http://tiny.be>).
#
#    This program is free software: you can redistribute it and/or modify
#    it under the terms of the GNU Affero General Public License as
#    published by the Free Software Foundation, either version 3 of the
#    License, or (at your option) any later version.
#
#    This program is distributed in the hope that it will be useful,
#    but WITHOUT ANY WARRANTY; without even the implied warranty of
#    MERCHANTABILITY or FITNESS FOR A PARTICULAR PURPOSE.  See the
#    GNU Affero General Public License for more details.
#
#    You should have received a copy of the GNU Affero General Public License
#    along with this program.  If not, see <http://www.gnu.org/licenses/>.
#
##############################################################################

from openerp.osv import fields, osv, api
from lxml import etree
<<<<<<< HEAD
from lxml.builder import E

=======
>>>>>>> 01d9ea6f
from openerp.tools.translate import _

class followup(osv.osv):
    _name = 'account_followup.followup'
    _description = 'Account Follow-up'
    _rec_name = 'name'
    _columns = {
        'followup_line': fields.one2many('account_followup.followup.line', 'followup_id', 'Follow-up'),
        'company_id': fields.many2one('res.company', 'Company', required=True),
        'name': fields.related('company_id', 'name', string="Name", type='char', size=128),
    }
    _defaults = {
        'company_id': lambda s, cr, uid, c: s.pool.get('res.company')._company_default_get(cr, uid, 'account_followup.followup', context=c),
    }
    _sql_constraints = [('company_uniq', 'unique(company_id)', 'Only one follow-up per company is allowed')] 


class followup_line(osv.osv):

    def _get_default_template(self, cr, uid, ids, context=None):
        try:
            return self.pool.get('ir.model.data').get_object_reference(cr, uid, 'account_followup', 'email_template_account_followup_default')[1]
        except ValueError:
            return False

    _name = 'account_followup.followup.line'
    _description = 'Follow-up Criteria'
    _columns = {
        'name': fields.char('Follow-Up Action', size=64, required=True),
        'sequence': fields.integer('Sequence', help="Gives the sequence order when displaying a list of follow-up lines."),
        'delay': fields.integer('Due Days', help="The number of days after the due date of the invoice to wait before sending the reminder.  Could be negative if you want to send a polite alert beforehand.", required=True),
        'followup_id': fields.many2one('account_followup.followup', 'Follow Ups', required=True, ondelete="cascade"),
        'description': fields.text('Printed Message', translate=True),
        'send_email':fields.boolean('Send an Email', help="When processing, it will send an email"),
        'send_letter':fields.boolean('Send a Letter', help="When processing, it will print a letter"),
        'manual_action':fields.boolean('Manual Action', help="When processing, it will set the manual action to be taken for that customer. "),
        'manual_action_note':fields.text('Action To Do', placeholder="e.g. Give a phone call, check with others , ..."),
        'manual_action_responsible_id':fields.many2one('res.users', 'Assign a Responsible', ondelete='set null'),
        'email_template_id':fields.many2one('email.template', 'Email Template', ondelete='set null'),
    }
    _order = 'delay'
    _sql_constraints = [('days_uniq', 'unique(followup_id, delay)', 'Days of the follow-up levels must be different')]
    _defaults = {
        'send_email': True,
        'send_letter': True,
        'manual_action':False,
        'description': """
        Dear %(partner_name)s,

Exception made if there was a mistake of ours, it seems that the following amount stays unpaid. Please, take appropriate measures in order to carry out this payment in the next 8 days.

Would your payment have been carried out after this mail was sent, please ignore this message. Do not hesitate to contact our accounting department.

Best Regards,
""",
    'email_template_id': _get_default_template,
    }


    def _check_description(self, cr, uid, ids, context=None):
        for line in self.browse(cr, uid, ids, context=context):
            if line.description:
                try:
                    line.description % {'partner_name': '', 'date':'', 'user_signature': '', 'company_name': ''}
                except:
                    return False
        return True

    _constraints = [
        (_check_description, 'Your description is invalid, use the right legend or %% if you want to use the percent character.', ['description']),
    ]


class account_move_line(osv.osv):

    def _get_result(self, cr, uid, ids, name, arg, context=None):
        res = {}
        for aml in self.browse(cr, uid, ids, context=context):
            res[aml.id] = aml.debit - aml.credit
        return res

    _inherit = 'account.move.line'
    _columns = {
        'followup_line_id': fields.many2one('account_followup.followup.line', 'Follow-up Level', 
                                        ondelete='restrict'), #restrict deletion of the followup line
        'followup_date': fields.date('Latest Follow-up', select=True),
        'result':fields.function(_get_result, type='float', method=True, 
                                string="Balance") #'balance' field is not the same
    }


class res_partner(osv.osv):

    def fields_view_get(self, cr, uid, view_id=None, view_type=None, context=None, toolbar=False, submenu=False):
        res = super(res_partner, self).fields_view_get(cr, uid, view_id=view_id, view_type=view_type, context=context,
                                                       toolbar=toolbar, submenu=submenu)
        context = context or {}
        if view_type == 'form' and context.get('Followupfirst'):
            doc = etree.XML(res['arch'], parser=None, base_url=None)
            first_node = doc.xpath("//page[@name='followup_tab']")
            root = first_node[0].getparent()
            root.insert(0, first_node[0])
            res['arch'] = etree.tostring(doc, encoding="utf-8")
        return res

    def _get_latest(self, cr, uid, ids, names, arg, context=None, company_id=None):
        res={}
        if company_id == None:
            company = self.pool.get('res.users').browse(cr, uid, uid, context=context).company_id
        else:
            company = self.pool.get('res.company').browse(cr, uid, company_id, context=context)
        for partner in self.browse(cr, uid, ids, context=context):
            amls = partner.unreconciled_aml_ids
            latest_date = False
            latest_level = False
            latest_days = False
            latest_level_without_lit = False
            latest_days_without_lit = False
            for aml in amls:
                if (aml.company_id == company) and (aml.followup_line_id != False) and (not latest_days or latest_days < aml.followup_line_id.delay):
                    latest_days = aml.followup_line_id.delay
                    latest_level = aml.followup_line_id.id
                if (aml.company_id == company) and (not latest_date or latest_date < aml.followup_date):
                    latest_date = aml.followup_date
                if (aml.company_id == company) and (aml.blocked == False) and (aml.followup_line_id != False and 
                            (not latest_days_without_lit or latest_days_without_lit < aml.followup_line_id.delay)):
                    latest_days_without_lit =  aml.followup_line_id.delay
                    latest_level_without_lit = aml.followup_line_id.id
            res[partner.id] = {'latest_followup_date': latest_date,
                               'latest_followup_level_id': latest_level,
                               'latest_followup_level_id_without_lit': latest_level_without_lit}
        return res

    @api.cr_uid_ids_context
    def do_partner_manual_action(self, cr, uid, partner_ids, context=None): 
        #partner_ids -> res.partner
        for partner in self.browse(cr, uid, partner_ids, context=context):
            #Check action: check if the action was not empty, if not add
            action_text= ""
            if partner.payment_next_action:
                action_text = (partner.payment_next_action or '') + "\n" + (partner.latest_followup_level_id_without_lit.manual_action_note or '')
            else:
                action_text = partner.latest_followup_level_id_without_lit.manual_action_note or ''

            #Check date: only change when it did not exist already
            action_date = partner.payment_next_action_date or fields.date.context_today(self, cr, uid, context=context)

            # Check responsible: if partner has not got a responsible already, take from follow-up
            responsible_id = False
            if partner.payment_responsible_id:
                responsible_id = partner.payment_responsible_id.id
            else:
                p = partner.latest_followup_level_id_without_lit.manual_action_responsible_id
                responsible_id = p and p.id or False
            self.write(cr, uid, [partner.id], {'payment_next_action_date': action_date,
                                        'payment_next_action': action_text,
                                        'payment_responsible_id': responsible_id})

    def do_partner_print(self, cr, uid, wizard_partner_ids, data, context=None):
        #wizard_partner_ids are ids from special view, not from res.partner
        if not wizard_partner_ids:
            return {}
        data['partner_ids'] = wizard_partner_ids
        datas = {
             'ids': wizard_partner_ids,
             'model': 'account_followup.followup',
             'form': data
        }
        return self.pool['report'].get_action(cr, uid, wizard_partner_ids, 'account_followup.report_followup', data=datas, context=context)

    @api.cr_uid_ids_context
    def do_partner_mail(self, cr, uid, partner_ids, context=None):
        if context is None:
            context = {}
        ctx = context.copy()
        ctx['followup'] = True
        #partner_ids are res.partner ids
        # If not defined by latest follow-up level, it will be the default template if it can find it
        mtp = self.pool.get('email.template')
        unknown_mails = 0
        for partner in self.browse(cr, uid, partner_ids, context=ctx):
            if partner.email and partner.email.strip():
                level = partner.latest_followup_level_id_without_lit
                if level and level.send_email and level.email_template_id and level.email_template_id.id:
                    mtp.send_mail(cr, uid, level.email_template_id.id, partner.id, context=ctx)
                else:
                    mail_template_id = self.pool.get('ir.model.data').get_object_reference(cr, uid, 
                                                    'account_followup', 'email_template_account_followup_default')
                    mtp.send_mail(cr, uid, mail_template_id[1], partner.id, context=ctx)
            else:
                unknown_mails = unknown_mails + 1
                action_text = _("Email not sent because of email address of partner not filled in")
                if partner.payment_next_action_date:
                    payment_action_date = min(fields.date.context_today(self, cr, uid, context=ctx), partner.payment_next_action_date)
                else:
                    payment_action_date = fields.date.context_today(self, cr, uid, context=ctx)
                if partner.payment_next_action:
                    payment_next_action = partner.payment_next_action + " \n " + action_text
                else:
                    payment_next_action = action_text
                self.write(cr, uid, [partner.id], {'payment_next_action_date': payment_action_date,
                                                   'payment_next_action': payment_next_action}, context=ctx)
        return unknown_mails

    def get_followup_table_html(self, cr, uid, ids, context=None):
        """ Build the html tables to be included in emails send to partners,
            when reminding them their overdue invoices.
            :param ids: [id] of the partner for whom we are building the tables
            :rtype: string
        """
        from report import account_followup_print

        tag_td = lambda value: E.td(value)
        tag_td_bold = lambda value: E.td(E.b(value))

        def generate_element_lines(iterable, current_date):
            lines = []
            for item in iterable:
                date = item['date_maturity'] or item['date']

                condition = date <= current_date and item['balance'] > 0
                td = tag_td_bold if condition else tag_td

                line = E.tr(
                    td(str(item['date'])),
                    td(item['name']),
                    td(item['ref'] or ''),
                    td(date),
                    td(str(item['balance'])),
                    td('X' if item['blocked'] else ' '),
                )
                lines.append(line)
            return lines

        assert len(ids) == 1
        if context is None:
            context = {}
        partner = self.browse(cr, uid, ids[0], context=context)
        #copy the context to not change global context. Overwrite it because _() looks for the lang in local variable 'context'.
        #Set the language to use = the partner language
        context = dict(context, lang=partner.lang)

        followup_table = []

        if partner.unreconciled_aml_ids:
            company = self.pool.get('res.users').browse(cr, uid, uid, context=context).company_id
            current_date = fields.date.context_today(self, cr, uid, context=context)
            rml_parse = account_followup_print.report_rappel(cr, uid, "followup_rml_parser")
            final_res = rml_parse._lines_get_with_partner(partner, company.id)

            for currency_dict in final_res:
                currency = currency_dict.get('line', [{'currency_id': company.currency_id}])[0]['currency_id']
<<<<<<< HEAD
                total = rml_parse.formatLang(
                    sum(aml['balance'] for aml in currency_dict['line']),
                    dp='Account',
                    currency_obj=currency
                )

                table = E.table(
                    E.tr(
                        E.td(_('Invoice Date')),
                        E.td(_('Description')),
                        E.td(_('Reference')),
                        E.td(_('Due Date')),
                        E.td("%s (%s)" % (_('Amount'), currency.symbol)),
                        E.td(_('Lit.'))
                    ),
                    *generate_element_lines(currency_dict['line'], current_date),
                    border='2',
                    width='100%'
                )
                followup_table.append(table)
                followup_table.append(E.center("%s : %s".format(_('Amount due'), total)))

        return ''.join(map(etree.tostring, followup_table))
=======
                followup_table += '''
                <table border="2" width=100%%>
                <tr>
                    <td>''' + _("Invoice Date") + '''</td>
                    <td>''' + _("Description") + '''</td>
                    <td>''' + _("Reference") + '''</td>
                    <td>''' + _("Due Date") + '''</td>
                    <td>''' + _("Amount") + " (%s)" % (currency.symbol) + '''</td>
                    <td>''' + _("Lit.") + '''</td>
                </tr>
                ''' 
                total = 0
                for aml in currency_dict['line']:
                    block = aml['blocked'] and 'X' or ' '
                    total += aml['balance']
                    strbegin = "<TD>"
                    strend = "</TD>"
                    date = aml['date_maturity'] or aml['date']
                    if date <= current_date and aml['balance'] > 0:
                        strbegin = "<TD><B>"
                        strend = "</B></TD>"
                    followup_table +="<TR>" + strbegin + str(aml['date']) + strend + strbegin + aml['name'] + strend + strbegin + aml['ref'] + strend + strbegin + str(date) + strend + strbegin + str(aml['balance']) + strend + strbegin + block + strend + "</TR>"

                total = reduce(lambda x, y: x+y['balance'], currency_dict['line'], 0.00)

                total = rml_parse.formatLang(total, dp='Account', currency_obj=currency)
                followup_table += '''<tr> </tr>
                                </table>
                                <center>''' + _("Amount due") + ''' : %s </center>''' % (total)
        return followup_table
>>>>>>> 01d9ea6f

    def write(self, cr, uid, ids, vals, context=None):
        if vals.get("payment_responsible_id", False):
            for part in self.browse(cr, uid, ids, context=context):
                if part.payment_responsible_id <> vals["payment_responsible_id"]:
                    #Find partner_id of user put as responsible
                    responsible_partner_id = self.pool.get("res.users").browse(cr, uid, vals['payment_responsible_id'], context=context).partner_id.id
                    self.pool.get("mail.thread").message_post(cr, uid, 0, 
                                      body = _("You became responsible to do the next action for the payment follow-up of") + " <b><a href='#id=" + str(part.id) + "&view_type=form&model=res.partner'> " + part.name + " </a></b>",
                                      type = 'comment',
                                      subtype = "mail.mt_comment", context = context,
                                      model = 'res.partner', res_id = part.id, 
                                      partner_ids = [responsible_partner_id])
        return super(res_partner, self).write(cr, uid, ids, vals, context=context)

    def action_done(self, cr, uid, ids, context=None):
        return self.write(cr, uid, ids, {'payment_next_action_date': False, 'payment_next_action':'', 'payment_responsible_id': False}, context=context)

    def do_button_print(self, cr, uid, ids, context=None):
        assert(len(ids) == 1)
        company_id = self.pool.get('res.users').browse(cr, uid, uid, context=context).company_id.id
        #search if the partner has accounting entries to print. If not, it may not be present in the
        #psql view the report is based on, so we need to stop the user here.
        if not self.pool.get('account.move.line').search(cr, uid, [
                                                                   ('partner_id', '=', ids[0]),
                                                                   ('account_id.type', '=', 'receivable'),
                                                                   ('reconcile_id', '=', False),
                                                                   ('state', '!=', 'draft'),
                                                                   ('company_id', '=', company_id),
                                                                  ], context=context):
            raise osv.except_osv(_('Error!'),_("The partner does not have any accounting entries to print in the overdue report for the current company."))
        self.message_post(cr, uid, [ids[0]], body=_('Printed overdue payments report'), context=context)
        #build the id of this partner in the psql view. Could be replaced by a search with [('company_id', '=', company_id),('partner_id', '=', ids[0])]
        wizard_partner_ids = [ids[0] * 10000 + company_id]
        followup_ids = self.pool.get('account_followup.followup').search(cr, uid, [('company_id', '=', company_id)], context=context)
        if not followup_ids:
            raise osv.except_osv(_('Error!'),_("There is no followup plan defined for the current company."))
        data = {
            'date': fields.date.today(),
            'followup_id': followup_ids[0],
        }
        #call the print overdue report on this partner
        return self.do_partner_print(cr, uid, wizard_partner_ids, data, context=context)

    def _get_amounts_and_date(self, cr, uid, ids, name, arg, context=None):
        '''
        Function that computes values for the followup functional fields. Note that 'payment_amount_due'
        is similar to 'credit' field on res.partner except it filters on user's company.
        '''
        res = {}
        company = self.pool.get('res.users').browse(cr, uid, uid, context=context).company_id
        current_date = fields.date.context_today(self, cr, uid, context=context)
        for partner in self.browse(cr, uid, ids, context=context):
            worst_due_date = False
            amount_due = amount_overdue = 0.0
            for aml in partner.unreconciled_aml_ids:
                if (aml.company_id == company):
                    date_maturity = aml.date_maturity or aml.date
                    if not worst_due_date or date_maturity < worst_due_date:
                        worst_due_date = date_maturity
                    amount_due += aml.result
                    if (date_maturity <= current_date):
                        amount_overdue += aml.result
            res[partner.id] = {'payment_amount_due': amount_due, 
                               'payment_amount_overdue': amount_overdue, 
                               'payment_earliest_due_date': worst_due_date}
        return res

    def _get_followup_overdue_query(self, cr, uid, args, overdue_only=False, context=None):
        '''
        This function is used to build the query and arguments to use when making a search on functional fields
            * payment_amount_due
            * payment_amount_overdue
        Basically, the query is exactly the same except that for overdue there is an extra clause in the WHERE.

        :param args: arguments given to the search in the usual domain notation (list of tuples)
        :param overdue_only: option to add the extra argument to filter on overdue accounting entries or not
        :returns: a tuple with
            * the query to execute as first element
            * the arguments for the execution of this query
        :rtype: (string, [])
        '''
        company_id = self.pool.get('res.users').browse(cr, uid, uid, context=context).company_id.id
        having_where_clause = ' AND '.join(map(lambda x: '(SUM(bal2) %s %%s)' % (x[1]), args))
        having_values = [x[2] for x in args]
        query = self.pool.get('account.move.line')._query_get(cr, uid, context=context)
        overdue_only_str = overdue_only and 'AND date_maturity <= NOW()' or ''
        return ('''SELECT pid AS partner_id, SUM(bal2) FROM
                    (SELECT CASE WHEN bal IS NOT NULL THEN bal
                    ELSE 0.0 END AS bal2, p.id as pid FROM
                    (SELECT (debit-credit) AS bal, partner_id
                    FROM account_move_line l
                    WHERE account_id IN
                            (SELECT id FROM account_account
                            WHERE type=\'receivable\' AND active)
                    ''' + overdue_only_str + '''
                    AND reconcile_id IS NULL
                    AND company_id = %s
                    AND ''' + query + ''') AS l
                    RIGHT JOIN res_partner p
                    ON p.id = partner_id ) AS pl
                    GROUP BY pid HAVING ''' + having_where_clause, [company_id] + having_values)

    def _payment_overdue_search(self, cr, uid, obj, name, args, context=None):
        if not args:
            return []
        query, query_args = self._get_followup_overdue_query(cr, uid, args, overdue_only=True, context=context)
        cr.execute(query, query_args)
        res = cr.fetchall()
        if not res:
            return [('id','=','0')]
        return [('id','in', [x[0] for x in res])]

    def _payment_earliest_date_search(self, cr, uid, obj, name, args, context=None):
        if not args:
            return []
        company_id = self.pool.get('res.users').browse(cr, uid, uid, context=context).company_id.id
        having_where_clause = ' AND '.join(map(lambda x: '(MIN(l.date_maturity) %s %%s)' % (x[1]), args))
        having_values = [x[2] for x in args]
        query = self.pool.get('account.move.line')._query_get(cr, uid, context=context)
        cr.execute('SELECT partner_id FROM account_move_line l '\
                    'WHERE account_id IN '\
                        '(SELECT id FROM account_account '\
                        'WHERE type=\'receivable\' AND active) '\
                    'AND l.company_id = %s '
                    'AND reconcile_id IS NULL '\
                    'AND '+query+' '\
                    'AND partner_id IS NOT NULL '\
                    'GROUP BY partner_id HAVING '+ having_where_clause,
                     [company_id] + having_values)
        res = cr.fetchall()
        if not res:
            return [('id','=','0')]
        return [('id','in', [x[0] for x in res])]

    def _payment_due_search(self, cr, uid, obj, name, args, context=None):
        if not args:
            return []
        query, query_args = self._get_followup_overdue_query(cr, uid, args, overdue_only=False, context=context)
        cr.execute(query, query_args)
        res = cr.fetchall()
        if not res:
            return [('id','=','0')]
        return [('id','in', [x[0] for x in res])]

    def _get_partners(self, cr, uid, ids, context=None):
        #this function search for the partners linked to all account.move.line 'ids' that have been changed
        partners = set()
        for aml in self.browse(cr, uid, ids, context=context):
            if aml.partner_id:
                partners.add(aml.partner_id.id)
        return list(partners)

    _inherit = "res.partner"
    _columns = {
        'payment_responsible_id':fields.many2one('res.users', ondelete='set null', string='Follow-up Responsible', 
                                                 help="Optionally you can assign a user to this field, which will make him responsible for the action.", 
                                                 track_visibility="onchange"), 
        'payment_note':fields.text('Customer Payment Promise', help="Payment Note", track_visibility="onchange"),
        'payment_next_action':fields.text('Next Action', 
                                    help="This is the next action to be taken.  It will automatically be set when the partner gets a follow-up level that requires a manual action. ", 
                                    track_visibility="onchange"), 
        'payment_next_action_date':fields.date('Next Action Date',
                                    help="This is when the manual follow-up is needed. " \
                                    "The date will be set to the current date when the partner gets a follow-up level that requires a manual action. "\
                                    "Can be practical to set manually e.g. to see if he keeps his promises."),
        'unreconciled_aml_ids':fields.one2many('account.move.line', 'partner_id', domain=['&', ('reconcile_id', '=', False), '&', 
                            ('account_id.active','=', True), '&', ('account_id.type', '=', 'receivable'), ('state', '!=', 'draft')]), 
        'latest_followup_date':fields.function(_get_latest, method=True, type='date', string="Latest Follow-up Date", 
                            help="Latest date that the follow-up level of the partner was changed", 
                            store=False, multi="latest"), 
        'latest_followup_level_id':fields.function(_get_latest, method=True, 
            type='many2one', relation='account_followup.followup.line', string="Latest Follow-up Level", 
            help="The maximum follow-up level", 
            store={
                'res.partner': (lambda self, cr, uid, ids, c: ids,[],10),
                'account.move.line': (_get_partners, ['followup_line_id'], 10),
            }, 
            multi="latest"), 
        'latest_followup_level_id_without_lit':fields.function(_get_latest, method=True, 
            type='many2one', relation='account_followup.followup.line', string="Latest Follow-up Level without litigation", 
            help="The maximum follow-up level without taking into account the account move lines with litigation", 
            store={
                'res.partner': (lambda self, cr, uid, ids, c: ids,[],10),
                'account.move.line': (_get_partners, ['followup_line_id'], 10),
            }, 
            multi="latest"),
        'payment_amount_due':fields.function(_get_amounts_and_date, 
                                                 type='float', string="Amount Due",
                                                 store = False, multi="followup", 
                                                 fnct_search=_payment_due_search),
        'payment_amount_overdue':fields.function(_get_amounts_and_date,
                                                 type='float', string="Amount Overdue",
                                                 store = False, multi="followup", 
                                                 fnct_search = _payment_overdue_search),
        'payment_earliest_due_date':fields.function(_get_amounts_and_date,
                                                    type='date',
                                                    string = "Worst Due Date",
                                                    multi="followup",
                                                    fnct_search=_payment_earliest_date_search),
        }

# vim:expandtab:smartindent:tabstop=4:softtabstop=4:shiftwidth=4:<|MERGE_RESOLUTION|>--- conflicted
+++ resolved
@@ -21,11 +21,6 @@
 
 from openerp.osv import fields, osv, api
 from lxml import etree
-<<<<<<< HEAD
-from lxml.builder import E
-
-=======
->>>>>>> 01d9ea6f
 from openerp.tools.translate import _
 
 class followup(osv.osv):
@@ -238,28 +233,6 @@
         """
         from report import account_followup_print
 
-        tag_td = lambda value: E.td(value)
-        tag_td_bold = lambda value: E.td(E.b(value))
-
-        def generate_element_lines(iterable, current_date):
-            lines = []
-            for item in iterable:
-                date = item['date_maturity'] or item['date']
-
-                condition = date <= current_date and item['balance'] > 0
-                td = tag_td_bold if condition else tag_td
-
-                line = E.tr(
-                    td(str(item['date'])),
-                    td(item['name']),
-                    td(item['ref'] or ''),
-                    td(date),
-                    td(str(item['balance'])),
-                    td('X' if item['blocked'] else ' '),
-                )
-                lines.append(line)
-            return lines
-
         assert len(ids) == 1
         if context is None:
             context = {}
@@ -267,9 +240,7 @@
         #copy the context to not change global context. Overwrite it because _() looks for the lang in local variable 'context'.
         #Set the language to use = the partner language
         context = dict(context, lang=partner.lang)
-
-        followup_table = []
-
+        followup_table = ''
         if partner.unreconciled_aml_ids:
             company = self.pool.get('res.users').browse(cr, uid, uid, context=context).company_id
             current_date = fields.date.context_today(self, cr, uid, context=context)
@@ -278,31 +249,6 @@
 
             for currency_dict in final_res:
                 currency = currency_dict.get('line', [{'currency_id': company.currency_id}])[0]['currency_id']
-<<<<<<< HEAD
-                total = rml_parse.formatLang(
-                    sum(aml['balance'] for aml in currency_dict['line']),
-                    dp='Account',
-                    currency_obj=currency
-                )
-
-                table = E.table(
-                    E.tr(
-                        E.td(_('Invoice Date')),
-                        E.td(_('Description')),
-                        E.td(_('Reference')),
-                        E.td(_('Due Date')),
-                        E.td("%s (%s)" % (_('Amount'), currency.symbol)),
-                        E.td(_('Lit.'))
-                    ),
-                    *generate_element_lines(currency_dict['line'], current_date),
-                    border='2',
-                    width='100%'
-                )
-                followup_table.append(table)
-                followup_table.append(E.center("%s : %s".format(_('Amount due'), total)))
-
-        return ''.join(map(etree.tostring, followup_table))
-=======
                 followup_table += '''
                 <table border="2" width=100%%>
                 <tr>
@@ -333,7 +279,6 @@
                                 </table>
                                 <center>''' + _("Amount due") + ''' : %s </center>''' % (total)
         return followup_table
->>>>>>> 01d9ea6f
 
     def write(self, cr, uid, ids, vals, context=None):
         if vals.get("payment_responsible_id", False):
