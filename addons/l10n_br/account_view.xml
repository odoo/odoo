--- conflicted
+++ resolved
@@ -39,11 +39,7 @@
 	    		<field name="tax_code_id" position="replace" >
 					<field name="tax_code_id" on_change="onchange_tax_code_id(tax_code_id)" />
 			    </field>
-<<<<<<< HEAD
-   				<field position="after" name="tax_discount">
-=======
 				<field position="after" name="tax_discount">
->>>>>>> f0e331e0
 					<field name="base_reduction"/>
 					<field name="amount_mva"/>
 			    </field>
