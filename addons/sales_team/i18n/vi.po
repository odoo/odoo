# Translation of Odoo Server.
# This file contains the translation of the following modules:
# 	* sales_team
# 
# Translators:
# Martin Trigaux, 2019
# fanha99 <fanha99@hotmail.com>, 2019
# son dang <son.dang@doda100.com>, 2019
# Minh Nguyen <ndminh210994@gmail.com>, 2019
# Trinh Tran Thi Phuong <trinhttp@trobz.com>, 2019
# Dung Nguyen Thi <dungnt@trobz.com>, 2019
# Dao Nguyen <trucdao.uel@gmail.com>, 2019
# Nancy Momoland <thanhnguyen.icsc@gmail.com>, 2019
# Duy BQ <duybq86@gmail.com>, 2019
# Phuc Tran Thanh <phuctran.odoo@gmail.com>, 2019
<<<<<<< HEAD
#
=======
# Trần Hà <tranthuha13590@gmail.com>, 2021
# 
>>>>>>> d5884484
msgid ""
msgstr ""
"Project-Id-Version: Odoo Server 13.0\n"
"Report-Msgid-Bugs-To: \n"
"POT-Creation-Date: 2019-12-05 12:33+0000\n"
"PO-Revision-Date: 2019-08-26 09:14+0000\n"
"Last-Translator: Trần Hà <tranthuha13590@gmail.com>, 2021\n"
"Language-Team: Vietnamese (https://www.transifex.com/odoo/teams/41243/vi/)\n"
"MIME-Version: 1.0\n"
"Content-Type: text/plain; charset=UTF-8\n"
"Content-Transfer-Encoding: \n"
"Language: vi\n"
"Plural-Forms: nplurals=1; plural=0;\n"

#. module: sales_team
#: model_terms:ir.ui.view,arch_db:sales_team.crm_team_salesteams_view_kanban
msgid "<i class=\"fa fa-ellipsis-v\" role=\"img\" aria-label=\"Manage\" title=\"Manage\"/>"
msgstr "<i class=\"fa fa-ellipsis-v\" role=\"img\" aria-label=\"Quản lý\" title=\"Quản lý\"/>"

#. module: sales_team
#: model_terms:ir.ui.view,arch_db:sales_team.crm_team_salesteams_view_kanban
msgid "<span>New</span>"
msgstr "<span>Mới</span>"

#. module: sales_team
#: model_terms:ir.ui.view,arch_db:sales_team.crm_team_salesteams_view_kanban
msgid "<span>Reporting</span>"
msgstr "<span>Báo cáo</span>"

#. module: sales_team
#: model_terms:ir.ui.view,arch_db:sales_team.crm_team_salesteams_view_kanban
msgid "<span>View</span>"
msgstr "<span>Xem</span>"

#. module: sales_team
#: model:ir.model.fields,field_description:sales_team.field_crm_team__message_needaction
msgid "Action Needed"
msgstr "Cần có Hành động"

#. module: sales_team
#: model:ir.model.fields,field_description:sales_team.field_crm_team__active
msgid "Active"
msgstr "Hiệu lực"

#. module: sales_team
#: model:ir.actions.act_window,name:sales_team.mail_activity_type_action_config_sales
msgid "Activity Types"
msgstr "Kiểu Hoạt động"

#. module: sales_team
#: model:ir.model.fields,help:sales_team.field_crm_team__member_ids
msgid ""
"Add members to automatically assign their documents to this sales team. You "
"can only be member of one team."
msgstr ""
"Add members to automatically assign their documents to this sales team. You "
"can only be member of one team."

#. module: sales_team
#: model:res.groups,name:sales_team.group_sale_manager
msgid "Administrator"
msgstr "Quản trị viên"

#. module: sales_team
#: model:crm.team,name:sales_team.crm_team_1
msgid "America"
msgstr "Mỹ"

#. module: sales_team
#: model_terms:ir.ui.view,arch_db:sales_team.crm_team_salesteams_search
#: model_terms:ir.ui.view,arch_db:sales_team.crm_team_view_form
msgid "Archived"
msgstr "Đã lưu trữ"

#. module: sales_team
#: model:ir.model.fields,field_description:sales_team.field_crm_team__message_attachment_count
msgid "Attachment Count"
msgstr "Số lượng đính kèm"

#. module: sales_team
#: model_terms:ir.ui.view,arch_db:sales_team.crm_team_view_form
msgid "Avatar"
msgstr "Ảnh đại diện"

#. module: sales_team
#: code:addons/sales_team/models/crm_team.py:0
#, python-format
msgid "Big Pretty Button :)"
msgstr "Nút lớn và đẹp :)"

#. module: sales_team
#: code:addons/sales_team/models/crm_team.py:0
#, python-format
msgid "Cannot delete default team \"%s\""
msgstr "Cannot delete default team \"%s\""

#. module: sales_team
#: model:ir.model.fields,field_description:sales_team.field_crm_team__member_ids
msgid "Channel Members"
msgstr "Thành viên của Kênh"

#. module: sales_team
#: model:ir.model.fields,field_description:sales_team.field_crm_team__color
msgid "Color Index"
msgstr "Mã màu"

#. module: sales_team
#: model:ir.model.fields,field_description:sales_team.field_crm_team__company_id
msgid "Company"
msgstr "Công ty"

#. module: sales_team
#: model:ir.ui.menu,name:sales_team.menu_sale_config
msgid "Configuration"
msgstr "Cấu hình"

#. module: sales_team
#: model:ir.model,name:sales_team.model_res_partner
msgid "Contact"
msgstr "Liên hệ"

#. module: sales_team
#: model:ir.model.fields,field_description:sales_team.field_crm_team__create_uid
msgid "Created by"
msgstr "Được tạo bởi"

#. module: sales_team
#: model:ir.model.fields,field_description:sales_team.field_crm_team__create_date
msgid "Created on"
msgstr "Thời điểm tạo"

#. module: sales_team
#: model:ir.model.fields,field_description:sales_team.field_crm_team__currency_id
msgid "Currency"
msgstr "Tiền tệ"

#. module: sales_team
#: model:ir.model.fields,field_description:sales_team.field_crm_team__dashboard_button_name
msgid "Dashboard Button"
msgstr "Nút Bảng thông tin"

#. module: sales_team
#: model:ir.model.fields,field_description:sales_team.field_crm_team__dashboard_graph_data
msgid "Dashboard Graph Data"
msgstr "Dữ liệu biểu đồ Bảng thông tin"

#. module: sales_team
#: model_terms:ir.actions.act_window,help:sales_team.crm_team_salesteams_act
#: model_terms:ir.actions.act_window,help:sales_team.crm_team_salesteams_pipelines_act
#: model_terms:ir.actions.act_window,help:sales_team.sales_team_config_action
msgid "Define a new sales team"
msgstr "Define a new sales team"

#. module: sales_team
#: model:ir.model.fields,field_description:sales_team.field_crm_team__display_name
msgid "Display Name"
msgstr "Tên hiển thị"

#. module: sales_team
#: model:crm.team,name:sales_team.team_sales_department
msgid "Europe"
msgstr "Châu Âu"

#. module: sales_team
#: model:ir.model.fields,field_description:sales_team.field_crm_team__favorite_user_ids
msgid "Favorite Members"
msgstr "Thành viên yêu thích"

#. module: sales_team
#: model:ir.model.fields,help:sales_team.field_crm_team__is_favorite
msgid ""
"Favorite teams to display them in the dashboard and access them easily."
msgstr ""
"Hiển thị các Nhóm ưa thích để hiển thị chúng trong bảng điều khiển và truy "
"cập chúng một cách dễ dàng."

#. module: sales_team
#: model_terms:ir.ui.view,arch_db:sales_team.crm_team_view_form
msgid ""
"Follow this salesteam to automatically track the events associated to users "
"of this team."
msgstr ""
"Theo dõi (follow) đội bán hàng này để tự động truy vết các sự kiện gắn với "
"các thành viên của đội này."

#. module: sales_team
#: model:ir.model.fields,field_description:sales_team.field_crm_team__message_follower_ids
msgid "Followers"
msgstr "Người dõi theo"

#. module: sales_team
#: model:ir.model.fields,field_description:sales_team.field_crm_team__message_channel_ids
msgid "Followers (Channels)"
msgstr "Người theo dõi (Các kênh)"

#. module: sales_team
#: model:ir.model.fields,field_description:sales_team.field_crm_team__message_partner_ids
msgid "Followers (Partners)"
msgstr "Người theo dõi (Các đối tác)"

#. module: sales_team
#: model_terms:ir.ui.view,arch_db:sales_team.crm_team_salesteams_search
msgid "Group By..."
msgstr "Nhóm theo..."

#. module: sales_team
#: model:ir.model.fields,field_description:sales_team.field_crm_team__id
msgid "ID"
msgstr "ID"

#. module: sales_team
#: model:ir.model.fields,help:sales_team.field_crm_team__message_needaction
#: model:ir.model.fields,help:sales_team.field_crm_team__message_unread
msgid "If checked, new messages require your attention."
msgstr "Nếu đánh dấu kiểm, các thông điệp mới yêu cầu sự có mặt của bạn."

#. module: sales_team
#: model:ir.model.fields,help:sales_team.field_crm_team__message_has_error
msgid "If checked, some messages have a delivery error."
msgstr "Nếu chọn, sẽ hiển thị thông báo lỗi."

#. module: sales_team
#: model:ir.model.fields,help:sales_team.field_res_partner__team_id
#: model:ir.model.fields,help:sales_team.field_res_users__team_id
msgid ""
"If set, this Sales Team will be used for sales and assignations related to "
"this partner"
msgstr ""
"Nếu chọn, Đội bán hàng này sẽ được phân công cho các hoạt động bán hàng "
"liên quan của đối tác này"

#. module: sales_team
#: model:ir.model.fields,help:sales_team.field_crm_team__active
msgid ""
"If the active field is set to false, it will allow you to hide the Sales "
"Team without removing it."
msgstr ""
"Nếu chọn là không, nó sẽ không phép bạn ẩn thông tin Đội bán hàng mà không "
"cần xóa nó."

#. module: sales_team
#: model:ir.model.fields,field_description:sales_team.field_crm_team__message_is_follower
msgid "Is Follower"
msgstr "Là người theo dõi"

#. module: sales_team
#: model:ir.model.fields,field_description:sales_team.field_crm_team____last_update
msgid "Last Modified on"
msgstr "Sửa lần cuối"

#. module: sales_team
#: model:ir.model.fields,field_description:sales_team.field_crm_team__write_uid
msgid "Last Updated by"
msgstr "Cập nhật lần cuối bởi"

#. module: sales_team
#: model:ir.model.fields,field_description:sales_team.field_crm_team__write_date
msgid "Last Updated on"
msgstr "Cập nhật lần cuối"

#. module: sales_team
#: model:ir.model.fields,field_description:sales_team.field_crm_team__message_main_attachment_id
msgid "Main Attachment"
msgstr "Đính kèm chính"

#. module: sales_team
#: model:ir.model.fields,field_description:sales_team.field_crm_team__message_has_error
msgid "Message Delivery error"
msgstr "Thông báo gửi đi gặp lỗi"

#. module: sales_team
#: model:ir.model.fields,field_description:sales_team.field_crm_team__message_ids
msgid "Messages"
msgstr "Thông điệp"

#. module: sales_team
#: model:ir.model.fields,field_description:sales_team.field_crm_team__message_needaction_counter
msgid "Number of Actions"
msgstr "Số lượng Hành động"

#. module: sales_team
#: model:ir.model.fields,field_description:sales_team.field_crm_team__message_has_error_counter
msgid "Number of errors"
msgstr "Số lượng lỗi"

#. module: sales_team
#: model:ir.model.fields,help:sales_team.field_crm_team__message_needaction_counter
msgid "Number of messages which requires an action"
msgstr "Số thông điệp cần có hành động"

#. module: sales_team
#: model:ir.model.fields,help:sales_team.field_crm_team__message_has_error_counter
msgid "Number of messages with delivery error"
msgstr "Số tin gửi đi bị lỗi"

#. module: sales_team
#: model:ir.model.fields,help:sales_team.field_crm_team__message_unread_counter
msgid "Number of unread messages"
msgstr "Số thông điệp chưa đọc"

#. module: sales_team
#: model:crm.team,name:sales_team.pos_sales_team
msgid "Point of Sale"
msgstr "Điểm bán lẻ"

#. module: sales_team
#: model:ir.model,name:sales_team.model_crm_team
#: model:ir.model.fields,field_description:sales_team.field_crm_team__name
#: model:ir.model.fields,field_description:sales_team.field_res_partner__team_id
#: model:ir.model.fields,field_description:sales_team.field_res_users__team_id
#: model_terms:ir.ui.view,arch_db:sales_team.crm_team_view_form
#: model_terms:ir.ui.view,arch_db:sales_team.crm_team_view_tree
msgid "Sales Team"
msgstr "Đội Bán hàng"

#. module: sales_team
#: model_terms:ir.ui.view,arch_db:sales_team.crm_team_view_form
msgid "Sales Team name..."
msgstr "Sales Team name..."

#. module: sales_team
#: model:ir.model.fields,help:sales_team.field_res_users__sale_team_id
msgid ""
"Sales Team the user is member of. Used to compute the members of a Sales "
"Team through the inverse one2many"
msgstr ""
"Người dùng nếu là 1 thành viên của Đội bán hàng. Sẽ được dùng để tính toán "
"thông tin của các thành viên trong Đội bán hàng"

#. module: sales_team
#: model:ir.actions.act_window,name:sales_team.crm_team_salesteams_act
#: model:ir.actions.act_window,name:sales_team.sales_team_config_action
msgid "Sales Teams"
msgstr "Đội Bán hàng"

#. module: sales_team
#: model_terms:ir.ui.view,arch_db:sales_team.crm_team_salesteams_search
msgid "Salesteams Search"
msgstr "Tìm Đội bán hàng"

#. module: sales_team
#: model:ir.model.fields,field_description:sales_team.field_crm_team__sequence
msgid "Sequence"
msgstr "Trình tự"

#. module: sales_team
#: model_terms:ir.ui.view,arch_db:sales_team.crm_team_salesteams_view_kanban
msgid "Settings"
msgstr "Thiết lập"

#. module: sales_team
#: model:ir.model.fields,field_description:sales_team.field_crm_team__is_favorite
msgid "Show on dashboard"
msgstr "Hiện trên bảng thông tin"

#. module: sales_team
#: model:ir.model.fields,field_description:sales_team.field_crm_team__user_id
#: model_terms:ir.ui.view,arch_db:sales_team.crm_team_salesteams_search
msgid "Team Leader"
msgstr "Trưởng nhóm"

#. module: sales_team
#: model_terms:ir.ui.view,arch_db:sales_team.crm_team_view_form
msgid "Team Members"
msgstr "Các thành viên trong đội"

#. module: sales_team
#: model:ir.actions.act_window,name:sales_team.crm_team_salesteams_pipelines_act
msgid "Team Pipelines"
msgstr "Cơ hôi theo Đội bán hàng"

#. module: sales_team
#: model:ir.model.fields,help:sales_team.field_crm_team__color
msgid "The color of the channel"
msgstr "Màu sắc của Kênh"

#. module: sales_team
#: code:addons/sales_team/models/crm_team.py:0
#: code:addons/sales_team/models/crm_team.py:0
#, python-format
msgid "Undefined graph model for Sales Team: %s"
msgstr "Không thể quy định đối tượng biểu đồ cho Đội bán hàng: %s"

#. module: sales_team
#: model:ir.model.fields,field_description:sales_team.field_crm_team__message_unread
msgid "Unread Messages"
msgstr "Tin chưa đọc"

#. module: sales_team
#: model:ir.model.fields,field_description:sales_team.field_crm_team__message_unread_counter
msgid "Unread Messages Counter"
msgstr "Bộ đếm Thông điệp chưa đọc"

#. module: sales_team
#: model_terms:ir.actions.act_window,help:sales_team.crm_team_salesteams_act
#: model_terms:ir.actions.act_window,help:sales_team.crm_team_salesteams_pipelines_act
#: model_terms:ir.actions.act_window,help:sales_team.sales_team_config_action
msgid ""
"Use Sales Teams to organize your sales departments.\n"
"                    Each team will work with a separate pipeline."
msgstr ""

#. module: sales_team
#: model:ir.model.fields,field_description:sales_team.field_res_users__sale_team_id
msgid "User's Sales Team"
msgstr "Đội bán hàng của người dùng"

#. module: sales_team
#: model:res.groups,name:sales_team.group_sale_salesman_all_leads
msgid "User: All Documents"
msgstr "Người dùng: Tất cả Tài liệu"

#. module: sales_team
#: model:res.groups,name:sales_team.group_sale_salesman
msgid "User: Own Documents Only"
msgstr "Người dùng: Chỉ tài liệu của chính mình"

#. module: sales_team
#: model:ir.model,name:sales_team.model_res_users
msgid "Users"
msgstr "Người dùng"

#. module: sales_team
#: model:crm.team,name:sales_team.salesteam_website_sales
msgid "Website"
msgstr "Website"

#. module: sales_team
#: model:crm.team,name:sales_team.ebay_sales_team
msgid "eBay"
msgstr "eBay"

#. module: sales_team
#: model:res.groups,comment:sales_team.group_sale_salesman_all_leads
msgid ""
"the user will have access to all records of everyone in the sales "
"application."
msgstr ""
"người dùng sẽ có toàn quyền truy cập đến tất cả các bản ghi của tất cả mọi "
"người trong phạm vi ứng dụng bán hàng."

#. module: sales_team
#: model:res.groups,comment:sales_team.group_sale_salesman
msgid "the user will have access to his own data in the sales application."
msgstr ""
"người dùng sẽ chỉ có quyền truy cập đến các dữ liệu của chính mình phạm vi "
"ứng dụng bán hàng."

#. module: sales_team
#: model:res.groups,comment:sales_team.group_sale_manager
msgid ""
"the user will have an access to the sales configuration as well as statistic"
" reports."
msgstr ""
"người dùng sẽ có quyền truy cập đến các cấu hình bán hàng cũng như các báo "
"cáo / thống kê."<|MERGE_RESOLUTION|>--- conflicted
+++ resolved
@@ -13,12 +13,8 @@
 # Nancy Momoland <thanhnguyen.icsc@gmail.com>, 2019
 # Duy BQ <duybq86@gmail.com>, 2019
 # Phuc Tran Thanh <phuctran.odoo@gmail.com>, 2019
-<<<<<<< HEAD
+# Trần Hà <tranthuha13590@gmail.com>, 2021
 #
-=======
-# Trần Hà <tranthuha13590@gmail.com>, 2021
-# 
->>>>>>> d5884484
 msgid ""
 msgstr ""
 "Project-Id-Version: Odoo Server 13.0\n"
@@ -74,8 +70,6 @@
 "Add members to automatically assign their documents to this sales team. You "
 "can only be member of one team."
 msgstr ""
-"Add members to automatically assign their documents to this sales team. You "
-"can only be member of one team."
 
 #. module: sales_team
 #: model:res.groups,name:sales_team.group_sale_manager
@@ -113,7 +107,7 @@
 #: code:addons/sales_team/models/crm_team.py:0
 #, python-format
 msgid "Cannot delete default team \"%s\""
-msgstr "Cannot delete default team \"%s\""
+msgstr ""
 
 #. module: sales_team
 #: model:ir.model.fields,field_description:sales_team.field_crm_team__member_ids
@@ -170,7 +164,7 @@
 #: model_terms:ir.actions.act_window,help:sales_team.crm_team_salesteams_pipelines_act
 #: model_terms:ir.actions.act_window,help:sales_team.sales_team_config_action
 msgid "Define a new sales team"
-msgstr "Define a new sales team"
+msgstr ""
 
 #. module: sales_team
 #: model:ir.model.fields,field_description:sales_team.field_crm_team__display_name
@@ -337,7 +331,7 @@
 #. module: sales_team
 #: model_terms:ir.ui.view,arch_db:sales_team.crm_team_view_form
 msgid "Sales Team name..."
-msgstr "Sales Team name..."
+msgstr ""
 
 #. module: sales_team
 #: model:ir.model.fields,help:sales_team.field_res_users__sale_team_id
@@ -449,7 +443,7 @@
 #. module: sales_team
 #: model:crm.team,name:sales_team.ebay_sales_team
 msgid "eBay"
-msgstr "eBay"
+msgstr ""
 
 #. module: sales_team
 #: model:res.groups,comment:sales_team.group_sale_salesman_all_leads
