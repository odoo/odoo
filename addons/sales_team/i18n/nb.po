--- conflicted
+++ resolved
@@ -8,11 +8,7 @@
 msgstr ""
 "Project-Id-Version: Odoo 9.0\n"
 "Report-Msgid-Bugs-To: \n"
-<<<<<<< HEAD
-"POT-Creation-Date: 2016-08-19 10:25+0000\n"
-=======
 "POT-Creation-Date: 2016-08-18 14:08+0000\n"
->>>>>>> bc1a0a32
 "PO-Revision-Date: 2016-04-30 18:51+0000\n"
 "Last-Translator: Mari Løken <mari@tinderbox.no>\n"
 "Language-Team: Norwegian Bokmål (http://www.transifex.com/odoo/odoo-9/"
@@ -79,11 +75,6 @@
 msgstr ""
 
 #. module: sales_team
-#: model:ir.ui.view,arch_db:sales_team.crm_team_salesteams_search
-msgid "Archived"
-msgstr ""
-
-#. module: sales_team
 #: model:ir.actions.act_window,help:sales_team.crm_team_act
 #: model:ir.actions.act_window,help:sales_team.crm_team_salesteams_act
 #: model:ir.actions.act_window,help:sales_team.sales_team_config_action
@@ -104,6 +95,11 @@
 msgstr ""
 
 #. module: sales_team
+#: model:ir.model.fields,field_description:sales_team.field_crm_team_code
+msgid "Code"
+msgstr "Kode"
+
+#. module: sales_team
 #: model:ir.model.fields,field_description:sales_team.field_crm_team_color
 msgid "Color Index"
 msgstr "Fargeindeks"
@@ -269,11 +265,7 @@
 
 #. module: sales_team
 #. openerp-web
-<<<<<<< HEAD
-#: code:addons/sales_team/static/src/js/sales_team_dashboard.js:83
-=======
 #: code:addons/sales_team/static/src/js/sales_team_dashboard.js:84
->>>>>>> bc1a0a32
 #, python-format
 msgid "Only Integer Value should be valid."
 msgstr ""
@@ -364,9 +356,9 @@
 msgstr "Gruppemedlemmer"
 
 #. module: sales_team
-#: model:ir.model.fields,help:sales_team.field_crm_team_color
-msgid "The color of the team"
-msgstr ""
+#: sql_constraint:crm.team:0
+msgid "The code of the sales team must be unique !"
+msgstr "Koden for salgsteamet må være unik!"
 
 #. module: sales_team
 #: model:ir.model.fields,help:sales_team.field_crm_team_color
@@ -482,11 +474,7 @@
 
 #. module: sales_team
 #. openerp-web
-<<<<<<< HEAD
-#: code:addons/sales_team/static/src/js/sales_team_dashboard.js:83
-=======
 #: code:addons/sales_team/static/src/js/sales_team_dashboard.js:84
->>>>>>> bc1a0a32
 #, python-format
 msgid "Wrong value entered!"
 msgstr ""
@@ -496,14 +484,6 @@
 #: code:addons/sales_team/static/src/xml/sales_team_dashboard.xml:89
 #, python-format
 msgid "exp. closing"
-<<<<<<< HEAD
-msgstr ""
-
-#. module: sales_team
-#: model:ir.model,name:sales_team.model_ir_ui_view
-msgid "ir.ui.view"
-=======
->>>>>>> bc1a0a32
 msgstr ""
 
 #. module: sales_team
@@ -516,12 +496,6 @@
 #~ msgid "Action Needed"
 #~ msgstr "Handling"
 
-<<<<<<< HEAD
-#~ msgid "Code"
-#~ msgstr "Kode"
-
-=======
->>>>>>> bc1a0a32
 #~ msgid "Date of the last message posted on the record."
 #~ msgstr "Dato for siste melding på denne posten."
 
@@ -549,12 +523,6 @@
 #~ msgid "Number of unread messages"
 #~ msgstr "Antall uleste meldinger"
 
-<<<<<<< HEAD
-#~ msgid "The code of the sales team must be unique !"
-#~ msgstr "Koden for salgsteamet må være unik!"
-
-=======
->>>>>>> bc1a0a32
 #~ msgid "Unread Messages"
 #~ msgstr "Uleste meldinger."
 
