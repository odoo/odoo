--- conflicted
+++ resolved
@@ -10,11 +10,7 @@
 msgstr ""
 "Project-Id-Version: Odoo 9.0\n"
 "Report-Msgid-Bugs-To: \n"
-<<<<<<< HEAD
-"POT-Creation-Date: 2016-08-19 10:25+0000\n"
-=======
 "POT-Creation-Date: 2016-08-18 14:08+0000\n"
->>>>>>> bc1a0a32
 "PO-Revision-Date: 2016-07-07 11:51+0000\n"
 "Last-Translator: Piotr Szlązak <szlazakpiotr@gmail.com>\n"
 "Language-Team: Polish (http://www.transifex.com/odoo/odoo-9/language/pl/)\n"
@@ -81,11 +77,6 @@
 msgstr "Aktywacja wykonana"
 
 #. module: sales_team
-#: model:ir.ui.view,arch_db:sales_team.crm_team_salesteams_search
-msgid "Archived"
-msgstr ""
-
-#. module: sales_team
 #: model:ir.actions.act_window,help:sales_team.crm_team_act
 #: model:ir.actions.act_window,help:sales_team.crm_team_salesteams_act
 #: model:ir.actions.act_window,help:sales_team.sales_team_config_action
@@ -106,6 +97,11 @@
 msgstr "kliknij by wysłać"
 
 #. module: sales_team
+#: model:ir.model.fields,field_description:sales_team.field_crm_team_code
+msgid "Code"
+msgstr "Kod"
+
+#. module: sales_team
 #: model:ir.model.fields,field_description:sales_team.field_crm_team_color
 msgid "Color Index"
 msgstr "Indeks kolorów"
@@ -271,11 +267,7 @@
 
 #. module: sales_team
 #. openerp-web
-<<<<<<< HEAD
-#: code:addons/sales_team/static/src/js/sales_team_dashboard.js:83
-=======
 #: code:addons/sales_team/static/src/js/sales_team_dashboard.js:84
->>>>>>> bc1a0a32
 #, python-format
 msgid "Only Integer Value should be valid."
 msgstr "Tylko wartość w postaci liczby całkowitej będzie prawidłowa."
@@ -366,9 +358,9 @@
 msgstr "Członkowie zespołu"
 
 #. module: sales_team
-#: model:ir.model.fields,help:sales_team.field_crm_team_color
-msgid "The color of the team"
-msgstr ""
+#: sql_constraint:crm.team:0
+msgid "The code of the sales team must be unique !"
+msgstr "Kod sprzedaży musi być unikalny !"
 
 #. module: sales_team
 #: model:ir.model.fields,help:sales_team.field_crm_team_color
@@ -486,11 +478,7 @@
 
 #. module: sales_team
 #. openerp-web
-<<<<<<< HEAD
-#: code:addons/sales_team/static/src/js/sales_team_dashboard.js:83
-=======
 #: code:addons/sales_team/static/src/js/sales_team_dashboard.js:84
->>>>>>> bc1a0a32
 #, python-format
 msgid "Wrong value entered!"
 msgstr "Wpisano nieprawidłową wartość!"
@@ -503,11 +491,6 @@
 msgstr ""
 
 #. module: sales_team
-#: model:ir.model,name:sales_team.model_ir_ui_view
-msgid "ir.ui.view"
-msgstr ""
-
-#. module: sales_team
 #. openerp-web
 #: code:addons/sales_team/static/src/xml/sales_team_dashboard.xml:79
 #, python-format
@@ -517,12 +500,6 @@
 #~ msgid "Action Needed"
 #~ msgstr "Wymagana akcja"
 
-<<<<<<< HEAD
-#~ msgid "Code"
-#~ msgstr "Kod"
-
-=======
->>>>>>> bc1a0a32
 #~ msgid "Date of the last message posted on the record."
 #~ msgstr "Data ostatniej wiadomości w rekordzie."
 
@@ -562,12 +539,6 @@
 #~ msgid "Number of unread messages"
 #~ msgstr "Liczba nieprzeczytanych wiadomości"
 
-<<<<<<< HEAD
-#~ msgid "The code of the sales team must be unique !"
-#~ msgstr "Kod sprzedaży musi być unikalny !"
-
-=======
->>>>>>> bc1a0a32
 #~ msgid "Unread Messages"
 #~ msgstr "Nieprzeczytane wiadomości"
 
