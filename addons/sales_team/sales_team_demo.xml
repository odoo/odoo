<?xml version="1.0" encoding="utf-8"?>
<odoo>
    <data noupdate="1">
        <record id="base.group_user" model="res.groups">
            <field name="implied_ids" eval="[(4, ref('base.group_multi_salesteams'))]"/>
        </record>

        <record id="base.user_demo" model="res.users">
            <field name="groups_id" eval="[(4,ref('base.group_sale_salesman'))]"/>
        </record>
<<<<<<< HEAD
        
=======

>>>>>>> 4bef17cc
        <record id="team_sales_department" model="crm.team">
            <field name="member_ids" eval="[(4, ref('base.user_demo'))]"/>
        </record>
        <record model="crm.team" id="crm_team_1">
            <field name="name">Indirect Sales</field>
            <field name="code">IM</field>
            <field name="member_ids" eval="[(4, ref('base.user_root')),(4, ref('base.user_demo'))]"/>
        </record>

        <record model="crm.team" id="crm_team_2">
            <field name="name">Marketing</field>
            <field name="code">SPD</field>
            <field name="member_ids" eval="[(4, ref('base.user_root')),(4, ref('base.user_demo'))]"/>
        </record>
    </data>
</odoo><|MERGE_RESOLUTION|>--- conflicted
+++ resolved
@@ -8,11 +8,7 @@
         <record id="base.user_demo" model="res.users">
             <field name="groups_id" eval="[(4,ref('base.group_sale_salesman'))]"/>
         </record>
-<<<<<<< HEAD
-        
-=======
 
->>>>>>> 4bef17cc
         <record id="team_sales_department" model="crm.team">
             <field name="member_ids" eval="[(4, ref('base.user_demo'))]"/>
         </record>
