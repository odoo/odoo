--- conflicted
+++ resolved
@@ -5,15 +5,9 @@
             id="base.menu_base_partner"
             icon="fa-credit-card"
             groups="base.group_sale_salesman,base.group_sale_manager"/>
-<<<<<<< HEAD
 
         <!-- Case Teams Salesteams kanban view -->
 
-=======
-
-        <!-- Case Teams Salesteams kanban view -->
-
->>>>>>> 4bef17cc
        <record id="crm_team_salesteams_view_kanban" model="ir.ui.view" >
             <field name="name">crm.team.kanban</field>
             <field name="model">crm.team</field>
@@ -108,13 +102,6 @@
                                 <field name="user_id" context="{'default_groups_ref': ['base.group_user', 'base.group_partner_manager', 'base.group_sale_salesman_all_leads']}"/>
                                 <field name="code" groups="base.group_no_one"/>
                                 <field name="active"/>
-<<<<<<< HEAD
-                            </group>
-                            <group name="right">
-                                <field name="parent_id"/>
-                                <field name="change_responsible"/>
-=======
->>>>>>> 4bef17cc
                             </group>
                             <group name="right">
                             </group>
