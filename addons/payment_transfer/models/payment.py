--- conflicted
+++ resolved
@@ -18,8 +18,6 @@
     def transfer_get_form_action_url(self):
         return '/payment/transfer/feedback'
 
-<<<<<<< HEAD
-=======
     def _format_transfer_data(self):
         company_id = self.env.user.company_id.id
         # filter only bank accounts marked as visible
@@ -49,7 +47,6 @@
         return super(TransferPaymentAcquirer, self).create(values)
 
 
->>>>>>> 35057eac
 class TransferPaymentTransaction(models.Model):
     _inherit = 'payment.transaction'
 
