--- conflicted
+++ resolved
@@ -166,13 +166,9 @@
 msgid ""
 "If the active field is set to false, it will allow you to hide the work "
 "entry type without removing it."
-<<<<<<< HEAD
-msgstr "بایگانی کردن این امکان را می‌دهد که این آیتم را بدون پاک کردن آن پنهان کنید."
-=======
 msgstr ""
 "اگر فیلد فعال روی FALSE تنظیم شود، به شما این امکان را می دهد که نوع سند کار"
 " را بدون حذف آن پنهان کنید."
->>>>>>> 58068925
 
 #. module: hr_work_entry
 #: model:ir.model.fields,field_description:hr_work_entry.field_hr_user_work_entry_employee____last_update
@@ -195,11 +191,7 @@
 #: model:ir.model.fields,field_description:hr_work_entry.field_hr_work_entry__write_date
 #: model:ir.model.fields,field_description:hr_work_entry.field_hr_work_entry_type__write_date
 msgid "Last Updated on"
-<<<<<<< HEAD
-msgstr "آخرین به‌روزرسانی در"
-=======
 msgstr "آخرین به‌روز‌رسانی در"
->>>>>>> 58068925
 
 #. module: hr_work_entry
 #: model:ir.model.fields,field_description:hr_work_entry.field_hr_user_work_entry_employee__user_id
