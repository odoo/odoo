--- conflicted
+++ resolved
@@ -54,7 +54,7 @@
         purchase order before validating the receipt, the value of the received goods should be set
         according to the last unit cost.
         """
-        self.product1.product_tmpl_id.categ_id.property_cost_method = 'average'
+        self.product1.product_tmpl_id.cost_method = 'average'
         po1 = self.env['purchase.order'].create({
             'partner_id': self.partner_id.id,
             'order_line': [
@@ -87,17 +87,17 @@
         wizard = self.env[(res_dict.get('res_model'))].browse(res_dict.get('res_id'))
         wizard.process()
 
-        # the unit price of the valuationlayer used the latest value
-        self.assertEquals(move1.stock_valuation_layer_ids.unit_cost, 200)
-
-        self.assertEquals(self.product1.value_svl, 2000)
+        # the unit price of the stock move has been updated to the latest value
+        self.assertEquals(move1.price_unit, 200)
+
+        self.assertEquals(self.product1.stock_value, 2000)
 
     def test_standard_price_change_1(self):
         """ Confirm a purchase order and create the associated receipt, change the unit cost of the
         purchase order and the standard price of the product before validating the receipt, the
         value of the received goods should be set according to the last standard price.
         """
-        self.product1.product_tmpl_id.categ_id.property_cost_method = 'standard'
+        self.product1.product_tmpl_id.cost_method = 'standard'
 
         # set a standard price
         self.product1.product_tmpl_id.standard_price = 10
@@ -135,10 +135,10 @@
         wizard = self.env[(res_dict.get('res_model'))].browse(res_dict.get('res_id'))
         wizard.process()
 
-        # the unit price of the valuation layer used the latest value
-        self.assertEquals(move1.stock_valuation_layer_ids.unit_cost, 12)
-
-        self.assertEquals(self.product1.value_svl, 120)
+        # the unit price of the stock move has been updated to the latest value
+        self.assertEquals(move1.price_unit, 12)
+
+        self.assertEquals(self.product1.stock_value, 120)
 
     def test_change_currency_rate_average_1(self):
         """ Confirm a purchase order in another currency and create the associated receipt, change
@@ -147,11 +147,11 @@
         """
         self.env['res.currency.rate'].search([]).unlink()
         usd_currency = self.env.ref('base.USD')
-        self.env.company.currency_id = usd_currency.id
+        self.env.user.company_id.currency_id = usd_currency.id
 
         eur_currency = self.env.ref('base.EUR')
 
-        self.product1.product_tmpl_id.categ_id.property_cost_method = 'average'
+        self.product1.product_tmpl_id.cost_method = 'average'
 
         # default currency is USD, create a purchase order in EUR
         po1 = self.env['purchase.order'].create({
@@ -176,7 +176,7 @@
         # convert the price unit in the company currency
         price_unit_usd = po1.currency_id._convert(
             po1.order_line.price_unit, po1.company_id.currency_id,
-            self.env.company, fields.Date.today(), round=False)
+            self.env.user.company_id, fields.Date.today(), round=False)
 
         # the unit price of the move is the unit price of the purchase order line converted in
         # the company's currency
@@ -192,7 +192,7 @@
         eur_currency._compute_current_rate()
         price_unit_usd_new_rate = po1.currency_id._convert(
             po1.order_line.price_unit, po1.company_id.currency_id,
-            self.env.company, fields.Date.today(), round=False)
+            self.env.user.company_id, fields.Date.today(), round=False)
 
         # the new price_unit is lower than th initial because of the rate's change
         self.assertLess(price_unit_usd_new_rate, price_unit_usd)
@@ -205,16 +205,16 @@
         wizard = self.env[(res_dict.get('res_model'))].browse(res_dict.get('res_id'))
         wizard.process()
 
-        # the unit price of the valuation layer used the latest value
-        self.assertAlmostEqual(move1.stock_valuation_layer_ids.unit_cost, price_unit_usd_new_rate)
-
-        self.assertAlmostEqual(self.product1.value_svl, price_unit_usd_new_rate * 10, delta=0.1)
+        # the unit price of the stock move has been updated to the latest value
+        self.assertAlmostEqual(move1.price_unit, price_unit_usd_new_rate)
+
+        self.assertAlmostEqual(self.product1.stock_value, price_unit_usd_new_rate * 10, delta=0.1)
 
     def test_extra_move_fifo_1(self):
         """ Check that the extra move when over processing a receipt is correctly merged back in
         the original move.
         """
-        self.product1.product_tmpl_id.categ_id.property_cost_method = 'fifo'
+        self.product1.product_tmpl_id.cost_method = 'fifo'
         po1 = self.env['purchase.order'].create({
             'partner_id': self.partner_id.id,
             'order_line': [
@@ -241,15 +241,14 @@
         # there should be only one move
         self.assertEqual(len(picking1.move_lines), 1)
         self.assertEqual(move1.price_unit, 100)
-        self.assertEqual(move1.stock_valuation_layer_ids.unit_cost, 100)
         self.assertEqual(move1.product_qty, 15)
-        self.assertEqual(self.product1.value_svl, 1500)
+        self.assertEqual(self.product1.stock_value, 1500)
 
     def test_backorder_fifo_1(self):
         """ Check that the backordered move when under processing a receipt correctly keep the
         price unit of the original move.
         """
-        self.product1.product_tmpl_id.categ_id.property_cost_method = 'fifo'
+        self.product1.product_tmpl_id.cost_method = 'fifo'
         po1 = self.env['purchase.order'].create({
             'partner_id': self.partner_id.id,
             'order_line': [
@@ -292,16 +291,6 @@
         self.stock_location = self.env.ref('stock.stock_location_stock')
         self.partner_id = self.env.ref('base.res_partner_1')
         self.product1 = self.env.ref('product.product_product_8')
-
-        cat = self.env['product.category'].create({
-            'name': 'cat',
-        })
-        self.product1 = self.env['product.product'].create({
-            'name': 'product1',
-            'type': 'product',
-            'categ_id': cat.id,
-        })
-
         Account = self.env['account.account']
         self.usd_currency = self.env.ref('base.USD')
         self.eur_currency = self.env.ref('base.EUR')
@@ -341,9 +330,9 @@
         })
 
     def test_fifo_anglosaxon_return(self):
-        self.env.company.anglo_saxon_accounting = True
-        self.product1.product_tmpl_id.categ_id.property_cost_method = 'fifo'
-        self.product1.product_tmpl_id.categ_id.property_valuation = 'real_time'
+        self.env.user.company_id.anglo_saxon_accounting = True
+        self.product1.product_tmpl_id.cost_method = 'fifo'
+        self.product1.product_tmpl_id.valuation = 'real_time'
         self.product1.product_tmpl_id.invoice_policy = 'delivery'
         self.product1.property_account_creditor_price_difference = self.price_diff_account
 
@@ -366,11 +355,14 @@
         receipt_po1.move_lines.quantity_done = 10
         receipt_po1.button_validate()
 
-        move_form = Form(self.env['account.move'].with_context(default_type='in_invoice'))
-        move_form.partner_id = self.partner_id
-        move_form.purchase_id = po1
-        invoice_po1 = move_form.save()
-        invoice_po1.post()
+        invoice_po1 = self.env['account.invoice'].create({
+            'partner_id': self.partner_id.id,
+            'purchase_id': po1.id,
+            'account_id': self.partner_id.property_account_payable_id.id,
+            'type': 'in_invoice',
+        })
+        invoice_po1.purchase_order_change()
+        invoice_po1.action_invoice_open()
 
         # Receive 10@20 ; create the vendor bill
         po2 = self.env['purchase.order'].create({
@@ -391,20 +383,22 @@
         receipt_po2.move_lines.quantity_done = 10
         receipt_po2.button_validate()
 
-        move_form = Form(self.env['account.move'].with_context(default_type='in_invoice'))
-        move_form.partner_id = self.partner_id
-        move_form.purchase_id = po2
-        invoice_po2 = move_form.save()
-        invoice_po2.post()
+        invoice_po2 = self.env['account.invoice'].create({
+            'partner_id': self.partner_id.id,
+            'purchase_id': po2.id,
+            'account_id': self.partner_id.property_account_payable_id.id,
+            'type': 'in_invoice',
+        })
+        invoice_po2.purchase_order_change()
+        invoice_po2.action_invoice_open()
 
         # valuation of product1 should be 300
-        self.assertEqual(self.product1.value_svl, 300)
+        self.assertEqual(self.product1.stock_value, 300)
 
         # return the second po
-        stock_return_picking_form = Form(self.env['stock.return.picking']
-            .with_context(active_ids=receipt_po2.ids, active_id=receipt_po2.ids[0],
-            active_model='stock.picking'))
-        stock_return_picking = stock_return_picking_form.save()
+        stock_return_picking = self.env['stock.return.picking']\
+            .with_context(active_ids=receipt_po2.ids, active_id=receipt_po2.ids[0])\
+            .create({})
         stock_return_picking.product_return_moves.quantity = 10
         stock_return_picking_action = stock_return_picking.create_returns()
         return_pick = self.env['stock.picking'].browse(stock_return_picking_action['res_id'])
@@ -412,25 +406,28 @@
         return_pick.button_validate()
 
         # valuation of product1 should be 200 as the first items will be sent out
-        self.assertEqual(self.product1.value_svl, 200)
+        self.assertEqual(self.product1.stock_value, 200)
 
         # create a credit note for po2
-        move_form = Form(self.env['account.move'].with_context(default_type='in_refund'))
-        move_form.partner_id = self.partner_id
-        move_form.purchase_id = po2
-        with move_form.invoice_line_ids.edit(0) as line_form:
-            line_form.quantity = 10
-        creditnote_po2 = move_form.save()
-        creditnote_po2.post()
+        creditnote_po2 = self.env['account.invoice'].create({
+            'partner_id': self.partner_id.id,
+            'purchase_id': po2.id,
+            'account_id': self.partner_id.property_account_payable_id.id,
+            'type': 'in_refund',
+        })
+
+        creditnote_po2.purchase_order_change()
+        creditnote_po2.invoice_line_ids[0].quantity = 10
+        creditnote_po2.action_invoice_open()
 
         # check the anglo saxon entries
         price_diff_entry = self.env['account.move.line'].search([('account_id', '=', self.price_diff_account.id)])
         self.assertEqual(price_diff_entry.credit, 100)
 
     def test_anglosaxon_valuation(self):
-        self.env.company.anglo_saxon_accounting = True
-        self.product1.product_tmpl_id.categ_id.property_cost_method = 'fifo'
-        self.product1.product_tmpl_id.categ_id.property_valuation = 'real_time'
+        self.env.user.company_id.anglo_saxon_accounting = True
+        self.product1.product_tmpl_id.cost_method = 'fifo'
+        self.product1.product_tmpl_id.valuation = 'real_time'
         self.product1.product_tmpl_id.invoice_policy = 'delivery'
         self.product1.property_account_creditor_price_difference = self.price_diff_account
 
@@ -450,13 +447,15 @@
         receipt.button_validate()
 
         # Create an invoice with a different price
-        move_form = Form(self.env['account.move'].with_context(default_type='in_invoice'))
-        move_form.partner_id = order.partner_id
-        move_form.purchase_id = order
-        with move_form.invoice_line_ids.edit(0) as line_form:
-            line_form.price_unit = 15.0
-        invoice = move_form.save()
-        invoice.post()
+        invoice = self.env['account.invoice'].create({
+            'partner_id': order.partner_id.id,
+            'purchase_id': order.id,
+            'account_id': order.partner_id.property_account_payable_id.id,
+            'type': 'in_invoice',
+        })
+        invoice.purchase_order_change()
+        invoice.invoice_line_ids[0].price_unit = 15.0
+        invoice.action_invoice_open()
 
         # Check what was posted in the price difference account
         price_diff_aml = self.env['account.move.line'].search([('account_id','=', self.price_diff_account.id)])
@@ -464,52 +463,10 @@
         self.assertAlmostEquals(price_diff_aml.debit, 5, "Price difference should be equal to 5 (15-10)")
 
         # Check what was posted in stock input account
-        input_aml = self.env['account.move.line'].search([('account_id','=',self.stock_input_account.id)])
-        self.assertEquals(len(input_aml), 3, "Only three lines should have been generated in stock input account: one when receiving the product, one when making the invoice.")
-        invoice_amls = input_aml.filtered(lambda l: l.move_id == invoice)
-        picking_aml = input_aml - invoice_amls
-        self.assertAlmostEquals(sum(invoice_amls.mapped('debit')), 15, "Total debit value on stock input account should be equal to the original PO price of the product.")
-        self.assertAlmostEquals(sum(invoice_amls.mapped('credit')), 5, "Total debit value on stock input account should be equal to the original PO price of the product.")
-        self.assertAlmostEquals(sum(picking_aml.mapped('credit')), 10, "Total credit value on stock input account should be equal to the original PO price of the product.")
-
-    def test_valuation_from_increasing_tax(self):
-        """ Check that a tax without account will increment the stock value.
-        """
-
-        tax_with_no_account = self.env['account.tax'].create({
-            'name': "Tax with no account",
-            'amount_type': 'fixed',
-            'amount': 5,
-            'sequence': 8,
-        })
-
-        self.product1.product_tmpl_id.categ_id.property_cost_method = 'fifo'
-        self.product1.product_tmpl_id.categ_id.valuation = 'real_time'
-
-
-        # Receive 10@10 ; create the vendor bill
-        po1 = self.env['purchase.order'].create({
-            'partner_id': self.partner_id.id,
-            'order_line': [
-                (0, 0, {
-                    'name': self.product1.name,
-                    'product_id': self.product1.id,
-                    'taxes_id': [(4, tax_with_no_account.id)],
-                    'product_qty': 10.0,
-                    'product_uom': self.product1.uom_po_id.id,
-                    'price_unit': 10.0,
-                    'date_planned': datetime.today().strftime(DEFAULT_SERVER_DATETIME_FORMAT),
-                }),
-            ],
-        })
-        po1.button_confirm()
-        receipt_po1 = po1.picking_ids[0]
-        receipt_po1.move_lines.quantity_done = 10
-        receipt_po1.button_validate()
-
-        # valuation of product1 should be 15 as the tax with no account set
-        # has gone to the stock account, and must be reflected in inventory valuation
-        self.assertEqual(self.product1.value_svl, 150)
+        input_aml = self.env['account.move.line'].search([('account_id','=', self.stock_input_account.id)])
+        self.assertEquals(len(input_aml), 2, "Only two lines should have been generated in stock input account: one when receiving the product, one when making the invoice.")
+        self.assertAlmostEquals(sum(input_aml.mapped('debit')), 10, "Total debit value on stock input account should be equal to the original PO price of the product.")
+        self.assertAlmostEquals(sum(input_aml.mapped('credit')), 10, "Total credit value on stock input account should be equal to the original PO price of the product.")
 
     def test_average_realtime_anglo_saxon_valuation_multicurrency_same_date(self):
         """
@@ -564,25 +521,27 @@
         })
         po.button_confirm()
 
-        inv = self.env['account.move'].with_context(default_type='in_invoice').create({
+        inv = self.env['account.invoice'].create({
             'type': 'in_invoice',
-            'invoice_date': date_po,
-            'date': date_po,
-            'currency_id': self.eur_currency.id,
+            'date_invoice': date_po,
+            'currency_id': self.eur_currency.id,
+            'purchase_id': po.id,
             'partner_id': self.partner_id.id,
             'invoice_line_ids': [(0, 0, {
                 'name': 'Test',
+                'price_subtotal': 100.0,
                 'price_unit': 100.0,
                 'product_id': self.product1.id,
+                'purchase_id': po.id,
                 'purchase_line_id': po.order_line.id,
                 'quantity': 1.0,
                 'account_id': self.stock_input_account.id,
             })]
         })
 
-        inv.post()
-
-        move_lines = inv.line_ids
+        inv.action_invoice_open()
+
+        move_lines = inv.move_id.line_ids
         self.assertEqual(len(move_lines), 2)
 
         payable_line = move_lines.filtered(lambda l: l.account_id.internal_type == 'payable')
@@ -602,14 +561,14 @@
         """
         company = self.env.user.company_id
         company.anglo_saxon_accounting = True
-        self.product1.product_tmpl_id.categ_id.property_cost_method = 'average'
-        self.product1.product_tmpl_id.categ_id.property_valuation = 'real_time'
 
         date_po = '2019-01-01'
         date_invoice = '2019-01-16'
 
         # SetUp product Average
         self.product1.product_tmpl_id.write({
+            'cost_method': 'average',
+            'valuation': 'real_time',
             'purchase_method': 'purchase',
             'property_account_creditor_price_difference': self.price_diff_account.id,
         })
@@ -618,19 +577,12 @@
         # SetUp product Standard
         # should have bought at 60 USD
         # actually invoiced at 70 EUR > 35 USD
-        product_categ_standard = self.product1.product_tmpl_id.categ_id.copy({
-            'property_cost_method': 'standard',
-            'property_stock_account_input_categ_id': self.stock_input_account.id,
-            'property_stock_account_output_categ_id': self.stock_output_account.id,
-            'property_stock_valuation_account_id': self.stock_valuation_account.id,
-            'property_stock_journal': self.stock_journal.id,
-        })
-        product_standard = self.product1.copy({
-            'categ_id': product_categ_standard.id,
+        product_standard = self.product1.product_tmpl_id.copy({
+            'cost_method': 'standard',
             'name': 'Standard Val',
             'standard_price': 60,
             'property_account_creditor_price_difference': self.price_diff_account.id
-        })
+        }).product_variant_id
 
         # SetUp currency and rates
         self.cr.execute("UPDATE res_company SET currency_id = %s WHERE id = %s", (self.usd_currency.id, company.id))
@@ -694,11 +646,11 @@
         line_product_average = po.order_line.filtered(lambda l: l.product_id == self.product1)
         line_product_standard = po.order_line.filtered(lambda l: l.product_id == product_standard)
 
-        inv = self.env['account.move'].with_context(default_type='in_invoice').create({
+        inv = self.env['account.invoice'].create({
             'type': 'in_invoice',
-            'invoice_date': date_invoice,
-            'date': date_invoice,
-            'currency_id': self.eur_currency.id,
+            'date_invoice': date_invoice,
+            'currency_id': self.eur_currency.id,
+            'purchase_id': po.id,
             'partner_id': self.partner_id.id,
             'invoice_line_ids': [
                 (0, 0, {
@@ -706,6 +658,7 @@
                     'price_subtotal': 100.0,
                     'price_unit': 100.0,
                     'product_id': self.product1.id,
+                    'purchase_id': po.id,
                     'purchase_line_id': line_product_average.id,
                     'quantity': 1.0,
                     'account_id': self.stock_input_account.id,
@@ -715,6 +668,7 @@
                     'price_subtotal': 70.0,
                     'price_unit': 70.0,
                     'product_id': product_standard.id,
+                    'purchase_id': po.id,
                     'purchase_line_id': line_product_standard.id,
                     'quantity': 1.0,
                     'account_id': self.stock_input_account.id,
@@ -722,13 +676,13 @@
             ]
         })
 
-        inv.post()
+        inv.action_invoice_open()
 
         for p in patchers:
             p.stop()
 
-        move_lines = inv.line_ids
-        self.assertEqual(len(move_lines), 5)
+        move_lines = inv.move_id.line_ids
+        self.assertEqual(len(move_lines), 4)
 
         # Ensure no exchange difference move has been created
         self.assertTrue(all([not l.reconciled for l in move_lines]))
@@ -750,18 +704,18 @@
         # Stock-wise, we have been invoiced 100 EUR, and we ordered 100 EUR
         # there is no price difference
         # However, 100 EUR should be converted at the time of the invoice
-        stock_lines = product_lines.filtered(lambda l: l.account_id == self.stock_input_account)
-        self.assertAlmostEqual(sum(stock_lines.mapped('amount_currency')), 100.00)
-        self.assertAlmostEqual(sum(stock_lines.mapped('balance')), 50.00)
+        stock_line = product_lines.filtered(lambda l: l.account_id == self.stock_input_account)
+        self.assertEqual(stock_line.amount_currency, 100.00)
+        self.assertAlmostEqual(stock_line.balance, 50.00)
 
         # PRICE DIFFERENCE (STANDARD)
         # We ordered a product that should have cost 60 USD (120 EUR)
         # However, we effectively got invoiced 70 EUR (35 USD)
         product_lines = move_lines.filtered(lambda l: l.product_id == product_standard)
 
-        stock_lines = product_lines.filtered(lambda l: l.account_id == self.stock_input_account)
-        self.assertAlmostEqual(sum(stock_lines.mapped('amount_currency')), 120.00)
-        self.assertAlmostEqual(sum(stock_lines.mapped('balance')), 60.00)
+        stock_line = product_lines.filtered(lambda l: l.account_id == self.stock_input_account)
+        self.assertEqual(stock_line.amount_currency, 120.00)
+        self.assertAlmostEqual(stock_line.balance, 60.00)
 
         price_diff_line = product_lines.filtered(lambda l: l.account_id == self.price_diff_account)
         self.assertEqual(price_diff_line.amount_currency, -50.00)
@@ -776,19 +730,19 @@
         """
         company = self.env.user.company_id
         company.anglo_saxon_accounting = True
-        self.product1.product_tmpl_id.categ_id.property_cost_method = 'average'
-        self.product1.product_tmpl_id.categ_id.property_valuation = 'real_time'
 
         date_po = '2019-01-01'
         date_delivery = '2019-01-08'
         date_invoice = '2019-01-16'
 
-        product_avg = self.product1.copy({
+        product_avg = self.product1.product_tmpl_id.copy({
+            'valuation': 'real_time',
             'purchase_method': 'purchase',
+            'cost_method': 'average',
             'name': 'AVG',
             'standard_price': 60,
             'property_account_creditor_price_difference': self.price_diff_account.id
-        })
+        }).product_variant_id
         product_avg.invoice_policy = 'order'
 
         # SetUp currency and rates
@@ -825,16 +779,9 @@
         # To allow testing validation of PO and Delivery
         today = date_po
         def _today(*args, **kwargs):
-<<<<<<< HEAD
-            return datetime.strptime(date_po, "%Y-%m-%d").date()
-        # To allow testing validation of Delivery
+            return datetime.strptime(today, "%Y-%m-%d").date()
         def _now(*args, **kwargs):
-            return datetime.strptime(date_delivery + ' 01:00:00', "%Y-%m-%d %H:%M:%S")
-=======
-            return today
-        def _now(*args, **kwargs):
-            return today + ' 01:00:00'
->>>>>>> 1f5a4649
+            return datetime.strptime(today + ' 01:00:00', "%Y-%m-%d %H:%M:%S")
 
         patchers = [
             patch('odoo.fields.Date.context_today', _today),
@@ -870,21 +817,23 @@
             .write({'quantity_done': 1.0}))
 
         picking.button_validate()
-        # 1 Unit received at rate 0.7 = 42.86
+        # 5 Units received at rate 0.7 = 42.86
         self.assertAlmostEqual(product_avg.standard_price, 42.86)
 
         today = date_invoice
-        inv = self.env['account.move'].with_context(default_type='in_invoice').create({
+        inv = self.env['account.invoice'].create({
             'type': 'in_invoice',
-            'invoice_date': date_invoice,
-            'date': date_invoice,
-            'currency_id': self.eur_currency.id,
+            'date_invoice': date_invoice,
+            'currency_id': self.eur_currency.id,
+            'purchase_id': po.id,
             'partner_id': self.partner_id.id,
             'invoice_line_ids': [
                 (0, 0, {
                     'name': product_avg.name,
+                    'price_subtotal': 30.0,
                     'price_unit': 30.0,
                     'product_id': product_avg.id,
+                    'purchase_id': po.id,
                     'purchase_line_id': line_product_avg.id,
                     'quantity': 1.0,
                     'account_id': self.stock_input_account.id,
@@ -892,12 +841,12 @@
             ]
         })
 
-        inv.post()
+        inv.action_invoice_open()
 
         for p in patchers:
             p.stop()
 
-        move_lines = inv.line_ids
+        move_lines = inv.move_id.line_ids
         self.assertEqual(len(move_lines), 2)
 
         # PAYABLE CHECK
@@ -942,7 +891,6 @@
         """
         company = self.env.user.company_id
         company.anglo_saxon_accounting = True
-        exchange_diff_journal = company.currency_exchange_journal_id.exists()
 
         date_po = '2019-01-01'
         date_delivery = '2019-01-08'
@@ -950,14 +898,14 @@
         date_invoice = '2019-01-16'
         date_invoice1 = '2019-01-20'
 
-        self.product1.categ_id.property_valuation = 'real_time'
-        self.product1.categ_id.property_cost_method = 'average'
-        product_avg = self.product1.copy({
+        product_avg = self.product1.product_tmpl_id.copy({
+            'valuation': 'real_time',
             'purchase_method': 'purchase',
+            'cost_method': 'average',
             'name': 'AVG',
             'standard_price': 0,
             'property_account_creditor_price_difference': self.price_diff_account.id
-        })
+        }).product_variant_id
         product_avg.invoice_policy = 'order'
 
         # SetUp currency and rates
@@ -1005,17 +953,9 @@
         # To allow testing validation of PO and Delivery
         today = date_po
         def _today(*args, **kwargs):
-<<<<<<< HEAD
-            return datetime.strptime(date_po, "%Y-%m-%d").date()
-        # To allow testing validation of Delivery
-        delivery_now = date_delivery
+            return datetime.strptime(today, "%Y-%m-%d").date()
         def _now(*args, **kwargs):
-            return datetime.strptime(delivery_now + ' 01:00:00', "%Y-%m-%d %H:%M:%S")
-=======
-            return today
-        def _now(*args, **kwargs):
-            return today + ' 01:00:00'
->>>>>>> 1f5a4649
+            return datetime.strptime(today + ' 01:00:00', "%Y-%m-%d %H:%M:%S")
 
         patchers = [
             patch('odoo.fields.Date.context_today', _today),
@@ -1029,7 +969,6 @@
         po = self.env['purchase.order'].create({
             'currency_id': self.eur_currency.id,
             'partner_id': self.partner_id.id,
-            'date_order': date_po,
             'order_line': [
                 (0, 0, {
                     'name': product_avg.name,
@@ -1057,17 +996,19 @@
         self.assertAlmostEqual(product_avg.standard_price, 42.86)
 
         today = date_invoice
-        inv = self.env['account.move'].with_context(default_type='in_invoice').create({
+        inv = self.env['account.invoice'].create({
             'type': 'in_invoice',
-            'invoice_date': date_invoice,
-            'date': date_invoice,
-            'currency_id': self.eur_currency.id,
+            'date_invoice': date_invoice,
+            'currency_id': self.eur_currency.id,
+            'purchase_id': po.id,
             'partner_id': self.partner_id.id,
             'invoice_line_ids': [
                 (0, 0, {
                     'name': product_avg.name,
+                    'price_subtotal': 100.0,
                     'price_unit': 20.0,
                     'product_id': product_avg.id,
+                    'purchase_id': po.id,
                     'purchase_line_id': line_product_avg.id,
                     'quantity': 5.0,
                     'account_id': self.stock_input_account.id,
@@ -1075,7 +1016,7 @@
             ]
         })
 
-        inv.post()
+        inv.action_invoice_open()
 
         today = date_delivery1
         backorder_picking = self.env['stock.picking'].search([('backorder_id', '=', picking.id)])
@@ -1087,17 +1028,19 @@
         self.assertAlmostEqual(product_avg.standard_price, 40.18)
 
         today = date_invoice1
-        inv1 = self.env['account.move'].with_context(default_type='in_invoice').create({
+        inv1 = self.env['account.invoice'].create({
             'type': 'in_invoice',
-            'invoice_date': date_invoice1,
-            'date': date_invoice1,
-            'currency_id': self.eur_currency.id,
+            'date_invoice': date_invoice1,
+            'currency_id': self.eur_currency.id,
+            'purchase_id': po.id,
             'partner_id': self.partner_id.id,
             'invoice_line_ids': [
                 (0, 0, {
                     'name': product_avg.name,
+                    'price_subtotal': 200.0,
                     'price_unit': 40.0,
                     'product_id': product_avg.id,
+                    'purchase_id': po.id,
                     'purchase_line_id': line_product_avg.id,
                     'quantity': 5.0,
                     'account_id': self.stock_input_account.id,
@@ -1105,7 +1048,7 @@
             ]
         })
 
-        inv1.post()
+        inv1.action_invoice_open()
 
         for p in patchers:
             p.stop()
@@ -1113,8 +1056,8 @@
         ##########################
         #       Invoice 0        #
         ##########################
-        move_lines = inv.line_ids
-        self.assertEqual(len(move_lines), 4)
+        move_lines = inv.move_id.line_ids
+        self.assertEqual(len(move_lines), 3)
 
         # PAYABLE CHECK
         payable_line = move_lines.filtered(lambda l: l.account_id.internal_type == 'payable')
@@ -1124,34 +1067,35 @@
         # # PRODUCTS CHECKS
 
         # DELIVERY DIFFERENCE (AVERAGE)
-        stock_lines = move_lines.filtered(lambda l: l.account_id == self.stock_input_account)
-        self.assertEqual(len(stock_lines), 2)
-        self.assertAlmostEqual(sum(stock_lines.mapped('amount_currency')), 150.00)
-        self.assertAlmostEqual(sum(stock_lines.mapped('balance')), 75.00)
+        stock_line = move_lines.filtered(lambda l: l.account_id == self.stock_input_account)
+        self.assertEqual(stock_line.journal_id, inv.journal_id)
+        self.assertEqual(stock_line.amount_currency, 150.00)
+        self.assertAlmostEqual(stock_line.balance, 75.00)
 
         price_diff_line = move_lines.filtered(lambda l: l.account_id == self.price_diff_account)
-        self.assertAlmostEqual(price_diff_line.amount_currency, -50.00)
+        self.assertEqual(price_diff_line.amount_currency, -50.00)
         self.assertAlmostEqual(price_diff_line.balance, -25.00)
 
-        full_reconcile = stock_lines.mapped('full_reconcile_id')
+        full_reconcile = stock_line.full_reconcile_id
         self.assertTrue(full_reconcile.exists())
 
-        reconciled_lines = full_reconcile.reconciled_line_ids - stock_lines
+        reconciled_lines = full_reconcile.reconciled_line_ids - stock_line
         self.assertEqual(len(reconciled_lines), 2)
 
         stock_journal_line = reconciled_lines.filtered(lambda l: l.journal_id == self.stock_journal)
         self.assertEqual(stock_journal_line.amount_currency, -150)
         self.assertAlmostEqual(stock_journal_line.balance, -214.29)
 
-        exchange_stock_line = reconciled_lines.filtered(lambda l: l.journal_id == exchange_diff_journal)
+        exhange_diff_journal = company.currency_exchange_journal_id.exists()
+        exchange_stock_line = reconciled_lines.filtered(lambda l: l.journal_id == exhange_diff_journal)
         self.assertEqual(exchange_stock_line.amount_currency, 0.00)
         self.assertAlmostEqual(exchange_stock_line.balance, 139.29)
 
         ##########################
         #       Invoice 1        #
         ##########################
-        move_lines = inv1.line_ids
-        self.assertEqual(len(move_lines), 4)
+        move_lines = inv1.move_id.line_ids
+        self.assertEqual(len(move_lines), 3)
 
         # PAYABLE CHECK
         payable_line = move_lines.filtered(lambda l: l.account_id.internal_type == 'payable')
@@ -1161,28 +1105,29 @@
         # # PRODUCTS CHECKS
 
         # DELIVERY DIFFERENCE (AVERAGE)
-        stock_lines = move_lines.filtered(lambda l: l.account_id == self.stock_input_account)
-        self.assertEqual(stock_lines.mapped('journal_id'), inv.journal_id)
-        self.assertAlmostEqual(sum(stock_lines.mapped('amount_currency')), 150.00)
-        self.assertAlmostEqual(sum(stock_lines.mapped('balance')), 68.18)
+        stock_line = move_lines.filtered(lambda l: l.account_id == self.stock_input_account)
+        self.assertEqual(stock_line.journal_id, inv.journal_id)
+        self.assertEqual(stock_line.amount_currency, 150.00)
+        self.assertAlmostEqual(stock_line.balance, 68.18)
 
         price_diff_line = move_lines.filtered(lambda l: l.account_id == self.price_diff_account)
         self.assertEqual(price_diff_line.amount_currency, 50.00)
         self.assertAlmostEqual(price_diff_line.balance, 22.73)
 
-        full_reconcile = stock_lines.mapped('full_reconcile_id')
+        full_reconcile = stock_line.full_reconcile_id
         self.assertTrue(full_reconcile.exists())
 
-        reconciled_lines = full_reconcile.reconciled_line_ids - stock_lines
-        self.assertEqual(len(reconciled_lines), 3)
+        reconciled_lines = full_reconcile.reconciled_line_ids - stock_line
+        self.assertEqual(len(reconciled_lines), 2)
 
         stock_journal_line = reconciled_lines.filtered(lambda l: l.journal_id == self.stock_journal)
         self.assertEqual(stock_journal_line.amount_currency, -150)
         self.assertAlmostEqual(stock_journal_line.balance, -187.5)
 
-        exchange_stock_lines = reconciled_lines.filtered(lambda l: l.journal_id == exchange_diff_journal)
-        self.assertAlmostEqual(sum(exchange_stock_lines.mapped('amount_currency')), 0.00)
-        self.assertAlmostEqual(sum(exchange_stock_lines.mapped('balance')), 119.32)
+        exhange_diff_journal = company.currency_exchange_journal_id.exists()
+        exchange_stock_line = reconciled_lines.filtered(lambda l: l.journal_id == exhange_diff_journal)
+        self.assertEqual(exchange_stock_line.amount_currency, 0.00)
+        self.assertAlmostEqual(exchange_stock_line.balance, 119.32)
 
     def test_anglosaxon_valuation_price_total_diff_discount(self):
         """
@@ -1190,9 +1135,9 @@
         Inv: price unit: 100
              discount:    10
         """
-        self.env.company.anglo_saxon_accounting = True
-        self.product1.categ_id.property_cost_method = 'fifo'
-        self.product1.categ_id.property_valuation = 'real_time'
+        self.env.user.company_id.anglo_saxon_accounting = True
+        self.product1.product_tmpl_id.cost_method = 'fifo'
+        self.product1.product_tmpl_id.valuation = 'real_time'
         self.product1.product_tmpl_id.invoice_policy = 'delivery'
         self.product1.property_account_creditor_price_difference = self.price_diff_account
 
@@ -1212,13 +1157,16 @@
         receipt.button_validate()
 
         # Create an invoice with a different price and a discount
-        invoice_form = Form(self.env['account.move'].with_context(default_type='in_invoice'))
-        invoice_form.purchase_id = order
-        with invoice_form.invoice_line_ids.edit(0) as line_form:
-            line_form.price_unit = 100.0
-            line_form.discount = 10.0
-        invoice = invoice_form.save()
-        invoice.post()
+        invoice = self.env['account.invoice'].create({
+            'partner_id': order.partner_id.id,
+            'purchase_id': order.id,
+            'account_id': order.partner_id.property_account_payable_id.id,
+            'type': 'in_invoice',
+        })
+        invoice.purchase_order_change()
+        invoice.invoice_line_ids[0].price_unit = 100.0
+        invoice.invoice_line_ids[0].discount = 10.0
+        invoice.action_invoice_open()
 
         # Check what was posted in the price difference account
         price_diff_aml = self.env['account.move.line'].search([('account_id','=', self.price_diff_account.id)])
@@ -1227,7 +1175,7 @@
 
         # Check what was posted in stock input account
         input_aml = self.env['account.move.line'].search([('account_id','=', self.stock_input_account.id)])
-        self.assertEquals(len(input_aml), 3, "Only two lines should have been generated in stock input account: one when receiving the product, two when making the invoice.")
+        self.assertEquals(len(input_aml), 2, "Only two lines should have been generated in stock input account: one when receiving the product, one when making the invoice.")
         self.assertAlmostEquals(sum(input_aml.mapped('debit')), 110, "Total debit value on stock input account should be equal to the original PO price of the product.")
         self.assertAlmostEquals(sum(input_aml.mapped('credit')), 110, "Total credit value on stock input account should be equal to the original PO price of the product.")
 
@@ -1237,9 +1185,9 @@
         Inv: price unit: 100
              discount:    10
         """
-        self.env.company.anglo_saxon_accounting = True
-        self.product1.categ_id.property_cost_method = 'fifo'
-        self.product1.categ_id.property_valuation = 'real_time'
+        self.env.user.company_id.anglo_saxon_accounting = True
+        self.product1.product_tmpl_id.cost_method = 'fifo'
+        self.product1.product_tmpl_id.valuation = 'real_time'
         self.product1.product_tmpl_id.invoice_policy = 'delivery'
         self.product1.property_account_creditor_price_difference = self.price_diff_account
 
@@ -1259,22 +1207,24 @@
         receipt.button_validate()
 
         # Create an invoice with a different price and a discount
-        invoice_form = Form(self.env['account.move'].with_context(default_type='in_invoice'))
-        invoice_form.purchase_id = order
-        with invoice_form.invoice_line_ids.edit(0) as line_form:
-            line_form.tax_ids.clear()
-            line_form.discount = 10.0
-        invoice = invoice_form.save()
-        invoice.post()
+        invoice = self.env['account.invoice'].create({
+            'partner_id': order.partner_id.id,
+            'purchase_id': order.id,
+            'account_id': order.partner_id.property_account_payable_id.id,
+            'type': 'in_invoice',
+        })
+        invoice.purchase_order_change()
+        invoice.invoice_line_ids[0].discount = 10.0
+        invoice.action_invoice_open()
 
         # Check what was posted in the price difference account
-        price_diff_aml = self.env['account.move.line'].search([('account_id', '=', self.price_diff_account.id)])
+        price_diff_aml = self.env['account.move.line'].search([('account_id','=', self.price_diff_account.id)])
         self.assertEquals(len(price_diff_aml), 1, "Only one line should have been generated in the price difference account.")
-        self.assertAlmostEquals(price_diff_aml.credit, 10, "Price difference should be equal to 10 (100-90)")
+        self.assertAlmostEquals(price_diff_aml.credit, 10, "Price difference should be equal to 20 (110-90)")
 
         # Check what was posted in stock input account
-        input_aml = self.env['account.move.line'].search([('account_id', '=', self.stock_input_account.id)])
-        self.assertEquals(len(input_aml), 3, "Three lines generated in stock input account: one when receiving the product, two when making the invoice.")
+        input_aml = self.env['account.move.line'].search([('account_id','=', self.stock_input_account.id)])
+        self.assertEquals(len(input_aml), 2, "Only two lines should have been generated in stock input account: one when receiving the product, one when making the invoice.")
         self.assertAlmostEquals(sum(input_aml.mapped('debit')), 100, "Total debit value on stock input account should be equal to the original PO price of the product.")
         self.assertAlmostEquals(sum(input_aml.mapped('credit')), 100, "Total credit value on stock input account should be equal to the original PO price of the product.")
 
@@ -1284,9 +1234,9 @@
         Inv: price unit: 100
              discount:    10
         """
-        self.env.company.anglo_saxon_accounting = True
-        self.product1.categ_id.property_cost_method = 'fifo'
-        self.product1.categ_id.property_valuation = 'real_time'
+        self.env.user.company_id.anglo_saxon_accounting = True
+        self.product1.product_tmpl_id.cost_method = 'fifo'
+        self.product1.product_tmpl_id.valuation = 'real_time'
         self.product1.product_tmpl_id.invoice_policy = 'delivery'
         self.product1.property_account_creditor_price_difference = self.price_diff_account
 
@@ -1306,13 +1256,16 @@
         receipt.button_validate()
 
         # Create an invoice with a different price and a discount
-        invoice_form = Form(self.env['account.move'].with_context(default_type='in_invoice'))
-        invoice_form.purchase_id = order
-        with invoice_form.invoice_line_ids.edit(0) as line_form:
-            line_form.price_unit = 100.0
-            line_form.discount = 10.0
-        invoice = invoice_form.save()
-        invoice.post()
+        invoice = self.env['account.invoice'].create({
+            'partner_id': order.partner_id.id,
+            'purchase_id': order.id,
+            'account_id': order.partner_id.property_account_payable_id.id,
+            'type': 'in_invoice',
+        })
+        invoice.purchase_order_change()
+        invoice.invoice_line_ids[0].price_unit = 100.0
+        invoice.invoice_line_ids[0].discount = 10.0
+        invoice.action_invoice_open()
 
         # Check if something was posted in the price difference account
         price_diff_aml = self.env['account.move.line'].search([('account_id','=', self.price_diff_account.id)])
