--- conflicted
+++ resolved
@@ -4,15 +4,11 @@
 from collections import defaultdict
 from datetime import datetime
 from dateutil.relativedelta import relativedelta
-<<<<<<< HEAD
-=======
 from itertools import groupby
 from odoo.tools import float_compare
->>>>>>> 4d11cb0e
 
 from odoo import api, fields, models, SUPERUSER_ID, _
 from odoo.addons.stock.models.stock_rule import ProcurementException
-from odoo.tools import groupby
 
 
 class StockRule(models.Model):
@@ -121,9 +117,9 @@
             procurements = self._merge_procurements(procurements_to_merge)
 
             po_lines_by_product = {}
-            grouped_po_lines = groupby(po.order_line.filtered(lambda l: not l.display_type and l.product_uom == l.product_id.uom_po_id), key=lambda l: l.product_id.id)
+            grouped_po_lines = groupby(po.order_line.filtered(lambda l: not l.display_type and l.product_uom == l.product_id.uom_po_id).sorted(lambda l: l.product_id.id), key=lambda l: l.product_id.id)
             for product, po_lines in grouped_po_lines:
-                po_lines_by_product[product] = self.env['purchase.order.line'].concat(*po_lines)
+                po_lines_by_product[product] = self.env['purchase.order.line'].concat(*list(po_lines))
             po_line_values = []
             for procurement in procurements:
                 po_lines = po_lines_by_product.get(procurement.product_id.id, self.env['purchase.order.line'])
@@ -191,6 +187,12 @@
             (procurement.values.get('orderpoint_id') and not procurement.values.get('move_dest_ids')) and procurement.values['orderpoint_id']
 
     @api.model
+    def _get_procurements_to_merge_sorted(self, procurement):
+        return procurement.product_id.id, procurement.product_uom.id, procurement.values['propagate_cancel'],\
+            procurement.values.get('product_description_variants'),\
+            (procurement.values.get('orderpoint_id') and not procurement.values.get('move_dest_ids')) and procurement.values['orderpoint_id']
+
+    @api.model
     def _get_procurements_to_merge(self, procurements):
         """ Get a list of procurements values and create groups of procurements
         that would use the same purchase order line.
@@ -198,7 +200,11 @@
         sorted).
         return list: procurements requests grouped by their product_id.
         """
-        return [pro_g for __, pro_g in groupby(procurements, key=self._get_procurements_to_merge_groupby)]
+        procurements_to_merge = []
+
+        for k, procurements in groupby(sorted(procurements, key=self._get_procurements_to_merge_sorted), key=self._get_procurements_to_merge_groupby):
+            procurements_to_merge.append(list(procurements))
+        return procurements_to_merge
 
     @api.model
     def _merge_procurements(self, procurements_to_merge):
