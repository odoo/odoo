<?xml version="1.0" encoding="utf-8"?>
<odoo>
<<<<<<< HEAD
    <data noupdate="1">
        <record id="account.sequence_reconcile_seq" model="ir.sequence">
            <field eval="False" name="use_date_range"/>
            <field name="code">account.reconcile</field>
            <field name="suffix"/>
            <field name="number_next">1</field>
            <field name="implementation">standard</field>
            <field name="company_id" ref="base.main_company"/>
            <field name="padding">0</field>
            <field name="number_increment">1</field>
            <field name="prefix">A</field>
            <field eval="True" name="active"/>
            <field name="name">Account reconcile sequence</field>
        </record>
        <record id="base.ir_sequence_23" model="ir.sequence">
            <field eval="True" name="use_date_range"/>
            <field name="code"/>
            <field name="suffix"/>
            <field name="number_next">1</field>
            <field name="implementation">no_gap</field>
            <field name="company_id" ref="base.main_company"/>
            <field name="padding">4</field>
            <field name="number_increment">1</field>
            <field name="prefix">BNC/%(range_year)s/</field>
            <field eval="True" name="active"/>
            <field name="name">Banco</field>
        </record>
        <record id="base.ir_sequence_29" model="ir.sequence">
            <field eval="True" name="use_date_range"/>
            <field name="code"/>
            <field name="suffix"/>
            <field name="number_next">1</field>
            <field name="implementation">no_gap</field>
            <field name="company_id" ref="base.main_company"/>
            <field name="padding">4</field>
            <field name="number_increment">1</field>
            <field name="prefix">CHQ/%(range_year)s/</field>
            <field eval="True" name="active"/>
            <field name="name">Cheque</field>
        </record>
        <record id="base.ir_sequence_30" model="ir.sequence">
            <field eval="True" name="use_date_range"/>
            <field name="code"/>
            <field name="suffix"/>
            <field name="number_next">1</field>
            <field name="implementation">no_gap</field>
            <field name="company_id" ref="base.main_company"/>
            <field name="padding">4</field>
            <field name="number_increment">1</field>
            <field name="prefix">CEXT/%(range_year)s/</field>
            <field eval="True" name="active"/>
            <field name="name">Compras al Exterior</field>
        </record>
        <record id="base.ir_sequence_31" model="ir.sequence">
            <field eval="False" name="use_date_range"/>
            <field name="code"/>
            <field name="suffix"/>
            <field name="number_next">1</field>
            <field name="implementation">standard</field>
            <field name="company_id" ref="base.main_company"/>
            <field name="padding">8</field>
            <field name="number_increment">1</field>
            <field name="prefix">A0100100111</field>
            <field eval="True" name="active"/>
            <field name="name">Compras Informales</field>
        </record>
        <record id="base.ir_sequence_27" model="ir.sequence">
            <field eval="True" name="use_date_range"/>
            <field name="code"/>
            <field name="suffix"/>
            <field name="number_next">1</field>
            <field name="implementation">no_gap</field>
            <field name="company_id" ref="base.main_company"/>
            <field name="padding">4</field>
            <field name="number_increment">1</field>
            <field name="prefix">COMPL/%(range_year)s/</field>
            <field eval="True" name="active"/>
            <field name="name">Compras Locales</field>
        </record>
        <record id="base.ir_sequence_34" model="ir.sequence">
            <field eval="False" name="use_date_range"/>
            <field name="code"/>
            <field name="suffix"/>
            <field name="number_next">1</field>
            <field name="implementation">standard</field>
            <field name="company_id" ref="base.main_company"/>
            <field name="padding">8</field>
            <field name="number_increment">1</field>
            <field name="prefix">A0100100101</field>
            <field eval="True" name="active"/>
            <field name="name">Crédito Fiscal</field>
        </record>
        <record id="base.ir_sequence_26" model="ir.sequence">
            <field eval="True" name="use_date_range"/>
            <field name="code"/>
            <field name="suffix"/>
            <field name="number_next">1</field>
            <field name="implementation">no_gap</field>
            <field name="company_id" ref="base.main_company"/>
            <field name="padding">4</field>
            <field name="number_increment">1</field>
            <field name="prefix">EXST/%(range_year)s/</field>
            <field eval="True" name="active"/>
            <field name="name">Diario de Existencia</field>
        </record>
        <record id="base.ir_sequence_25" model="ir.sequence">
            <field eval="True" name="use_date_range"/>
            <field name="code"/>
            <field name="suffix"/>
            <field name="number_next">1</field>
            <field name="implementation">no_gap</field>
            <field name="company_id" ref="base.main_company"/>
            <field name="padding">4</field>
            <field name="number_increment">1</field>
            <field name="prefix">DCAMB/%(range_year)s/</field>
            <field eval="True" name="active"/>
            <field name="name">Diferencia Cambiara</field>
        </record>
        <record id="base.ir_sequence_22" model="ir.sequence">
            <field eval="True" name="use_date_range"/>
            <field name="code"/>
            <field name="suffix"/>
            <field name="number_next">1</field>
            <field name="implementation">no_gap</field>
            <field name="company_id" ref="base.main_company"/>
            <field name="padding">4</field>
            <field name="number_increment">1</field>
            <field name="prefix">EFT/%(range_year)s/</field>
            <field eval="True" name="active"/>
            <field name="name">Efectivo</field>
        </record>
        <record id="base.ir_sequence_28" model="ir.sequence">
            <field eval="False" name="use_date_range"/>
            <field name="code"/>
            <field name="suffix"/>
            <field name="number_next">1</field>
            <field name="implementation">no_gap</field>
            <field name="company_id" ref="base.main_company"/>
            <field name="padding">8</field>
            <field name="number_increment">1</field>
            <field name="prefix">A0100100113</field>
            <field eval="True" name="active"/>
            <field name="name">Gasto Menor</field>
        </record>
        <record id="base.ir_sequence_32" model="ir.sequence">
            <field eval="False" name="use_date_range"/>
            <field name="code"/>
            <field name="suffix"/>
            <field name="number_next">1</field>
            <field name="implementation">standard</field>
            <field name="company_id" ref="base.main_company"/>
            <field name="padding">8</field>
            <field name="number_increment">1</field>
            <field name="prefix">A0100100115</field>
            <field eval="True" name="active"/>
            <field name="name">Gubernamental</field>
        </record>
        <record id="base.ir_sequence_9" model="ir.sequence">
            <field eval="False" name="use_date_range"/>
            <field name="code"/>
            <field name="suffix"/>
            <field name="number_next">1</field>
            <field name="implementation">standard</field>
            <field name="company_id" ref="base.main_company"/>
            <field name="padding">5</field>
            <field name="number_increment">1</field>
            <field name="prefix">ALN/ENT/</field>
            <field eval="True" name="active"/>
            <field name="name">My Company Sequence in</field>
        </record>
        <record id="base.ir_sequence_13" model="ir.sequence">
            <field eval="False" name="use_date_range"/>
            <field name="code"/>
            <field name="suffix"/>
            <field name="number_next">1</field>
            <field name="implementation">standard</field>
            <field name="company_id" ref="base.main_company"/>
            <field name="padding">5</field>
            <field name="number_increment">1</field>
            <field name="prefix">ALM/INT/</field>
            <field eval="True" name="active"/>
            <field name="name">My Company Sequence internal</field>
        </record>
        <record id="base.ir_sequence_10" model="ir.sequence">
            <field eval="False" name="use_date_range"/>
            <field name="code"/>
            <field name="suffix"/>
            <field name="number_next">1</field>
            <field name="implementation">standard</field>
            <field name="company_id" ref="base.main_company"/>
            <field name="padding">5</field>
            <field name="number_increment">1</field>
            <field name="prefix">ALM/SAL/</field>
            <field eval="True" name="active"/>
            <field name="name">My Company Sequence out</field>
        </record>
        <record id="base.ir_sequence_11" model="ir.sequence">
            <field eval="False" name="use_date_range"/>
            <field name="code"/>
            <field name="suffix"/>
            <field name="number_next">1</field>
            <field name="implementation">standard</field>
            <field name="company_id" ref="base.main_company"/>
            <field name="padding">5</field>
            <field name="number_increment">1</field>
            <field name="prefix">ALM/PAQ/</field>
            <field eval="True" name="active"/>
            <field name="name">My Company Sequence packing</field>
        </record>
        <record id="base.ir_sequence_12" model="ir.sequence">
            <field eval="False" name="use_date_range"/>
            <field name="code"/>
            <field name="suffix"/>
            <field name="number_next">1</field>
            <field name="implementation">standard</field>
            <field name="company_id" ref="base.main_company"/>
            <field name="padding">5</field>
            <field name="number_increment">1</field>
            <field name="prefix">ALM/REC/</field>
            <field eval="True" name="active"/>
            <field name="name">My Company Sequence picking</field>
        </record>
        <record id="base.ir_sequence_20" model="ir.sequence">
            <field eval="False" name="use_date_range"/>
            <field name="code"/>
            <field name="suffix"/>
            <field name="number_next">1</field>
            <field name="implementation">standard</field>
            <field name="company_id" ref="base.main_company"/>
            <field name="padding">8</field>
            <field name="number_increment">1</field>
            <field name="prefix">A0100100104</field>
            <field eval="True" name="active"/>
            <field name="name">Notas de Crédito</field>
        </record>
        <record id="base.ir_sequence_35" model="ir.sequence">
            <field eval="False" name="use_date_range"/>
            <field name="code"/>
            <field name="suffix"/>
            <field name="number_next">1</field>
            <field name="implementation">standard</field>
            <field name="company_id" ref="base.main_company"/>
            <field name="padding">8</field>
            <field name="number_increment">1</field>
            <field name="prefix">A0100100103</field>
            <field eval="True" name="active"/>
            <field name="name">Notas de Débito</field>
        </record>
        <record id="base.ir_sequence_24" model="ir.sequence">
            <field eval="True" name="use_date_range"/>
            <field name="code"/>
            <field name="suffix"/>
            <field name="number_next">1</field>
            <field name="implementation">no_gap</field>
            <field name="company_id" ref="base.main_company"/>
            <field name="padding">4</field>
            <field name="number_increment">1</field>
            <field name="prefix">MISC/%(range_year)s/</field>
            <field eval="True" name="active"/>
            <field name="name">Otras Operaciones</field>
        </record>
        <record id="stock.seq_quant_package" model="ir.sequence">
            <field eval="False" name="use_date_range"/>
            <field name="code">stock.quant.package</field>
            <field name="suffix"/>
            <field name="number_next">1</field>
            <field name="implementation">standard</field>
            <field eval="False" name="company_id"/>
            <field name="padding">7</field>
            <field name="number_increment">1</field>
            <field name="prefix">PAQ</field>
            <field eval="True" name="active"/>
            <field name="name">Packages</field>
        </record>
        <record id="stock.sequence_tracking" model="ir.sequence">
            <field eval="False" name="use_date_range"/>
            <field name="code">stock.lot.tracking</field>
            <field name="suffix"/>
            <field name="number_next">1</field>
            <field name="implementation">standard</field>
            <field eval="False" name="company_id"/>
            <field name="padding">7</field>
            <field name="number_increment">1</field>
            <field name="prefix"/>
            <field eval="True" name="active"/>
            <field name="name">Packs</field>
        </record>
        <record id="account.sequence_payment_customer_invoice" model="ir.sequence">
            <field eval="True" name="use_date_range"/>
            <field name="code">account.payment.customer.invoice</field>
            <field name="suffix"/>
            <field name="number_next">1</field>
            <field name="implementation">standard</field>
            <field eval="False" name="company_id"/>
            <field name="padding">4</field>
            <field name="number_increment">1</field>
            <field name="prefix">PAG.CLNT/%(range_year)s/</field>
            <field eval="True" name="active"/>
            <field name="name">Payments customer invoices sequence</field>
        </record>
        <record id="account.sequence_payment_customer_refund" model="ir.sequence">
            <field eval="True" name="use_date_range"/>
            <field name="code">account.payment.customer.refund</field>
            <field name="suffix"/>
            <field name="number_next">1</field>
            <field name="implementation">standard</field>
            <field eval="False" name="company_id"/>
            <field name="padding">4</field>
            <field name="number_increment">1</field>
            <field name="prefix">NC.CLNT/%(range_year)s/</field>
            <field eval="True" name="active"/>
            <field name="name">Payments customer refunds sequence</field>
        </record>
        <record id="account.sequence_payment_supplier_invoice" model="ir.sequence">
            <field eval="True" name="use_date_range"/>
            <field name="code">account.payment.supplier.invoice</field>
            <field name="suffix"/>
            <field name="number_next">1</field>
            <field name="implementation">standard</field>
            <field eval="False" name="company_id"/>
            <field name="padding">4</field>
            <field name="number_increment">1</field>
            <field name="prefix">PAG.PROV/%(range_year)s/</field>
            <field eval="True" name="active"/>
            <field name="name">Payments supplier invoices sequence</field>
        </record>
        <record id="account.sequence_payment_supplier_refund" model="ir.sequence">
            <field eval="True" name="use_date_range"/>
            <field name="code">account.payment.supplier.refund</field>
            <field name="suffix"/>
            <field name="number_next">1</field>
            <field name="implementation">standard</field>
            <field eval="False" name="company_id"/>
            <field name="padding">4</field>
            <field name="number_increment">1</field>
            <field name="prefix">NC.PROV/%(range_year)s/</field>
            <field eval="True" name="active"/>
            <field name="name">Payments supplier refunds sequence</field>
        </record>
        <record id="account.sequence_payment_transfer" model="ir.sequence">
            <field eval="True" name="use_date_range"/>
            <field name="code">account.payment.transfer</field>
            <field name="suffix"/>
            <field name="number_next">1</field>
            <field name="implementation">standard</field>
            <field eval="False" name="company_id"/>
            <field name="padding">4</field>
            <field name="number_increment">1</field>
            <field name="prefix">TRANS/%(range_year)s/</field>
            <field eval="True" name="active"/>
            <field name="name">Payments transfer sequence</field>
        </record>
        <record id="stock.seq_picking_internal" model="ir.sequence">
            <field eval="False" name="use_date_range"/>
            <field name="code">stock.picking</field>
            <field name="suffix"/>
            <field name="number_next">1</field>
            <field name="implementation">standard</field>
            <field eval="False" name="company_id"/>
            <field name="padding">5</field>
            <field name="number_increment">1</field>
            <field name="prefix">INT/</field>
            <field eval="True" name="active"/>
            <field name="name">Picking INT</field>
        </record>
        <record id="procurement.sequence_proc_group" model="ir.sequence">
            <field eval="False" name="use_date_range"/>
            <field name="code">procurement.group</field>
            <field name="suffix"/>
            <field name="number_next">1</field>
            <field name="implementation">standard</field>
            <field name="company_id" ref="base.main_company"/>
            <field name="padding">6</field>
            <field name="number_increment">1</field>
            <field name="prefix">PG/</field>
            <field eval="True" name="active"/>
            <field name="name">Procurement Group</field>
        </record>
        <record id="purchase.seq_purchase_order" model="ir.sequence">
            <field eval="False" name="use_date_range"/>
            <field name="code">purchase.order</field>
            <field name="suffix"/>
            <field name="number_next">1</field>
            <field name="implementation">standard</field>
            <field eval="False" name="company_id"/>
            <field name="padding">5</field>
            <field name="number_increment">1</field>
            <field name="prefix">OC</field>
            <field eval="True" name="active"/>
            <field name="name">Purchase Order</field>
        </record>
        <record id="base.ir_sequence_33" model="ir.sequence">
            <field eval="False" name="use_date_range"/>
            <field name="code"/>
            <field name="suffix"/>
            <field name="number_next">1</field>
            <field name="implementation">standard</field>
            <field name="company_id" ref="base.main_company"/>
            <field name="padding">8</field>
            <field name="number_increment">1</field>
            <field name="prefix">A0100100114</field>
            <field eval="True" name="active"/>
            <field name="name">Regimenes Especiales</field>
        </record>
        <record id="sale.seq_sale_order" model="ir.sequence">
            <field eval="False" name="use_date_range"/>
            <field name="code">sale.order</field>
            <field name="suffix"/>
            <field name="number_next">1</field>
            <field name="implementation">standard</field>
            <field eval="False" name="company_id"/>
            <field name="padding">3</field>
            <field name="number_increment">1</field>
            <field name="prefix">PV</field>
            <field eval="True" name="active"/>
            <field name="name">Sales Order</field>
        </record>
        <record id="stock.sequence_production_lots" model="ir.sequence">
            <field eval="False" name="use_date_range"/>
            <field name="code">stock.lot.serial</field>
            <field name="suffix"/>
            <field name="number_next">1</field>
            <field name="implementation">standard</field>
            <field eval="False" name="company_id"/>
            <field name="padding">7</field>
            <field name="number_increment">1</field>
            <field name="prefix"/>
            <field eval="True" name="active"/>
            <field name="name">Serial Numbers</field>
        </record>
        <record id="stock.sequence_mrp_op" model="ir.sequence">
            <field eval="False" name="use_date_range"/>
            <field name="code">stock.orderpoint</field>
            <field name="suffix"/>
            <field name="number_next">1</field>
            <field name="implementation">standard</field>
            <field name="company_id" ref="base.main_company"/>
            <field name="padding">5</field>
            <field name="number_increment">1</field>
            <field name="prefix">OP/</field>
            <field eval="True" name="active"/>
            <field name="name">Stock orderpoint</field>
        </record>
        <record id="base.ir_sequence_21" model="ir.sequence">
            <field eval="False" name="use_date_range"/>
            <field name="code"/>
            <field name="suffix"/>
            <field name="number_next">1</field>
            <field name="implementation">standard</field>
            <field name="company_id" ref="base.main_company"/>
            <field name="padding">8</field>
            <field name="number_increment">1</field>
            <field name="prefix">A0100100102</field>
            <field eval="True" name="active"/>
            <field name="name">Ventas Consumidor Final</field>
        </record>
    </data>
=======
    <record id="account.sequence_reconcile_seq" model="ir.sequence">
        <field eval="False" name="use_date_range"/>
        <field name="code">account.reconcile</field>
        <field name="suffix"/>
        <field name="number_next">1</field>
        <field name="implementation">standard</field>
        <field name="company_id" ref="base.main_company"/>
        <field name="padding">0</field>
        <field name="number_increment">1</field>
        <field name="prefix">A</field>
        <field eval="True" name="active"/>
        <field name="name">Account reconcile sequence</field>
    </record>
    <record id="base.ir_sequence_23" model="ir.sequence">
        <field eval="True" name="use_date_range"/>
        <field name="code"/>
        <field name="suffix"/>
        <field name="number_next">1</field>
        <field name="implementation">no_gap</field>
        <field name="company_id" ref="base.main_company"/>
        <field name="padding">4</field>
        <field name="number_increment">1</field>
        <field name="prefix">BNC/%(range_year)s/</field>
        <field eval="True" name="active"/>
        <field name="name">Banco</field>
    </record>
    <record id="base.ir_sequence_29" model="ir.sequence">
        <field eval="True" name="use_date_range"/>
        <field name="code"/>
        <field name="suffix"/>
        <field name="number_next">1</field>
        <field name="implementation">no_gap</field>
        <field name="company_id" ref="base.main_company"/>
        <field name="padding">4</field>
        <field name="number_increment">1</field>
        <field name="prefix">CHQ/%(range_year)s/</field>
        <field eval="True" name="active"/>
        <field name="name">Cheque</field>
    </record>
    <record id="base.ir_sequence_30" model="ir.sequence">
        <field eval="True" name="use_date_range"/>
        <field name="code"/>
        <field name="suffix"/>
        <field name="number_next">1</field>
        <field name="implementation">no_gap</field>
        <field name="company_id" ref="base.main_company"/>
        <field name="padding">4</field>
        <field name="number_increment">1</field>
        <field name="prefix">CEXT/%(range_year)s/</field>
        <field eval="True" name="active"/>
        <field name="name">Compras al Exterior</field>
    </record>
    <record id="base.ir_sequence_31" model="ir.sequence">
        <field eval="False" name="use_date_range"/>
        <field name="code"/>
        <field name="suffix"/>
        <field name="number_next">1</field>
        <field name="implementation">no_gap</field>
        <field name="company_id" ref="base.main_company"/>
        <field name="padding">8</field>
        <field name="number_increment">1</field>
        <field name="prefix">A0100100111</field>
        <field eval="True" name="active"/>
        <field name="name">Compras Informales</field>
    </record>
    <record id="base.ir_sequence_27" model="ir.sequence">
        <field eval="True" name="use_date_range"/>
        <field name="code"/>
        <field name="suffix"/>
        <field name="number_next">1</field>
        <field name="implementation">no_gap</field>
        <field name="company_id" ref="base.main_company"/>
        <field name="padding">4</field>
        <field name="number_increment">1</field>
        <field name="prefix">COMPL/%(range_year)s/</field>
        <field eval="True" name="active"/>
        <field name="name">Compras Locales</field>
    </record>
    <record id="base.ir_sequence_34" model="ir.sequence">
        <field eval="False" name="use_date_range"/>
        <field name="code"/>
        <field name="suffix"/>
        <field name="number_next">1</field>
        <field name="implementation">no_gap</field>
        <field name="company_id" ref="base.main_company"/>
        <field name="padding">8</field>
        <field name="number_increment">1</field>
        <field name="prefix">A0100100101</field>
        <field eval="True" name="active"/>
        <field name="name">Crédito Fiscal</field>
    </record>
    <record id="base.ir_sequence_26" model="ir.sequence">
        <field eval="True" name="use_date_range"/>
        <field name="code"/>
        <field name="suffix"/>
        <field name="number_next">1</field>
        <field name="implementation">no_gap</field>
        <field name="company_id" ref="base.main_company"/>
        <field name="padding">4</field>
        <field name="number_increment">1</field>
        <field name="prefix">EXST/%(range_year)s/</field>
        <field eval="True" name="active"/>
        <field name="name">Diario de Existencia</field>
    </record>
    <record id="base.ir_sequence_25" model="ir.sequence">
        <field eval="True" name="use_date_range"/>
        <field name="code"/>
        <field name="suffix"/>
        <field name="number_next">1</field>
        <field name="implementation">no_gap</field>
        <field name="company_id" ref="base.main_company"/>
        <field name="padding">4</field>
        <field name="number_increment">1</field>
        <field name="prefix">DCAMB/%(range_year)s/</field>
        <field eval="True" name="active"/>
        <field name="name">Diferencia Cambiara</field>
    </record>
    <record id="base.ir_sequence_22" model="ir.sequence">
        <field eval="True" name="use_date_range"/>
        <field name="code"/>
        <field name="suffix"/>
        <field name="number_next">1</field>
        <field name="implementation">no_gap</field>
        <field name="company_id" ref="base.main_company"/>
        <field name="padding">4</field>
        <field name="number_increment">1</field>
        <field name="prefix">EFT/%(range_year)s/</field>
        <field eval="True" name="active"/>
        <field name="name">Efectivo</field>
    </record>
    <record id="base.ir_sequence_28" model="ir.sequence">
        <field eval="False" name="use_date_range"/>
        <field name="code"/>
        <field name="suffix"/>
        <field name="number_next">1</field>
        <field name="implementation">no_gap</field>
        <field name="company_id" ref="base.main_company"/>
        <field name="padding">8</field>
        <field name="number_increment">1</field>
        <field name="prefix">A0100100113</field>
        <field eval="True" name="active"/>
        <field name="name">Gasto Menor</field>
    </record>
    <record id="base.ir_sequence_32" model="ir.sequence">
        <field eval="False" name="use_date_range"/>
        <field name="code"/>
        <field name="suffix"/>
        <field name="number_next">1</field>
        <field name="implementation">no_gap</field>
        <field name="company_id" ref="base.main_company"/>
        <field name="padding">8</field>
        <field name="number_increment">1</field>
        <field name="prefix">A0100100115</field>
        <field eval="True" name="active"/>
        <field name="name">Gubernamental</field>
    </record>
    <record id="base.ir_sequence_9" model="ir.sequence">
        <field eval="False" name="use_date_range"/>
        <field name="code"/>
        <field name="suffix"/>
        <field name="number_next">1</field>
        <field name="implementation">standard</field>
        <field name="company_id" ref="base.main_company"/>
        <field name="padding">5</field>
        <field name="number_increment">1</field>
        <field name="prefix">ALM/ENT/</field>
        <field eval="True" name="active"/>
        <field name="name">Secuencia de Entrada</field>
    </record>
    <record id="base.ir_sequence_13" model="ir.sequence">
        <field eval="False" name="use_date_range"/>
        <field name="code"/>
        <field name="suffix"/>
        <field name="number_next">1</field>
        <field name="implementation">standard</field>
        <field name="company_id" ref="base.main_company"/>
        <field name="padding">5</field>
        <field name="number_increment">1</field>
        <field name="prefix">ALM/INT/</field>
        <field eval="True" name="active"/>
        <field name="name">Secuencia Interna</field>
    </record>
    <record id="base.ir_sequence_10" model="ir.sequence">
        <field eval="False" name="use_date_range"/>
        <field name="code"/>
        <field name="suffix"/>
        <field name="number_next">1</field>
        <field name="implementation">standard</field>
        <field name="company_id" ref="base.main_company"/>
        <field name="padding">5</field>
        <field name="number_increment">1</field>
        <field name="prefix">ALM/SAL/</field>
        <field eval="True" name="active"/>
        <field name="name">Secuencia de Salida</field>
    </record>
    <record id="base.ir_sequence_11" model="ir.sequence">
        <field eval="False" name="use_date_range"/>
        <field name="code"/>
        <field name="suffix"/>
        <field name="number_next">1</field>
        <field name="implementation">standard</field>
        <field name="company_id" ref="base.main_company"/>
        <field name="padding">5</field>
        <field name="number_increment">1</field>
        <field name="prefix">ALM/PAQ/</field>
        <field eval="True" name="active"/>
        <field name="name">Secuencia de Empaque</field>
    </record>
    <record id="base.ir_sequence_12" model="ir.sequence">
        <field eval="False" name="use_date_range"/>
        <field name="code"/>
        <field name="suffix"/>
        <field name="number_next">1</field>
        <field name="implementation">standard</field>
        <field name="company_id" ref="base.main_company"/>
        <field name="padding">5</field>
        <field name="number_increment">1</field>
        <field name="prefix">ALM/REC/</field>
        <field eval="True" name="active"/>
        <field name="name">Secuencia de Recogida</field>
    </record>
    <record id="base.ir_sequence_20" model="ir.sequence">
        <field eval="False" name="use_date_range"/>
        <field name="code"/>
        <field name="suffix"/>
        <field name="number_next">1</field>
        <field name="implementation">no_gap</field>
        <field name="company_id" ref="base.main_company"/>
        <field name="padding">8</field>
        <field name="number_increment">1</field>
        <field name="prefix">A0100100104</field>
        <field eval="True" name="active"/>
        <field name="name">Notas de Crédito</field>
    </record>
    <record id="base.ir_sequence_35" model="ir.sequence">
        <field eval="False" name="use_date_range"/>
        <field name="code"/>
        <field name="suffix"/>
        <field name="number_next">1</field>
        <field name="implementation">no_gap</field>
        <field name="company_id" ref="base.main_company"/>
        <field name="padding">8</field>
        <field name="number_increment">1</field>
        <field name="prefix">A0100100103</field>
        <field eval="True" name="active"/>
        <field name="name">Notas de Débito</field>
    </record>
    <record id="base.ir_sequence_24" model="ir.sequence">
        <field eval="True" name="use_date_range"/>
        <field name="code"/>
        <field name="suffix"/>
        <field name="number_next">1</field>
        <field name="implementation">no_gap</field>
        <field name="company_id" ref="base.main_company"/>
        <field name="padding">4</field>
        <field name="number_increment">1</field>
        <field name="prefix">MISC/%(range_year)s/</field>
        <field eval="True" name="active"/>
        <field name="name">Otras Operaciones</field>
    </record>
    <record id="stock.seq_quant_package" model="ir.sequence">
        <field eval="False" name="use_date_range"/>
        <field name="code">stock.quant.package</field>
        <field name="suffix"/>
        <field name="number_next">1</field>
        <field name="implementation">standard</field>
        <field eval="False" name="company_id"/>
        <field name="padding">7</field>
        <field name="number_increment">1</field>
        <field name="prefix">PAQ</field>
        <field eval="True" name="active"/>
        <field name="name">Paquetes</field>
    </record>
    <record id="stock.sequence_tracking" model="ir.sequence">
        <field eval="False" name="use_date_range"/>
        <field name="code">stock.lot.tracking</field>
        <field name="suffix"/>
        <field name="number_next">1</field>
        <field name="implementation">standard</field>
        <field eval="False" name="company_id"/>
        <field name="padding">7</field>
        <field name="number_increment">1</field>
        <field name="prefix"/>
        <field eval="True" name="active"/>
        <field name="name">Lotes</field>
    </record>
    <record id="account.sequence_payment_customer_invoice" model="ir.sequence">
        <field eval="True" name="use_date_range"/>
        <field name="code">account.payment.customer.invoice</field>
        <field name="suffix"/>
        <field name="number_next">1</field>
        <field name="implementation">standard</field>
        <field eval="False" name="company_id"/>
        <field name="padding">4</field>
        <field name="number_increment">1</field>
        <field name="prefix">PAG.CLNT/%(range_year)s/</field>
        <field eval="True" name="active"/>
        <field name="name">Payments customer invoices sequence</field>
    </record>
    <record id="account.sequence_payment_customer_refund" model="ir.sequence">
        <field eval="True" name="use_date_range"/>
        <field name="code">account.payment.customer.refund</field>
        <field name="suffix"/>
        <field name="number_next">1</field>
        <field name="implementation">standard</field>
        <field eval="False" name="company_id"/>
        <field name="padding">4</field>
        <field name="number_increment">1</field>
        <field name="prefix">NC.CLNT/%(range_year)s/</field>
        <field eval="True" name="active"/>
        <field name="name">Payments customer refunds sequence</field>
    </record>
    <record id="account.sequence_payment_supplier_invoice" model="ir.sequence">
        <field eval="True" name="use_date_range"/>
        <field name="code">account.payment.supplier.invoice</field>
        <field name="suffix"/>
        <field name="number_next">1</field>
        <field name="implementation">standard</field>
        <field eval="False" name="company_id"/>
        <field name="padding">4</field>
        <field name="number_increment">1</field>
        <field name="prefix">PAG.PROV/%(range_year)s/</field>
        <field eval="True" name="active"/>
        <field name="name">Payments supplier invoices sequence</field>
    </record>
    <record id="account.sequence_payment_supplier_refund" model="ir.sequence">
        <field eval="True" name="use_date_range"/>
        <field name="code">account.payment.supplier.refund</field>
        <field name="suffix"/>
        <field name="number_next">1</field>
        <field name="implementation">standard</field>
        <field eval="False" name="company_id"/>
        <field name="padding">4</field>
        <field name="number_increment">1</field>
        <field name="prefix">NC.PROV/%(range_year)s/</field>
        <field eval="True" name="active"/>
        <field name="name">Payments supplier refunds sequence</field>
    </record>
    <record id="account.sequence_payment_transfer" model="ir.sequence">
        <field eval="True" name="use_date_range"/>
        <field name="code">account.payment.transfer</field>
        <field name="suffix"/>
        <field name="number_next">1</field>
        <field name="implementation">standard</field>
        <field eval="False" name="company_id"/>
        <field name="padding">4</field>
        <field name="number_increment">1</field>
        <field name="prefix">TRANS/%(range_year)s/</field>
        <field eval="True" name="active"/>
        <field name="name">Payments transfer sequence</field>
    </record>
    <record id="stock.seq_picking_internal" model="ir.sequence">
        <field eval="False" name="use_date_range"/>
        <field name="code">stock.picking</field>
        <field name="suffix"/>
        <field name="number_next">1</field>
        <field name="implementation">standard</field>
        <field eval="False" name="company_id"/>
        <field name="padding">5</field>
        <field name="number_increment">1</field>
        <field name="prefix">INT/</field>
        <field eval="True" name="active"/>
        <field name="name">Picking INT</field>
    </record>
    <record id="procurement.sequence_proc_group" model="ir.sequence">
        <field eval="False" name="use_date_range"/>
        <field name="code">procurement.group</field>
        <field name="suffix"/>
        <field name="number_next">1</field>
        <field name="implementation">standard</field>
        <field name="company_id" ref="base.main_company"/>
        <field name="padding">6</field>
        <field name="number_increment">1</field>
        <field name="prefix">PG/</field>
        <field eval="True" name="active"/>
        <field name="name">Procurement Group</field>
    </record>
    <record id="purchase.seq_purchase_order" model="ir.sequence">
        <field eval="False" name="use_date_range"/>
        <field name="code">purchase.order</field>
        <field name="suffix"/>
        <field name="number_next">1</field>
        <field name="implementation">standard</field>
        <field eval="False" name="company_id"/>
        <field name="padding">5</field>
        <field name="number_increment">1</field>
        <field name="prefix">OC</field>
        <field eval="True" name="active"/>
        <field name="name">Orden de Compra</field>
    </record>
    <record id="base.ir_sequence_33" model="ir.sequence">
        <field eval="False" name="use_date_range"/>
        <field name="code"/>
        <field name="suffix"/>
        <field name="number_next">1</field>
        <field name="implementation">no_gap</field>
        <field name="company_id" ref="base.main_company"/>
        <field name="padding">8</field>
        <field name="number_increment">1</field>
        <field name="prefix">A0100100114</field>
        <field eval="True" name="active"/>
        <field name="name">Regimenes Especiales</field>
    </record>
    <record id="sale.seq_sale_order" model="ir.sequence">
        <field eval="False" name="use_date_range"/>
        <field name="code">sale.order</field>
        <field name="suffix"/>
        <field name="number_next">1</field>
        <field name="implementation">standard</field>
        <field eval="False" name="company_id"/>
        <field name="padding">3</field>
        <field name="number_increment">1</field>
        <field name="prefix">PV</field>
        <field eval="True" name="active"/>
        <field name="name">Pedido de Venta</field>
    </record>
    <record id="stock.sequence_production_lots" model="ir.sequence">
        <field eval="False" name="use_date_range"/>
        <field name="code">stock.lot.serial</field>
        <field name="suffix"/>
        <field name="number_next">1</field>
        <field name="implementation">standard</field>
        <field eval="False" name="company_id"/>
        <field name="padding">7</field>
        <field name="number_increment">1</field>
        <field name="prefix"/>
        <field eval="True" name="active"/>
        <field name="name">Serial Numbers</field>
    </record>
    <record id="stock.sequence_mrp_op" model="ir.sequence">
        <field eval="False" name="use_date_range"/>
        <field name="code">stock.orderpoint</field>
        <field name="suffix"/>
        <field name="number_next">1</field>
        <field name="implementation">standard</field>
        <field name="company_id" ref="base.main_company"/>
        <field name="padding">5</field>
        <field name="number_increment">1</field>
        <field name="prefix">OP/</field>
        <field eval="True" name="active"/>
        <field name="name">Stock orderpoint</field>
    </record>
    <record id="base.ir_sequence_21" model="ir.sequence">
        <field eval="False" name="use_date_range"/>
        <field name="code"/>
        <field name="suffix"/>
        <field name="number_next">1</field>
        <field name="implementation">no_gap</field>
        <field name="company_id" ref="base.main_company"/>
        <field name="padding">8</field>
        <field name="number_increment">1</field>
        <field name="prefix">A0100100102</field>
        <field eval="True" name="active"/>
        <field name="name">Ventas Consumidor Final</field>
    </record>
>>>>>>> decf807c
</odoo><|MERGE_RESOLUTION|>--- conflicted
+++ resolved
@@ -1,464 +1,5 @@
 <?xml version="1.0" encoding="utf-8"?>
 <odoo>
-<<<<<<< HEAD
-    <data noupdate="1">
-        <record id="account.sequence_reconcile_seq" model="ir.sequence">
-            <field eval="False" name="use_date_range"/>
-            <field name="code">account.reconcile</field>
-            <field name="suffix"/>
-            <field name="number_next">1</field>
-            <field name="implementation">standard</field>
-            <field name="company_id" ref="base.main_company"/>
-            <field name="padding">0</field>
-            <field name="number_increment">1</field>
-            <field name="prefix">A</field>
-            <field eval="True" name="active"/>
-            <field name="name">Account reconcile sequence</field>
-        </record>
-        <record id="base.ir_sequence_23" model="ir.sequence">
-            <field eval="True" name="use_date_range"/>
-            <field name="code"/>
-            <field name="suffix"/>
-            <field name="number_next">1</field>
-            <field name="implementation">no_gap</field>
-            <field name="company_id" ref="base.main_company"/>
-            <field name="padding">4</field>
-            <field name="number_increment">1</field>
-            <field name="prefix">BNC/%(range_year)s/</field>
-            <field eval="True" name="active"/>
-            <field name="name">Banco</field>
-        </record>
-        <record id="base.ir_sequence_29" model="ir.sequence">
-            <field eval="True" name="use_date_range"/>
-            <field name="code"/>
-            <field name="suffix"/>
-            <field name="number_next">1</field>
-            <field name="implementation">no_gap</field>
-            <field name="company_id" ref="base.main_company"/>
-            <field name="padding">4</field>
-            <field name="number_increment">1</field>
-            <field name="prefix">CHQ/%(range_year)s/</field>
-            <field eval="True" name="active"/>
-            <field name="name">Cheque</field>
-        </record>
-        <record id="base.ir_sequence_30" model="ir.sequence">
-            <field eval="True" name="use_date_range"/>
-            <field name="code"/>
-            <field name="suffix"/>
-            <field name="number_next">1</field>
-            <field name="implementation">no_gap</field>
-            <field name="company_id" ref="base.main_company"/>
-            <field name="padding">4</field>
-            <field name="number_increment">1</field>
-            <field name="prefix">CEXT/%(range_year)s/</field>
-            <field eval="True" name="active"/>
-            <field name="name">Compras al Exterior</field>
-        </record>
-        <record id="base.ir_sequence_31" model="ir.sequence">
-            <field eval="False" name="use_date_range"/>
-            <field name="code"/>
-            <field name="suffix"/>
-            <field name="number_next">1</field>
-            <field name="implementation">standard</field>
-            <field name="company_id" ref="base.main_company"/>
-            <field name="padding">8</field>
-            <field name="number_increment">1</field>
-            <field name="prefix">A0100100111</field>
-            <field eval="True" name="active"/>
-            <field name="name">Compras Informales</field>
-        </record>
-        <record id="base.ir_sequence_27" model="ir.sequence">
-            <field eval="True" name="use_date_range"/>
-            <field name="code"/>
-            <field name="suffix"/>
-            <field name="number_next">1</field>
-            <field name="implementation">no_gap</field>
-            <field name="company_id" ref="base.main_company"/>
-            <field name="padding">4</field>
-            <field name="number_increment">1</field>
-            <field name="prefix">COMPL/%(range_year)s/</field>
-            <field eval="True" name="active"/>
-            <field name="name">Compras Locales</field>
-        </record>
-        <record id="base.ir_sequence_34" model="ir.sequence">
-            <field eval="False" name="use_date_range"/>
-            <field name="code"/>
-            <field name="suffix"/>
-            <field name="number_next">1</field>
-            <field name="implementation">standard</field>
-            <field name="company_id" ref="base.main_company"/>
-            <field name="padding">8</field>
-            <field name="number_increment">1</field>
-            <field name="prefix">A0100100101</field>
-            <field eval="True" name="active"/>
-            <field name="name">Crédito Fiscal</field>
-        </record>
-        <record id="base.ir_sequence_26" model="ir.sequence">
-            <field eval="True" name="use_date_range"/>
-            <field name="code"/>
-            <field name="suffix"/>
-            <field name="number_next">1</field>
-            <field name="implementation">no_gap</field>
-            <field name="company_id" ref="base.main_company"/>
-            <field name="padding">4</field>
-            <field name="number_increment">1</field>
-            <field name="prefix">EXST/%(range_year)s/</field>
-            <field eval="True" name="active"/>
-            <field name="name">Diario de Existencia</field>
-        </record>
-        <record id="base.ir_sequence_25" model="ir.sequence">
-            <field eval="True" name="use_date_range"/>
-            <field name="code"/>
-            <field name="suffix"/>
-            <field name="number_next">1</field>
-            <field name="implementation">no_gap</field>
-            <field name="company_id" ref="base.main_company"/>
-            <field name="padding">4</field>
-            <field name="number_increment">1</field>
-            <field name="prefix">DCAMB/%(range_year)s/</field>
-            <field eval="True" name="active"/>
-            <field name="name">Diferencia Cambiara</field>
-        </record>
-        <record id="base.ir_sequence_22" model="ir.sequence">
-            <field eval="True" name="use_date_range"/>
-            <field name="code"/>
-            <field name="suffix"/>
-            <field name="number_next">1</field>
-            <field name="implementation">no_gap</field>
-            <field name="company_id" ref="base.main_company"/>
-            <field name="padding">4</field>
-            <field name="number_increment">1</field>
-            <field name="prefix">EFT/%(range_year)s/</field>
-            <field eval="True" name="active"/>
-            <field name="name">Efectivo</field>
-        </record>
-        <record id="base.ir_sequence_28" model="ir.sequence">
-            <field eval="False" name="use_date_range"/>
-            <field name="code"/>
-            <field name="suffix"/>
-            <field name="number_next">1</field>
-            <field name="implementation">no_gap</field>
-            <field name="company_id" ref="base.main_company"/>
-            <field name="padding">8</field>
-            <field name="number_increment">1</field>
-            <field name="prefix">A0100100113</field>
-            <field eval="True" name="active"/>
-            <field name="name">Gasto Menor</field>
-        </record>
-        <record id="base.ir_sequence_32" model="ir.sequence">
-            <field eval="False" name="use_date_range"/>
-            <field name="code"/>
-            <field name="suffix"/>
-            <field name="number_next">1</field>
-            <field name="implementation">standard</field>
-            <field name="company_id" ref="base.main_company"/>
-            <field name="padding">8</field>
-            <field name="number_increment">1</field>
-            <field name="prefix">A0100100115</field>
-            <field eval="True" name="active"/>
-            <field name="name">Gubernamental</field>
-        </record>
-        <record id="base.ir_sequence_9" model="ir.sequence">
-            <field eval="False" name="use_date_range"/>
-            <field name="code"/>
-            <field name="suffix"/>
-            <field name="number_next">1</field>
-            <field name="implementation">standard</field>
-            <field name="company_id" ref="base.main_company"/>
-            <field name="padding">5</field>
-            <field name="number_increment">1</field>
-            <field name="prefix">ALN/ENT/</field>
-            <field eval="True" name="active"/>
-            <field name="name">My Company Sequence in</field>
-        </record>
-        <record id="base.ir_sequence_13" model="ir.sequence">
-            <field eval="False" name="use_date_range"/>
-            <field name="code"/>
-            <field name="suffix"/>
-            <field name="number_next">1</field>
-            <field name="implementation">standard</field>
-            <field name="company_id" ref="base.main_company"/>
-            <field name="padding">5</field>
-            <field name="number_increment">1</field>
-            <field name="prefix">ALM/INT/</field>
-            <field eval="True" name="active"/>
-            <field name="name">My Company Sequence internal</field>
-        </record>
-        <record id="base.ir_sequence_10" model="ir.sequence">
-            <field eval="False" name="use_date_range"/>
-            <field name="code"/>
-            <field name="suffix"/>
-            <field name="number_next">1</field>
-            <field name="implementation">standard</field>
-            <field name="company_id" ref="base.main_company"/>
-            <field name="padding">5</field>
-            <field name="number_increment">1</field>
-            <field name="prefix">ALM/SAL/</field>
-            <field eval="True" name="active"/>
-            <field name="name">My Company Sequence out</field>
-        </record>
-        <record id="base.ir_sequence_11" model="ir.sequence">
-            <field eval="False" name="use_date_range"/>
-            <field name="code"/>
-            <field name="suffix"/>
-            <field name="number_next">1</field>
-            <field name="implementation">standard</field>
-            <field name="company_id" ref="base.main_company"/>
-            <field name="padding">5</field>
-            <field name="number_increment">1</field>
-            <field name="prefix">ALM/PAQ/</field>
-            <field eval="True" name="active"/>
-            <field name="name">My Company Sequence packing</field>
-        </record>
-        <record id="base.ir_sequence_12" model="ir.sequence">
-            <field eval="False" name="use_date_range"/>
-            <field name="code"/>
-            <field name="suffix"/>
-            <field name="number_next">1</field>
-            <field name="implementation">standard</field>
-            <field name="company_id" ref="base.main_company"/>
-            <field name="padding">5</field>
-            <field name="number_increment">1</field>
-            <field name="prefix">ALM/REC/</field>
-            <field eval="True" name="active"/>
-            <field name="name">My Company Sequence picking</field>
-        </record>
-        <record id="base.ir_sequence_20" model="ir.sequence">
-            <field eval="False" name="use_date_range"/>
-            <field name="code"/>
-            <field name="suffix"/>
-            <field name="number_next">1</field>
-            <field name="implementation">standard</field>
-            <field name="company_id" ref="base.main_company"/>
-            <field name="padding">8</field>
-            <field name="number_increment">1</field>
-            <field name="prefix">A0100100104</field>
-            <field eval="True" name="active"/>
-            <field name="name">Notas de Crédito</field>
-        </record>
-        <record id="base.ir_sequence_35" model="ir.sequence">
-            <field eval="False" name="use_date_range"/>
-            <field name="code"/>
-            <field name="suffix"/>
-            <field name="number_next">1</field>
-            <field name="implementation">standard</field>
-            <field name="company_id" ref="base.main_company"/>
-            <field name="padding">8</field>
-            <field name="number_increment">1</field>
-            <field name="prefix">A0100100103</field>
-            <field eval="True" name="active"/>
-            <field name="name">Notas de Débito</field>
-        </record>
-        <record id="base.ir_sequence_24" model="ir.sequence">
-            <field eval="True" name="use_date_range"/>
-            <field name="code"/>
-            <field name="suffix"/>
-            <field name="number_next">1</field>
-            <field name="implementation">no_gap</field>
-            <field name="company_id" ref="base.main_company"/>
-            <field name="padding">4</field>
-            <field name="number_increment">1</field>
-            <field name="prefix">MISC/%(range_year)s/</field>
-            <field eval="True" name="active"/>
-            <field name="name">Otras Operaciones</field>
-        </record>
-        <record id="stock.seq_quant_package" model="ir.sequence">
-            <field eval="False" name="use_date_range"/>
-            <field name="code">stock.quant.package</field>
-            <field name="suffix"/>
-            <field name="number_next">1</field>
-            <field name="implementation">standard</field>
-            <field eval="False" name="company_id"/>
-            <field name="padding">7</field>
-            <field name="number_increment">1</field>
-            <field name="prefix">PAQ</field>
-            <field eval="True" name="active"/>
-            <field name="name">Packages</field>
-        </record>
-        <record id="stock.sequence_tracking" model="ir.sequence">
-            <field eval="False" name="use_date_range"/>
-            <field name="code">stock.lot.tracking</field>
-            <field name="suffix"/>
-            <field name="number_next">1</field>
-            <field name="implementation">standard</field>
-            <field eval="False" name="company_id"/>
-            <field name="padding">7</field>
-            <field name="number_increment">1</field>
-            <field name="prefix"/>
-            <field eval="True" name="active"/>
-            <field name="name">Packs</field>
-        </record>
-        <record id="account.sequence_payment_customer_invoice" model="ir.sequence">
-            <field eval="True" name="use_date_range"/>
-            <field name="code">account.payment.customer.invoice</field>
-            <field name="suffix"/>
-            <field name="number_next">1</field>
-            <field name="implementation">standard</field>
-            <field eval="False" name="company_id"/>
-            <field name="padding">4</field>
-            <field name="number_increment">1</field>
-            <field name="prefix">PAG.CLNT/%(range_year)s/</field>
-            <field eval="True" name="active"/>
-            <field name="name">Payments customer invoices sequence</field>
-        </record>
-        <record id="account.sequence_payment_customer_refund" model="ir.sequence">
-            <field eval="True" name="use_date_range"/>
-            <field name="code">account.payment.customer.refund</field>
-            <field name="suffix"/>
-            <field name="number_next">1</field>
-            <field name="implementation">standard</field>
-            <field eval="False" name="company_id"/>
-            <field name="padding">4</field>
-            <field name="number_increment">1</field>
-            <field name="prefix">NC.CLNT/%(range_year)s/</field>
-            <field eval="True" name="active"/>
-            <field name="name">Payments customer refunds sequence</field>
-        </record>
-        <record id="account.sequence_payment_supplier_invoice" model="ir.sequence">
-            <field eval="True" name="use_date_range"/>
-            <field name="code">account.payment.supplier.invoice</field>
-            <field name="suffix"/>
-            <field name="number_next">1</field>
-            <field name="implementation">standard</field>
-            <field eval="False" name="company_id"/>
-            <field name="padding">4</field>
-            <field name="number_increment">1</field>
-            <field name="prefix">PAG.PROV/%(range_year)s/</field>
-            <field eval="True" name="active"/>
-            <field name="name">Payments supplier invoices sequence</field>
-        </record>
-        <record id="account.sequence_payment_supplier_refund" model="ir.sequence">
-            <field eval="True" name="use_date_range"/>
-            <field name="code">account.payment.supplier.refund</field>
-            <field name="suffix"/>
-            <field name="number_next">1</field>
-            <field name="implementation">standard</field>
-            <field eval="False" name="company_id"/>
-            <field name="padding">4</field>
-            <field name="number_increment">1</field>
-            <field name="prefix">NC.PROV/%(range_year)s/</field>
-            <field eval="True" name="active"/>
-            <field name="name">Payments supplier refunds sequence</field>
-        </record>
-        <record id="account.sequence_payment_transfer" model="ir.sequence">
-            <field eval="True" name="use_date_range"/>
-            <field name="code">account.payment.transfer</field>
-            <field name="suffix"/>
-            <field name="number_next">1</field>
-            <field name="implementation">standard</field>
-            <field eval="False" name="company_id"/>
-            <field name="padding">4</field>
-            <field name="number_increment">1</field>
-            <field name="prefix">TRANS/%(range_year)s/</field>
-            <field eval="True" name="active"/>
-            <field name="name">Payments transfer sequence</field>
-        </record>
-        <record id="stock.seq_picking_internal" model="ir.sequence">
-            <field eval="False" name="use_date_range"/>
-            <field name="code">stock.picking</field>
-            <field name="suffix"/>
-            <field name="number_next">1</field>
-            <field name="implementation">standard</field>
-            <field eval="False" name="company_id"/>
-            <field name="padding">5</field>
-            <field name="number_increment">1</field>
-            <field name="prefix">INT/</field>
-            <field eval="True" name="active"/>
-            <field name="name">Picking INT</field>
-        </record>
-        <record id="procurement.sequence_proc_group" model="ir.sequence">
-            <field eval="False" name="use_date_range"/>
-            <field name="code">procurement.group</field>
-            <field name="suffix"/>
-            <field name="number_next">1</field>
-            <field name="implementation">standard</field>
-            <field name="company_id" ref="base.main_company"/>
-            <field name="padding">6</field>
-            <field name="number_increment">1</field>
-            <field name="prefix">PG/</field>
-            <field eval="True" name="active"/>
-            <field name="name">Procurement Group</field>
-        </record>
-        <record id="purchase.seq_purchase_order" model="ir.sequence">
-            <field eval="False" name="use_date_range"/>
-            <field name="code">purchase.order</field>
-            <field name="suffix"/>
-            <field name="number_next">1</field>
-            <field name="implementation">standard</field>
-            <field eval="False" name="company_id"/>
-            <field name="padding">5</field>
-            <field name="number_increment">1</field>
-            <field name="prefix">OC</field>
-            <field eval="True" name="active"/>
-            <field name="name">Purchase Order</field>
-        </record>
-        <record id="base.ir_sequence_33" model="ir.sequence">
-            <field eval="False" name="use_date_range"/>
-            <field name="code"/>
-            <field name="suffix"/>
-            <field name="number_next">1</field>
-            <field name="implementation">standard</field>
-            <field name="company_id" ref="base.main_company"/>
-            <field name="padding">8</field>
-            <field name="number_increment">1</field>
-            <field name="prefix">A0100100114</field>
-            <field eval="True" name="active"/>
-            <field name="name">Regimenes Especiales</field>
-        </record>
-        <record id="sale.seq_sale_order" model="ir.sequence">
-            <field eval="False" name="use_date_range"/>
-            <field name="code">sale.order</field>
-            <field name="suffix"/>
-            <field name="number_next">1</field>
-            <field name="implementation">standard</field>
-            <field eval="False" name="company_id"/>
-            <field name="padding">3</field>
-            <field name="number_increment">1</field>
-            <field name="prefix">PV</field>
-            <field eval="True" name="active"/>
-            <field name="name">Sales Order</field>
-        </record>
-        <record id="stock.sequence_production_lots" model="ir.sequence">
-            <field eval="False" name="use_date_range"/>
-            <field name="code">stock.lot.serial</field>
-            <field name="suffix"/>
-            <field name="number_next">1</field>
-            <field name="implementation">standard</field>
-            <field eval="False" name="company_id"/>
-            <field name="padding">7</field>
-            <field name="number_increment">1</field>
-            <field name="prefix"/>
-            <field eval="True" name="active"/>
-            <field name="name">Serial Numbers</field>
-        </record>
-        <record id="stock.sequence_mrp_op" model="ir.sequence">
-            <field eval="False" name="use_date_range"/>
-            <field name="code">stock.orderpoint</field>
-            <field name="suffix"/>
-            <field name="number_next">1</field>
-            <field name="implementation">standard</field>
-            <field name="company_id" ref="base.main_company"/>
-            <field name="padding">5</field>
-            <field name="number_increment">1</field>
-            <field name="prefix">OP/</field>
-            <field eval="True" name="active"/>
-            <field name="name">Stock orderpoint</field>
-        </record>
-        <record id="base.ir_sequence_21" model="ir.sequence">
-            <field eval="False" name="use_date_range"/>
-            <field name="code"/>
-            <field name="suffix"/>
-            <field name="number_next">1</field>
-            <field name="implementation">standard</field>
-            <field name="company_id" ref="base.main_company"/>
-            <field name="padding">8</field>
-            <field name="number_increment">1</field>
-            <field name="prefix">A0100100102</field>
-            <field eval="True" name="active"/>
-            <field name="name">Ventas Consumidor Final</field>
-        </record>
-    </data>
-=======
     <record id="account.sequence_reconcile_seq" model="ir.sequence">
         <field eval="False" name="use_date_range"/>
         <field name="code">account.reconcile</field>
@@ -914,5 +455,4 @@
         <field eval="True" name="active"/>
         <field name="name">Ventas Consumidor Final</field>
     </record>
->>>>>>> decf807c
 </odoo>