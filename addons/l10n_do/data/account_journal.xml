<?xml version="1.0" encoding="utf-8"?>
<openerp>
    <data noupdate="1">
        <!--
        Resource: account.journal
        Add NCF Journal
        -->
        <record id="account_journal_cf_credito_fiscal" model="account.journal">
            <field name="name">Factura que Genera Crédito Fiscal y/o Sustenta Costos y Gastos</field>
            <field name="code">FCRF</field>
            <field name="type">sale</field>
            <field name="analytic_journal_id" ref="account.analytic_journal_sale"/>
            <field name="sequence_id" ref="ir_sequence_cf_credito_fiscal"/>
        </record>
        <record id="account_journal_cf_consumidor_final" model="account.journal">
            <field name="name">Factura a Consumidor Final (Sin valor de Crédito Fiscal)</field>
            <field name="code">FCOF</field>
            <field name="type">sale</field>
            <field name="analytic_journal_id" ref="account.analytic_journal_sale"/>
            <field name="sequence_id" ref="ir_sequence_cf_consumidor_final"/>
        </record>
        <record id="account_journal_cf_nota_debito" model="account.journal">
            <field name="name">Nota de Débito Cliente</field>
            <field name="code">ND-C</field>
            <field name="type">sale</field>
            <field name="analytic_journal_id" ref="account.analytic_journal_sale"/>
            <field name="sequence_id" ref="ir_sequence_cf_nota_debito"/>
        </record>
<<<<<<< HEAD
        <record id="account_journal_cf_nota_credito" model="account.journal">
            <field name="name">Nota de Crédito Cliente</field>
            <field name="code">NC-C</field>
            <field name="type">sale_refund</field>
            <field name="sequence_id" ref="ir_sequence_cf_nota_credito"/>
        </record>
=======
>>>>>>> 711b7423
        <record id="account_journal_cf_proveedores_informales" model="account.journal">
            <field name="name">Registro de Proveedores Informales</field>
            <field name="code">RPI</field>
            <field name="analytic_journal_id" ref="account.exp"/>
            <field name="type">purchase</field>

            <field name="sequence_id" ref="ir_sequence_cf_proveedores_informales"/>
        </record>
        <record id="account_journal_cf_ingreso_unico" model="account.journal">
            <field name="name">Registro Único de Ingresos</field>
            <field name="code">RUI</field>
            <field name="type">sale</field>
            <field name="analytic_journal_id" ref="account.analytic_journal_sale"/>
            <field name="sequence_id" ref="ir_sequence_cf_ingreso_unico"/>
        </record>
        <record id="account_journal_cf_gastos_menores" model="account.journal">
            <field name="name">Registro de Gastos Menores</field>
            <field name="code">RGM</field>
            <field name="type">purchase</field>
            <field name="analytic_journal_id" ref="account.exp"/>
            <field name="sequence_id" ref="ir_sequence_cf_gastos_menores"/>
        </record>
        <record id="account_journal_cf_regimenes_especiales" model="account.journal">
            <field name="name">Registro Regimenes Especiales de Tributación</field>
            <field name="code">RET</field>
            <field name="type">sale</field>
            <field name="analytic_journal_id" ref="account.analytic_journal_sale"/>
            <field name="sequence_id" ref="ir_sequence_cf_regimenes_especiales"/>
        </record>
        <record id="account_journal_cf_regimenes_gubernamental" model="account.journal">
            <field name="name">Gubernamental</field>
            <field name="code">GOV</field>
            <field name="type">sale</field>
            <field name="analytic_journal_id" ref="account.analytic_journal_sale"/>
            <field name="sequence_id" ref="ir_sequence_cf_gubernamentales"/>
        </record>
    </data>
</openerp><|MERGE_RESOLUTION|>--- conflicted
+++ resolved
@@ -26,15 +26,6 @@
             <field name="analytic_journal_id" ref="account.analytic_journal_sale"/>
             <field name="sequence_id" ref="ir_sequence_cf_nota_debito"/>
         </record>
-<<<<<<< HEAD
-        <record id="account_journal_cf_nota_credito" model="account.journal">
-            <field name="name">Nota de Crédito Cliente</field>
-            <field name="code">NC-C</field>
-            <field name="type">sale_refund</field>
-            <field name="sequence_id" ref="ir_sequence_cf_nota_credito"/>
-        </record>
-=======
->>>>>>> 711b7423
         <record id="account_journal_cf_proveedores_informales" model="account.journal">
             <field name="name">Registro de Proveedores Informales</field>
             <field name="code">RPI</field>
