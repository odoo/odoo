--- conflicted
+++ resolved
@@ -1,18 +1,3 @@
-<<<<<<< HEAD
-# Finnish translation for openobject-addons
-# Copyright (c) 2014 Rosetta Contributors and Canonical Ltd 2014
-# This file is distributed under the same license as the openobject-addons package.
-# FIRST AUTHOR <EMAIL@ADDRESS>, 2014.
-#
-msgid ""
-msgstr ""
-"Project-Id-Version: openobject-addons\n"
-"Report-Msgid-Bugs-To: FULL NAME <EMAIL@ADDRESS>\n"
-"POT-Creation-Date: 2014-09-23 16:27+0000\n"
-"PO-Revision-Date: 2014-08-14 16:10+0000\n"
-"Last-Translator: FULL NAME <EMAIL@ADDRESS>\n"
-"Language-Team: Finnish <fi@li.org>\n"
-=======
 # Translation of Odoo Server.
 # This file contains the translation of the following modules:
 # * board
@@ -28,19 +13,18 @@
 "PO-Revision-Date: 2016-01-08 08:10+0000\n"
 "Last-Translator: Jarmo Kortetjärvi <jarmo.kortetjarvi@gmail.com>\n"
 "Language-Team: Finnish (http://www.transifex.com/odoo/odoo-8/language/fi/)\n"
->>>>>>> 37ed5ce8
 "MIME-Version: 1.0\n"
 "Content-Type: text/plain; charset=UTF-8\n"
-"Content-Transfer-Encoding: 8bit\n"
-"X-Launchpad-Export-Date: 2014-09-24 08:58+0000\n"
-"X-Generator: Launchpad (build 17196)\n"
+"Content-Transfer-Encoding: \n"
+"Language: fi\n"
+"Plural-Forms: nplurals=2; plural=(n != 1);\n"
 
 #. module: board
 #. openerp-web
 #: code:addons/board/static/src/xml/board.xml:28
 #, python-format
 msgid "&nbsp;"
-msgstr ""
+msgstr "&nbsp;"
 
 #. module: board
 #: model:ir.actions.act_window,help:board.open_board_my_dash_action
@@ -50,8 +34,7 @@
 "                    <b>Your personal dashboard is empty.</b>\n"
 "                  </p><p>\n"
 "                    To add your first report into this dashboard, go to any\n"
-"                    menu, switch to list or graph view, and click <i>'Add "
-"to\n"
+"                    menu, switch to list or graph view, and click <i>'Add to\n"
 "                    Dashboard'</i> in the extended search options.\n"
 "                  </p><p>\n"
 "                    You can filter and group data before inserting into the\n"
@@ -59,25 +42,7 @@
 "                  </p>\n"
 "              </div>\n"
 "            "
-msgstr ""
-"<div class=\"oe_empty_custom_dashboard\">\n"
-"                  <p>\n"
-"                    <b>Oma työpöytäsi on tyhjä.</b>\n"
-"                  </p><p>\n"
-"                    Lisätäksesi ensimmäisen raportin tähän työpöytään,\n"
-"                    siirry valikkoon ja vaihda luettelo tai graafinen näkymä "
-"päälle.\n"
-"                    Hakukentässä avaa Laajennettu haku -valikko (pieni "
-"kolmio) \n"
-"                    hakukentän oikeassa laidassa. Valitse <i>'Lisää "
-"työpöytään'</i>.\n"
-"                  </p><p>\n"
-"                    Voit suodattaa ja ryhmitellä tietoja haku-toiminnolla, "
-"ennen kuin\n"
-"                     lisäät niitätyöpöydälle.\n"
-"                  </p>\n"
-"              </div>\n"
-"            "
+msgstr "<div class=\"oe_empty_custom_dashboard\">\n                  <p>\n                    <b>Oma työpöytäsi on tyhjä.</b>\n                  </p><p>\n                    Lisätäksesi ensimmäisen raportin tähän työpöytään,\n                    siirry valikkoon ja vaihda luettelo tai graafinen näkymä päälle.\n                    Hakukentässä avaa Laajennettu haku -valikko (pieni kolmio) \n                    hakukentän oikeassa laidassa. Valitse <i>'Lisää työpöytään'</i>.\n                  </p><p>\n                    Voit suodattaa ja ryhmitellä tietoja haku-toiminnolla, ennen kuin\n                     lisäät niitätyöpöydälle.\n                  </p>\n              </div>\n            "
 
 #. module: board
 #. openerp-web
@@ -174,12 +139,12 @@
 #. module: board
 #: field:board.create,create_uid:0
 msgid "Created by"
-msgstr ""
+msgstr "Luonut"
 
 #. module: board
 #: field:board.create,create_date:0
 msgid "Created on"
-msgstr ""
+msgstr "Luotu"
 
 #. module: board
 #. openerp-web
@@ -196,20 +161,19 @@
 msgstr "Suodatin lisätty työpöydälle"
 
 #. module: board
-#: field:board.board,id:0
-#: field:board.create,id:0
+#: field:board.board,id:0 field:board.create,id:0
 msgid "ID"
-msgstr ""
+msgstr "ID"
 
 #. module: board
 #: field:board.create,write_uid:0
 msgid "Last Updated by"
-msgstr ""
+msgstr "Viimeksi päivittänyt"
 
 #. module: board
 #: field:board.create,write_date:0
 msgid "Last Updated on"
-msgstr ""
+msgstr "Viimeksi päivitetty"
 
 #. module: board
 #: view:board.board:board.board_my_dash_view
@@ -242,4 +206,9 @@
 #: code:addons/board/static/src/xml/board.xml:69
 #, python-format
 msgid "Title of new dashboard item"
-msgstr "Uuden asian nimi työpöydällä"+msgstr "Uuden asian nimi työpöydällä"
+
+#. module: board
+#: view:board.create:board.view_board_create
+msgid "or"
+msgstr "tai"