# Translation of OpenERP Server.
# This file contains the translation of the following modules:
#	* board
#
msgid ""
msgstr ""
"Project-Id-Version: OpenERP Server 6.0dev\n"
"Report-Msgid-Bugs-To: support@openerp.com\n"
<<<<<<< HEAD
"POT-Creation-Date: 2010-10-18 17:46+0000\n"
"PO-Revision-Date: 2010-11-09 08:07+0000\n"
=======
"POT-Creation-Date: 2010-11-18 16:11+0000\n"
"PO-Revision-Date: 2010-11-22 07:17+0000\n"
>>>>>>> 192810c7
"Last-Translator: OpenERP Administrators <Unknown>\n"
"Language-Team: \n"
"MIME-Version: 1.0\n"
"Content-Type: text/plain; charset=UTF-8\n"
"Content-Transfer-Encoding: 8bit\n"
<<<<<<< HEAD
"X-Launchpad-Export-Date: 2010-11-10 05:03+0000\n"
=======
"X-Launchpad-Export-Date: 2010-11-23 05:03+0000\n"
>>>>>>> 192810c7
"X-Generator: Launchpad (build Unknown)\n"

#. module: board
#: model:ir.model,name:board.model_board_menu_create
msgid "Menu Create"
msgstr "Creazione menù"

#. module: board
#: constraint:ir.actions.act_window:0
msgid "Invalid model name in the action definition."
msgstr "Nome modello non valido nella definizione dell'azione."

#. module: board
#: view:board.note:0
#: field:board.note,user_id:0
msgid "Author"
msgstr "Mittente"

#. module: board
#: model:ir.module.module,shortdesc:board.module_meta_information
msgid "Dashboard main module"
msgstr "Modulo principale cruscotti"

#. module: board
#: code:addons/board/wizard/board_menu_create.py:0
#, python-format
msgid "User Error!"
msgstr "Errore Utente!"

#. module: board
#: view:board.board:0
#: model:ir.actions.act_window,name:board.open_board_administration_form
#: model:ir.ui.menu,name:board.menu_board_admin
msgid "Administration Dashboard"
msgstr ""

#. module: board
#: view:board.note:0
#: field:board.note,note:0
#: model:ir.model,name:board.model_board_note
msgid "Note"
msgstr "Appunto"

#. module: board
#: view:board.note:0
msgid "Group By..."
msgstr "Raggruppa per..."

#. module: board
#: model:ir.model,name:board.model_board_board
msgid "Board"
msgstr ""

#. module: board
#: constraint:ir.ui.menu:0
msgid "Error ! You can not create recursive Menu."
msgstr "Errore! Non è possibile creare un menù ricorsivo."

#. module: board
#: field:board.board.line,name:0
msgid "Title"
msgstr "Titolo"

#. module: board
#: constraint:ir.model:0
msgid ""
"The Object name must start with x_ and not contain any special character !"
msgstr ""
"Il nome dell'oggetto deve iniziare per x_ e non deve contenere caratteri "
"speciali!"

#. module: board
#: model:ir.model,name:board.model_board_note_type
msgid "NOte Type"
msgstr ""

#. module: board
#: model:ir.actions.act_window,name:board.action_view_board_list_form
#: model:ir.ui.menu,name:board.menu_view_board_form
msgid "Dashboard Definition"
msgstr "Definizione Dashboard"

#. module: board
#: model:ir.actions.act_window,name:board.action_view_board_note_form
#: model:ir.ui.menu,name:board.menu_view_board_note_form
msgid "Publish a note"
msgstr "Pubblica una Nota"

#. module: board
#: view:board.menu.create:0
msgid "Menu Information"
msgstr "Informazioni Menu"

#. module: board
#: view:board.board:0
#: model:ir.actions.act_window,name:board.action_user_connection_tree
#: view:res.users:0
msgid "Latest Connections"
msgstr ""

#. module: board
#: field:board.note,type:0
msgid "Note type"
msgstr "Tipo Nota"

#. module: board
#: field:board.board,line_ids:0
msgid "Action Views"
msgstr "Visualizzazioni Azione"

#. module: board
#: view:board.note:0
#: field:board.note,date:0
msgid "Date"
msgstr "Data"

#. module: board
#: view:board.note:0
#: field:board.note.type,name:0
msgid "Note Type"
msgstr "Tipo di nota"

#. module: board
#: view:board.menu.create:0
msgid "Create Menu For Dashboard"
msgstr "Crea Menu per Dashboard"

#. module: board
#: constraint:ir.ui.view:0
msgid "Invalid XML for View Architecture!"
msgstr "XML non valido per Visualizzazione Architettura!"

#. module: board
#: model:ir.model,name:board.model_board_board_line
msgid "Board Line"
msgstr ""

#. module: board
#: field:board.menu.create,menu_parent_id:0
msgid "Parent Menu"
msgstr "Menu Superiore"

#. module: board
#: view:board.note:0
msgid "Notes"
msgstr "Note"

#. module: board
#: help:board.board.line,sequence:0
msgid ""
"Gives the sequence order                         when displaying a list of "
"board lines."
msgstr ""

#. module: board
#: code:addons/board/wizard/board_menu_create.py:0
#, python-format
msgid "Please Insert Dashboard View(s) !"
msgstr ""

#. module: board
#: view:board.board:0
#: field:board.board,name:0
#: field:board.board.line,board_id:0
#: model:ir.ui.menu,name:board.admin_menu_dasboard
#: model:ir.ui.menu,name:board.menu_dasboard
msgid "Dashboard"
msgstr "Dashboard"

#. module: board
#: model:ir.module.module,description:board.module_meta_information
msgid "Base module for all dashboards."
msgstr "Modulo base per tutti i cruscotti."

#. module: board
#: field:board.board.line,position:0
msgid "Position"
msgstr "Posizione"

#. module: board
#: model:ir.actions.act_window,name:board.dashboard_open
msgid "Open Dashboard"
msgstr "Apri Dashboard"

#. module: board
#: field:board.menu.create,menu_name:0
msgid "Menu Name"
msgstr "Nome del Menu"

#. module: board
#: view:board.board:0
#: model:ir.actions.act_window,name:board.action_latest_activities_tree
msgid "Latest Activities"
msgstr "Ultime attività"

#. module: board
#: selection:board.board.line,position:0
msgid "Left"
msgstr "Sinistra"

#. module: board
#: field:board.board,view_id:0
msgid "Board View"
msgstr "Vista Scheda"

#. module: board
#: selection:board.board.line,position:0
msgid "Right"
msgstr "Destra"

#. module: board
#: field:board.board.line,width:0
msgid "Width"
msgstr "Larghezza"

#. module: board
#: field:board.board.line,sequence:0
msgid "Sequence"
msgstr "Sequenza"

#. module: board
#: view:board.board:0
#: view:board.menu.create:0
msgid "Create Menu"
msgstr "Crea Menu"

#. module: board
#: field:board.board.line,height:0
msgid "Height"
msgstr "Altezza"

#. module: board
#: model:ir.actions.act_window,name:board.action_board_menu_create
msgid "Create Board Menu"
msgstr "Crea Menu Scheda"

#. module: board
#: view:board.menu.create:0
msgid "Cancel"
msgstr "Annulla"

#. module: board
#: view:board.board:0
msgid "Dashboard View"
msgstr "Vista Dashboard"

#. module: board
#: view:board.note:0
#: field:board.note,name:0
msgid "Subject"
msgstr "Oggetto"

#~ msgid "board.board"
#~ msgstr "board.board"

#~ msgid "board.note"
#~ msgstr "board.note"

#~ msgid "Configuration"
#~ msgstr "Configurazione"

#~ msgid "board.note.type"
#~ msgstr "board.note.type"

#~ msgid "Dashboards"
#~ msgstr "Dashboard"

#~ msgid "board.board.line"
#~ msgstr "board.board.line"<|MERGE_RESOLUTION|>--- conflicted
+++ resolved
@@ -6,24 +6,20 @@
 msgstr ""
 "Project-Id-Version: OpenERP Server 6.0dev\n"
 "Report-Msgid-Bugs-To: support@openerp.com\n"
-<<<<<<< HEAD
-"POT-Creation-Date: 2010-10-18 17:46+0000\n"
-"PO-Revision-Date: 2010-11-09 08:07+0000\n"
-=======
 "POT-Creation-Date: 2010-11-18 16:11+0000\n"
 "PO-Revision-Date: 2010-11-22 07:17+0000\n"
->>>>>>> 192810c7
 "Last-Translator: OpenERP Administrators <Unknown>\n"
 "Language-Team: \n"
 "MIME-Version: 1.0\n"
 "Content-Type: text/plain; charset=UTF-8\n"
 "Content-Transfer-Encoding: 8bit\n"
-<<<<<<< HEAD
-"X-Launchpad-Export-Date: 2010-11-10 05:03+0000\n"
-=======
 "X-Launchpad-Export-Date: 2010-11-23 05:03+0000\n"
->>>>>>> 192810c7
 "X-Generator: Launchpad (build Unknown)\n"
+
+#. module: board
+#: view:res.log.report:0
+msgid "  Year  "
+msgstr "  Anno  "
 
 #. module: board
 #: model:ir.model,name:board.model_board_menu_create
@@ -45,6 +41,11 @@
 #: model:ir.module.module,shortdesc:board.module_meta_information
 msgid "Dashboard main module"
 msgstr "Modulo principale cruscotti"
+
+#. module: board
+#: view:res.users:0
+msgid "Latest Connections"
+msgstr "Ultime connessioni"
 
 #. module: board
 #: code:addons/board/wizard/board_menu_create.py:0
@@ -53,11 +54,16 @@
 msgstr "Errore Utente!"
 
 #. module: board
+#: constraint:ir.ui.view:0
+msgid "Invalid XML for View Architecture!"
+msgstr "XML non valido per Visualizzazione Architettura!"
+
+#. module: board
 #: view:board.board:0
 #: model:ir.actions.act_window,name:board.open_board_administration_form
 #: model:ir.ui.menu,name:board.menu_board_admin
 msgid "Administration Dashboard"
-msgstr ""
+msgstr "Dashboard amministrazione"
 
 #. module: board
 #: view:board.note:0
@@ -68,18 +74,26 @@
 
 #. module: board
 #: view:board.note:0
+#: view:res.log.report:0
 msgid "Group By..."
 msgstr "Raggruppa per..."
 
 #. module: board
 #: model:ir.model,name:board.model_board_board
 msgid "Board"
-msgstr ""
+msgstr "Board"
 
 #. module: board
 #: constraint:ir.ui.menu:0
 msgid "Error ! You can not create recursive Menu."
 msgstr "Errore! Non è possibile creare un menù ricorsivo."
+
+#. module: board
+#: view:board.board:0
+#: model:ir.actions.act_window,name:board.board_weekly_res_log_report_action
+#: view:res.log.report:0
+msgid "Weekly Global Activity"
+msgstr "Attività settimanale globale"
 
 #. module: board
 #: field:board.board.line,name:0
@@ -95,9 +109,42 @@
 "speciali!"
 
 #. module: board
+#: field:res.log.report,nbr:0
+msgid "# of Entries"
+msgstr "# di voci"
+
+#. module: board
+#: view:res.log.report:0
+#: field:res.log.report,month:0
+msgid "Month"
+msgstr "Mese"
+
+#. module: board
+#: model:ir.actions.act_window,name:board.dashboard_open
+msgid "Open Dashboard"
+msgstr "Apri Dashboard"
+
+#. module: board
 #: model:ir.model,name:board.model_board_note_type
 msgid "NOte Type"
-msgstr ""
+msgstr "Tipo di nota"
+
+#. module: board
+#: view:board.board:0
+#: model:ir.actions.act_window,name:board.board_monthly_res_log_report_action
+#: view:res.log.report:0
+msgid "Monthly Activity per Document"
+msgstr "Attività mensile per documento"
+
+#. module: board
+#: sql_constraint:ir.module.module:0
+msgid "The certificate ID of the module must be unique !"
+msgstr "L'ID certificato del modulo deve essere unico!"
+
+#. module: board
+#: view:res.log.report:0
+msgid "Log Analysis"
+msgstr "Analisi log"
 
 #. module: board
 #: model:ir.actions.act_window,name:board.action_view_board_list_form
@@ -106,6 +153,27 @@
 msgstr "Definizione Dashboard"
 
 #. module: board
+#: selection:res.log.report,month:0
+msgid "March"
+msgstr "Marzo"
+
+#. module: board
+#: selection:res.log.report,month:0
+msgid "August"
+msgstr "Agosto"
+
+#. module: board
+#: view:board.board:0
+#: model:ir.actions.act_window,name:board.action_user_connection_tree
+msgid "User Connections"
+msgstr "Connessioni utente"
+
+#. module: board
+#: field:res.log.report,creation_date:0
+msgid "Creation Date"
+msgstr "Data creazione"
+
+#. module: board
 #: model:ir.actions.act_window,name:board.action_view_board_note_form
 #: model:ir.ui.menu,name:board.menu_view_board_note_form
 msgid "Publish a note"
@@ -117,11 +185,9 @@
 msgstr "Informazioni Menu"
 
 #. module: board
-#: view:board.board:0
-#: model:ir.actions.act_window,name:board.action_user_connection_tree
-#: view:res.users:0
-msgid "Latest Connections"
-msgstr ""
+#: selection:res.log.report,month:0
+msgid "June"
+msgstr "Giugno"
 
 #. module: board
 #: field:board.note,type:0
@@ -134,16 +200,31 @@
 msgstr "Visualizzazioni Azione"
 
 #. module: board
+#: model:ir.model,name:board.model_res_log_report
+msgid "Log Report"
+msgstr "Report dei log"
+
+#. module: board
 #: view:board.note:0
 #: field:board.note,date:0
 msgid "Date"
 msgstr "Data"
 
 #. module: board
-#: view:board.note:0
-#: field:board.note.type,name:0
-msgid "Note Type"
-msgstr "Tipo di nota"
+#: selection:res.log.report,month:0
+msgid "July"
+msgstr "Luglio"
+
+#. module: board
+#: view:res.log.report:0
+msgid "Extended Filters..."
+msgstr "Filtri estesi..."
+
+#. module: board
+#: view:res.log.report:0
+#: field:res.log.report,day:0
+msgid "Day"
+msgstr "Giorno"
 
 #. module: board
 #: view:board.menu.create:0
@@ -151,9 +232,14 @@
 msgstr "Crea Menu per Dashboard"
 
 #. module: board
-#: constraint:ir.ui.view:0
-msgid "Invalid XML for View Architecture!"
-msgstr "XML non valido per Visualizzazione Architettura!"
+#: selection:res.log.report,month:0
+msgid "February"
+msgstr "Febbraio"
+
+#. module: board
+#: selection:res.log.report,month:0
+msgid "October"
+msgstr "Ottobre"
 
 #. module: board
 #: model:ir.model,name:board.model_board_board_line
@@ -166,9 +252,19 @@
 msgstr "Menu Superiore"
 
 #. module: board
+#: selection:res.log.report,month:0
+msgid "January"
+msgstr "Gennaio"
+
+#. module: board
 #: view:board.note:0
 msgid "Notes"
 msgstr "Note"
+
+#. module: board
+#: selection:res.log.report,month:0
+msgid "November"
+msgstr "Novembre"
 
 #. module: board
 #: help:board.board.line,sequence:0
@@ -178,10 +274,14 @@
 msgstr ""
 
 #. module: board
-#: code:addons/board/wizard/board_menu_create.py:0
-#, python-format
-msgid "Please Insert Dashboard View(s) !"
-msgstr ""
+#: selection:res.log.report,month:0
+msgid "September"
+msgstr "Settembre"
+
+#. module: board
+#: selection:res.log.report,month:0
+msgid "April"
+msgstr "Aprile"
 
 #. module: board
 #: view:board.board:0
@@ -198,14 +298,19 @@
 msgstr "Modulo base per tutti i cruscotti."
 
 #. module: board
+#: field:board.board.line,action_id:0
+msgid "Action"
+msgstr "Azione"
+
+#. module: board
 #: field:board.board.line,position:0
 msgid "Position"
 msgstr "Posizione"
 
 #. module: board
-#: model:ir.actions.act_window,name:board.dashboard_open
-msgid "Open Dashboard"
-msgstr "Apri Dashboard"
+#: view:res.log.report:0
+msgid "Model"
+msgstr "Modello"
 
 #. module: board
 #: field:board.menu.create,menu_name:0
@@ -219,6 +324,11 @@
 msgstr "Ultime attività"
 
 #. module: board
+#: sql_constraint:ir.module.module:0
+msgid "The name of the module must be unique !"
+msgstr "Il nome del modulo deve essere unico!"
+
+#. module: board
 #: selection:board.board.line,position:0
 msgid "Left"
 msgstr "Sinistra"
@@ -239,11 +349,27 @@
 msgstr "Larghezza"
 
 #. module: board
+#: view:res.log.report:0
+msgid "   Month   "
+msgstr "   Mese   "
+
+#. module: board
 #: field:board.board.line,sequence:0
 msgid "Sequence"
 msgstr "Sequenza"
 
 #. module: board
+#: view:board.note:0
+#: field:board.note.type,name:0
+msgid "Note Type"
+msgstr "Tipo di nota"
+
+#. module: board
+#: selection:res.log.report,month:0
+msgid "December"
+msgstr "Dicembre"
+
+#. module: board
 #: view:board.board:0
 #: view:board.menu.create:0
 msgid "Create Menu"
@@ -260,6 +386,22 @@
 msgstr "Crea Menu Scheda"
 
 #. module: board
+#: selection:res.log.report,month:0
+msgid "May"
+msgstr "Maggio"
+
+#. module: board
+#: field:res.log.report,res_model:0
+msgid "Object"
+msgstr "Oggetto"
+
+#. module: board
+#: view:res.log.report:0
+#: field:res.log.report,name:0
+msgid "Year"
+msgstr "Anno"
+
+#. module: board
 #: view:board.menu.create:0
 msgid "Cancel"
 msgstr "Annulla"
@@ -270,6 +412,17 @@
 msgstr "Vista Dashboard"
 
 #. module: board
+#: code:addons/board/wizard/board_menu_create.py:0
+#, python-format
+msgid "Please Insert Dashboard View(s) !"
+msgstr ""
+
+#. module: board
+#: sql_constraint:ir.model.fields:0
+msgid "Size of the field can never be less than 1 !"
+msgstr "La dimensione del campo non può mai essere minore di 1!"
+
+#. module: board
 #: view:board.note:0
 #: field:board.note,name:0
 msgid "Subject"
