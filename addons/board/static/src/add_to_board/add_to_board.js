--- conflicted
+++ resolved
@@ -34,12 +34,8 @@
     //---------------------------------------------------------------------
 
     async addToBoard() {
-<<<<<<< HEAD
-        const { context, domain } = this.env.searchModel.getIrFilterValues();
-=======
         const { domain, globalContext } = this.env.searchModel;
         const { context } = this.env.searchModel.getIrFilterValues();
->>>>>>> 4d11cb0e
         const contextToSave = {
             ...globalContext,
             ...context,
