--- conflicted
+++ resolved
@@ -11,14 +11,10 @@
 var pyeval = require('web.pyeval');
 var ViewManager = require('web.ViewManager');
 
-<<<<<<< HEAD
-instance.web.form.DashBoard = instance.web.form.FormWidget.extend({
-=======
 var _t = core._t;
 var QWeb = core.qweb;
 
 var DashBoard = form_common.FormWidget.extend({
->>>>>>> 4bef17cc
     events: {
         'click .oe_dashboard_link_change_layout': 'on_change_layout',
         'click h2.oe_header span.oe_header_txt': function (ev) {
@@ -334,53 +330,6 @@
     .add('board', DashBoard);
 
 
-<<<<<<< HEAD
-instance.web.search.FavoriteMenu.include({
-    prepare_dropdown_menu: function (filters) {
-        var self = this;
-        this._super(filters);
-        this.$('.favorites-menu').append(QWeb.render('SearchView.addtodashboard'));
-        var $add_to_dashboard = this.$('.add-to-dashboard');
-        this.$add_dashboard_btn = $add_to_dashboard.eq(2).find('button');
-        this.$add_dashboard_input = $add_to_dashboard.eq(1).find('input');
-        this.$add_dashboard_link = $add_to_dashboard.first();
-        var title = this.searchview.getParent().title;
-        this.$add_dashboard_input.val(title);
-        this.$add_dashboard_link.click(function () {
-            self.toggle_dashboard_menu();
-        });
-        this.$add_dashboard_btn.click(this.proxy('add_dashboard'));
-    },
-    toggle_dashboard_menu: function (is_open) {
-        this.$add_dashboard_link
-            .toggleClass('closed-menu', !(_.isUndefined(is_open)) ? !is_open : undefined)
-            .toggleClass('open-menu', is_open);
-        this.$add_dashboard_btn.toggle(is_open);
-        this.$add_dashboard_input.toggle(is_open);
-        if (this.$add_dashboard_link.hasClass('open-menu')) {
-            this.$add_dashboard_input.focus();
-        }
-    },
-    close_menus: function () {
-        this.toggle_dashboard_menu(false);
-        this._super();
-    },
-    add_dashboard: function () {
-        var self = this,
-            view_manager = this.findAncestor(function (a) {
-                return a instanceof instance.web.ViewManager
-            });
-        if (!view_manager.action) {
-            this.do_warn(_t("Can't find dashboard action"));
-            return;
-        }
-        var searchview = view_manager.searchview,
-            data = searchview.build_search_data(),
-            context = new instance.web.CompoundContext(searchview.dataset.get_context() || []),
-            domain = new instance.web.CompoundDomain(searchview.dataset.get_domain() || []);
-        _.each(data.contexts, context.add, context);
-        _.each(data.domains, domain.add, domain);
-=======
 FavoriteMenu.include({
     prepare_dropdown_menu: function (filters) {
         var self = this;
@@ -428,18 +377,12 @@
             domain = new data.CompoundDomain(this.searchview.dataset.get_domain() || []);
         _.each(search_data.contexts, context.add, context);
         _.each(search_data.domains, domain.add, domain);
->>>>>>> 4bef17cc
 
         context.add({
             group_by: pyeval.eval('groupbys', search_data.groupbys || [])
         });
-<<<<<<< HEAD
-        context.add(view_manager.active_view.controller.get_context());
-        var c = instance.web.pyeval.eval('context', context);
-=======
         context.add(this.view_manager.active_view.controller.get_context());
         var c = pyeval.eval('context', context);
->>>>>>> 4bef17cc
         for(var k in c) {
             if (c.hasOwnProperty(k) && /^search_default_/.test(k)) {
                 delete c[k];
@@ -447,30 +390,18 @@
         }
         this.toggle_dashboard_menu(false);
         c.dashboard_merge_domains_contexts = false;
-<<<<<<< HEAD
-        var d = instance.web.pyeval.eval('domain', domain),
-            board = new instance.web.Model('board.board'),
-=======
         var d = pyeval.eval('domain', domain),
             board = new Model('board.board'),
->>>>>>> 4bef17cc
             name = self.$add_dashboard_input.val();
         
         board.call('list', [board.context()])
             .then(function (board_list) {
                 return self.rpc('/board/add_to_dashboard', {
                     menu_id: board_list[0].id,                    
-<<<<<<< HEAD
-                    action_id: view_manager.action.id,
-                    context_to_save: c,
-                    domain: d,
-                    view_mode: view_manager.active_view.type,
-=======
                     action_id: self.action_id,
                     context_to_save: c,
                     domain: d,
                     view_mode: self.view_manager.active_view.type,
->>>>>>> 4bef17cc
                     name: name,
                 });
             }).then(function (r) {
@@ -483,8 +414,4 @@
     },
 });
 
-<<<<<<< HEAD
-};
-=======
-});
->>>>>>> 4bef17cc
+});