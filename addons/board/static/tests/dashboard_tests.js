--- conflicted
+++ resolved
@@ -24,10 +24,7 @@
         toggleComparisonMenu,
         toggleFavoriteMenu,
     } = require("@web/../tests/search/helpers");
-<<<<<<< HEAD
-=======
     const { mouseEnter, triggerEvent } = require("@web/../tests/helpers/utils");
->>>>>>> 4d11cb0e
     const LegacyFavoriteMenu = require("web.FavoriteMenu");
     const LegacyAddToBoard = require("board.AddToBoardMenu");
     const { AddToBoard } = require("@board/add_to_board/add_to_board");
@@ -716,137 +713,6 @@
                     );
                 },
             },
-<<<<<<< HEAD
-
-            mockRPC: function (route) {
-                if (route === "/board/static/src/img/layout_1-1-1.png") {
-                    return Promise.resolve();
-                }
-                if (route === "/web/action/load") {
-                    return Promise.resolve({
-                        res_model: "partner",
-                        view_mode: "kanban",
-                        views: [[false, "kanban"]],
-                    });
-                }
-                if (route === "/web/dataset/search_read") {
-                    return Promise.resolve({ records: [{ foo: "aqualung" }] });
-                }
-                return this._super.apply(this, arguments);
-            },
-        });
-
-        await testUtils.dom.click(form.$(".o_kanban_test").find("button:first"));
-
-        form.destroy();
-    });
-
-    QUnit.test("subviews are aware of attach in or detach from the DOM", async function (assert) {
-        assert.expect(2);
-
-        // patch list renderer `on_attach_callback` for the test only
-        testUtils.mock.patch(ListRenderer, {
-            on_attach_callback: function () {
-                assert.step("subview on_attach_callback");
-            },
-        });
-
-        var form = await createView({
-            View: BoardView,
-            model: "board",
-            data: this.data,
-            arch:
-                '<form string="My Dashboard">' +
-                '<board style="2-1">' +
-                "<column>" +
-                '<action context="{}" view_mode="list" string="ABC" name="51" domain="[]"></action>' +
-                "</column>" +
-                "</board>" +
-                "</form>",
-            mockRPC: function (route) {
-                if (route === "/web/action/load") {
-                    return Promise.resolve({
-                        res_model: "partner",
-                        views: [[4, "list"]],
-                    });
-                }
-                return this._super.apply(this, arguments);
-            },
-            archs: {
-                "partner,4,list": '<list string="Partner"><field name="foo"/></list>',
-            },
-        });
-
-        assert.verifySteps(["subview on_attach_callback"]);
-
-        // restore on_attach_callback of ListRenderer
-        testUtils.mock.unpatch(ListRenderer);
-
-        form.destroy();
-    });
-
-    QUnit.test(
-        "dashboard intercepts custom events triggered by sub controllers",
-        async function (assert) {
-            assert.expect(1);
-
-            // we patch the ListController to force it to trigger the custom events that
-            // we want the dashboard to intercept (to stop them or to tweak their data)
-            testUtils.mock.patch(ListController, {
-                start: function () {
-                    this.trigger_up("update_filters");
-                    return this._super.apply(this, arguments);
-                },
-            });
-
-            var board = await createView({
-                View: BoardView,
-                model: "board",
-                data: this.data,
-                arch:
-                    '<form string="My Dashboard">' +
-                    '<board style="2-1">' +
-                    "<column>" +
-                    '<action context="{}" view_mode="list" string="ABC" name="51" domain="[]"></action>' +
-                    "</column>" +
-                    "</board>" +
-                    "</form>",
-                mockRPC: function (route) {
-                    if (route === "/web/action/load") {
-                        return Promise.resolve({ res_model: "partner", views: [[false, "list"]] });
-                    }
-                    return this._super.apply(this, arguments);
-                },
-                archs: {
-                    "partner,false,list": '<tree string="Partner"/>',
-                },
-                intercepts: {
-                    update_filters: assert.step.bind(assert, "update_filters"),
-                },
-            });
-
-            assert.verifySteps([]);
-
-            testUtils.mock.unpatch(ListController);
-            board.destroy();
-        }
-    );
-
-    QUnit.test("save actions to dashboard", async function (assert) {
-        assert.expect(6);
-
-        testUtils.mock.patch(ListController, {
-            getOwnedQueryParams: function () {
-                var result = this._super.apply(this, arguments);
-                result.context = {
-                    fire: "on the bayou",
-                };
-                return result;
-            },
-        });
-
-        serverData.models.partner.fields.foo.sortable = true;
-=======
 
             mockRPC: function (route) {
                 if (route === "/board/static/src/img/layout_1-1-1.png") {
@@ -1122,166 +988,20 @@
 
         // The filter domain already contains the view domain, but is always added by dashboard..,
         var expected_domain = ["&", view_domain, "&", view_domain, filter_domain];
->>>>>>> 4d11cb0e
 
         serverData.views = {
             "partner,false,list": '<list><field name="foo"/></list>',
             "partner,false,search": "<search></search>",
         };
-<<<<<<< HEAD
-        patchWithCleanup(browser, { setTimeout: (fn) => fn() });
-
-        const mockRPC = (route, args) => {
-            if (route === "/board/add_to_dashboard") {
-                assert.deepEqual(
-                    args.context_to_save.group_by,
-                    ["foo"],
-                    "The group_by should have been saved"
-                );
-                assert.deepEqual(
-                    args.context_to_save.orderedBy,
-                    [
-                        {
-                            name: "foo",
-                            asc: true,
-                        },
-                    ],
-                    "The orderedBy should have been saved"
-                );
-                assert.strictEqual(
-                    args.context_to_save.fire,
-                    "on the bayou",
-                    "The context of a controller should be passed and flattened"
-                );
-                assert.strictEqual(args.action_id, 1, "should save the correct action");
-                assert.strictEqual(args.view_mode, "list", "should save the correct view type");
-=======
 
         const mockRPC = (route, args) => {
             if (route === "/board/add_to_dashboard") {
                 assert.deepEqual(args.domain, expected_domain, "the correct domain should be sent");
->>>>>>> 4d11cb0e
                 return Promise.resolve(true);
             }
         };
 
         const webClient = await createWebClient({ serverData, mockRPC });
-<<<<<<< HEAD
-
-        await doAction(webClient, {
-            id: 1,
-            res_model: "partner",
-            type: "ir.actions.act_window",
-            views: [[false, "list"]],
-        });
-
-        assert.containsOnce(webClient, ".o_list_view", "should display the list view");
-
-        // Sort the list
-        await testUtils.dom.click($(".o_column_sortable"));
-
-        // Group It
-        await toggleGroupByMenu(webClient);
-        await toggleAddCustomGroup(webClient);
-        await applyGroup(webClient);
-
-        // add this action to dashboard
-        await toggleFavoriteMenu(webClient);
-
-        await testUtils.dom.triggerEvent($(".o_add_to_board button.dropdown-toggle"), "mouseenter");
-        await testUtils.fields.editInput($(".o_add_to_board input"), "a name");
-        await testUtils.dom.click($(".o_add_to_board .dropdown-menu button"));
-
-        testUtils.mock.unpatch(ListController);
-    });
-
-    QUnit.test("save two searches to dashboard", async function (assert) {
-        // the second search saved should not be influenced by the first
-        assert.expect(2);
-
-        patchWithCleanup(browser, { setTimeout: (fn) => fn() });
-        serverData.views = {
-            "partner,false,list": '<list><field name="foo"/></list>',
-            "partner,false,search": "<search></search>",
-        };
-
-        const mockRPC = (route, args) => {
-            if (route === "/board/add_to_dashboard") {
-                if (filter_count === 0) {
-                    assert.deepEqual(
-                        args.domain,
-                        [["display_name", "ilike", "a"]],
-                        "the correct domain should be sent"
-                    );
-                }
-                if (filter_count === 1) {
-                    assert.deepEqual(
-                        args.domain,
-                        [["display_name", "ilike", "b"]],
-                        "the correct domain should be sent"
-                    );
-                }
-
-                filter_count += 1;
-                return Promise.resolve(true);
-            }
-        };
-
-        const webClient = await createWebClient({ serverData, mockRPC });
-
-        await doAction(webClient, {
-            id: 1,
-            res_model: "partner",
-            type: "ir.actions.act_window",
-            views: [[false, "list"]],
-        });
-
-        var filter_count = 0;
-        // Add a first filter
-        await toggleFilterMenu(webClient);
-        await toggleAddCustomFilter(webClient);
-        await editConditionValue(webClient, 0, "a");
-        await applyFilter(webClient);
-
-        // Add it to dashboard
-        await toggleFavoriteMenu(webClient);
-        await testUtils.dom.triggerEvent($(".o_add_to_board button.dropdown-toggle"), "mouseenter");
-        await testUtils.dom.click($(".o_add_to_board .dropdown-menu button"));
-
-        // Remove it
-        await testUtils.dom.click(webClient.el.querySelector(".o_facet_remove"));
-
-        // Add the second filter
-        await toggleFilterMenu(webClient);
-        await toggleAddCustomFilter(webClient);
-        await editConditionValue(webClient, 0, "b");
-        await applyFilter(webClient);
-        // Add it to dashboard
-        await toggleFavoriteMenu(webClient);
-        await testUtils.dom.triggerEvent(
-            webClient.el.querySelector(".o_add_to_board button.dropdown-toggle"),
-            "mouseenter"
-        );
-        await testUtils.dom.click(
-            webClient.el.querySelector(".o_add_to_board .dropdown-menu button")
-        );
-    });
-
-    QUnit.test("save a action domain to dashboard", async function (assert) {
-        // View domains are to be added to the dashboard domain
-        assert.expect(1);
-
-        patchWithCleanup(browser, { setTimeout: (fn) => fn() });
-        var view_domain = ["display_name", "ilike", "a"];
-        var filter_domain = ["display_name", "ilike", "b"];
-
-        // The filter domain already contains the view domain, but is always added by dashboard..,
-        var expected_domain = ["&", view_domain, "&", view_domain, filter_domain];
-
-        serverData.views = {
-            "partner,false,list": '<list><field name="foo"/></list>',
-            "partner,false,search": "<search></search>",
-=======
 
         await doAction(webClient, {
             id: 1,
@@ -1559,7 +1279,6 @@
         serverData.views = {
             "partner,false,pivot": '<pivot><field name="foo"/></pivot>',
             "partner,false,search": '<search/>',
->>>>>>> 4d11cb0e
         };
 
         registry.category("services").add("user", makeFakeUserService());
@@ -1568,11 +1287,7 @@
 
         const mockRPC = (route) => {
             if (route === "/board/add_to_dashboard") {
-<<<<<<< HEAD
-                assert.deepEqual(args.domain, expected_domain, "the correct domain should be sent");
-=======
                 assert.step("add to board")
->>>>>>> 4d11cb0e
                 return Promise.resolve(true);
             }
         };
@@ -1583,270 +1298,17 @@
             id: 1,
             res_model: "partner",
             type: "ir.actions.act_window",
-            views: [[false, "list"]],
-            domain: [view_domain],
-        });
-
-<<<<<<< HEAD
-        // Add a filter
-        await toggleFilterMenu(webClient);
-        await toggleAddCustomFilter(webClient);
-        await editConditionValue(webClient, 0, "b");
-        await applyFilter(webClient);
-        // Add it to dashboard
-        await toggleFavoriteMenu(webClient);
-        await testUtils.dom.triggerEvent(
-            webClient.el.querySelector(".o_add_to_board button.dropdown-toggle"),
-            "mouseenter"
-        );
-        // add
-        await testUtils.dom.click(
-            webClient.el.querySelector(".o_add_to_board .dropdown-menu button")
-        );
-    });
-
-    QUnit.test("Views should be loaded in the user's language", async function (assert) {
-        assert.expect(2);
-        var form = await createView({
-            View: BoardView,
-            model: "board",
-            data: this.data,
-            session: { user_context: { lang: "fr_FR" } },
-            arch:
-                '<form string="My Dashboard">' +
-                '<board style="2-1">' +
-                "<column>" +
-                '<action context="{\'lang\': \'en_US\'}" view_mode="list" string="ABC" name="51" domain="[]"></action>' +
-                "</column>" +
-                "</board>" +
-                "</form>",
-            mockRPC: function (route, args) {
-                if (args.method === "load_views") {
-                    assert.deepEqual(
-                        pyUtils.eval("context", args.kwargs.context),
-                        { lang: "fr_FR" },
-                        "The views should be loaded with the correct context"
-                    );
-                }
-                if (route === "/web/dataset/search_read") {
-                    assert.equal(
-                        args.context.lang,
-                        "fr_FR",
-                        "The data should be loaded with the correct context"
-                    );
-                }
-                if (route === "/web/action/load") {
-                    return Promise.resolve({
-                        res_model: "partner",
-                        views: [[4, "list"]],
-                    });
-                }
-                return this._super.apply(this, arguments);
-            },
-            archs: {
-                "partner,4,list": '<list string="Partner"><field name="foo"/></list>',
-            },
-        });
-
-        form.destroy();
-    });
-
-    QUnit.test("Dashboard should use correct groupby", async function (assert) {
-        assert.expect(1);
-        var form = await createView({
-            View: BoardView,
-            model: "board",
-            data: this.data,
-            arch:
-                '<form string="My Dashboard">' +
-                '<board style="2-1">' +
-                "<column>" +
-                '<action context="{\'group_by\': [\'bar\']}" string="ABC" name="51"></action>' +
-                "</column>" +
-                "</board>" +
-                "</form>",
-            mockRPC: function (route, args) {
-                if (args.method === "web_read_group") {
-                    assert.deepEqual(
-                        args.kwargs.groupby,
-                        ["bar"],
-                        "user defined groupby should have precedence on action groupby"
-                    );
-                }
-                if (route === "/web/action/load") {
-                    return Promise.resolve({
-                        res_model: "partner",
-                        context: {
-                            group_by: "some_field",
-                        },
-                        views: [[4, "list"]],
-                    });
-                }
-                return this._super.apply(this, arguments);
-            },
-            archs: {
-                "partner,4,list": '<list string="Partner"><field name="foo"/></list>',
-            },
-        });
-
-        form.destroy();
-    });
-
-    QUnit.test(
-        "Dashboard should use correct groupby when defined as a string of one field",
-        async function (assert) {
-            assert.expect(1);
-            var form = await createView({
-                View: BoardView,
-                model: "board",
-                data: this.data,
-                arch:
-                    '<form string="My Dashboard">' +
-                    '<board style="2-1">' +
-                    "<column>" +
-                    '<action context="{\'group_by\': \'bar\'}" string="ABC" name="51"></action>' +
-                    "</column>" +
-                    "</board>" +
-                    "</form>",
-                mockRPC: function (route, args) {
-                    if (args.method === "web_read_group") {
-                        assert.deepEqual(
-                            args.kwargs.groupby,
-                            ["bar"],
-                            "user defined groupby should have precedence on action groupby"
-                        );
-                    }
-                    if (route === "/web/action/load") {
-                        return Promise.resolve({
-                            res_model: "partner",
-                            context: {
-                                group_by: "some_field",
-                            },
-                            views: [[4, "list"]],
-                        });
-                    }
-                    return this._super.apply(this, arguments);
-                },
-                archs: {
-                    "partner,4,list": '<list string="Partner"><field name="foo"/></list>',
-                },
-            });
-
-            form.destroy();
-        }
-    );
-
-    QUnit.test("click on a cell of pivot view inside dashboard", async function (assert) {
-        assert.expect(3);
-
-        var form = await createView({
-            View: BoardView,
-            model: "board",
-            data: this.data,
-            arch:
-                "<form>" +
-                '<board style="2-1">' +
-                "<column>" +
-                '<action view_mode="pivot" string="ABC" name="51"></action>' +
-                "</column>" +
-                "</board>" +
-                "</form>",
-            mockRPC: function (route) {
-                if (route === "/web/action/load") {
-                    return Promise.resolve({
-                        res_model: "partner",
-                        views: [[4, "pivot"]],
-                    });
-                }
-                return this._super.apply(this, arguments);
-            },
-            archs: {
-                "partner,4,pivot": '<pivot><field name="int_field" type="measure"/></pivot>',
-            },
-            intercepts: {
-                do_action: function () {
-                    assert.step("do action");
-                },
-            },
-        });
-
-        assert.verifySteps([]);
-
-        await testUtils.dom.click(form.$(".o_legacy_pivot .o_pivot_cell_value"));
-
-        assert.verifySteps(["do action"]);
-
-        form.destroy();
-    });
-
-    // TODO: The button "Add to my dashboard" is not yet developped on the new control panel search view
-    QUnit.skip(
-        "correctly save the time ranges of a reporting view in comparison mode",
-        async function (assert) {
-            assert.expect(1);
-
-            const unpatchDate = patchDate(2020, 6, 1, 11, 0, 0);
-
-            serverData.models.partner.fields.date = {
-                string: "Date",
-                type: "date",
-                sortable: true,
-            };
-
-            serverData.views = {
-                "partner,false,pivot": '<pivot><field name="foo"/></pivot>',
-                "partner,false,search": '<search><filter name="Date" date="date"/></search>',
-            };
-
-            const mockRPC = (route, args) => {
-                if (route === "/board/add_to_dashboard") {
-                    assert.deepEqual(args.context_to_save.comparison, {
-                        comparisonId: "previous_period",
-                        fieldName: "date",
-                        fieldDescription: "Date",
-                        rangeDescription: "July 2020",
-                        range: ["&", ["date", ">=", "2020-07-01"], ["date", "<=", "2020-07-31"]],
-                        comparisonRange: [
-                            "&",
-                            ["date", ">=", "2020-06-01"],
-                            ["date", "<=", "2020-06-30"],
-                        ],
-                        comparisonRangeDescription: "June 2020",
-                    });
-                    return Promise.resolve(true);
-                }
-            };
-
-            registry.category("services").add("user", makeFakeUserService());
-
-            const webClient = await createWebClient({ serverData, mockRPC });
-
-            await doAction(webClient, {
-                id: 1,
-                res_model: "partner",
-                type: "ir.actions.act_window",
-                views: [[false, "pivot"]],
-            });
-
-            // filter on July 2020
-            await toggleFilterMenu(webClient);
-            await toggleMenuItem(webClient, "Date");
-            await toggleMenuItemOption(webClient, "Date", "July");
-
-            // compare July 2020 to June 2020
-            await toggleComparisonMenu(webClient);
-            await toggleMenuItem(webClient, 0);
-
-            // add the view to the dashboard
-            await toggleFavoriteMenu(webClient);
-
-            await testUtils.dom.click($(".o_add_to_board button.dropdown-toggle"));
-            await testUtils.fields.editInput($(".o_add_to_board input"), "a name");
-            await testUtils.dom.click($(".o_add_to_board div button"));
-
-            unpatchDate();
-        }
-    );
+            views: [[false, "pivot"]],
+        });
+
+        await toggleFavoriteMenu(webClient.el);
+        await mouseEnter(webClient.el.querySelector(".o_add_to_board .dropdown-toggle"));
+        const input = webClient.el.querySelector(".o_add_to_board .dropdown-menu input");
+        await testUtils.fields.editInput(input, "Pipeline");
+        await triggerEvent(input, null, "keydown", { key: "Enter" });
+
+        assert.verifySteps(["add to board"]);
+    });
 
     QUnit.test(
         "correctly display the time range descriptions of a reporting view in comparison mode",
@@ -1914,82 +1376,6 @@
             form.destroy();
         }
     );
-=======
-        await toggleFavoriteMenu(webClient.el);
-        await mouseEnter(webClient.el.querySelector(".o_add_to_board .dropdown-toggle"));
-        const input = webClient.el.querySelector(".o_add_to_board .dropdown-menu input");
-        await testUtils.fields.editInput(input, "Pipeline");
-        await triggerEvent(input, null, "keydown", { key: "Enter" });
-
-        assert.verifySteps(["add to board"]);
-    });
-
-    QUnit.test(
-        "correctly display the time range descriptions of a reporting view in comparison mode",
-        async function (assert) {
-            assert.expect(1);
-
-            this.data.partner.fields.date = { string: "Date", type: "date", sortable: true };
-            this.data.partner.records[0].date = "2020-07-15";
-
-            const form = await createView({
-                View: BoardView,
-                model: "board",
-                data: this.data,
-                arch: `<form string="My Dashboard">
-                <board style="2-1">
-                    <column>
-                        <action string="ABC" name="51"></action>
-                    </column>
-                </board>
-            </form>`,
-                archs: {
-                    "partner,1,pivot": '<pivot string="Partner"></pivot>',
-                },
-                mockRPC: function (route, args) {
-                    if (route === "/board/static/src/img/layout_1-1-1.png") {
-                        return Promise.resolve();
-                    }
-                    if (route === "/web/action/load") {
-                        return Promise.resolve({
-                            context: JSON.stringify({
-                                comparison: {
-                                    comparisonId: "previous_period",
-                                    fieldName: "date",
-                                    fieldDescription: "Date",
-                                    rangeDescription: "July 2020",
-                                    range: [
-                                        "&",
-                                        ["date", ">=", "2020-07-01"],
-                                        ["date", "<=", "2020-07-31"],
-                                    ],
-                                    comparisonRange: [
-                                        "&",
-                                        ["date", ">=", "2020-06-01"],
-                                        ["date", "<=", "2020-06-30"],
-                                    ],
-                                    comparisonRangeDescription: "June 2020",
-                                },
-                            }),
-                            domain: "[]",
-                            res_model: "partner",
-                            views: [[1, "pivot"]],
-                        });
-                    }
-                    return this._super.apply(this, arguments);
-                },
-            });
-
-            assert.deepEqual(
-                [...form.el.querySelectorAll("div.o_legacy_pivot th.o_pivot_origin_row")].map(
-                    (el) => el.innerText
-                ),
-                ["June 2020", "July 2020", "Variation"]
-            );
-
-            form.destroy();
-        }
-    );
 
     QUnit.test("Add a view with dynamic domain", async function (assert) {
         assert.expect(1);
@@ -2031,5 +1417,4 @@
         await testUtils.fields.editInput(input, "Pipeline");
         await triggerEvent(input, null, "keydown", { key: "Enter" });
     });
->>>>>>> 4d11cb0e
 });