<?xml version="1.0" encoding="utf-8"?>
<odoo>
        <record id="view_account_journal_form_inherit" model="ir.ui.view">
            <field name="name">account.journal.form</field>
            <field name="model">account.journal</field>
            <field name="inherit_id" ref="account.view_account_journal_form"/>
            <field name="arch" type="xml">
<<<<<<< HEAD
                <field name="loss_account_id" position="after">
=======
                <xpath expr="//field[@name='group_invoice_lines']/parent::group" position="attributes">
                    <attribute name="attrs">{'invisible': 0}</attribute>
                </xpath>
                <field name="group_invoice_lines" position="after">
>>>>>>> ae50f2cb
                    <field name="update_posted" groups="base.group_no_one"/>
                </field>
            </field>
        </record>

        <record id="bank_statement_draft_form_inherit" model="ir.ui.view">
            <field name="name">bank.statement.draft.form.inherit</field>
            <field name="model">account.bank.statement</field>
            <field name="inherit_id" ref="account.view_bank_statement_form"/>
            <field name="arch" type="xml">
                <xpath expr="//button[@name='check_confirm_bank']" position="after">
                    <button name="button_draft" states="confirm" string="Reset to New" type="object"/>
                </xpath>
            </field>
        </record>

        <record id="bank_statement_cancel_form_inherit" model="ir.ui.view">
            <field name="name">bank.statement.cancel.form.inherit</field>
            <field name="model">account.bank.statement</field>
            <field name="inherit_id" ref="account.view_bank_statement_form"/>
            <field name="arch" type="xml">
                <field name="line_ids" position="attributes">
                    <attribute name="options">{'reload_on_button': true}</attribute>
                </field>
                <xpath expr="//field[@name='bank_account_id']" position="after">
                    <field name="state" invisible="1"/>
                    <button name="button_cancel_reconciliation" attrs="{'invisible': ['|',('journal_entry_ids', '=', []), ('state', '=', 'confirm')]}" string="Revert reconciliation" type="object" icon="fa-undo"/>
                </xpath>
            </field>
        </record>

        <record id="payment_cancel_form_inherit" model="ir.ui.view">
            <field name="name">payment.cancel.form.inherit</field>
            <field name="model">account.payment</field>
            <field name="inherit_id" ref="account.view_account_payment_form"/>
            <field name="arch" type="xml">
                <xpath expr="//header/field[@name='state']" position="before">
                    <button name="cancel" attrs="{'invisible': [('state', 'in', ['draft','cancelled'])]}" string="Cancel" type="object"/>
                </xpath>
            </field>
        </record>

        <record id="view_move_form_inherit_account_cancel" model="ir.ui.view">
            <field name="name">account.move.form.inherit</field>
            <field name="model">account.move</field>
            <field name="inherit_id" ref="account.view_move_form"/>
            <field name="arch" type="xml">
                <field name="state" position="before">
                    <button name="button_cancel" states="posted" string="Cancel Entry" type="object" groups="account.group_account_invoice"/>
                    <button name="button_draft" states="cancel" string="Reset to Draft" type="object" groups="account.group_account_invoice"/>
                </field>
            </field>
        </record>

</odoo><|MERGE_RESOLUTION|>--- conflicted
+++ resolved
@@ -5,14 +5,10 @@
             <field name="model">account.journal</field>
             <field name="inherit_id" ref="account.view_account_journal_form"/>
             <field name="arch" type="xml">
-<<<<<<< HEAD
-                <field name="loss_account_id" position="after">
-=======
-                <xpath expr="//field[@name='group_invoice_lines']/parent::group" position="attributes">
+                <xpath expr="//field[@name='loss_account_id']/parent::group" position="attributes">
                     <attribute name="attrs">{'invisible': 0}</attribute>
                 </xpath>
-                <field name="group_invoice_lines" position="after">
->>>>>>> ae50f2cb
+                <field name="loss_account_id" position="after">
                     <field name="update_posted" groups="base.group_no_one"/>
                 </field>
             </field>
