# -*- coding: utf-8 -*-
# Part of Odoo. See LICENSE file for full copyright and licensing details.

{
<<<<<<< HEAD
    'name': 'Website Sale Stock - Website Delivery information',
=======
    'name': 'Website Sale Stock - Website Delivery Informations',
    'version': '0.0.1',
    'category': 'Website',
>>>>>>> 7f2e748a
    'description': """
    Display delivery orders (picking) infos on the website
""",
    'depends': [
        'website_sale',
        'sale_stock',
    ],
    'auto_install': True,
    'data': [
        'views/templates.xml',
    ]
}<|MERGE_RESOLUTION|>--- conflicted
+++ resolved
@@ -2,13 +2,8 @@
 # Part of Odoo. See LICENSE file for full copyright and licensing details.
 
 {
-<<<<<<< HEAD
-    'name': 'Website Sale Stock - Website Delivery information',
-=======
-    'name': 'Website Sale Stock - Website Delivery Informations',
-    'version': '0.0.1',
+    'name': 'Website Sale Stock - Website Delivery Information',
     'category': 'Website',
->>>>>>> 7f2e748a
     'description': """
     Display delivery orders (picking) infos on the website
 """,
