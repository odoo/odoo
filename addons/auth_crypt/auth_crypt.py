#
# Implements encrypting functions.
#
# Copyright (c) 2008, F S 3 Consulting Inc.
#
# Maintainer:
# Alec Joseph Rivera (agi<at>fs3.ph)
# refactored by Antony Lesuisse <al<at>openerp.com>
#

import hashlib
import hmac
import logging
from random import sample
from string import ascii_letters, digits

import openerp
from openerp.osv import fields, osv

_logger = logging.getLogger(__name__)

magic_md5 = '$1$'
magic_sha256 = '$5$'

def gen_salt(length=8, symbols=None):
    if symbols is None:
        symbols = ascii_letters + digits
    return ''.join(sample(symbols, length))

def md5crypt( raw_pw, salt, magic=magic_md5 ):
    """ md5crypt FreeBSD crypt(3) based on but different from md5

    The md5crypt is based on Mark Johnson's md5crypt.py, which in turn is
    based on  FreeBSD src/lib/libcrypt/crypt.c (1.2)  by  Poul-Henning Kamp.
    Mark's port can be found in  ActiveState ASPN Python Cookbook.  Kudos to
    Poul and Mark. -agi

    Original license:

    * "THE BEER-WARE LICENSE" (Revision 42):
    *
    * <phk@login.dknet.dk>  wrote  this file.  As  long as  you retain  this
    * notice  you can do  whatever you want with this stuff. If we meet some
    * day,  and you think this stuff is worth it,  you can buy me  a beer in
    * return.
    *
    * Poul-Henning Kamp
    """
    raw_pw = raw_pw.encode('utf-8')
    salt = salt.encode('utf-8')
    hash = hashlib.md5()
    hash.update( raw_pw + magic + salt )
    st = hashlib.md5()
    st.update( raw_pw + salt + raw_pw)
    stretch = st.digest()

    for i in range( 0, len( raw_pw ) ):
        hash.update( stretch[i % 16] )

    i = len( raw_pw )

    while i:
        if i & 1:
            hash.update('\x00')
        else:
            hash.update( raw_pw[0] )
        i >>= 1

    saltedmd5 = hash.digest()

    for i in range( 1000 ):
        hash = hashlib.md5()

        if i & 1:
            hash.update( raw_pw )
        else:
            hash.update( saltedmd5 )

        if i % 3:
            hash.update( salt )
        if i % 7:
            hash.update( raw_pw )
        if i & 1:
            hash.update( saltedmd5 )
        else:
            hash.update( raw_pw )

        saltedmd5 = hash.digest()

    itoa64 = './0123456789ABCDEFGHIJKLMNOPQRSTUVWXYZabcdefghijklmnopqrstuvwxyz'

    rearranged = ''
    for a, b, c in ((0, 6, 12), (1, 7, 13), (2, 8, 14), (3, 9, 15), (4, 10, 5)):
        v = ord( saltedmd5[a] ) << 16 | ord( saltedmd5[b] ) << 8 | ord( saltedmd5[c] )

        for i in range(4):
            rearranged += itoa64[v & 0x3f]
            v >>= 6

    v = ord( saltedmd5[11] )

    for i in range( 2 ):
        rearranged += itoa64[v & 0x3f]
        v >>= 6

    return magic + salt + '$' + rearranged

def sh256crypt(cls, password, salt, magic=magic_sha256):
    iterations = 1000
    # see http://en.wikipedia.org/wiki/PBKDF2
    result = password.encode('utf8')
    for i in xrange(cls.iterations):
        result = hmac.HMAC(result, salt, hashlib.sha256).digest() # uses HMAC (RFC 2104) to apply salt
    result = result.encode('base64') # doesnt seem to be crypt(3) compatible
    return '%s%s$%s' % (magic_sha256, salt, result)

class res_users(osv.osv):
    _inherit = "res.users"

    def set_pw(self, cr, uid, id, name, value, args, context):
        if value:
            encrypted = md5crypt(value, gen_salt())
<<<<<<< HEAD
            cr.execute('update res_users set password_crypt=%s where id=%s', (encrypted, int(id)))
=======
            cr.execute("update res_users set password='', password_crypt=%s where id=%s", (encrypted, id))
            self.invalidate_cache(cr, uid, context=context)
>>>>>>> d08651d2
        del value

    def get_pw( self, cr, uid, ids, name, args, context ):
        cr.execute('select id, password from res_users where id in %s', (tuple(map(int, ids)),))
        stored_pws = cr.fetchall()
        res = {}

        for id, stored_pw in stored_pws:
            res[id] = stored_pw

        return res

    _columns = {
        'password': fields.function(get_pw, fnct_inv=set_pw, type='char', string='Password', invisible=True, store=True),
        'password_crypt': fields.char(string='Encrypted Password', invisible=True),
    }

    def check_credentials(self, cr, uid, password):
        # convert to base_crypt if needed
        cr.execute('SELECT password, password_crypt FROM res_users WHERE id=%s AND active', (uid,))
        if cr.rowcount:
            stored_password, stored_password_crypt = cr.fetchone()
            if password and not stored_password_crypt:
                salt = gen_salt()
                stored_password_crypt = md5crypt(stored_password, salt)
                cr.execute("UPDATE res_users SET password='', password_crypt=%s WHERE id=%s", (stored_password_crypt, uid))
                self.invalidate_cache(cr, uid)
        try:
            return super(res_users, self).check_credentials(cr, uid, password)
        except openerp.exceptions.AccessDenied:
            # check md5crypt
            if stored_password_crypt[:len(magic_md5)] == magic_md5:
                salt = stored_password_crypt[len(magic_md5):11]
                if stored_password_crypt == md5crypt(password, salt):
                    return
            elif stored_password_crypt[:len(magic_md5)] == magic_sha256:
                salt = stored_password_crypt[len(magic_md5):11]
                if stored_password_crypt == md5crypt(password, salt):
                    return
            # Reraise password incorrect
            raise


# vim:expandtab:smartindent:tabstop=4:softtabstop=4:shiftwidth=4:<|MERGE_RESOLUTION|>--- conflicted
+++ resolved
@@ -120,12 +120,8 @@
     def set_pw(self, cr, uid, id, name, value, args, context):
         if value:
             encrypted = md5crypt(value, gen_salt())
-<<<<<<< HEAD
-            cr.execute('update res_users set password_crypt=%s where id=%s', (encrypted, int(id)))
-=======
             cr.execute("update res_users set password='', password_crypt=%s where id=%s", (encrypted, id))
             self.invalidate_cache(cr, uid, context=context)
->>>>>>> d08651d2
         del value
 
     def get_pw( self, cr, uid, ids, name, args, context ):
@@ -148,7 +144,7 @@
         cr.execute('SELECT password, password_crypt FROM res_users WHERE id=%s AND active', (uid,))
         if cr.rowcount:
             stored_password, stored_password_crypt = cr.fetchone()
-            if password and not stored_password_crypt:
+            if stored_password and not stored_password_crypt:
                 salt = gen_salt()
                 stored_password_crypt = md5crypt(stored_password, salt)
                 cr.execute("UPDATE res_users SET password='', password_crypt=%s WHERE id=%s", (stored_password_crypt, uid))
@@ -157,14 +153,15 @@
             return super(res_users, self).check_credentials(cr, uid, password)
         except openerp.exceptions.AccessDenied:
             # check md5crypt
-            if stored_password_crypt[:len(magic_md5)] == magic_md5:
-                salt = stored_password_crypt[len(magic_md5):11]
-                if stored_password_crypt == md5crypt(password, salt):
-                    return
-            elif stored_password_crypt[:len(magic_md5)] == magic_sha256:
-                salt = stored_password_crypt[len(magic_md5):11]
-                if stored_password_crypt == md5crypt(password, salt):
-                    return
+            if stored_password_crypt:
+                if stored_password_crypt[:len(magic_md5)] == magic_md5:
+                    salt = stored_password_crypt[len(magic_md5):11]
+                    if stored_password_crypt == md5crypt(password, salt):
+                        return
+                elif stored_password_crypt[:len(magic_md5)] == magic_sha256:
+                    salt = stored_password_crypt[len(magic_md5):11]
+                    if stored_password_crypt == md5crypt(password, salt):
+                        return
             # Reraise password incorrect
             raise
 
