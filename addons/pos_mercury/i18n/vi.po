# Translation of Odoo Server.
# This file contains the translation of the following modules:
# 	* pos_mercury
#
# Translators:
# Martin Trigaux, 2019
# Nancy Momoland <thanhnguyen.icsc@gmail.com>, 2019
# Dung Nguyen Thi <dungnt@trobz.com>, 2019
# Dao Nguyen <trucdao.uel@gmail.com>, 2019
<<<<<<< HEAD
# Chinh Chinh <trinhttp@trobz.com>, 2019
#
=======
# Trinh Tran Thi Phuong <trinhttp@trobz.com>, 2019
# Duy BQ <duybq86@gmail.com>, 2020
# 
>>>>>>> 84843618
msgid ""
msgstr ""
"Project-Id-Version: Odoo Server 13.0\n"
"Report-Msgid-Bugs-To: \n"
"POT-Creation-Date: 2019-12-05 12:32+0000\n"
"PO-Revision-Date: 2019-08-26 09:13+0000\n"
"Last-Translator: Duy BQ <duybq86@gmail.com>, 2020\n"
"Language-Team: Vietnamese (https://www.transifex.com/odoo/teams/41243/vi/)\n"
"MIME-Version: 1.0\n"
"Content-Type: text/plain; charset=UTF-8\n"
"Content-Transfer-Encoding: \n"
"Language: vi\n"
"Plural-Forms: nplurals=1; plural=0;\n"

#. module: pos_mercury
#: model_terms:ir.ui.view,arch_db:pos_mercury.res_config_settings_view_form_inherit_pos_mercury
msgid "<i class=\"fa fa-fw fa-arrow-right\"/>Buy a card reader"
msgstr "<i class=\"fa fa-fw fa-arrow-right\"/>Mua một thiết bị đọc thẻ"

#. module: pos_mercury
#: model_terms:ir.ui.view,arch_db:pos_mercury.view_pos_mercury_configuration_form
msgid ""
"<i>Vantiv Configurations</i> define what Vantiv account will be used when\n"
"                                processing credit card transactions in the Point Of Sale. Setting up a Vantiv\n"
"                                configuration will enable you to allow payments with various credit cards\n"
"                                (eg. Visa, MasterCard, Discovery, American Express, ...). After setting up this\n"
"                                configuration you should associate it with a Point Of Sale payment method."
msgstr ""

#. module: pos_mercury
#. openerp-web
#: code:addons/pos_mercury/static/src/xml/pos_mercury.xml:0
#, python-format
msgid "ABOVE AMOUNT PURSUANT"
msgstr "TRÊN SỐ TIỀN MUA"

#. module: pos_mercury
#. openerp-web
#: code:addons/pos_mercury/static/src/xml/pos_mercury.xml:0
#, python-format
msgid "APPROVAL CODE:"
msgstr "MÃ XÁC NHẬN:"

#. module: pos_mercury
#: model:ir.model,name:pos_mercury.model_ir_autovacuum
msgid "Automatic Vacuum"
msgstr "Automatic vacuum"

#. module: pos_mercury
#: model:ir.model,name:pos_mercury.model_barcode_rule
msgid "Barcode Rule"
msgstr "Quy tắc Mã vạch"

#. module: pos_mercury
#: model_terms:ir.ui.view,arch_db:pos_mercury.pos_config_view_form_inherit_pos_mercury
msgid "Barcode Scanner/Card Reader"
msgstr "Máy quét mã vạch / Đầu đọc thẻ"

#. module: pos_mercury
#. openerp-web
#: code:addons/pos_mercury/static/src/xml/pos_mercury.xml:0
#, python-format
msgid "CARDHOLDER WILL PAY CARD ISSUER"
msgstr "CHỦ THẺ SẼ THANH TOÁN CHO BÊN PHÁT HÀNH THẺ"

#. module: pos_mercury
#: model:ir.model.fields,field_description:pos_mercury.field_pos_payment__mercury_card_brand
msgid "Card Brand"
msgstr "Đơn vị phát hành thẻ"

#. module: pos_mercury
#: model:ir.model.fields,field_description:pos_mercury.field_pos_payment__mercury_card_number
#: model_terms:ir.ui.view,arch_db:pos_mercury.view_pos_order
msgid "Card Number"
msgstr "Số thẻ"

#. module: pos_mercury
#: model:ir.model.fields,field_description:pos_mercury.field_pos_payment__mercury_prefixed_card_number
msgid "Card Number Prefix"
msgstr "Tiền tố số thẻ"

#. module: pos_mercury
#: model:ir.model.fields,field_description:pos_mercury.field_pos_payment__mercury_card_owner_name
msgid "Card Owner Name"
msgstr "Tên chủ thẻ"

#. module: pos_mercury
#: model_terms:ir.ui.view,arch_db:pos_mercury.view_pos_mercury_configuration_form
#: model_terms:ir.ui.view,arch_db:pos_mercury.view_pos_mercury_configuration_tree
msgid "Card Reader"
msgstr "Máy đọc thẻ"

#. module: pos_mercury
#: model_terms:ir.actions.act_window,help:pos_mercury.action_configuration_form
msgid "Configure your card reader"
msgstr "Cấu hình máy đọc thẻ"

#. module: pos_mercury
#. openerp-web
#: code:addons/pos_mercury/static/src/js/pos_mercury.js:0
#, python-format
msgid "Could not read card"
msgstr "Không đọc được thẻ"

#. module: pos_mercury
#: model:ir.model.fields,field_description:pos_mercury.field_pos_mercury_configuration__create_uid
#: model:ir.model.fields,field_description:pos_mercury.field_pos_mercury_mercury_transaction__create_uid
msgid "Created by"
msgstr "Được tạo bởi"

#. module: pos_mercury
#: model:ir.model.fields,field_description:pos_mercury.field_pos_mercury_configuration__create_date
#: model:ir.model.fields,field_description:pos_mercury.field_pos_mercury_mercury_transaction__create_date
msgid "Created on"
msgstr "Thời điểm tạo"

#. module: pos_mercury
#: model:ir.model.fields.selection,name:pos_mercury.selection__barcode_rule__type__credit
msgid "Credit Card"
msgstr "Thẻ tín dụng"

#. module: pos_mercury
#. openerp-web
#: code:addons/pos_mercury/static/src/js/pos_mercury.js:0
#, python-format
msgid ""
"Credit card refunds are not supported. Instead select your credit card "
"payment method, click 'Validate' and refund the original charge manually "
"through the Vantiv backend."
msgstr ""
"Hoàn tiền thẻ tín dụng không được hỗ trợ. Thay vào đó, hãy chọn phương thức "
"thanh toán bằng thẻ tín dụng của bạn, nhấp vào 'Xác thực' và hoàn trả khoản "
"phí ban đầu theo cách thủ công thông qua Vantiv."

#. module: pos_mercury
#: model:ir.model.fields,field_description:pos_mercury.field_pos_mercury_configuration__display_name
#: model:ir.model.fields,field_description:pos_mercury.field_pos_mercury_mercury_transaction__display_name
msgid "Display Name"
msgstr "Tên hiển thị"

#. module: pos_mercury
#. openerp-web
#: code:addons/pos_mercury/static/src/js/pos_mercury.js:0
#, python-format
msgid "Error"
msgstr "Lỗi"

#. module: pos_mercury
#: model_terms:ir.ui.view,arch_db:pos_mercury.view_pos_mercury_configuration_form
msgid ""
"For quickly handling orders: just swiping a credit card when on the payment screen\n"
"                                (without having pressed anything else) will charge the full amount of the order to\n"
"                                the card."
msgstr ""
"Để xử lý nhanh các đơn đặt hàng: chỉ cần quẹt thẻ tín dụng khi trên màn hình thanh toán\n"
"                             (không cần nhấn thêm gì cả) sẽ tính toàn bộ số tiền của đơn đặt hàng\n"
"                              qua thẻ."

#. module: pos_mercury
#. openerp-web
#: code:addons/pos_mercury/static/src/js/pos_mercury.js:0
#, python-format
msgid "Go to payment screen to use cards"
msgstr "Sang màn hình thanh toán để quẹt thẻ"

#. module: pos_mercury
#. openerp-web
#: code:addons/pos_mercury/static/src/js/pos_mercury.js:0
#, python-format
msgid "Handling transaction..."
msgstr "Đang xử lý giao dịch..."

#. module: pos_mercury
#: model:ir.model.fields,field_description:pos_mercury.field_pos_mercury_configuration__id
#: model:ir.model.fields,field_description:pos_mercury.field_pos_mercury_mercury_transaction__id
msgid "ID"
msgstr "ID"

#. module: pos_mercury
#: model:ir.model.fields,help:pos_mercury.field_pos_mercury_configuration__merchant_id
msgid "ID of the merchant to authenticate him on the payment provider server"
msgstr ""
"ID của người bán để xác thực anh ta trên máy chủ của nhà cung cấp thanh toán"

#. module: pos_mercury
#: model_terms:ir.ui.view,arch_db:pos_mercury.view_pos_mercury_configuration_form
msgid ""
"If you don't already have a Vantiv account, contact Vantiv at +1 (800) 846-4472\n"
"                                to create one."
msgstr ""

#. module: pos_mercury
#: model:ir.model.fields,help:pos_mercury.field_pos_payment__mercury_invoice_no
msgid "Invoice number from Vantiv Pay"
msgstr ""

#. module: pos_mercury
#: model:ir.model.fields,field_description:pos_mercury.field_pos_mercury_configuration____last_update
#: model:ir.model.fields,field_description:pos_mercury.field_pos_mercury_mercury_transaction____last_update
msgid "Last Modified on"
msgstr "Sửa lần cuối"

#. module: pos_mercury
#: model:ir.model.fields,field_description:pos_mercury.field_pos_mercury_configuration__write_uid
#: model:ir.model.fields,field_description:pos_mercury.field_pos_mercury_mercury_transaction__write_uid
msgid "Last Updated by"
msgstr "Cập nhật lần cuối bởi"

#. module: pos_mercury
#: model:ir.model.fields,field_description:pos_mercury.field_pos_mercury_configuration__write_date
#: model:ir.model.fields,field_description:pos_mercury.field_pos_mercury_mercury_transaction__write_date
msgid "Last Updated on"
msgstr "Cập nhật lần cuối vào"

#. module: pos_mercury
#: model:ir.model.fields,field_description:pos_mercury.field_pos_mercury_configuration__merchant_id
msgid "Merchant ID"
msgstr "ID người bán"

#. module: pos_mercury
#: model:ir.model.fields,field_description:pos_mercury.field_pos_mercury_configuration__merchant_pwd
msgid "Merchant Password"
msgstr "Mật khẩu người bán"

#. module: pos_mercury
#: model:ir.model.fields,field_description:pos_mercury.field_pos_mercury_configuration__name
msgid "Name"
msgstr "Tên"

#. module: pos_mercury
#: model:ir.model.fields,help:pos_mercury.field_pos_mercury_configuration__name
msgid "Name of this Vantiv configuration"
msgstr ""

#. module: pos_mercury
#: code:addons/pos_mercury/models/pos_mercury_transaction.py:0
#, python-format
msgid "No Vantiv configuration associated with the payment method."
msgstr ""

#. module: pos_mercury
#: code:addons/pos_mercury/models/pos_mercury_transaction.py:0
#, python-format
msgid "No opened point of sale session for user %s found."
msgstr "Không tìm thấy ca bản hàng của người dùng %s đang được mở"

#. module: pos_mercury
#. openerp-web
#: code:addons/pos_mercury/static/src/js/pos_mercury.js:0
#, python-format
msgid "No response from Vantiv (Vantiv down?)"
msgstr ""

#. module: pos_mercury
#. openerp-web
#: code:addons/pos_mercury/static/src/js/pos_mercury.js:0
#, python-format
msgid "No response from server (connected to network?)"
msgstr "Không có phản hồi từ máy chủ (kiểm tra kết nối internet?)"

#. module: pos_mercury
#. openerp-web
#: code:addons/pos_mercury/static/src/js/pos_mercury.js:0
#: code:addons/pos_mercury/static/src/js/pos_mercury.js:0
#, python-format
msgid "Odoo error while processing transaction."
msgstr "Lỗi Odoo khi thực hiện giao dịch"

#. module: pos_mercury
#. openerp-web
#: code:addons/pos_mercury/static/src/js/pos_mercury.js:0
#, python-format
msgid "One credit card swipe already pending."
msgstr "Một lần quẹt thẻ tín dụng đã chờ xử lý."

#. module: pos_mercury
#. openerp-web
#: code:addons/pos_mercury/static/src/xml/pos_mercury.xml:0
#, python-format
msgid "Online Payment"
msgstr "Thanh toán Online"

#. module: pos_mercury
#. openerp-web
#: code:addons/pos_mercury/static/src/js/pos_mercury.js:0
#, python-format
msgid "Partially approved"
msgstr "Xác nhận một phần"

#. module: pos_mercury
#: model:ir.model.fields,help:pos_mercury.field_pos_mercury_configuration__merchant_pwd
msgid ""
"Password of the merchant to authenticate him on the payment provider server"
msgstr ""
"Mật khẩu của người bán để xác thực anh ta với bên cung cấp dịch vụ thanh "
"toán"

#. module: pos_mercury
#. openerp-web
#: code:addons/pos_mercury/static/src/js/pos_mercury.js:0
#, python-format
msgid "Pay with: "
msgstr "Thanh toán với:"

#. module: pos_mercury
#: model:ir.model.fields,help:pos_mercury.field_pos_payment__mercury_record_no
msgid "Payment record number from Vantiv Pay"
msgstr ""

#. module: pos_mercury
#: model:ir.model.fields,help:pos_mercury.field_pos_payment__mercury_ref_no
msgid "Payment reference number from Vantiv Pay"
msgstr ""

#. module: pos_mercury
#. openerp-web
#: code:addons/pos_mercury/static/src/js/pos_mercury.js:0
#, python-format
msgid "Please setup your Vantiv merchant account."
msgstr ""

#. module: pos_mercury
#: model:ir.model,name:pos_mercury.model_pos_order
msgid "Point of Sale Orders"
msgstr "Đơn hàng PoS"

#. module: pos_mercury
#: model:ir.model,name:pos_mercury.model_pos_payment_method
msgid "Point of Sale Payment Methods"
msgstr "Phương thức thanh toán Điểm bán hàng"

#. module: pos_mercury
#: model:ir.model,name:pos_mercury.model_pos_payment
msgid "Point of Sale Payments"
msgstr "Thanh toán Điểm bán hàng"

#. module: pos_mercury
#: model:ir.model,name:pos_mercury.model_pos_mercury_configuration
msgid "Point of Sale Vantiv Configuration"
msgstr ""

#. module: pos_mercury
#: model:ir.model,name:pos_mercury.model_pos_mercury_mercury_transaction
msgid "Point of Sale Vantiv Transaction"
msgstr ""

#. module: pos_mercury
#. openerp-web
#: code:addons/pos_mercury/static/src/js/pos_mercury.js:0
#, python-format
msgid "Refunds not supported"
msgstr "Không hỗ trợ hoàn tiền"

#. module: pos_mercury
#. openerp-web
#: code:addons/pos_mercury/static/src/js/pos_mercury.js:0
#, python-format
msgid "Reversal failed, sending VoidSale..."
msgstr "Đảo giao dịch thất bại, gửi VoidSale ..."

#. module: pos_mercury
#. openerp-web
#: code:addons/pos_mercury/static/src/js/pos_mercury.js:0
#, python-format
msgid "Reversal succeeded"
msgstr "Đảo giao dịch thành công"

#. module: pos_mercury
#. openerp-web
#: code:addons/pos_mercury/static/src/js/pos_mercury.js:0
#, python-format
msgid "Sending reversal..."
msgstr "Gửi yêu cầu đảo giao dịch..."

#. module: pos_mercury
#. openerp-web
#: code:addons/pos_mercury/static/src/xml/pos_mercury.xml:0
#, python-format
msgid "TO CARDHOLDER AGREEMENT"
msgstr "THỎA THUẬN CHỦ THẺ"

#. module: pos_mercury
#: model:ir.model.fields,help:pos_mercury.field_pos_payment__mercury_card_brand
msgid "The brand of the payment card (e.g. Visa, AMEX, ...)"
msgstr "Nhà cung cấp thẻ thanh toán (vd: Visa, AMEX,...)"

#. module: pos_mercury
#: model:ir.model.fields,help:pos_mercury.field_pos_payment__mercury_prefixed_card_number
msgid "The card number used for the payment."
msgstr "Số thẻ dùng cho thanh toán."

#. module: pos_mercury
#: model:ir.model.fields,help:pos_mercury.field_pos_payment_method__pos_mercury_config_id
msgid "The configuration of Vantiv used for this journal"
msgstr ""

#. module: pos_mercury
#: model:ir.model.fields,help:pos_mercury.field_pos_payment__mercury_card_number
msgid "The last 4 numbers of the card used to pay"
msgstr "04 số cuối của thẻ được dùng để thanh toán"

#. module: pos_mercury
#: model:ir.model.fields,help:pos_mercury.field_pos_payment__mercury_card_owner_name
msgid "The name of the card owner"
msgstr "Tên chủ thẻ"

#. module: pos_mercury
#. openerp-web
#: code:addons/pos_mercury/static/src/js/pos_mercury.js:0
#, python-format
msgid ""
"This can be caused by a badly executed swipe or by not having your keyboard "
"layout set to US QWERTY (not US International)."
msgstr ""
"Điều này có thể được gây ra bởi một thao tác vuốt được thực hiện kém hoặc do"
" không bố trí bàn phím của bạn thành US QWERTY (không phải US "
"International)."

#. module: pos_mercury
#. openerp-web
#: code:addons/pos_mercury/static/src/js/pos_mercury.js:0
#, python-format
msgid "Transaction approved"
msgstr "Giao dịch đã được xác nhận"

#. module: pos_mercury
#: model:ir.model.fields,field_description:pos_mercury.field_barcode_rule__type
msgid "Type"
msgstr "Kiểu"

#. module: pos_mercury
#: model_terms:ir.ui.view,arch_db:pos_mercury.view_pos_mercury_configuration_form
msgid ""
"Using the Vantiv integration in the Point Of Sale is easy: just press the\n"
"                                associated payment method. After that the amount can be adjusted (eg. for cashback)\n"
"                                just like on any other payment line. Whenever the payment line is set up, a card\n"
"                                can be swiped through the card reader device."
msgstr ""

#. module: pos_mercury
#: model_terms:ir.ui.view,arch_db:pos_mercury.res_config_settings_view_form_inherit_pos_mercury
msgid "Vantiv Accounts"
msgstr "Tài khoản Vantiv"

#. module: pos_mercury
#: model:ir.actions.act_window,name:pos_mercury.action_configuration_form
#: model:ir.ui.menu,name:pos_mercury.menu_pos_pos_mercury_config
msgid "Vantiv Configurations"
msgstr ""

#. module: pos_mercury
#: model:ir.model.fields,field_description:pos_mercury.field_pos_payment_method__pos_mercury_config_id
msgid "Vantiv Credentials"
msgstr ""

#. module: pos_mercury
#: model:ir.model.fields,field_description:pos_mercury.field_pos_payment__mercury_invoice_no
msgid "Vantiv invoice number"
msgstr ""

#. module: pos_mercury
#: model:ir.model.fields,field_description:pos_mercury.field_pos_payment__mercury_record_no
msgid "Vantiv record number"
msgstr ""

#. module: pos_mercury
#: model:ir.model.fields,field_description:pos_mercury.field_pos_payment__mercury_ref_no
msgid "Vantiv reference number"
msgstr ""

#. module: pos_mercury
#. openerp-web
#: code:addons/pos_mercury/static/src/js/pos_mercury.js:0
#, python-format
msgid "VoidSale succeeded"
msgstr "VoidSale thành công"

#. module: pos_mercury
#. openerp-web
#: code:addons/pos_mercury/static/src/xml/pos_mercury.xml:0
#, python-format
msgid "WAITING FOR SWIPE"
msgstr "ĐANG CHỜ QUÉT THẺ"

#. module: pos_mercury
#: model_terms:ir.ui.view,arch_db:pos_mercury.view_pos_mercury_configuration_form
msgid ""
"We currently support the MagTek Dynamag card reader device. It can be connected\n"
"                                directly to the Point Of Sale device or it can be connected to the IoTBox."
msgstr ""
"Chúng tôi hiện đang hỗ trợ thiết bị đọc thẻ MagTek Dynamag. Nó có thể được kết nối\n"
"                                  trực tiếp đến thiết bị điểm bán hàng hoặc thiết bị có thể được kết nối với IoTBox."

#. module: pos_mercury
#. openerp-web
#: code:addons/pos_mercury/static/src/xml/pos_mercury.xml:0
#, python-format
msgid "X______________________________"
msgstr "X______________________________"<|MERGE_RESOLUTION|>--- conflicted
+++ resolved
@@ -7,14 +7,9 @@
 # Nancy Momoland <thanhnguyen.icsc@gmail.com>, 2019
 # Dung Nguyen Thi <dungnt@trobz.com>, 2019
 # Dao Nguyen <trucdao.uel@gmail.com>, 2019
-<<<<<<< HEAD
-# Chinh Chinh <trinhttp@trobz.com>, 2019
-#
-=======
 # Trinh Tran Thi Phuong <trinhttp@trobz.com>, 2019
 # Duy BQ <duybq86@gmail.com>, 2020
 # 
->>>>>>> 84843618
 msgid ""
 msgstr ""
 "Project-Id-Version: Odoo Server 13.0\n"
@@ -66,7 +61,7 @@
 #. module: pos_mercury
 #: model:ir.model,name:pos_mercury.model_barcode_rule
 msgid "Barcode Rule"
-msgstr "Quy tắc Mã vạch"
+msgstr "Quy tắc mã vạch"
 
 #. module: pos_mercury
 #: model_terms:ir.ui.view,arch_db:pos_mercury.pos_config_view_form_inherit_pos_mercury
@@ -344,12 +339,12 @@
 #. module: pos_mercury
 #: model:ir.model,name:pos_mercury.model_pos_payment_method
 msgid "Point of Sale Payment Methods"
-msgstr "Phương thức thanh toán Điểm bán hàng"
+msgstr "Phương thức thanh toán ở Điểm bán lẻ"
 
 #. module: pos_mercury
 #: model:ir.model,name:pos_mercury.model_pos_payment
 msgid "Point of Sale Payments"
-msgstr "Thanh toán Điểm bán hàng"
+msgstr "Thanh toán Điểm bán lẻ"
 
 #. module: pos_mercury
 #: model:ir.model,name:pos_mercury.model_pos_mercury_configuration
