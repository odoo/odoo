# Translation of Odoo Server.
# This file contains the translation of the following modules:
# 	* snailmail_account
#
# Translators:
# thanhnguyen.icsc <thanhnguyen.icsc@gmail.com>, 2019
# Duy BQ <duybq86@gmail.com>, 2019
# Dung Nguyen Thi <dungnt@trobz.com>, 2019
# Dao Nguyen <trucdao.uel@gmail.com>, 2019
<<<<<<< HEAD
#
=======
# Trần Hà <tranthuha13590@gmail.com>, 2021
# 
>>>>>>> c236087d
msgid ""
msgstr ""
"Project-Id-Version: Odoo Server saas~12.4\n"
"Report-Msgid-Bugs-To: \n"
"POT-Creation-Date: 2019-08-12 11:32+0000\n"
"PO-Revision-Date: 2019-08-26 09:14+0000\n"
"Last-Translator: Trần Hà <tranthuha13590@gmail.com>, 2021\n"
"Language-Team: Vietnamese (https://www.transifex.com/odoo/teams/41243/vi/)\n"
"MIME-Version: 1.0\n"
"Content-Type: text/plain; charset=UTF-8\n"
"Content-Transfer-Encoding: \n"
"Language: vi\n"
"Plural-Forms: nplurals=1; plural=0;\n"

#. module: snailmail_account
#: code:addons/snailmail_account/wizard/account_invoice_send.py:76
#, python-format
msgid "%s of the selected invoice(s) had an invalid address and were not sent"
msgstr ""
"%s of the selected invoice(s) had an invalid address and were not sent"

#. module: snailmail_account
#: model_terms:ir.ui.view,arch_db:snailmail_account.account_invoice_send_inherit_account_wizard_form
msgid ""
"<i class=\"fa fa-info-circle\" role=\"img\" aria-label=\"Warning\" title=\"Make sure you have enough Stamps on your account.\"/>\n"
"                                )"
msgstr ""
"<i class=\"fa fa-info-circle\" role=\"img\" aria-label=\"Warning\" title=\"Make sure you have enough Stamps on your account.\"/>\n"
"                                )"

#. module: snailmail_account
#: model_terms:ir.ui.view,arch_db:snailmail_account.res_config_settings_view_form
msgid ""
"<span class=\"fa fa-lg fa-building-o\" title=\"Values set here are company-"
"specific.\"/>"
msgstr ""
"<span class=\"fa fa-lg fa-building-o\" title=\"Giá trị được nhập ở đây là "
"công ty cụ thể.\"/>"

#. module: snailmail_account
#: model_terms:ir.ui.view,arch_db:snailmail_account.account_invoice_send_inherit_account_wizard_form
msgid ""
"<span class=\"text-danger\">\n"
"                                            The customer address is not complete.\n"
"                                        </span>"
msgstr ""
"<span class=\"text-danger\">\n"
"                                            The customer address is not complete.\n"
"                                        </span>"

#. module: snailmail_account
#: model_terms:ir.ui.view,arch_db:snailmail_account.account_invoice_send_inherit_account_wizard_form
msgid ""
"<span class=\"text-danger\">\n"
"                                        Some customer addresses are not complete.\n"
"                                    </span>"
msgstr ""
"<span class=\"text-danger\">\n"
"                                        Some customer addresses are not complete.\n"
"                                    </span>"

#. module: snailmail_account
#: model_terms:ir.ui.view,arch_db:snailmail_account.account_invoice_send_inherit_account_wizard_form
msgid "<span> to: </span>"
msgstr "<span> đến: </span>"

#. module: snailmail_account
#: model:ir.model,name:snailmail_account.model_account_invoice_send
msgid "Account Invoice Send"
msgstr "Tài khoản gửi hoá đơn"

#. module: snailmail_account
#: model:ir.model.fields,help:snailmail_account.field_account_invoice_send__snailmail_is_letter
msgid ""
"Allows to send the document by Snailmail (coventional posting delivery "
"service)"
msgstr ""

#. module: snailmail_account
#: model:ir.model,name:snailmail_account.model_res_company
msgid "Companies"
msgstr "Công ty"

#. module: snailmail_account
#: model:ir.model,name:snailmail_account.model_res_config_settings
msgid "Config Settings"
msgstr "Thiết lập Cấu hình"

#. module: snailmail_account
#: code:addons/snailmail_account/wizard/account_invoice_send.py:75
#: code:addons/snailmail_account/wizard/account_invoice_send.py:82
#: model:ir.model.fields,field_description:snailmail_account.field_account_invoice_send__invalid_invoice_ids
#, python-format
msgid "Invalid Addresses"
msgstr "Invalid Addresses"

#. module: snailmail_account
#: model:ir.model.fields,field_description:snailmail_account.field_account_invoice_send__invalid_addresses
msgid "Invalid Addresses Count"
msgstr "Invalid Addresses Count"

#. module: snailmail_account
#: model:ir.model.fields,field_description:snailmail_account.field_account_invoice_send__partner_id
msgid "Partner"
msgstr "Đối tác"

#. module: snailmail_account
#: model:ir.model.fields,field_description:snailmail_account.field_account_invoice_send__snailmail_is_letter
#: model:ir.model.fields,field_description:snailmail_account.field_res_company__invoice_is_snailmail
#: model:ir.model.fields,field_description:snailmail_account.field_res_config_settings__invoice_is_snailmail
msgid "Send by Post"
msgstr "Gửi qua đường bưu điện"

#. module: snailmail_account
#: model:ir.model.fields,field_description:snailmail_account.field_account_invoice_send__snailmail_cost
msgid "Stamp(s)"
msgstr "Tem"

#. module: snailmail_account
#: model_terms:ir.ui.view,arch_db:snailmail_account.account_invoice_send_inherit_account_wizard_form
msgid "invoices"
msgstr "hoá đơn"<|MERGE_RESOLUTION|>--- conflicted
+++ resolved
@@ -1,18 +1,14 @@
 # Translation of Odoo Server.
 # This file contains the translation of the following modules:
 # 	* snailmail_account
-#
+# 
 # Translators:
 # thanhnguyen.icsc <thanhnguyen.icsc@gmail.com>, 2019
 # Duy BQ <duybq86@gmail.com>, 2019
 # Dung Nguyen Thi <dungnt@trobz.com>, 2019
 # Dao Nguyen <trucdao.uel@gmail.com>, 2019
-<<<<<<< HEAD
+# Trần Hà <tranthuha13590@gmail.com>, 2021
 #
-=======
-# Trần Hà <tranthuha13590@gmail.com>, 2021
-# 
->>>>>>> c236087d
 msgid ""
 msgstr ""
 "Project-Id-Version: Odoo Server saas~12.4\n"
@@ -107,7 +103,7 @@
 #: model:ir.model.fields,field_description:snailmail_account.field_account_invoice_send__invalid_invoice_ids
 #, python-format
 msgid "Invalid Addresses"
-msgstr "Invalid Addresses"
+msgstr "Địa chỉ không hợp lệ"
 
 #. module: snailmail_account
 #: model:ir.model.fields,field_description:snailmail_account.field_account_invoice_send__invalid_addresses
