# -*- coding: utf-8 -*-
# Part of Odoo. See LICENSE file for full copyright and licensing details.

from odoo import fields, models, api

_DOCUMENTS_MAPPING = {
    "01": [
        'ec_dt_01',
        'ec_dt_02',
        'ec_dt_04',
        'ec_dt_05',
        'ec_dt_08',
        'ec_dt_09',
        'ec_dt_11',
        'ec_dt_12',
        'ec_dt_20',
        'ec_dt_21',
        'ec_dt_41',
        'ec_dt_42',
        'ec_dt_43',
        'ec_dt_45',
        'ec_dt_47',
        'ec_dt_48'
    ],
    "02": [
        'ec_dt_03',
        'ec_dt_04',
        'ec_dt_05',
        'ec_dt_09',
        'ec_dt_19',
        'ec_dt_41',
        'ec_dt_294',
        'ec_dt_344'
    ],
    "03": [
        'ec_dt_03',
        'ec_dt_04',
        'ec_dt_05',
        'ec_dt_09',
        'ec_dt_15',
        'ec_dt_19',
        'ec_dt_41',
        'ec_dt_45',
        'ec_dt_294',
        'ec_dt_344'
    ],
    "04": [
        'ec_dt_01',
        'ec_dt_04',
        'ec_dt_05',
        'ec_dt_41',
        'ec_dt_44',
        'ec_dt_47',
        'ec_dt_48',
        'ec_dt_49',
        'ec_dt_50',
        'ec_dt_51',
        'ec_dt_52',
        'ec_dt_370',
        'ec_dt_371',
        'ec_dt_372',
        'ec_dt_373'
    ],
    "05": [
        'ec_dt_01',
        'ec_dt_04',
        'ec_dt_05',
        'ec_dt_41',
        'ec_dt_44',
        'ec_dt_47',
        'ec_dt_48',
        'ec_dt_370',
        'ec_dt_371',
        'ec_dt_372',
        'ec_dt_373'
    ],
    "06": [
        'ec_dt_01',
        'ec_dt_04',
        'ec_dt_05',
        'ec_dt_41',
        'ec_dt_44',
        'ec_dt_47',
        'ec_dt_48',
        'ec_dt_370',
        'ec_dt_371',
        'ec_dt_372',
        'ec_dt_373'
    ],
    "07": [
        'ec_dt_01',
        'ec_dt_04',
        'ec_dt_05',
    ],
    "09": [
        'ec_dt_01',
        'ec_dt_04',
        'ec_dt_05',
        'ec_dt_15',
        'ec_dt_16',
        'ec_dt_41',
        'ec_dt_47',
        'ec_dt_48',
    ],
    "20": [
        'ec_dt_01',
        'ec_dt_04',
        'ec_dt_05',
        'ec_dt_15',
        'ec_dt_16',
        'ec_dt_41',
        'ec_dt_47',
        'ec_dt_48'
    ],
    "21": [
        'ec_dt_01',
        'ec_dt_04',
        'ec_dt_05',
        'ec_dt_15',
        'ec_dt_16',
        'ec_dt_41',
        'ec_dt_47',
        'ec_dt_48'
    ],
}


class AccountMove(models.Model):
    _inherit = "account.move"

    l10n_ec_sri_payment_id = fields.Many2one(
        comodel_name="l10n_ec.sri.payment",
        string="Payment Method (SRI)",
    )

    def _get_l10n_ec_ats_identification_type(self):
        # Helps filter out document types based on subset of Table 2 of SRI's ATS specification
        self.ensure_one()
<<<<<<< HEAD
        move = self
        it_ruc = self.env.ref("l10n_ec.ec_ruc", False)
        it_dni = self.env.ref("l10n_ec.ec_dni", False)
        it_passport = self.env.ref("l10n_ec.ec_passport", False)
        is_final_consumer = verify_final_consumer(move.partner_id.commercial_partner_id.vat)
        is_ruc = move.partner_id.commercial_partner_id.l10n_latam_identification_type_id.id == it_ruc.id
        is_dni = move.partner_id.commercial_partner_id.l10n_latam_identification_type_id.id == it_dni.id
        is_passport = move.partner_id.commercial_partner_id.l10n_latam_identification_type_id.id == it_passport.id
=======
        idtype = self.partner_id._l10n_ec_get_identification_type()
>>>>>>> e210fdb4
        identification_code = False
        if self.move_type in ("in_invoice", "in_refund"):
            if idtype == 'ruc': # includes final consumer
                identification_code = "01"
            elif idtype == 'cedula':
                identification_code = "02"
<<<<<<< HEAD
            else: #passport or foreign ID
                identification_code = "03"
        elif move.move_type in ("out_invoice", "out_refund"):
            if is_ruc:
                identification_code = "04"
            elif is_dni:
                identification_code = "05"
            elif is_passport: #passport or foreign ID
                identification_code = "06"
            elif is_final_consumer:
                identification_code = "07"
=======
            elif idtype in ['foreign', 'passport']:
                identification_code = "03"
        elif self.move_type in ("out_invoice", "out_refund"):
            if idtype == 'ruc': # includes final consumer
                identification_code = "04"
            elif idtype == 'cedula':
                identification_code = "05"
            elif idtype in ['foreign', 'passport']:
                identification_code = "06"
>>>>>>> e210fdb4
        return identification_code

    _get_l10n_ec_identification_type = _get_l10n_ec_ats_identification_type #For backward compatibility, remove in master

    @api.model
    def _get_l10n_ec_documents_allowed(self, identification_code):
        documents_allowed = self.env['l10n_latam.document.type']
        for document_ref in _DOCUMENTS_MAPPING.get(identification_code, []):
            document_allowed = self.env.ref('l10n_ec.%s' % document_ref, False)
            if document_allowed:
                documents_allowed |= document_allowed
        return documents_allowed

    def _get_l10n_latam_documents_domain(self):
        self.ensure_one()
        domain = super(AccountMove, self)._get_l10n_latam_documents_domain()
        if self.country_code == 'EC' and self.journal_id.l10n_latam_use_documents:
            if self.debit_origin_id: # show/hide the debit note document type
                domain.extend([("internal_type", "=", 'debit_note')])
            elif self.move_type in ('out_invoice', 'in_invoice'):
                domain.extend([("internal_type", "=", 'invoice')])
            allowed_documents = self._get_l10n_ec_documents_allowed(self._get_l10n_ec_ats_identification_type())
<<<<<<< HEAD
            if allowed_documents:
                domain.extend([("id", "in", allowed_documents.ids)])
=======
            domain.extend([("id", "in", allowed_documents.ids)])
>>>>>>> e210fdb4
        return domain

    def _get_ec_formatted_sequence(self, number=0):
        return "%s %s-%s-%09d" % (
            self.l10n_latam_document_type_id.doc_code_prefix,
            self.journal_id.l10n_ec_entity,
            self.journal_id.l10n_ec_emission,
            number,
        )

    def _get_starting_sequence(self):
        """If use documents then will create a new starting sequence using the document type code prefix and the
        journal document number with a 8 padding number"""
        if (
            self.journal_id.l10n_latam_use_documents
            and self.company_id.country_id.code == "EC"
        ):
            if self.l10n_latam_document_type_id:
                return self._get_ec_formatted_sequence()
        return super()._get_starting_sequence()

    def _get_last_sequence_domain(self, relaxed=False):
        where_string, param = super(AccountMove, self)._get_last_sequence_domain(relaxed)
        if self.country_code == "EC" and self.l10n_latam_use_documents:
            internal_type = self.l10n_latam_document_type_id.internal_type
            document_types = self.env['l10n_latam.document.type'].search([
                ('internal_type', '=', internal_type),
                ('country_id.code', '=', 'EC'),
            ])
            if document_types:
                where_string += """
                AND l10n_latam_document_type_id in %(l10n_latam_document_type_id)s
                """
                param["l10n_latam_document_type_id"] = tuple(document_types.ids)
        return where_string, param<|MERGE_RESOLUTION|>--- conflicted
+++ resolved
@@ -2,6 +2,7 @@
 # Part of Odoo. See LICENSE file for full copyright and licensing details.
 
 from odoo import fields, models, api
+from odoo.addons.l10n_ec.models.res_partner import verify_final_consumer
 
 _DOCUMENTS_MAPPING = {
     "01": [
@@ -136,7 +137,6 @@
     def _get_l10n_ec_ats_identification_type(self):
         # Helps filter out document types based on subset of Table 2 of SRI's ATS specification
         self.ensure_one()
-<<<<<<< HEAD
         move = self
         it_ruc = self.env.ref("l10n_ec.ec_ruc", False)
         it_dni = self.env.ref("l10n_ec.ec_dni", False)
@@ -145,16 +145,12 @@
         is_ruc = move.partner_id.commercial_partner_id.l10n_latam_identification_type_id.id == it_ruc.id
         is_dni = move.partner_id.commercial_partner_id.l10n_latam_identification_type_id.id == it_dni.id
         is_passport = move.partner_id.commercial_partner_id.l10n_latam_identification_type_id.id == it_passport.id
-=======
-        idtype = self.partner_id._l10n_ec_get_identification_type()
->>>>>>> e210fdb4
         identification_code = False
-        if self.move_type in ("in_invoice", "in_refund"):
-            if idtype == 'ruc': # includes final consumer
+        if move.move_type in ("in_invoice", "in_refund"):
+            if is_ruc:
                 identification_code = "01"
-            elif idtype == 'cedula':
+            elif is_dni:
                 identification_code = "02"
-<<<<<<< HEAD
             else: #passport or foreign ID
                 identification_code = "03"
         elif move.move_type in ("out_invoice", "out_refund"):
@@ -166,20 +162,7 @@
                 identification_code = "06"
             elif is_final_consumer:
                 identification_code = "07"
-=======
-            elif idtype in ['foreign', 'passport']:
-                identification_code = "03"
-        elif self.move_type in ("out_invoice", "out_refund"):
-            if idtype == 'ruc': # includes final consumer
-                identification_code = "04"
-            elif idtype == 'cedula':
-                identification_code = "05"
-            elif idtype in ['foreign', 'passport']:
-                identification_code = "06"
->>>>>>> e210fdb4
         return identification_code
-
-    _get_l10n_ec_identification_type = _get_l10n_ec_ats_identification_type #For backward compatibility, remove in master
 
     @api.model
     def _get_l10n_ec_documents_allowed(self, identification_code):
@@ -199,12 +182,8 @@
             elif self.move_type in ('out_invoice', 'in_invoice'):
                 domain.extend([("internal_type", "=", 'invoice')])
             allowed_documents = self._get_l10n_ec_documents_allowed(self._get_l10n_ec_ats_identification_type())
-<<<<<<< HEAD
             if allowed_documents:
                 domain.extend([("id", "in", allowed_documents.ids)])
-=======
-            domain.extend([("id", "in", allowed_documents.ids)])
->>>>>>> e210fdb4
         return domain
 
     def _get_ec_formatted_sequence(self, number=0):
@@ -216,7 +195,7 @@
         )
 
     def _get_starting_sequence(self):
-        """If use documents then will create a new starting sequence using the document type code prefix and the
+        """If use documents.py then will create a new starting sequence using the document type code prefix and the
         journal document number with a 8 padding number"""
         if (
             self.journal_id.l10n_latam_use_documents
