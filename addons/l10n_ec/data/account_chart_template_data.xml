--- conflicted
+++ resolved
@@ -1,12 +1,5 @@
 <?xml version="1.0" encoding="utf-8"?>
 <odoo>
-<<<<<<< HEAD
-    <data noupdate="1">
-        <function model="account.chart.template" name="try_loading">
-            <value eval="[ref('l10n_ec.account_ec_chart_template')]"/>
-        </function>
-    </data>
-=======
 	<data noupdate="1">
 		<record id="l10n_ec_ifrs" model="account.chart.template">
 			<field name="name">Ecuador NIIFs por Trescloud (Conforme Superintendencia de Compañías)</field>
@@ -18,5 +11,4 @@
             <field name="transfer_account_code_prefix">1101030</field>
 		</record>
 	</data>
->>>>>>> 427e2b93
 </odoo>