--- conflicted
+++ resolved
@@ -48,16 +48,7 @@
         'account_tax_python',
     ],   
     'data': [
-<<<<<<< HEAD
-        'data/account_type.xml',
-        #'data/account_group_data.xml',
-        'data/l10n_ec_chart_data.xml',
-        #'data/l10n_ec_chart_post_data.xml',
-        'data/account.tax.group.csv',
-        'data/account_tax_data.xml',
-=======
         #Chart of Accounts
->>>>>>> 427e2b93
         'data/account_chart_template_data.xml',
         'data/account_group_data.xml',
         'data/account.account.template.csv',
@@ -73,11 +64,6 @@
         'data/res_country.xml', #TODO move into Odoo core
         #Partners data
         'data/res.country.state.csv',
-<<<<<<< HEAD
-        'data/res.bank.csv',
-        'data/account.fiscal.position.csv',
-
-=======
         'data/res_bank_data.xml',
         'data/l10n_latam_identification_type_data.xml',
         'data/res_partner_data.xml',
@@ -86,7 +72,6 @@
         #Views
         'views/account_tax_view.xml',
         'views/l10n_latam_document_type_view.xml',
->>>>>>> 427e2b93
     ],
     'installable': True,
     'auto_install': False,
