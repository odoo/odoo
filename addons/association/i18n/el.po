<<<<<<< HEAD
# Greek translation for openobject-addons
# Copyright (c) 2014 Rosetta Contributors and Canonical Ltd 2014
# This file is distributed under the same license as the openobject-addons package.
# FIRST AUTHOR <EMAIL@ADDRESS>, 2014.
#
msgid ""
msgstr ""
"Project-Id-Version: openobject-addons\n"
"Report-Msgid-Bugs-To: FULL NAME <EMAIL@ADDRESS>\n"
"POT-Creation-Date: 2011-01-11 11:14+0000\n"
"PO-Revision-Date: 2014-10-23 21:55+0000\n"
"Last-Translator: Kostas Goutoudis <goutoudis@gmail.com>\n"
"Language-Team: Greek <el@li.org>\n"
=======
# Translation of OpenERP Server.
# This file contains the translation of the following modules:
# * association
# 
# Translators:
# FIRST AUTHOR <EMAIL@ADDRESS>, 2014
# Goutoudis Kostas <goutoudis@gmail.com>, 2015
msgid ""
msgstr ""
"Project-Id-Version: Odoo 8.0\n"
"Report-Msgid-Bugs-To: support@openerp.com\n"
"POT-Creation-Date: 2011-01-11 11:14:36+0000\n"
"PO-Revision-Date: 2015-12-05 11:43+0000\n"
"Last-Translator: Goutoudis Kostas <goutoudis@gmail.com>\n"
"Language-Team: Greek (http://www.transifex.com/odoo/odoo-8/language/el/)\n"
>>>>>>> 83a4a582
"MIME-Version: 1.0\n"
"Content-Type: text/plain; charset=UTF-8\n"
"Content-Transfer-Encoding: 8bit\n"
"X-Launchpad-Export-Date: 2014-10-24 07:04+0000\n"
"X-Generator: Launchpad (build 17203)\n"

#. module: association
#: field:profile.association.config.install_modules_wizard,wiki:0
msgid "Wiki"
msgstr "Wiki"

#. module: association
#: view:profile.association.config.install_modules_wizard:0
msgid "Event Management"
msgstr "Διαχείριση Γεγονότων"

#. module: association
#: field:profile.association.config.install_modules_wizard,project_gtd:0
msgid "Getting Things Done"
msgstr "Κάνοντας τα Πράγματα να Γίνουν"

#. module: association
#: model:ir.module.module,description:association.module_meta_information
msgid "This module is to create Profile for Associates"
msgstr "Αυτό το άρθρωμα δημιουργεί Προφίλ για Συνεργάτες"

#. module: association
#: field:profile.association.config.install_modules_wizard,progress:0
msgid "Configuration Progress"
msgstr "Πρόοδος Παραμετροποίησης"

#. module: association
#: view:profile.association.config.install_modules_wizard:0
msgid ""
"Here are specific applications related to the Association Profile you "
"selected."
msgstr ""
"Εδώ είναι συγκεκριμένες εφαρμογές σχετικές με το Προφίλ Συνεργατών που "
"επιλέκτηκε."

#. module: association
#: view:profile.association.config.install_modules_wizard:0
msgid "title"
msgstr "τίτλος"

#. module: association
#: help:profile.association.config.install_modules_wizard,event_project:0
msgid "Helps you to manage and organize your events."
msgstr "Σε βοηθά να διαχειριστείς και να οργανώσεις τα γεγονότα σου."

#. module: association
#: field:profile.association.config.install_modules_wizard,config_logo:0
msgid "Image"
msgstr "Εικόνα"

#. module: association
#: help:profile.association.config.install_modules_wizard,hr_expense:0
msgid ""
"Tracks and manages employee expenses, and can automatically re-invoice "
"clients if the expenses are project-related."
msgstr ""
"Καταγράφει και διαχειρίζεται τα έξοδα των υπαλλήλων, και μπορεί αυτόματα να "
"επανατιμολογήσει τους πελάτες  εάν τα έξοδα είναι σχετιζόμενα με έργο."

#. module: association
#: help:profile.association.config.install_modules_wizard,project_gtd:0
msgid ""
"GTD is a methodology to efficiently organise yourself and your tasks. This "
"module fully integrates GTD principle with OpenERP's project management."
msgstr ""

#. module: association
#: view:profile.association.config.install_modules_wizard:0
msgid "Resources Management"
msgstr "Διαχείριση Πόρων"

#. module: association
#: model:ir.module.module,shortdesc:association.module_meta_information
msgid "Association profile"
msgstr "Προφίλ Συνεργατών"

#. module: association
#: field:profile.association.config.install_modules_wizard,hr_expense:0
msgid "Expenses Tracking"
msgstr "Παρακολούθηση Εξόδων"

#. module: association
#: model:ir.actions.act_window,name:association.action_config_install_module
#: view:profile.association.config.install_modules_wizard:0
msgid "Association Application Configuration"
msgstr "Διαμόρφωση Εφαρμογής Συνεργατών"

#. module: association
#: help:profile.association.config.install_modules_wizard,wiki:0
msgid ""
"Lets you create wiki pages and page groups in order to keep track of "
"business knowledge and share it with and  between your employees."
msgstr ""

#. module: association
#: help:profile.association.config.install_modules_wizard,project:0
msgid ""
"Helps you manage your projects and tasks by tracking them, generating "
"plannings, etc..."
msgstr ""
"Βοηθά στην παρακολούθηση των έργων και εργασιών παράγωντας σχέδια , κλπ..."

#. module: association
#: model:ir.model,name:association.model_profile_association_config_install_modules_wizard
msgid "profile.association.config.install_modules_wizard"
msgstr "profile.association.config.install_modules_wizard"

#. module: association
#: field:profile.association.config.install_modules_wizard,event_project:0
msgid "Events"
msgstr "Γεγονότα"

#. module: association
#: view:profile.association.config.install_modules_wizard:0
#: field:profile.association.config.install_modules_wizard,project:0
msgid "Project Management"
msgstr "Διαχείριση Έργων"

#. module: association
#: view:profile.association.config.install_modules_wizard:0
msgid "Configure"
msgstr "Παραμετροποίηση"<|MERGE_RESOLUTION|>--- conflicted
+++ resolved
@@ -1,18 +1,3 @@
-<<<<<<< HEAD
-# Greek translation for openobject-addons
-# Copyright (c) 2014 Rosetta Contributors and Canonical Ltd 2014
-# This file is distributed under the same license as the openobject-addons package.
-# FIRST AUTHOR <EMAIL@ADDRESS>, 2014.
-#
-msgid ""
-msgstr ""
-"Project-Id-Version: openobject-addons\n"
-"Report-Msgid-Bugs-To: FULL NAME <EMAIL@ADDRESS>\n"
-"POT-Creation-Date: 2011-01-11 11:14+0000\n"
-"PO-Revision-Date: 2014-10-23 21:55+0000\n"
-"Last-Translator: Kostas Goutoudis <goutoudis@gmail.com>\n"
-"Language-Team: Greek <el@li.org>\n"
-=======
 # Translation of OpenERP Server.
 # This file contains the translation of the following modules:
 # * association
@@ -28,12 +13,11 @@
 "PO-Revision-Date: 2015-12-05 11:43+0000\n"
 "Last-Translator: Goutoudis Kostas <goutoudis@gmail.com>\n"
 "Language-Team: Greek (http://www.transifex.com/odoo/odoo-8/language/el/)\n"
->>>>>>> 83a4a582
 "MIME-Version: 1.0\n"
 "Content-Type: text/plain; charset=UTF-8\n"
-"Content-Transfer-Encoding: 8bit\n"
-"X-Launchpad-Export-Date: 2014-10-24 07:04+0000\n"
-"X-Generator: Launchpad (build 17203)\n"
+"Content-Transfer-Encoding: \n"
+"Language: el\n"
+"Plural-Forms: nplurals=2; plural=(n != 1);\n"
 
 #. module: association
 #: field:profile.association.config.install_modules_wizard,wiki:0
@@ -65,9 +49,7 @@
 msgid ""
 "Here are specific applications related to the Association Profile you "
 "selected."
-msgstr ""
-"Εδώ είναι συγκεκριμένες εφαρμογές σχετικές με το Προφίλ Συνεργατών που "
-"επιλέκτηκε."
+msgstr "Εδώ είναι συγκεκριμένες εφαρμογές σχετικές με το Προφίλ Συνεργατών που επιλέκτηκε."
 
 #. module: association
 #: view:profile.association.config.install_modules_wizard:0
@@ -89,9 +71,7 @@
 msgid ""
 "Tracks and manages employee expenses, and can automatically re-invoice "
 "clients if the expenses are project-related."
-msgstr ""
-"Καταγράφει και διαχειρίζεται τα έξοδα των υπαλλήλων, και μπορεί αυτόματα να "
-"επανατιμολογήσει τους πελάτες  εάν τα έξοδα είναι σχετιζόμενα με έργο."
+msgstr "Καταγράφει και διαχειρίζεται τα έξοδα των υπαλλήλων, και μπορεί αυτόματα να επανατιμολογήσει τους πελάτες  εάν τα έξοδα είναι σχετιζόμενα με έργο."
 
 #. module: association
 #: help:profile.association.config.install_modules_wizard,project_gtd:0
@@ -126,15 +106,14 @@
 msgid ""
 "Lets you create wiki pages and page groups in order to keep track of "
 "business knowledge and share it with and  between your employees."
-msgstr ""
+msgstr "Wiki"
 
 #. module: association
 #: help:profile.association.config.install_modules_wizard,project:0
 msgid ""
 "Helps you manage your projects and tasks by tracking them, generating "
 "plannings, etc..."
-msgstr ""
-"Βοηθά στην παρακολούθηση των έργων και εργασιών παράγωντας σχέδια , κλπ..."
+msgstr "Βοηθά στην παρακολούθηση των έργων και εργασιών παράγωντας σχέδια , κλπ..."
 
 #. module: association
 #: model:ir.model,name:association.model_profile_association_config_install_modules_wizard
