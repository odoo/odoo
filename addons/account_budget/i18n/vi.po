# Translation of Odoo Server.
# This file contains the translation of the following modules:
# * account_budget
#
# Translators:
# Martin Trigaux <mat@odoo.com>, 2017
# fanha99 <fanha99@hotmail.com>, 2017
# son dang <son.dang@doda100.com>, 2017
# Hoang Loc Le Huu <loclhh@gmail.com>, 2017
# Phạm Lân <phamquanglan@gmail.com>, 2017
# Dang Hanh <hanh.dtm@komit-consulting.com>, 2018
msgid ""
msgstr ""
"Project-Id-Version: Odoo Server 11.0\n"
"Report-Msgid-Bugs-To: \n"
"POT-Creation-Date: 2017-10-10 11:34+0000\n"
"PO-Revision-Date: 2017-10-10 11:34+0000\n"
"Last-Translator: Dang Hanh <hanh.dtm@komit-consulting.com>, 2018\n"
"Language-Team: Vietnamese (https://www.transifex.com/odoo/teams/41243/vi/)\n"
"MIME-Version: 1.0\n"
"Content-Type: text/plain; charset=UTF-8\n"
"Content-Transfer-Encoding: \n"
"Language: vi\n"
"Plural-Forms: nplurals=1; plural=0;\n"

#. module: account_budget
#: model:ir.actions.act_window,help:account_budget.act_crossovered_budget_view
msgid ""
"A budget is a forecast of your company's income and/or expenses\n"
"                expected for a period in the future. A budget is defined on some\n"
"                financial accounts and/or analytic accounts (that may represent\n"
"                projects, departments, categories of products, etc.)"
msgstr ""
<<<<<<< HEAD
"Một ngân sách là một dự báo về doanh thu hoặc/và chi phí của công ty đối\n"
"                với một chu kỳ trong tương lai. Một ngân sách được định nghĩa\n"
"                đối với một số tài khoản kế toán tài chính hoặc/và tài khoản\n"
"                kế toán quản trị (mà đại diện cho dự án, phòng ban, nhóm sản\n"
"                phẩm, v.v.)"
=======
"Ngân sách là dự báo thu nhập và / hoặc chi phí của công ty bạn\n"
" dự kiến trong một giai đoạn trong tương lai. Một ngân sách được xác định trên một vài \n"
" tài khoản tài chính và / hoặc tài khoản phân tích (có thể đại diện cho\n"
"dự án, phòng ban, loại sản phẩm, ...)"
>>>>>>> 348ba041

#. module: account_budget
#: model:ir.model.fields,field_description:account_budget.field_account_budget_post_account_ids
#: model:ir.ui.view,arch_db:account_budget.view_budget_post_form
msgid "Accounts"
msgstr "Các tài khoản"

#. module: account_budget
#: model:ir.model.fields,field_description:account_budget.field_crossovered_budget_lines_percentage
msgid "Achievement"
msgstr "Thành tựu/Đạt được"

#. module: account_budget
#: model:ir.model,name:account_budget.model_account_analytic_account
#: model:ir.model.fields,field_description:account_budget.field_crossovered_budget_lines_analytic_account_id
msgid "Analytic Account"
msgstr "Tài khoản quản trị"

#. module: account_budget
#: model:ir.ui.view,arch_db:account_budget.crossovered_budget_view_form
msgid "Approve"
msgstr "Chấp thuận"

#. module: account_budget
#: model:ir.model,name:account_budget.model_crossovered_budget
#: model:ir.model.fields,field_description:account_budget.field_crossovered_budget_lines_crossovered_budget_id
#: model:ir.ui.view,arch_db:account_budget.crossovered_budget_view_form
#: model:ir.ui.view,arch_db:account_budget.crossovered_budget_view_tree
#: model:ir.ui.view,arch_db:account_budget.view_crossovered_budget_search
msgid "Budget"
msgstr "Ngân sách"

#. module: account_budget
#: model:ir.actions.act_window,name:account_budget.act_account_analytic_account_cb_lines
#: model:ir.ui.view,arch_db:account_budget.view_account_analytic_account_form_inherit_budget
msgid "Budget Items"
msgstr "Hạng mục Ngân sách"

#. module: account_budget
#: model:ir.model,name:account_budget.model_crossovered_budget_lines
msgid "Budget Line"
msgstr "Chi tiết Ngân sách"

#. module: account_budget
#: model:ir.model.fields,field_description:account_budget.field_account_analytic_account_crossovered_budget_line
#: model:ir.model.fields,field_description:account_budget.field_account_budget_post_crossovered_budget_line
#: model:ir.model.fields,field_description:account_budget.field_crossovered_budget_crossovered_budget_line
#: model:ir.model.fields,field_description:account_budget.field_project_project_crossovered_budget_line
#: model:ir.ui.view,arch_db:account_budget.crossovered_budget_view_form
#: model:ir.ui.view,arch_db:account_budget.view_crossovered_budget_line_form
#: model:ir.ui.view,arch_db:account_budget.view_crossovered_budget_line_search
#: model:ir.ui.view,arch_db:account_budget.view_crossovered_budget_line_tree
msgid "Budget Lines"
msgstr "Chi tiết Ngân sách"

#. module: account_budget
#: model:ir.model.fields,field_description:account_budget.field_crossovered_budget_name
#: model:ir.ui.view,arch_db:account_budget.crossovered_budget_view_form
msgid "Budget Name"
msgstr "Tên Ngân sách"

#. module: account_budget
#: model:ir.model,name:account_budget.model_account_budget_post
#: model:ir.model.fields,field_description:account_budget.field_crossovered_budget_lines_general_budget_id
#: model:ir.ui.view,arch_db:account_budget.view_budget_post_form
#: model:ir.ui.view,arch_db:account_budget.view_budget_post_search
#: model:ir.ui.view,arch_db:account_budget.view_budget_post_tree
msgid "Budgetary Position"
msgstr ""

#. module: account_budget
#: model:ir.actions.act_window,name:account_budget.open_budget_post_form
#: model:ir.ui.menu,name:account_budget.menu_budget_post_form
#: model:ir.ui.view,arch_db:account_budget.res_config_settings_view_form
msgid "Budgetary Positions"
msgstr ""

#. module: account_budget
#: model:ir.actions.act_window,name:account_budget.act_crossovered_budget_lines_view
#: model:ir.actions.act_window,name:account_budget.act_crossovered_budget_view
#: model:ir.ui.menu,name:account_budget.menu_act_crossovered_budget_lines_view
#: model:ir.ui.menu,name:account_budget.menu_act_crossovered_budget_view
msgid "Budgets"
msgstr "Ngân sách"

#. module: account_budget
#: model:ir.actions.act_window,help:account_budget.act_crossovered_budget_view
msgid ""
"By keeping track of where your money goes, you may be less\n"
"                likely to overspend, and more likely to meet your financial\n"
"                goals. Forecast a budget by detailing the expected revenue per\n"
"                analytic account and monitor its evolution based on the actuals\n"
"                realised during that period."
msgstr ""
"Bằng cách theo dõi nơi mà tiền của bạn sẽ đến, bạn có thể sẽ ít\n"
"                tiêu quá giới hạn ngân sách và dễ dàng đáp ứng mục\n"
"                tiêu tài chính hơn. Dự báo một ngân sách bằng cách\n"
"                chi tiết hoá các khoản thu dự kiến với từng tài khoản\n"
"                kt quản trị và theo dõi tiến triển của nó dựa trên\n"
"                thực tế trong chu kỳ."

#. module: account_budget
#: model:ir.ui.view,arch_db:account_budget.crossovered_budget_view_form
msgid "Cancel Budget"
msgstr "Huy Ngân sách"

#. module: account_budget
#: selection:crossovered.budget,state:0
msgid "Cancelled"
msgstr "Đã hủy"

#. module: account_budget
#: model:ir.actions.act_window,help:account_budget.act_crossovered_budget_view
msgid "Click to create a new budget."
msgstr "Bấm để tạo mới một Ngân sách"

#. module: account_budget
#: model:ir.model.fields,field_description:account_budget.field_account_budget_post_company_id
#: model:ir.model.fields,field_description:account_budget.field_crossovered_budget_company_id
#: model:ir.model.fields,field_description:account_budget.field_crossovered_budget_lines_company_id
msgid "Company"
msgstr "Công ty"

#. module: account_budget
#: model:ir.ui.view,arch_db:account_budget.crossovered_budget_view_form
msgid "Confirm"
msgstr "Xác nhận"

#. module: account_budget
#: selection:crossovered.budget,state:0
msgid "Confirmed"
msgstr "Đã được xác nhận"

#. module: account_budget
#: model:ir.model.fields,field_description:account_budget.field_account_budget_post_create_uid
#: model:ir.model.fields,field_description:account_budget.field_crossovered_budget_create_uid
#: model:ir.model.fields,field_description:account_budget.field_crossovered_budget_lines_create_uid
msgid "Created by"
msgstr "Được tạo bởi"

#. module: account_budget
#: model:ir.model.fields,field_description:account_budget.field_account_budget_post_create_date
#: model:ir.model.fields,field_description:account_budget.field_crossovered_budget_create_date
#: model:ir.model.fields,field_description:account_budget.field_crossovered_budget_lines_create_date
msgid "Created on"
msgstr "Được tạo vào"

#. module: account_budget
#: model:ir.model.fields,field_description:account_budget.field_account_budget_post_display_name
#: model:ir.model.fields,field_description:account_budget.field_crossovered_budget_display_name
#: model:ir.model.fields,field_description:account_budget.field_crossovered_budget_lines_display_name
msgid "Display Name"
msgstr "Tên hiển thị"

#. module: account_budget
#: selection:crossovered.budget,state:0
#: model:ir.ui.view,arch_db:account_budget.crossovered_budget_view_form
msgid "Done"
msgstr "Hoàn thành"

#. module: account_budget
#: selection:crossovered.budget,state:0
#: model:ir.ui.view,arch_db:account_budget.view_crossovered_budget_search
msgid "Draft"
msgstr "Bản thảo"

#. module: account_budget
#: model:ir.ui.view,arch_db:account_budget.view_crossovered_budget_search
msgid "Draft Budgets"
msgstr "Ngân sách dự thảo"

#. module: account_budget
#: model:ir.model.fields,field_description:account_budget.field_crossovered_budget_date_to
#: model:ir.model.fields,field_description:account_budget.field_crossovered_budget_lines_date_to
msgid "End Date"
msgstr "Ngày kết thúc"

#. module: account_budget
#: model:ir.model.fields,field_description:account_budget.field_account_budget_post_id
#: model:ir.model.fields,field_description:account_budget.field_crossovered_budget_id
#: model:ir.model.fields,field_description:account_budget.field_crossovered_budget_lines_id
msgid "ID"
msgstr "ID"

#. module: account_budget
#: model:ir.model.fields,field_description:account_budget.field_account_budget_post___last_update
#: model:ir.model.fields,field_description:account_budget.field_crossovered_budget___last_update
#: model:ir.model.fields,field_description:account_budget.field_crossovered_budget_lines___last_update
msgid "Last Modified on"
msgstr "Sửa lần cuối"

#. module: account_budget
#: model:ir.model.fields,field_description:account_budget.field_account_budget_post_write_uid
#: model:ir.model.fields,field_description:account_budget.field_crossovered_budget_lines_write_uid
#: model:ir.model.fields,field_description:account_budget.field_crossovered_budget_write_uid
msgid "Last Updated by"
msgstr "Cập nhật lần cuối bởi"

#. module: account_budget
#: model:ir.model.fields,field_description:account_budget.field_account_budget_post_write_date
#: model:ir.model.fields,field_description:account_budget.field_crossovered_budget_lines_write_date
#: model:ir.model.fields,field_description:account_budget.field_crossovered_budget_write_date
msgid "Last Updated on"
msgstr "Cập nhật lần cuối"

#. module: account_budget
#: model:ir.model.fields,field_description:account_budget.field_account_budget_post_name
msgid "Name"
msgstr "Tên"

#. module: account_budget
#: model:ir.model.fields,field_description:account_budget.field_crossovered_budget_lines_paid_date
msgid "Paid Date"
msgstr "Ngày đã Thanh toán"

#. module: account_budget
#: model:ir.ui.view,arch_db:account_budget.crossovered_budget_view_form
msgid "Period"
msgstr "Chu kỳ"

#. module: account_budget
#: model:ir.model.fields,field_description:account_budget.field_crossovered_budget_lines_planned_amount
#: model:ir.ui.view,arch_db:account_budget.crossovered_budget_view_form
msgid "Planned Amount"
msgstr "Giá trị theo Kế hoạch"

#. module: account_budget
#: model:ir.model.fields,field_description:account_budget.field_crossovered_budget_lines_practical_amount
#: model:ir.ui.view,arch_db:account_budget.crossovered_budget_view_form
#: model:ir.ui.view,arch_db:account_budget.view_account_analytic_account_form_inherit_budget
msgid "Practical Amount"
msgstr "Giá trị thực tế"

#. module: account_budget
#: model:ir.ui.view,arch_db:account_budget.crossovered_budget_view_form
msgid "Reset to Draft"
msgstr "Đặt về dự thảo"

#. module: account_budget
#: model:ir.model.fields,field_description:account_budget.field_crossovered_budget_creating_user_id
msgid "Responsible"
msgstr "Người phụ trách"

#. module: account_budget
#: model:ir.model.fields,field_description:account_budget.field_crossovered_budget_date_from
#: model:ir.model.fields,field_description:account_budget.field_crossovered_budget_lines_date_from
msgid "Start Date"
msgstr "Ngày bắt đầu"

#. module: account_budget
#: model:ir.model.fields,field_description:account_budget.field_crossovered_budget_state
msgid "Status"
msgstr "Tình trạng"

#. module: account_budget
#: code:addons/account_budget/models/account_budget.py:31
#, python-format
msgid "The budget must have at least one account."
msgstr ""

#. module: account_budget
#: model:ir.model.fields,field_description:account_budget.field_crossovered_budget_lines_theoritical_amount
#: model:ir.ui.view,arch_db:account_budget.crossovered_budget_view_form
msgid "Theoretical Amount"
msgstr "Giá trị theo lý thuyết"

#. module: account_budget
#: model:ir.ui.view,arch_db:account_budget.view_account_analytic_account_form_inherit_budget
msgid "Theoritical Amount"
msgstr "Giá trị theo lý thuyết"

#. module: account_budget
#: model:ir.ui.view,arch_db:account_budget.view_crossovered_budget_search
msgid "To Approve"
msgstr "Chờ duyệt"

#. module: account_budget
#: model:ir.ui.view,arch_db:account_budget.view_crossovered_budget_search
msgid "To Approve Budgets"
msgstr "Chờ duyệt các Ngân sách"

#. module: account_budget
#: selection:crossovered.budget,state:0
msgid "Validated"
msgstr "Đã xác nhận"<|MERGE_RESOLUTION|>--- conflicted
+++ resolved
@@ -8,7 +8,6 @@
 # son dang <son.dang@doda100.com>, 2017
 # Hoang Loc Le Huu <loclhh@gmail.com>, 2017
 # Phạm Lân <phamquanglan@gmail.com>, 2017
-# Dang Hanh <hanh.dtm@komit-consulting.com>, 2018
 msgid ""
 msgstr ""
 "Project-Id-Version: Odoo Server 11.0\n"
@@ -31,18 +30,11 @@
 "                financial accounts and/or analytic accounts (that may represent\n"
 "                projects, departments, categories of products, etc.)"
 msgstr ""
-<<<<<<< HEAD
 "Một ngân sách là một dự báo về doanh thu hoặc/và chi phí của công ty đối\n"
 "                với một chu kỳ trong tương lai. Một ngân sách được định nghĩa\n"
 "                đối với một số tài khoản kế toán tài chính hoặc/và tài khoản\n"
 "                kế toán quản trị (mà đại diện cho dự án, phòng ban, nhóm sản\n"
 "                phẩm, v.v.)"
-=======
-"Ngân sách là dự báo thu nhập và / hoặc chi phí của công ty bạn\n"
-" dự kiến trong một giai đoạn trong tương lai. Một ngân sách được xác định trên một vài \n"
-" tài khoản tài chính và / hoặc tài khoản phân tích (có thể đại diện cho\n"
-"dự án, phòng ban, loại sản phẩm, ...)"
->>>>>>> 348ba041
 
 #. module: account_budget
 #: model:ir.model.fields,field_description:account_budget.field_account_budget_post_account_ids
