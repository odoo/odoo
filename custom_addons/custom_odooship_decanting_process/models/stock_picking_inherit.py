# -*- coding: utf-8 -*-
# Part of Odoo. See LICENSE file for full copyright and licensing details.

from odoo import models, fields, api,_
from odoo.exceptions import UserError, ValidationError
import json
import requests
import logging
from datetime import date


_logger = logging.getLogger(__name__)

class StockPicking(models.Model):
    _inherit = 'stock.picking'

    tenant_code_id = fields.Many2one(
        'tenant.code.configuration',
        string='Tenant Code',
        related='partner_id.tenant_code_id',
        readonly=True,
        store=True
    )
    site_code_id = fields.Many2one(related='location_dest_id.site_code_id', string='Site Code', store=True)
    tenant_id = fields.Char(related='tenant_code_id.name',string='Tenant ID', store=True)
    site_code = fields.Char(related='site_code_id.name',string='Site Code', store=True)
    is_automation = fields.Boolean(string='Is Automation', default=False)
    is_error_found = fields.Boolean(string='Is Error Found', default=False)
    is_error_found_message = fields.Char(string='Error Found Message')
    reference_1 = fields.Char(string='Reference', store=True)
    container_number = fields.Char(string='Container Number', store=True)

    @api.onchange('is_error_found')
    def _onchange_is_error_found(self):
        """
        Onchange is error found display error message when boolean is True
        """
        if self.is_error_found:
            self.is_error_found_message = "<span style='color:red; font-weight:bold;'>Error message in Log</span>"
        else:
            self.is_error_found_message = ""

    # def button_manual_pack(self):
    #     """
    #     This method manually packs line items marked as 'Packed'
    #     and sends them to the external Flask API in a consolidated format.
    #     """
    #
    #     for picking in self:
    #         packed_lines = picking.move_ids_without_package.filtered(lambda line: line.packed and not line.released_manual)
    #         if not packed_lines:
    #             raise UserError("No packed items found in this picking.")
    #
    #         sku_list = []
    #         total_sku_amount = 0  # To calculate the total quantity
    #         sku_type_amount = 0  # To count unique SKUs
    #
    #         # Loop through each packed line to build the SKU list
    #         for line in packed_lines:
    #             total_sku_amount += line.quantity  # Accumulate total quantity
    #             sku_list.append({
    #                 "sku_code": line.product_id.default_code,  # Product code (SKU)
    #                 "sku_amount": line.quantity,  # Quantity
    #                 "amount": line.quantity,  # Quantity
    #                 "out_batch_code": "ECOM",  # Batch code
    #                 "owner_code": picking.tenant_code_id.name,  # Tenant code
    #                 "out_order_code": picking.name,  # Picking name as the order code
    #             })
    #
    #         sku_type_amount = len(sku_list)  # Count unique SKUs
    #
    #         # Prepare payload with consolidated SKU list
    #         data = {
    #             "header": {
    #                 "user_id": "admin",  # Replace as needed
    #                 "user_key": "admin",
    #                 "warehouse_code": picking.site_code_id.name,  # Site Code
    #                 # "interface_code": "feedback_outbound_container"  # Interface Code
    #             },
    #             "body": {
    #                 "container_list": [
    #                     {
    #                         "container_code": picking.name,  # Receipt number
    #                         "sku_type_amount": sku_type_amount,  # Unique SKU count
    #                         "sku_amount": total_sku_amount,  # Total quantities of all SKUs
    #                         "sku_list": sku_list,  # Consolidated SKU list
    #                     }
    #                 ],
    #                 "warehouse_code": picking.site_code_id.name,  # Warehouse code
    #             }
    #         }
    #
    #         # Convert data to JSON format
    #         json_data = json.dumps(data, indent=4)
    #         _logger.info(f"Generated data Pack: {json_data}")
    #
    #         # Determine environment-specific URL
    #         is_production = self.env['ir.config_parameter'].sudo().get_param('is_production_env')
    #         url_manual_packing = (
    #             "https://shiperooconnect-prod.automation.shiperoo.com/receive_payload"
    #             if is_production == 'True'
    #             else "https://shiperooconnect.automation.shiperoo.com/receive_payload"
    #         )
    #
    #         headers = {
    #             'Content-Type': 'application/json'
    #         }
    #
    #         try:
    #             # Send POST request to the external Flask API
    #             response = requests.post(url_manual_packing, data=json_data, headers=headers)
    #             if response.status_code == 200:
    #                 api_response = response.json()
    #                 if api_response.get('success'):
    #                     for line in packed_lines:
    #                         line.released_manual = True  # Mark the line as released
    #                     self.env.cr.commit()  # Commit changes immediately to avoid conflicts
    #                 else:
    #                     raise UserError(
    #                         f"Failed to send data to Pack App {picking.name}: {api_response.get('message')}")
    #             else:
    #                 raise UserError(f"Flask API error ({response.status_code}): {response.text}")
    #         except requests.RequestException as e:
    #             raise UserError(f"Error communicating with Flask API: {str(e)}")
    #
    #     return True

    def button_validate_picking(self):
        """
        Sends SKU details to the specified API endpoint for each product line in the picking.
        Updates the state to 'done' if the operation is successful.
        """

        for picking in self:
            # Validate that required fields are present
            if picking.picking_type_code == 'incoming':
                if picking.state == 'draft':
                    # Raise an error if the user tries to validate from draft state
                    raise UserError("You cannot validate an incoming receipt from the 'Draft' state.")
            if not picking.tenant_code_id or not picking.site_code_id:
                raise ValidationError(
                    _("Tenant Code and Site Code must be specified for this operation.")
                )

            if not picking.move_ids_without_package:
                raise ValidationError(_("No product lines found to send."))
            schedule_date = picking.scheduled_date.strftime("%d-%m-%Y") if picking.scheduled_date else "N/A"

            # Get today's date in "YYYY-MM-DD" format
            current_date = date.today().strftime("%d-%m-%Y")
            # Build the payload
            product_lines = []
            for line in picking.move_ids_without_package:
                product_lines.append({
                    "product_id": line.product_id.default_code,
                    "name": line.product_id.name,
                    "product_uom_qty": line.product_uom_qty,
                    "quantity": line.product_uom_qty,
                    "remaining_quantity": line.remaining_qty,
                    "delivery_receipt_state": line.delivery_receipt_state or "N/A",
                    "product_packaging_id":line.product_packaging_id.name,
                    "product_packaging_qty":line.product_packaging_qty,
                })

            payload = {
                "receipt_number": picking.name,
                "partner_id":picking.partner_id.name,
                "tenant_code": picking.tenant_code_id.name,
                "site_code": picking.site_code_id.name,
                "origin": picking.origin or "N/A",
                "product_lines": product_lines,
                "schedule_date":schedule_date,
                "current_date":current_date,
                "reference_1":picking.reference_1,
                "container_number":picking.container_number,
            }
            json_data = json.dumps(payload, indent=4)
            if picking.tenant_code_id.name == "MYSALE":
<<<<<<< HEAD
                is_production = self.env['ir.config_parameter'].sudo().get_param('is_production_env')
                api_url = (
                    "https://shiperoo-connect.prod.automation.shiperoo.com/sc-file-processor/api/receipt-completion"
                    if is_production == 'True'
                    else "https://shiperoo-connect.uat.automation.shiperoo.com/sc-file-processor/api/receipt-completion"
                )
                auth = ('apiuser', 'apipass')

=======
                api_url = "https://shiperoo-connect.uat.automation.shiperoo.com/sc-file-processor/api/receipt-completion"
                auth = ('apiuser', 'apipass')
>>>>>>> 77be7330
            else:
                is_production = self.env['ir.config_parameter'].sudo().get_param('is_production_env')
                api_url = (
                "https://shiperooconnect-prod.automation.shiperoo.com/api/discrepency_receiver"
                if is_production == 'True'
                else "https://shiperooconnect-dev.automation.shiperoo.com/api/discrepency_receiver"
            )
                auth = None
<<<<<<< HEAD

=======
            # Define the URLs for Shiperoo Connect
            # is_production = self.env['ir.config_parameter'].sudo().get_param('is_production_env')
            # api_url = (
            #     "https://shiperooconnect-prod.automation.shiperoo.com/api/discrepency_receiver"
            #     if is_production == 'True'
            #     else "https://shiperooconnect-dev.automation.shiperoo.com/api/discrepency_receiver"
            # )
            # json_data = json.dumps(payload, indent=4)
>>>>>>> 77be7330
            _logger.info(f"Sending payload to {api_url}: {json_data}")

             # Send the payload to the API
            headers = {'Content-Type': 'application/json'}
            try:
                if auth:
                    response = requests.post(api_url, headers=headers, data=json_data, auth=auth)
                else:
                    response = requests.post(api_url, headers=headers, data=json_data)
                # response = requests.post(api_url, headers=headers, data=json_data)
                _logger.info(f"Response Status Code: {response.status_code}, Response Body: {response.text}")

                if response.status_code != 200:
                    raise UserError(f"Failed to send data: {response.status_code} - {response.text}")

            except requests.exceptions.RequestException as e:
                _logger.error(f"Error communicating with API: {str(e)}")
                raise UserError(f"Error communicating with API: {str(e)}")

            # If no errors, update the state to 'done'
            picking.state = 'done'
            _logger.info(f"Picking {picking.name} has been successfully processed and marked as done.")

        return True

    def button_validate(self):
        """
        Overrides the button_validate method to handle special cases for incoming pickings.
        If the picking_type_code is 'incoming', and the state is 'draft', it raises a validation error.
        """
        for picking in self:
            # Check if this is an incoming receipt
            if picking.picking_type_code == 'incoming':  # Directly compare with 'incoming'
                if picking.state == 'draft':
                    # Raise an error if the user tries to validate from the draft state
                    raise UserError("You cannot validate an incoming receipt from the 'Draft' state.")

        # Call the super method for other cases
        return super(StockPicking, self).button_validate()<|MERGE_RESOLUTION|>--- conflicted
+++ resolved
@@ -176,7 +176,6 @@
             }
             json_data = json.dumps(payload, indent=4)
             if picking.tenant_code_id.name == "MYSALE":
-<<<<<<< HEAD
                 is_production = self.env['ir.config_parameter'].sudo().get_param('is_production_env')
                 api_url = (
                     "https://shiperoo-connect.prod.automation.shiperoo.com/sc-file-processor/api/receipt-completion"
@@ -184,22 +183,9 @@
                     else "https://shiperoo-connect.uat.automation.shiperoo.com/sc-file-processor/api/receipt-completion"
                 )
                 auth = ('apiuser', 'apipass')
-
-=======
-                api_url = "https://shiperoo-connect.uat.automation.shiperoo.com/sc-file-processor/api/receipt-completion"
-                auth = ('apiuser', 'apipass')
->>>>>>> 77be7330
-            else:
-                is_production = self.env['ir.config_parameter'].sudo().get_param('is_production_env')
-                api_url = (
-                "https://shiperooconnect-prod.automation.shiperoo.com/api/discrepency_receiver"
-                if is_production == 'True'
-                else "https://shiperooconnect-dev.automation.shiperoo.com/api/discrepency_receiver"
-            )
-                auth = None
-<<<<<<< HEAD
-
-=======
+#                 api_url = "https://shiperoo-connect.uat.automation.shiperoo.com/sc-file-processor/api/receipt-completion"
+#                 auth = ('apiuser', 'apipass')
+
             # Define the URLs for Shiperoo Connect
             # is_production = self.env['ir.config_parameter'].sudo().get_param('is_production_env')
             # api_url = (
@@ -208,7 +194,6 @@
             #     else "https://shiperooconnect-dev.automation.shiperoo.com/api/discrepency_receiver"
             # )
             # json_data = json.dumps(payload, indent=4)
->>>>>>> 77be7330
             _logger.info(f"Sending payload to {api_url}: {json_data}")
 
              # Send the payload to the API
