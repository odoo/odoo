# -*- coding: utf-8 -*-

from . import models
from . import sale_order_line
from . import sale_order
from . import product_extension
<<<<<<< HEAD
from . import res_partner_extension
=======
from . import file_manager
>>>>>>> 8667b3fd
<|MERGE_RESOLUTION|>--- conflicted
+++ resolved
@@ -4,8 +4,5 @@
 from . import sale_order_line
 from . import sale_order
 from . import product_extension
-<<<<<<< HEAD
 from . import res_partner_extension
-=======
-from . import file_manager
->>>>>>> 8667b3fd
+from . import file_manager