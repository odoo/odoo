{
    'name': 'Sale Extension',
    'version': '1.0',
    'depends': ['sale', 'product'],
    'data': [
        'views/sale_order_form_inherit.xml',
        'views/product_template_extension.xml',
        'views/product_template_hide_fields.xml',
<<<<<<< HEAD
        'views/res_partner_form_extension.xml',
        'views/res_partner_form_hide_fields.xml'
=======
        'views/sale_order_form_file_manager.xml',
        'views/res_partner_form_inherit.xml'
>>>>>>> 8667b3fd
    ],
    'installable': True,
    'application':True,
    'auto_install': False,
}<|MERGE_RESOLUTION|>--- conflicted
+++ resolved
@@ -6,13 +6,10 @@
         'views/sale_order_form_inherit.xml',
         'views/product_template_extension.xml',
         'views/product_template_hide_fields.xml',
-<<<<<<< HEAD
         'views/res_partner_form_extension.xml',
         'views/res_partner_form_hide_fields.xml'
-=======
         'views/sale_order_form_file_manager.xml',
         'views/res_partner_form_inherit.xml'
->>>>>>> 8667b3fd
     ],
     'installable': True,
     'application':True,
