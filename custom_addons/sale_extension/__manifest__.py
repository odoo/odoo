--- conflicted
+++ resolved
@@ -4,13 +4,10 @@
     'depends': ['sale', 'product'],
     'data': [
         'views/sale_order_form_inherit.xml',
-<<<<<<< HEAD
         'views/product_template_extension.xml',
         'views/product_template_hide_fields.xml',
-=======
-        'views/product_template_lead_time.xml',
-        'views/res_partner_form_inherit.xml'
->>>>>>> 1c625c1f
+        'views/res_partner_form_extension.xml',
+        'views/res_partner_form_hide_fields.xml'
     ],
     'installable': True,
     'application':True,
