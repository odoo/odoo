--- conflicted
+++ resolved
@@ -4,14 +4,10 @@
     'depends': ['sale', 'product'],
     'data': [
         'views/sale_order_form_inherit.xml',
-<<<<<<< HEAD
         'views/product_template_extension.xml',
         'views/product_template_hide_fields.xml',
-=======
         'views/sale_order_form_file_manager.xml',
-        'views/product_template_lead_time.xml',
         'views/res_partner_form_inherit.xml'
->>>>>>> d1cd2df8
     ],
     'installable': True,
     'application':True,
