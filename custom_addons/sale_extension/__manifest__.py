--- conflicted
+++ resolved
@@ -4,12 +4,6 @@
     'depends': ['sale', 'product', 'global_utilities'],
     'data': [
         'views/sale_order_form_inherit.xml',
-<<<<<<< HEAD
-=======
-        'views/product_template_extension.xml',
-        'views/product_template_hide_fields.xml',
-        'views/product_list_extension.xml',
->>>>>>> f094db89
         'views/res_partner_form_extension.xml',
         'views/res_partner_form_hide_fields.xml',
         'views/sale_order_form_file_manager.xml',
