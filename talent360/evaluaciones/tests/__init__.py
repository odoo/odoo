--- conflicted
+++ resolved
@@ -1,6 +1,3 @@
-<<<<<<< HEAD
-from . import test_evaluacion, test_objetivo
-=======
 from . import test_crear_evaluacion_360
 from . import test_evaluacion
->>>>>>> c88d5346
+from . import test_objetivo