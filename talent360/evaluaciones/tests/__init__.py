--- conflicted
+++ resolved
@@ -1,6 +1,3 @@
-<<<<<<< HEAD
 from . import test_reportes
-=======
 from . import test_crear_evaluacion_360
->>>>>>> c88d5346
 from . import test_evaluacion