--- conflicted
+++ resolved
@@ -1,9 +1,5 @@
 from odoo.tests.common import TransactionCase
-<<<<<<< HEAD
-from odoo import fields
-=======
 from datetime import datetime
->>>>>>> 3010688e
 
 
 class TestReportes(TransactionCase):
@@ -56,13 +52,8 @@
                 "nombre": "Evaluacion de prueba",
                 "estado": "borrador",
                 "tipo": "CLIMA",
-<<<<<<< HEAD
-                "fecha_inicio": fields.Date.today(),
-                "fecha_final": fields.Date.today(),
-=======
                 "fecha_inicio": datetime.today(),
                 "fecha_final": datetime.today(),
->>>>>>> 3010688e
             }
         )
 
