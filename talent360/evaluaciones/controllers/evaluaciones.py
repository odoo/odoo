from odoo import http, _
from odoo.http import request
from odoo.exceptions import AccessError
import json
import werkzeug


class EvaluacionesController(http.Controller):
    """Controlador para manejar las solicitudes relacionadas con las evaluaciones."""

    @http.route(
        "/evaluacion/reporte/<model('evaluacion'):evaluacion>", type="http", auth="user"
    )
    def reporte_controller(self, evaluacion, filtros=None):
        """Método para generar y mostrar un reporte de evaluación.
        Este método verifica que el usuario tenga los permisos necesario, obtiene los datos
        del modelo de evaluaciones y renderiza el reporte con esos datos.

        :param evaluacion: objeto de la evaluación a generar el reporte
        :param filtros: filtros a aplicar al reporte

        :return: html renderizado del template con los datos del reporte
        """

        # Verificar permisos de usuario
        if not request.env.user.has_group(
            "evaluaciones.evaluaciones_cliente_cr_group_user"
        ):
            raise AccessError(_("No tienes permitido acceder a este recurso."))

<<<<<<< HEAD
        parametros = evaluacion.generar_datos_reporte_NOM_035_action()
        parametros["preguntas"] = evaluacion.generar_datos_reporte_generico_action()[
            "preguntas"
        ]
=======
        # Parsear filtros
        if filtros:
            filtros = json.loads(filtros)
            filtros = {
                categoria: valores for categoria, valores in filtros.items() if valores
            }
>>>>>>> 0ba9bb7a

        parametros = evaluacion.generar_datos_reporte_generico_action(filtros)

        parametros["filtros"] = filtros

        if evaluacion.incluir_demograficos:
            parametros.update(evaluacion.generar_datos_demograficos(filtros))
        if evaluacion.tipo == "NOM_035":
            parametros.update(evaluacion.generar_datos_reporte_NOM_035_action(filtros))
            return request.render("evaluaciones.encuestas_reporte_nom_035", parametros)
        elif evaluacion.tipo == "CLIMA":
            parametros.update(evaluacion.generar_datos_reporte_clima_action(filtros))
            return request.render("evaluaciones.encuestas_reporte_clima", parametros)
        elif evaluacion.tipo == "generico":
            return request.render("evaluaciones.encuestas_reporte_generico", parametros)
        else:
            raise ValueError(_("Tipo de evaluación no soportado para reporte."))

    @http.route(
        "/evaluacion/responder/<int:evaluacion_id>/<string:token>",
        type="http",
        auth="public",
        website=True,
    )
    def responder_evaluacion_controller(self, evaluacion_id, token):
        """Método para desplegar el formulario de permitir al usuario responder una evaluación.
        Este método verifica que el usuario tenga los permisos necesario, obtiene los datos
        del modelo de evaluaciones y renderiza el formulario con esos datos.

        :return: html renderizado del template con los datos del formulario
        """
        usuario_eva_mod = request.env["usuario.evaluacion.rel"]

        evaluacion = request.env["evaluacion"].sudo().browse(evaluacion_id)

        if request.env.user != request.env.ref("base.public_user"):
            usuario_eval_relacion = usuario_eva_mod.sudo().search(
                [
                    ("usuario_id.id", "=", request.env.user.id),
                    ("evaluacion_id.id", "=", evaluacion.id),
                    ("token", "=", token),
                ]
            )

        else:
            usuario_eval_relacion = usuario_eva_mod.sudo().search(
                [
                    # ("evaluacion_id", "=", evaluacion.id),
                    ("token", "=", token)
                ]
            )

        if not usuario_eval_relacion:
            return request.render("evaluaciones.evaluacion_responder_form_draft")

        # Obtén la evaluación basada en el ID
        parametros = evaluacion.get_evaluaciones_action(evaluacion_id)

        if request.env.user != request.env.ref("base.public_user"):
            parametros["contestada"] = usuario_eva_mod.sudo().action_get_estado(
                request.env.user.id, evaluacion_id, None
            )

        else:
            parametros["contestada"] = usuario_eva_mod.sudo().action_get_estado(
                None, evaluacion_id, token
            )

        parametros["token"] = token

        # Renderiza la plantilla con la evaluación
        return request.render("evaluaciones.evaluaciones_responder", parametros)

    @http.route("/evaluacion/contestada", type="http", auth="public", website=True)
    def evaluacion_contestada_controller(self, **post):
        """Método para desplegar un mensaje de que la evaluación ya fue contestada.
        Este método renderiza un mensaje indicando que la evaluación ya fue contestada.

        :return: html renderizado del template con el mensaje
        """

        return request.render("evaluaciones.evaluacion_responder_form_done")

    @http.route(
        "/evaluacion/responder",
        type="http",
        auth="public",
        website=True,
        methods=["POST"],
        csrf=False,
    )
    def responder_evaluacion_controller_post(self, **post):
        """Método para procesar la respuesta del formulario de evaluación.
        Este método verifica que el usuario tenga los permisos necesario, obtiene los datos
        del modelo de evaluaciones y guarda la respuesta del usuario.

        :return: redirección a la página de inicio
        """

        user = None

        if request.env.user != request.env.ref("base.public_user"):
            if not request.env.user.has_group(
                "evaluaciones.evaluaciones_cliente_cr_group_user"
            ):
                raise AccessError(_("No tienes permitido acceder a este recurso."))

            user = request.env.user.id

        post_data = json.loads(request.httprequest.data)

        valores_radios = post_data.get("radioValues")
        valores_radios_escala = post_data.get("radioValuesScale")
        valores_textarea = post_data.get("textareaValues")
        evaluacion_id = post_data.get("evaluacion_id")
        usuario_id = user
        respuesta_modelo = request.env["respuesta"]
        token = post_data.get("token")

        for pregunta_id, valor_radio in valores_radios.items():
            if pregunta_id in valores_radios:
                valor_radio = valores_radios[pregunta_id]
                if request.env.user != request.env.ref("base.public_user"):
                    resp = respuesta_modelo.sudo().guardar_respuesta_action(
                        valor_radio,
                        None,
                        int(evaluacion_id),
                        int(usuario_id),
                        int(pregunta_id),
                        None,
                        False,
                    )
                else:
                    resp = respuesta_modelo.sudo().guardar_respuesta_action(
                        valor_radio,
                        None,
                        int(evaluacion_id),
                        None,
                        int(pregunta_id),
                        token,
                        False,
                    )
            else:
                continue

        for pregunta_id, valor_textarea in valores_textarea.items():
            if pregunta_id in valores_textarea:
                valor_textarea = valores_textarea[pregunta_id]
                if request.env.user != request.env.ref("base.public_user"):
                    resp = respuesta_modelo.sudo().guardar_respuesta_action(
                        None,
                        valor_textarea,
                        int(evaluacion_id),
                        int(usuario_id),
                        int(pregunta_id),
                        None,
                        False,
                    )
                else:
                    resp = respuesta_modelo.sudo().guardar_respuesta_action(
                        None,
                        valor_textarea,
                        int(evaluacion_id),
                        None,
                        int(pregunta_id),
                        token,
                        False,
                    )
            else:
                continue

        for pregunta_id, valor_radio in valores_radios_escala.items():
            if pregunta_id in valores_radios_escala:
                valor_radio = valores_radios_escala[pregunta_id]
                if request.env.user != request.env.ref("base.public_user"):
                    resp = respuesta_modelo.sudo().guardar_respuesta_action(
                        valor_radio,
                        None,
                        int(evaluacion_id),
                        int(usuario_id),
                        int(pregunta_id),
                        None,
                        True,
                    )
                else:
                    resp = respuesta_modelo.sudo().guardar_respuesta_action(
                        valor_radio,
                        None,
                        int(evaluacion_id),
                        None,
                        int(pregunta_id),
                        token,
                        True,
                    )
            else:
                continue

        # Actualiza el estado de la evaluación para el usuario
        usuario_eva_mod = request.env["usuario.evaluacion.rel"]

        if request.env.user != request.env.ref("base.public_user"):
            usuario_eva_mod.sudo().action_update_estado(usuario_id, evaluacion_id, None)
        else:
            usuario_eva_mod.sudo().action_update_estado(None, evaluacion_id, token)

<<<<<<< HEAD
        return werkzeug.utils.redirect("/evaluacion/contestada")

    @http.route(
        "/evaluacion/reporte-clima/<model('evaluacion'):evaluacion>",
        type="http",
        auth="user",
    )
    def reporte_clima_controller(self, evaluacion: Evaluacion):
        """Método para generar y mostrar el reporte de clima laboral.
        :return: HTML renderizado del template con los datos del reporte.
        """

        # Verificar permisos de usuario
        if not request.env.user.has_group(
            "evaluaciones.evaluaciones_cliente_cr_group_user"
        ):
            raise AccessError(_("No tienes permitido acceder a este recurso."))

        # Generar parámetros para el reporte
        parametros = evaluacion.generar_datos_reporte_clima_action()
        parametros["preguntas"] = evaluacion.generar_datos_reporte_generico_action()[
            "preguntas"
        ]

        if evaluacion.incluir_demograficos:
            parametros.update(evaluacion.generar_datos_demograficos())

        return request.render("evaluaciones.encuestas_reporte_clima", parametros)
=======
        return werkzeug.utils.redirect("/evaluacion/contestada")
>>>>>>> 0ba9bb7a
<|MERGE_RESOLUTION|>--- conflicted
+++ resolved
@@ -28,19 +28,12 @@
         ):
             raise AccessError(_("No tienes permitido acceder a este recurso."))
 
-<<<<<<< HEAD
-        parametros = evaluacion.generar_datos_reporte_NOM_035_action()
-        parametros["preguntas"] = evaluacion.generar_datos_reporte_generico_action()[
-            "preguntas"
-        ]
-=======
         # Parsear filtros
         if filtros:
             filtros = json.loads(filtros)
             filtros = {
                 categoria: valores for categoria, valores in filtros.items() if valores
             }
->>>>>>> 0ba9bb7a
 
         parametros = evaluacion.generar_datos_reporte_generico_action(filtros)
 
@@ -246,35 +239,4 @@
         else:
             usuario_eva_mod.sudo().action_update_estado(None, evaluacion_id, token)
 
-<<<<<<< HEAD
-        return werkzeug.utils.redirect("/evaluacion/contestada")
-
-    @http.route(
-        "/evaluacion/reporte-clima/<model('evaluacion'):evaluacion>",
-        type="http",
-        auth="user",
-    )
-    def reporte_clima_controller(self, evaluacion: Evaluacion):
-        """Método para generar y mostrar el reporte de clima laboral.
-        :return: HTML renderizado del template con los datos del reporte.
-        """
-
-        # Verificar permisos de usuario
-        if not request.env.user.has_group(
-            "evaluaciones.evaluaciones_cliente_cr_group_user"
-        ):
-            raise AccessError(_("No tienes permitido acceder a este recurso."))
-
-        # Generar parámetros para el reporte
-        parametros = evaluacion.generar_datos_reporte_clima_action()
-        parametros["preguntas"] = evaluacion.generar_datos_reporte_generico_action()[
-            "preguntas"
-        ]
-
-        if evaluacion.incluir_demograficos:
-            parametros.update(evaluacion.generar_datos_demograficos())
-
-        return request.render("evaluaciones.encuestas_reporte_clima", parametros)
-=======
-        return werkzeug.utils.redirect("/evaluacion/contestada")
->>>>>>> 0ba9bb7a
+        return werkzeug.utils.redirect("/evaluacion/contestada")