--- conflicted
+++ resolved
@@ -30,15 +30,9 @@
             raise AccessError("No tienes permitido acceder a este recurso.")
 
         parametros = evaluacion.action_generar_datos_reporte_NOM_035()
-<<<<<<< HEAD
-
-        return request.render("evaluaciones.encuestas_reporte", parametros)    
-
-=======
 
         return request.render("evaluaciones.encuestas_reporte", parametros)
 
->>>>>>> ccf6319a
     @http.route(
         "/evaluacion/responder/<int:evaluacion_id>/<string:token>",
         type="http",
@@ -226,7 +220,6 @@
         else:
             usuario_eva_mod.sudo().action_update_estado(None, evaluacion_id, token)
 
-<<<<<<< HEAD
         return werkzeug.utils.redirect("/evaluacion/contestada")
         
 
@@ -245,7 +238,4 @@
         #Generar parámetros para el reporte
         parametros = evaluacion.action_generar_datos_reporte_clima() 
         
-        return request.render("evaluaciones.encuestas_reporte_clima", parametros)
-=======
-        return werkzeug.utils.redirect("/evaluacion/contestada")
->>>>>>> ccf6319a
+        return request.render("evaluaciones.encuestas_reporte_clima", parametros)