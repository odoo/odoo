from odoo import http
from odoo.http import request
from odoo.exceptions import AccessError
from ..models.evaluacion import Evaluacion
from ..models.respuesta import Respuesta as respuesta
from ..models.pregunta import Pregunta as pregunta
import json
from ..models.usuario_evaluacion_rel import UsuarioEvaluacionRel as usuario_evaluacion
import time
import werkzeug

class EvaluacionesController(http.Controller):
    """Controlador para manejar las solicitudes relacionadas con las evaluaciones."""

    @http.route(
        "/evaluacion/reporte/<model('evaluacion'):evaluacion>", type="http", auth="user"
    )
    def reporte_controller(self, evaluacion: Evaluacion):
        """Método para generar y mostrar un reporte de evaluación.
        Este método verifica que el usuario tenga los permisos necesario, obtiene los datos
        del modelo de evaluaciones y renderiza el reporte con esos datos.

        :return: html renderizado del template con los datos del reporte
        """

        if not request.env.user.has_group(
            "evaluaciones.evaluaciones_cliente_cr_group_user"
        ):
            raise AccessError("No tienes permitido acceder a este recurso.")

        parametros = evaluacion.action_generar_datos_reporte_NOM_035()

        return request.render("evaluaciones.encuestas_reporte", parametros)
    
<<<<<<< HEAD

    @http.route(
        "/evaluacion/reporte-clima/<model('evaluacion'):evaluacion>", type="http", auth="user"
    )
    def reporte_clima_controller(self, evaluacion: Evaluacion):
        """Método para generar y mostrar el reporte de clima laboral.
        :return: HTML renderizado del template con los datos del reporte.
        """
        
        #Verificar permisos de usuario
        if not request.env.user.has_group("evaluaciones.evaluaciones_cliente_cr_group_user"):
            raise AccessError("No tienes permitido acceder a este recurso.")
        
        #Generar parámetros para el reporte
        parametros = evaluacion.action_generar_datos_reporte_clima() 
        
        return request.render("evaluaciones.encuestas_reporte_clima", parametros)
=======
    @http.route(
        "/evaluacion/responder/<int:evaluacion_id>/<string:token>", type="http", auth="public", website=True
    )
    def responder_evaluacion_controller(self, evaluacion_id, token):
        """Método para desplegar el formulario de permitir al usuario responder una evaluación.
        Este método verifica que el usuario tenga los permisos necesario, obtiene los datos
        del modelo de evaluaciones y renderiza el formulario con esos datos.

        :return: html renderizado del template con los datos del formulario
        """
        usuario_eva_mod = request.env["usuario.evaluacion.rel"]

        evaluacion = request.env["evaluacion"].sudo().browse(evaluacion_id)

        if request.env.user != request.env.ref("base.public_user"):
            user_eval_relacion = usuario_eva_mod.sudo().search([
                ("usuario_id", "=", request.env.user.id),
                ("evaluacion_id", "=", evaluacion.id),
                ("token", "=", token)
            ])

        else:
            user_eval_relacion = usuario_eva_mod.sudo().search([
            # ("evaluacion_id", "=", evaluacion.id),
            ("token", "=", token)
        ])
        
        if not user_eval_relacion:
            return request.render("evaluaciones.evaluacion_responder_form_draft")

        # Obtén la evaluación basada en el ID
        parametros = evaluacion.action_get_evaluaciones(evaluacion_id)
        
        if request.env.user != request.env.ref("base.public_user"):
            parametros["contestada"] = usuario_eva_mod.sudo().action_get_estado(request.env.user.id, evaluacion_id, None)
        
        else:
            parametros["contestada"] = usuario_eva_mod.sudo().action_get_estado(None, evaluacion_id, token)
        
        parametros["token"] = token

        # Renderiza la plantilla con la evaluación
        return request.render("evaluaciones.evaluaciones_responder", parametros)
    
    @http.route(
        "/evaluacion/contestada", type = "http", auth = "public", website = True 
    )
    def evaluacion_contestada_controller(self, **post):
        """Método para desplegar un mensaje de que la evaluación ya fue contestada.
        Este método renderiza un mensaje indicando que la evaluación ya fue contestada.

        :return: html renderizado del template con el mensaje
        """

        return request.render("evaluaciones.evaluacion_responder_form_done")
    
    @http.route(
        "/evaluacion/responder", type="http", auth="public", website=True, methods=["POST"], csrf=False
    )

    def responder_evaluacion_controller_post(self, **post):
        """Método para procesar la respuesta del formulario de evaluación.
        Este método verifica que el usuario tenga los permisos necesario, obtiene los datos
        del modelo de evaluaciones y guarda la respuesta del usuario.

        :return: redirección a la página de inicio
        """

        user = None

        if request.env.user != request.env.ref('base.public_user'):
            if not request.env.user.has_group(
                "evaluaciones.evaluaciones_cliente_cr_group_user"
            ):
                raise AccessError("No tienes permitido acceder a este recurso.")
            
            user = request.env.user.id
        
        post_data = json.loads(request.httprequest.data)

        valores_radios = post_data.get("radioValues")
        valores_radios_escala = post_data.get("radioValuesScale")
        valores_textarea = post_data.get("textareaValues")
        evaluacion_id = post_data.get("evaluacion_id")
        usuario_id = user
        respuesta_modelo = request.env["respuesta"]
        token = post_data.get("token")

        for pregunta_id, valor_radio in valores_radios.items():
            if pregunta_id in valores_radios:
                valor_radio = valores_radios[pregunta_id]
                if request.env.user != request.env.ref("base.public_user"):
                    resp = respuesta_modelo.sudo().action_guardar_respuesta(valor_radio, None, int(evaluacion_id), int(usuario_id), int(pregunta_id), None, False)
                else:
                    resp = respuesta_modelo.sudo().action_guardar_respuesta(valor_radio, None, int(evaluacion_id), None, int(pregunta_id), token, False)
            else:
                continue
            
        for pregunta_id, valor_textarea in valores_textarea.items():
            if pregunta_id in valores_textarea:
                valor_textarea = valores_textarea[pregunta_id]
                if request.env.user != request.env.ref("base.public_user"):
                    resp = respuesta_modelo.sudo().action_guardar_respuesta(None, valor_textarea, int(evaluacion_id), int(usuario_id), int(pregunta_id), None, False)
                else:
                    resp = respuesta_modelo.sudo().action_guardar_respuesta(None, valor_textarea, int(evaluacion_id), None, int(pregunta_id), token, False)
            else:
                continue

        for pregunta_id, valor_radio in valores_radios_escala.items():
            if pregunta_id in valores_radios_escala:
                valor_radio = valores_radios_escala[pregunta_id]
                if request.env.user != request.env.ref("base.public_user"):
                    resp = respuesta_modelo.sudo().action_guardar_respuesta(valor_radio, None, int(evaluacion_id), int(usuario_id), int(pregunta_id), None, True)
                else:
                    resp = respuesta_modelo.sudo().action_guardar_respuesta(valor_radio, None, int(evaluacion_id), None, int(pregunta_id), token, True)
            else:
                continue

        # Actualiza el estado de la evaluación para el usuario
        usuario_eva_mod = request.env["usuario.evaluacion.rel"]

        if request.env.user != request.env.ref("base.public_user"):
            usuario_eva_mod.sudo().action_update_estado(usuario_id, evaluacion_id, None)
        else:
            usuario_eva_mod.sudo().action_update_estado(None, evaluacion_id, token)

        return werkzeug.utils.redirect("/evaluacion/contestada")
    
>>>>>>> 372d1534
<|MERGE_RESOLUTION|>--- conflicted
+++ resolved
@@ -30,27 +30,8 @@
 
         parametros = evaluacion.action_generar_datos_reporte_NOM_035()
 
-        return request.render("evaluaciones.encuestas_reporte", parametros)
-    
-<<<<<<< HEAD
+        return request.render("evaluaciones.encuestas_reporte", parametros)    
 
-    @http.route(
-        "/evaluacion/reporte-clima/<model('evaluacion'):evaluacion>", type="http", auth="user"
-    )
-    def reporte_clima_controller(self, evaluacion: Evaluacion):
-        """Método para generar y mostrar el reporte de clima laboral.
-        :return: HTML renderizado del template con los datos del reporte.
-        """
-        
-        #Verificar permisos de usuario
-        if not request.env.user.has_group("evaluaciones.evaluaciones_cliente_cr_group_user"):
-            raise AccessError("No tienes permitido acceder a este recurso.")
-        
-        #Generar parámetros para el reporte
-        parametros = evaluacion.action_generar_datos_reporte_clima() 
-        
-        return request.render("evaluaciones.encuestas_reporte_clima", parametros)
-=======
     @http.route(
         "/evaluacion/responder/<int:evaluacion_id>/<string:token>", type="http", auth="public", website=True
     )
@@ -178,5 +159,21 @@
             usuario_eva_mod.sudo().action_update_estado(None, evaluacion_id, token)
 
         return werkzeug.utils.redirect("/evaluacion/contestada")
-    
->>>>>>> 372d1534
+        
+
+    @http.route(
+        "/evaluacion/reporte-clima/<model('evaluacion'):evaluacion>", type="http", auth="user"
+    )
+    def reporte_clima_controller(self, evaluacion: Evaluacion):
+        """Método para generar y mostrar el reporte de clima laboral.
+        :return: HTML renderizado del template con los datos del reporte.
+        """
+        
+        #Verificar permisos de usuario
+        if not request.env.user.has_group("evaluaciones.evaluaciones_cliente_cr_group_user"):
+            raise AccessError("No tienes permitido acceder a este recurso.")
+        
+        #Generar parámetros para el reporte
+        parametros = evaluacion.action_generar_datos_reporte_clima() 
+        
+        return request.render("evaluaciones.encuestas_reporte_clima", parametros)