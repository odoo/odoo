<?xml version="1.0"?>
<odoo>
    <!-- Vista en árbol para usuario.objetivo.rel -->
    <record id="usuario_objetivo_rel_view_tree" model="ir.ui.view">
        <field name="name">objetivo</field>
        <field name="model">objetivo</field>
        <field name="arch" type="xml">
            <tree string="Objetivos de Usuarios">
                <field name="titulo" string="Nombre del Objetivo"/>
                <field name="fecha_fin" string="Fecha Fin"/>
                <field name="tipo" string="Tipo"/>
                <field name="estado" string="Estado"/>
                <field name="peso" string="Peso"/>
                <field name="piso_minimo" string="Piso Mínimo"/>
                <field name="piso_maximo" string="Piso Máximo"/>
            </tree>
        </field>
    </record>

    <!-- Vista Kanban para usuario.objetivo.rel -->
    <record id="usuario_objetivo_rel_view_kanban" model="ir.ui.view">
        <field name="name">usuario.objetivo.rel.kanban</field>
        <field name="model">usuario.objetivo.rel</field>
        <field name="arch" type="xml">
            <kanban class="o_kanban_mobile" default_group_by="usuario_id" quick_create="false" create="false" group_edit="false" group_delete="false" records_draggable="false" group_create="false">
                <field name="objetivo_id"/>
                <field name="usuario_id"/>
                <templates>
                    <t t-name="kanban-box">
                        <div>
                            <div class="oe_kanban_card">
                                <div class="oe_kanban_card_header d-flex justify-content-between">
                                    <div class="oe_kanban_card_header_title" style="overflow: hidden; text-overflow: ellipsis; width: 100%;">
                                        <h3>
                                            <field name="titulo_corto" class="d-block text-truncate"/>
                                        </h3>
                                    </div>
                                    <div>
                                        <strong>
                                            <field name="resultado"/>%
                                        </strong>
                                    </div>
                                </div>
                                <div class="oe_kanban_card_content">
                                    <div style="overflow: hidden; text-overflow: ellipsis; width: 100%;">
                                        <field name="descripcion_corta"/>
                                    </div>
                                    <div>
                                        <button class="btn btn-primary" name="abrir_objetivo_form" string="Detalles" type="object"/>
                                    </div>
                                </div>
                            </div>
                        </div>
                    </t>
                    <t t-name="kanban-box-empty">
                        <t t-if="records.length > 0">
                            <div class="o_kanban_view_nocontent">
                                <p>Actualmente no hay objetivos asignados.</p>
                            </div>
                        </t>
                    </t>
                </templates>
            </kanban>
        </field>
    </record>

    <!-- Vista en formulario para usuario.objetivo.rel -->
    <record id="usuario_objetivo_rel_view_form" model="ir.ui.view">
        <field name="name">usuario.objetivo.rel.form</field>
        <field name="model">usuario.objetivo.rel</field>
        <field name="arch" type="xml">
            <form string="Objetivo de Usuario">
                <group>
                    <field name="objetivo_id" context="{'form_view_ref': 'objetivo_form'}"/>
                </group>
            </form>
        </field>
    </record>

    <!-- Formulario para el modelo objetivo -->
    <record id="objetivo_view_form" model="ir.ui.view">
        <field name="name">objetivo.form</field>
        <field name="model">objetivo</field>
        <field name="arch" type="xml">
            <form string="Objetivo">
                <header>
                    <field name="estado" widget="statusbar" statusbar_visible="rojo, amarillo, verde, azul" />
                </header>
                <sheet>
                    <div style="width: 100%;">
                        <h1>
                            <field name="titulo" placeholder="Nombre del objetivo" style="width: 100%;" />
                        </h1>

<<<<<<< HEAD
            <br />
            <label for="descripcion" string="Descripción" />
            <field placeholder="¿Qué es lo que se espera lograr con este objetivo?" name="descripcion" />
          </div>
          <notebook>
            <page string="Detalles">
              <div style="display: flex; flex-direction: column;">
                <div class="row">
                  <div class="col-md-6">
                    <label for="metrica" string="Métrica" />
                    <field name="metrica" />
                    <br />
                    <label for="orden" string="Orden" />
                    <field name="orden" />
                    <br />
                    <label for="peso" string="Peso" />
                    <field name="peso" />
                  </div>
                  <div class="col-md-6">
                    <label for="fecha_fin" string="Fecha final" />
                    <field name="fecha_fin" />
                    <br />
                    <label for="tipo" string="Tipo" />
                    <field name="tipo" />
                  </div>
                </div>
                <group col="2" style="margin-top: 20px;">
                  <group>
                    <field name="piso_minimo" string="Valor inicial"/>
                  </group>
                  <group>
                    <field name="piso_maximo" string="Valor deseado"/>
                  </group>
                </group>
              </div>
            </page>
            <page string="Asignados">
              <group>
                <field class="lh-lg w-100" colspan="2" name="usuario_ids" nolabel="1">
                  <tree editable="bottom" create="false">
                    <field class="lh-m" name="name" readonly="1"/>
                  </tree>
                </field>
              </group>
            </page>
          </notebook>
        </sheet>
      </form>
    </field>
  </record>
=======
                        <br />
                        <label for="descripcion" string="Descripción" />
                        <field placeholder="¿Qué es lo que se espera lograr con este objetivo?" name="descripcion" />
                    </div>
                    <notebook>
                        <page string="Detalles">
                            <div style="display: flex; flex-direction: column;">
                                <div class="row">
                                    <div class="col-md-6">
                                        <label for="metrica" string="Métrica" />
                                        <field name="metrica" />
                                        <br />
                                        <label for="orden" string="Orden" />
                                        <field name="orden" />
                                        <br />
                                        <label for="peso" string="Peso" />
                                        <field name="peso" />
                                    </div>
                                    <div class="col-md-6">
                                        <label for="fecha_fin" string="Fecha final" />
                                        <field name="fecha_fin" />
                                        <br />
                                        <label for="tipo" string="Tipo" />
                                        <field name="tipo" />
                                    </div>
                                </div>
                                <group col="2" style="margin-top: 20px;">
                                    <group>
                                        <field name="piso_minimo" string="Piso mínimo"/>
                                    </group>
                                    <group>
                                        <field name="piso_maximo" string="Piso máximo"/>
                                    </group>
                                </group>
                            </div>
                        </page>
                        <page string="Asignados">
                            <group>
                                <field name="usuario_ids" />
                            </group>
                        </page>
                    </notebook>
                </sheet>
            </form>
        </field>
    </record>

    <!-- Acción para abrir la vista en tree y formulario para objetivo -->
    <record id="objetivo_action" model="ir.actions.act_window">
        <field name="name">Objetivos</field>
        <field name="res_model">objetivo</field>
        <field name="view_mode">tree,form</field>
        <field name="help" type="html">
            <p class="o_view_nocontent_empty_folder">
                Actualmente no hay objetivos creados.
            </p>
            <p>
                Los objetivos creados aparecerán aquí
            </p>
        </field>
    </record>
>>>>>>> 0ba9bb7a

    <!-- Acción para abrir la vista en kanban y formulario para usuario.objetivo.rel -->
    <record id="usuario_objetivo_rel_action" model="ir.actions.act_window"> 
        <field name="name">Objetivos de Colaboradores</field>
        <field name="res_model">usuario.objetivo.rel</field>
        <field name="view_mode">kanban,form</field>
        <field name="view_id" ref="usuario_objetivo_rel_view_kanban"/>
        <field name="view_ids" eval="[(5, 0, 0), (0, 0, {'view_mode': 'kanban', 'view_id': ref('usuario_objetivo_rel_view_kanban')}), (0, 0, {'view_mode': 'form', 'view_id': ref('objetivo_view_form')})]"/>
        <field name="help" type="html">
            <p class="o_view_nocontent_empty_folder">
                Actualmente no hay objetivos asignados.
            </p>
            <p>
                Los objetivos asignados aparecerán aquí
            </p>
        </field>
    </record>
</odoo><|MERGE_RESOLUTION|>--- conflicted
+++ resolved
@@ -37,7 +37,8 @@
                                     </div>
                                     <div>
                                         <strong>
-                                            <field name="resultado"/>%
+                                            <field name="resultado"/>
+%
                                         </strong>
                                     </div>
                                 </div>
@@ -64,7 +65,7 @@
         </field>
     </record>
 
-    <!-- Vista en formulario para usuario.objetivo.rel -->
+        <!-- Vista en formulario para usuario.objetivo.rel -->
     <record id="usuario_objetivo_rel_view_form" model="ir.ui.view">
         <field name="name">usuario.objetivo.rel.form</field>
         <field name="model">usuario.objetivo.rel</field>
@@ -77,7 +78,7 @@
         </field>
     </record>
 
-    <!-- Formulario para el modelo objetivo -->
+        <!-- Formulario para el modelo objetivo -->
     <record id="objetivo_view_form" model="ir.ui.view">
         <field name="name">objetivo.form</field>
         <field name="model">objetivo</field>
@@ -92,58 +93,6 @@
                             <field name="titulo" placeholder="Nombre del objetivo" style="width: 100%;" />
                         </h1>
 
-<<<<<<< HEAD
-            <br />
-            <label for="descripcion" string="Descripción" />
-            <field placeholder="¿Qué es lo que se espera lograr con este objetivo?" name="descripcion" />
-          </div>
-          <notebook>
-            <page string="Detalles">
-              <div style="display: flex; flex-direction: column;">
-                <div class="row">
-                  <div class="col-md-6">
-                    <label for="metrica" string="Métrica" />
-                    <field name="metrica" />
-                    <br />
-                    <label for="orden" string="Orden" />
-                    <field name="orden" />
-                    <br />
-                    <label for="peso" string="Peso" />
-                    <field name="peso" />
-                  </div>
-                  <div class="col-md-6">
-                    <label for="fecha_fin" string="Fecha final" />
-                    <field name="fecha_fin" />
-                    <br />
-                    <label for="tipo" string="Tipo" />
-                    <field name="tipo" />
-                  </div>
-                </div>
-                <group col="2" style="margin-top: 20px;">
-                  <group>
-                    <field name="piso_minimo" string="Valor inicial"/>
-                  </group>
-                  <group>
-                    <field name="piso_maximo" string="Valor deseado"/>
-                  </group>
-                </group>
-              </div>
-            </page>
-            <page string="Asignados">
-              <group>
-                <field class="lh-lg w-100" colspan="2" name="usuario_ids" nolabel="1">
-                  <tree editable="bottom" create="false">
-                    <field class="lh-m" name="name" readonly="1"/>
-                  </tree>
-                </field>
-              </group>
-            </page>
-          </notebook>
-        </sheet>
-      </form>
-    </field>
-  </record>
-=======
                         <br />
                         <label for="descripcion" string="Descripción" />
                         <field placeholder="¿Qué es lo que se espera lograr con este objetivo?" name="descripcion" />
@@ -182,7 +131,11 @@
                         </page>
                         <page string="Asignados">
                             <group>
-                                <field name="usuario_ids" />
+                                <field class="lh-lg w-100" colspan="2" name="usuario_ids" nolabel="1">
+                                    <tree editable="bottom" create="false">
+                                        <field class="lh-m" name="name" readonly="1"/>
+                                    </tree>
+                                </field>
                             </group>
                         </page>
                     </notebook>
@@ -205,10 +158,9 @@
             </p>
         </field>
     </record>
->>>>>>> 0ba9bb7a
 
     <!-- Acción para abrir la vista en kanban y formulario para usuario.objetivo.rel -->
-    <record id="usuario_objetivo_rel_action" model="ir.actions.act_window"> 
+    <record id="usuario_objetivo_rel_action" model="ir.actions.act_window">
         <field name="name">Objetivos de Colaboradores</field>
         <field name="res_model">usuario.objetivo.rel</field>
         <field name="view_mode">kanban,form</field>
