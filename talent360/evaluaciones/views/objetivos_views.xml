--- conflicted
+++ resolved
@@ -36,11 +36,7 @@
                                     </div>
                                     <div>
                                         <strong>
-<<<<<<< HEAD
                                             <field name="resultado" widget="percentage"/>
-=======
-                                            <field name="resultado"/>%
->>>>>>> 0c763b63
                                         </strong>
                                     </div>
                                 </div>
