<?xml version="1.0" encoding="utf-8"?>
<odoo>
    <data>

        <!-- diseño copiado de los reportes de encuestas de odoo -->
        <template id="evaluaciones.diseño" name="Diseño de reporte de evaluación genérico" inherit_id="web.frontend_layout" primary="True">
            <xpath expr="//div[@id='wrapwrap']" position="before">
                <t t-set="no_livechat" t-value="True"/>
            </xpath>
            <xpath expr="//div[@id='wrapwrap']" position="attributes">
                <attribute name="t-attf-class" add="o_survey_background" separator=" "/>
            </xpath>
            <xpath expr="//head/t[@t-call-assets][last()]" position="after">
                <t t-call-assets="evaluaciones.evaluaciones_assets" lazy_load="True"/>
            </xpath>
            <xpath expr="//header" position="before">
                <t t-set="no_header" t-value="True"/>
                <t t-set="no_footer" t-value="True"/>
            </xpath>
            <xpath expr="//header" position="after">
                <div id="wrap" class="oe_structure oe_empty"/>
            </xpath>
        </template>


        <template id="encuestas_reporte" name="Reporte: página de reporte genérico">
            <t t-call="evaluaciones.diseño">
                <t t-set="limite_registros" t-value="10"/>
                <div class="o_survey_result">
                    <t t-call="evaluaciones.encuestas_reporte_header" />
                    <t t-call="evaluaciones.encuestas_reporte_nom_035" />
                </div>
            </t>
        </template>

        <template id="encuestas_reporte_clima" name="Reporte: página de reporte genérico">
            <t t-call="evaluaciones.diseño">
                <t t-set="limite_registros" t-value="10"/>
                <div class="o_survey_result">
                    <t t-call="evaluaciones.encuestas_reporte_header" />
                    <t t-call="evaluaciones.encuesta_reporte_clima" />
                </div>
            </t>
        </template>

        <template id="encuestas_reporte_header" name="Reporte: cabecera de reporte genérico">
            <div class="o_survey_statistics_header mt32">
                <div class="d-flex justify-content-between">
                    <div class="d-block">
                        <h1>
                            <span t-field="evaluacion.nombre"/>
                        </h1>
                    </div>
                </div>
                <button class="btn btn-primary d-none d-print-none d-md-inline-block o_survey_results_print" aria-label="Print" title="Print">
                    <i class="fa fa-print"></i> Exportar
                </button>
            </div>
        </template>

        <!--AQUÍ COMIENZA NOM 035-->
        <template id="encuestas_reporte_nom_035" name="Reporte: NOM-035">
            <div class="container-fluid row gap-5 justify-content-between g-2">
                <div class="col survey_section">
                    <h4>Calificación final</h4>
                    <span t-att-class="'color_nulo' if final &lt; 20 else 'color_bajo' if 20 &lt;= final &lt; 45 else 'color_medio' if 45 &lt;= final &lt; 70 else 'color_alto' if 70 &lt;= final &lt; 90 else 'color_muy-alto'">
                        <t t-esc="final"/>
                    </span>
                    <span class="fs-5 pill">
                            Riesgo
                        <t t-if="final &lt; 20"> nulo</t>
                        <t t-elif="20 &lt;= final &lt; 45"> bajo</t>
                        <t t-elif="45 &lt;= final &lt; 70"> medio</t>
                        <t t-elif="70 &lt;= final &lt; 90"> alto</t>
                        <t t-else="true"> muy alto</t>
                    </span>
                </div>

                <div class="col survey_section w-100">
                    <h4>Semáforo de riesgos</h4>
                    <div class="container-fluid row gap-2 align-items-center">
                        <div class="color_circle" style="background-color: #ff4747;"/>
                        <span class="col">Riesgo muy alto</span>
                    </div>

                    <div class="container-fluid row gap-2 align-items-center">
                        <div class="color_circle" style="background-color: #ffa446;"/>
                        <span class="col">Riesgo alto</span>
                    </div>

                    <div class="container-fluid row gap-2 align-items-center">
                        <div class="color_circle" style="background-color: #ebae14;"/>
                        <span class="col">Riesgo medio</span>
                    </div>

                    <div class="container-fluid row gap-2 align-items-center">
                        <div class="color_circle" style="background-color: #5aaf2b;"/>
                        <span class="col">Riesgo bajo</span>
                    </div>

                    <div class="container-fluid row gap-2 align-items-center">
                        <div class="color_circle" style="background-color: #2894a7;"/>
                        <span class="col">Riesgo nulo</span>
                    </div>
                </div>
            </div>

            <t t-if="evaluacion.incluir_demograficos">
                <h4>Datos demográficos</h4>
                <div class="container-fluid">
                    <div class="row gap-5">
                        <div class="col survey_section">
                            <h4>
                            Por generación
                            </h4>
                            <div class="survey_graph" t-att-id="'grafica_pastel_generacion_nom_035'" t-att-data-graph-type="'pie'" t-att-data-label="'Generación'" t-att-data-graph-data="generaciones">
                                <canvas t-att-id="'canvas_pastel_generacion_nom_035'"/>
                            </div>
                        </div>

                        <div class="col survey_section">
                            <h4>
                            Por género
                            </h4>
                            <div class="survey_graph" t-att-id="'grafica_pastel_genero_nom_035'" t-att-data-graph-type="'pie'" t-att-data-label="'Género'" t-att-data-graph-data="generos">
                                <canvas t-att-id="'canvas_pastel_genero_nom_035'"/>
                            </div>
                        </div>
                    </div>
                </div>
                <div class="container-fluid">
                    <div class="row gap-5">
                        <div class="col survey_section">
                            <h4>
                            Por departamento
                            </h4>
                            <div class="survey_graph" t-att-id="'grafica_pastel_departamento_nom_035'" t-att-data-graph-type="'pie'" t-att-data-label="'Generación'" t-att-data-graph-data="departamentos">
                                <canvas t-att-id="'canvas_pastel_departamento_nom_035'"/>
                            </div>
                        </div>

                        <div class="col survey_section">
                            <h4>
                            Por puesto
                            </h4>
                            <div class="survey_graph" t-att-id="'grafica_pastel_puesto_nom_035'" t-att-data-graph-type="'pie'" t-att-data-label="'Generación'" t-att-data-graph-data="puestos">
                                <canvas t-att-id="'canvas_pastel_puesto_nom_035'"/>
                            </div>
                        </div>
                    </div>
                </div>
            </t>

            <div class="survey_page container-fluid d-flex flex-column">
                <div class="survey_section">
                    <h4>Resumen general por categorías</h4>
                    <div class="survey_graph" t-att-id="'grafica_barras_categorias_nom_035'" t-att-data-graph-type="'bar'" t-att-data-label="'Categorías'" t-att-data-graph-data="categorias">
                        <canvas t-att-id="'canvas_barras_categorias_nom_035'"/>
                    </div>
                </div>

                <div class="container-fluid">
                    <div class="row gap-5">
                        <div class="col survey_section align-items-start">
                            <h4>
                                Categoría con mayor puntaje
                            </h4>
                            <div class="container-fluid d-flex flex-row gap-3 align-items-center justify-content-center">
                                <span class="fs-1">
                                    <t t-esc="max(categorias, key=lambda x: x['valor'])['valor']"/>
                                </span>
                                <span class="fs-5">
                                    <t t-esc="max(categorias, key=lambda x: x['valor'])['nombre']"/>
                                </span>
                            </div>
                        </div>

                        <div class="col survey_section align-items-start">
                            <h4>
                                Categoría con menor puntaje
                            </h4>
                            <div class="container-fluid d-flex flex-row gap-3 align-items-center justify-content-center">
                                <span class="fs-1">
                                    <t t-esc="min(categorias, key=lambda x: x['valor'])['valor']"/>
                                </span>
                                <span class="fs-5">
                                    <t t-esc="min(categorias, key=lambda x: x['valor'])['nombre']"/>
                                </span>
                            </div>
                        </div>
                    </div>
                </div>

                <div class="survey_section">
                    <h4>Resumen general por dominios</h4>
                    <div class="survey_graph" t-att-id="'grafica_radar_dominios_nom_035'" t-att-data-graph-type="'radar'" t-att-data-label="'Resultados por dominio'" t-att-data-graph-data="dominios">
                        <canvas t-att-id="'canvas_barras_dominios_nom_035'"/>
                    </div>
                </div>

                <div class="container-fluid">
                    <div class="row gap-5">
                        <div class="col survey_section align-items-start">
                            <h4>
                                Dominio con mayor puntaje
                            </h4>
                            <div class="container-fluid d-flex flex-row gap-3 align-items-center justify-content-center">
                                <span class="fs-1">
                                    <t t-esc="max(dominios, key=lambda x: x['valor'])['valor']"/>
                                </span>
                                <span class="fs-5">
                                    <t t-esc="max(dominios, key=lambda x: x['valor'])['nombre']"/>
                                </span>
                            </div>
                        </div>

                        <div class="col survey_section align-items-start">
                            <h4>
                                Dominio con menor puntaje:
                            </h4>
                            <div class="container-fluid d-flex flex-row gap-3 align-items-center justify-content-center">
                                <span class="fs-1">
                                    <t t-esc="min(dominios, key=lambda x: x['valor'])['valor']"/>
                                </span>
                                <span class="fs-5">
                                    <t t-esc="min(dominios, key=lambda x: x['valor'])['nombre']"/>
                                </span>
                            </div>
                        </div>
                    </div>
                </div>
            </div>

            <h4>Resumen por categoría</h4>
            <div t-foreach="categorias" t-as='datos_categoria' class="survey_page container-fluid d-flex flex-column">
                <t t-set="categoria" t-value="datos_categoria['nombre']" />
                <t t-set="valor_categoria" t-value="datos_categoria['valor']" />
                <div class="survey_section">
                    <h5>
                        <t t-esc="categoria" />
                    </h5>
                    <h3 color="category_number">
                        <t t-esc="valor_categoria" />
                    </h3>

                    <t t-if="categoria == 'Ambiente de Trabajo'">
                        <div class="survey_graph" t-att-id="'grafica_barras_ambiente_trabajo_nom_035'" t-att-data-graph-type="'bar'" t-att-data-label="'Ambiente de Trabajo'" t-att-data-graph-data="dominios[:1]">
                            <canvas t-att-id="'canvas_barras_ambiente_trabajo_nom_035'"/>
                        </div>
                    </t>

                    <t t-elif="categoria == 'Factores propios de la actividad'">
                        <div class="survey_graph" t-att-id="'grafica_barras_factores_actividad_nom_035'" t-att-data-graph-type="'bar'" t-att-data-label="'Factores propios de la actividad'" t-att-data-graph-data="dominios[1:3]">
                            <canvas t-att-id="'canvas_barras_factores_actividad_nom_035'"/>
                        </div>
                    </t>

                    <t t-elif="categoria == 'Organización del tiempo de trabajo'">
                        <div class="survey_graph" t-att-id="'grafica_barras_organizacion_tiempo_nom_035'" t-att-data-graph-type="'bar'" t-att-data-label="'Organización del tiempo de trabajo'" t-att-data-graph-data="dominios[3:5]">
                            <canvas t-att-id="'canvas_barras_organizacion_tiempo_nom_035'"/>
                        </div>
                    </t>

<<<<<<< HEAD
                        <t t-elif="categoria == 'Liderazgo y relaciones en el trabajo'">
                            <div class="survey_graph" t-att-id="'liderazgo_relaciones'" t-att-data-graph-type="'bar'" t-att-data-label="'Liderazgo y relaciones en el trabajo'" t-att-data-graph-data="dominios[5:]">
                                <canvas t-att-id="'canvas_barras_liderazgo_relaciones_nom_035'"/>
                            </div>
                        </t>
                    </div>
                </div>
                <div class="survey_section mb-5">
                    <h4>Necesidad de acción</h4>
                    <span class="container-fluid">
                        <t t-if="final &lt; 20">El riesgo resulta despreciable por lo que no se requiere medidas adicionales.</t>
                        <t t-elif="20 &lt;= final &lt; 45">Es necesario una mayor difusión de la política de prevención de riesgos psicosociales y programas para: la prevención de los factores de riesgo psicosocial, la promoción de un entorno organizacional favorable y la prevención de la violencia laboral.</t>
                        <t t-elif="45 &lt;= final &lt; 70">Se requiere revisar la política de prevención de riesgos psicosociales y programas para la prevención de los factores de riesgo psicosocial, la promoción de un entorno organizacional favorable y la prevención de la violencia laboral, así como reforzar su aplicación y difusión, mediante un Programa de intervención.</t>
                        <t t-elif="70 &lt;= final &lt; 90">Se requiere realizar un análisis de cada categoría y dominio, de manera que se puedan determinar las acciones de intervención apropiadas a través de un Programa de intervención, que podrá incluir una evaluación específica y deberá incluir una campaña de sensibilización, revisar la política de prevención de riesgos psicosociales y programas para la prevención de los factores de riesgo psicosocial, la promoción de un entorno organizacional favorable y la prevención de la violencia laboral, así como reforzar su aplicación y difusión.</t>
                        <t t-else="true">Se requiere realizar el análisis de cada categoría y dominio para establecer las acciones de intervención apropiadas, mediante un Programa de intervención que deberá incluir evaluaciones específicas, y contemplar campañas de sensibilización, revisar la política de prevención de riesgos psicosociales y programas para la prevención de los factores de riesgo psicosocial, la promoción de un entorno organizacional favorable y la prevención de la violencia laboral, así como reforzar su aplicación y difusión.</t>
                    </span>
=======
                    <t t-elif="categoria == 'Liderazgo y relaciones en el trabajo'">
                        <div class="survey_graph" t-att-id="'liderazgo_relaciones'" t-att-data-graph-type="'bar'" t-att-data-label="'Liderazgo y relaciones en el trabajo'" t-att-data-graph-data="dominios[5:]">
                            <canvas t-att-id="'canvas_barras_liderazgo_relaciones_nom_035'"/>
                        </div>
                    </t>
>>>>>>> 171f2fca
                </div>
            </div>
            <div class="survey_section mb-5">
                <h4>Necesidad de acción</h4>
                <span class="container-fluid">
                    <t t-if="final &lt; 20">El riesgo resulta despreciable por lo que no se requiere medidas adicionales.</t>
                    <t t-elif="20 &lt;= final &lt; 45">Es necesario una mayor difusión de la política de prevención de riesgos psicosociales y programas para: la prevención de los factores de riesgo psicosocial, la promoción de un entorno organizacional favorable y la prevención de la violencia laboral.</t>
                    <t t-elif="45 &lt;= final &lt; 70">Se requiere revisar la política de prevención de riesgos psicosociales y programas para la prevención de los factores de riesgo psicosocial, la promoción de un entorno organizacional favorable y la prevención de la violencia laboral, así como reforzar su aplicación y difusión, mediante un Programa de intervención.</t>
                    <t t-elif="70 &lt;= final &lt; 90">Se requiere realizar un análisis de cada categoría y dominio, de manera que se puedan determinar las acciones de intervención apropiadas a través de un Programa de intervención, que podrá incluir una evaluación específica y deberá incluir una campaña de sensibilización, revisar la política de prevención de riesgos psicosociales y programas para la prevención de los factores de riesgo psicosocial, la promoción de un entorno organizacional favorable y la prevención de la violencia laboral, así como reforzar su aplicación y difusión.</t>
                    <t t-else="true">Se requiere realizar el análisis de cada categoría y dominio para establecer las acciones de intervención apropiadas, mediante un Programa de intervención que deberá incluir evaluaciones específicas, y contemplar campañas de sensibilización, revisar la política de prevención de riesgos psicosociales y programas para la prevención de los factores de riesgo psicosocial, la promoción de un entorno organizacional favorable y la prevención de la violencia laboral, así como reforzar su aplicación y difusión.</t>
                </span>
            </div>
        </template>

        <template id="encuestas_reporte_pregunta" name="Question: result statistics">
            <t t-set="default_line_height" t-value="35"/>
            <t t-set="text_box_line_height" t-value="83"/>

            <div class="o_survey_results_question pb-5 border-bottom">
                <div class="d-flex mb-3 o_survey_results_question_header">
                    <div class="d-flex flex-wrap mb-1">
                        <button class="btn btn-link ps-0 pt-2 d-print-none" type="button" data-bs-toggle="collapse" t-attf-data-bs-target=".o_survey_results_question_#{pregunta.id}">
                            <i class="fa fa-eye" aria-hidden="true"/>
                        </button>
                        <h5 t-field="pregunta.pregunta_texto" class="pt-2 mb-0 me-1"/>
                    </div>
                    <div t-attf-class="d-flex flex-fill justify-content-end align-items-end mb-1 collapse show o_survey_results_question_#{pregunta.id}">
                        <h7 class="ms-0 ms-sm-1 me-1 me-sm-0">
                            <span class="ml-1">Respuestas:</span>
                            <span t-out="len(datos_pregunta['respuestas'])" class="mb-1 text-info text-start"/>
                        </h7>
                    </div>
                </div>
                <div t-attf-class="collapse show o_survey_results_question_#{pregunta.id}">
                    <!-- Respuestas -->
                    <t t-set="pregunta_contestada" t-value="datos_pregunta['respuestas']"/>
                    <div t-if="not pregunta_contestada" class="o_survey_no_answers text-center fw-bold">
                        <p>Aun no hay respuestas</p>
                    </div>
                    <t t-elif="pregunta.tipo in ['open_question']" t-call="evaluaciones.pregunta_resultados_texto"/>
                    <t t-elif="pregunta.tipo in ['escala', 'multiple_choice']" t-call="evaluaciones.pregunta_resultados_seleccion"/>
                </div>
            </div>
        </template>
        <!-- AQUÍ COMIENZA CLIMA -->
        <!-- AQUÍ COMIENZA CLIMA -->
        <template id="encuesta_reporte_clima" name="Reporte de Clima Laboral">
            <div class="container-fluid row gap-5 justify-content-between g-2">
                <div class="col survey_section">
                    <h4>Calificación final</h4>
                    <span t-att-class="'color_muy-alto' if total_porcentaje &lt; 62 else 'color_medio' if 62 &lt;= total_porcentaje &lt; 73 else 'color_bajo' if 73 &lt;= total_porcentaje &lt; 84 else 'color_nulo' if 84 &lt;= total_porcentaje &lt;= 100 else ''">
                    <t t-esc="total_porcentaje"/>
                </span>
                    <span class="fs-5 pill">
                        <t t-if="total_porcentaje &lt; 62"> Deficiente</t>
                        <t t-elif="62 &lt;= total_porcentaje &lt; 73"> Marginal</t>
                        <t t-elif="73 &lt;= total_porcentaje &lt; 84"> Suficiente</t>
                        <t t-elif="84 &lt;= total_porcentaje &lt; 100"> Superior</t>
                    </span>
                </div>

                <div class="col survey_section w-100">
                    <h4>Semáforo de riesgos</h4>
                    <div class="container-fluid row gap-2 align-items-center">
                        <div class="color_circle" style="background-color: #2894a7;"></div>
                        <span class="col">83.04% - 100% Superior</span>
                    </div>
                    <div class="container-fluid row gap-2 align-items-center">
                        <div class="color_circle" style="background-color: #5aaf2b;"></div>
                        <span class="col">72.70% - 83.03% Suficiente</span>
                    </div>
                    <div class="container-fluid row gap-2 align-items-center">
                        <div class="color_circle" style="background-color: #ebae14;"></div>
                        <span class="col">62.37% - 72.69% Marginal</span>
                    </div>
                    <div class="container-fluid row gap-2 align-items-center">
                        <div class="color_circle" style="background-color: #ff4747;"></div>
                        <span class="col">0% - 62.36% Deficiente</span>
                    </div>
                </div>
            </div>

            <div class="survey_page container-fluid d-flex flex-column">
                <div class="survey_section">
                    <h4>Resumen del Clima Laboral</h4>
                    <div class="survey_graph" t-att-id="'grafica_radar_categorias_clima'" t-att-data-graph-type="'radar'" t-att-data-label="'Categorías'" t-att-data-graph-data="categorias">
                        <canvas t-att-id="'canvas_barras_categorias_clima'"></canvas>
                    </div>
                </div>

                <div class="container-fluid">
                    <div class="row gap-5">
                        <div class="col survey_section align-items-start">
                            <h4>Categoría con mayor puntaje</h4>
                            <div class="container-fluid d-flex flex-row gap-3 align-items-center justify-content-center">
                                <span class="fs-1">
                                    <t t-esc="max(categorias, key=lambda x: x['valor'])['valor']"/>
                                </span>
                                <span class="fs-5">
                                    <t t-esc="max(categorias, key=lambda x: x['valor'])['nombre']"/>
                                </span>
                            </div>
                        </div>

                        <div class="col survey_section align-items-start">
                            <h4>Categoría con menor puntaje:</h4>
                            <div class="container-fluid d-flex flex-row gap-3 align-items-center justify-content-center">
                                <span class="fs-1">
                                    <t t-esc="min(categorias, key=lambda x: x['valor'])['valor']"/>
                                </span>
                                <span class="fs-5">
                                    <t t-esc="min(categorias, key=lambda x: x['valor'])['nombre']"/>
                                </span>
                            </div>
                        </div>
                    </div>
                </div>
            </div>

            <div t-foreach="evaluacion.action_generar_datos_reporte_clima()['categorias']" t-as="categoria">
                <div class="survey_section container-fluid">
                    <t t-if="'puntuacion' in categoria">
                        <div class="survey_page container-fluid d-flex flex-column">
                            <div class="survey_section">
                                <h4><t t-esc="categoria['nombre']"/></h4>
                                <div class="survey_graph" t-att-id="'grafica_pie_' + categoria['nombre']" t-att-data-graph-type="'doughnut'" t-att-data-graph-data="[categoria,{'valor': 100 - categoria['valor'],'color':'#9c9c9c'}]">
                                    <canvas t-att-id="'canvas_pie_' + categoria['nombre']"></canvas>
                                </div>
                                <h4>Resumen por departamentos</h4>
                            </div>
                            <div class="survey_section">
                                <div class="survey_graph" t-att-id="'grafica_radar_departamentos_' + categoria['nombre']" t-att-data-graph-type="'col'" t-att-data-label="'Resultados por departamento'" t-att-data-graph-data="categoria['departamentos']">
                                    <canvas t-att-id="'canvas_radar_departamentos_' + categoria['nombre']"></canvas>
                                </div>
                                <t t-esc="categoria"/>
                            </div> 
                        </div>
                    </t>
                </div>
            </div>
        </template>
        <template id="pregunta_resultados_texto" name="Question: text result (text_box, char_box)">
            <t t-set="respuestas" t-value="datos_pregunta['respuestas']"/>
            <t t-set="first_page_records_count" t-value="len(respuestas) if len(respuestas) &lt; limite_registros else limite_registros"/>
            <t t-set="cell_height" t-value="default_line_height"/>
            <div t-attf-style="height: auto" class="overflow_auto o_survey_user_responses_table_wrapper">
                <table class="table table-hover table-sm o_survey_results_table_indexed" t-att-id="'survey_table_question_%d' % pregunta.id">
                    <thead>
                        <tr>
                            <th>#</th>
                            <th>Respuestas</th>
                        </tr>
                    </thead>
                    <tbody>
                        <t t-foreach="respuestas" t-as="respuesta">
                            <tr t-att-class="'d-none' if not respuesta in respuestas[:limite_registros] else ''">
                                <td>
                                    <t t-esc="respuesta_index + 1"></t>
                                </td>
                                <td>
                                    <div class="d-flex justify-content-between">
                                        <t t-esc="respuesta"/>
                                    </div>
                                </td>
                            </tr>
                        </t>
                    </tbody>
                </table>
            </div>
            <t t-call="evaluaciones.question_table_pagination"/>
        </template>

        <template id="pregunta_resultados_seleccion" name="Question: choice result (simple_choice, multiple_choice)">
            <t t-set="respuestas" t-value="datos_pregunta['respuestas']"/>
            <t t-set="respuestas_tabuladas" t-value="datos_pregunta['respuestas_tabuladas']"/>
            <t t-set="datos_grafica" t-value="datos_pregunta['datos_grafica']"/>
            <ul class="nav nav-tabs d-print-none" role="tablist">
                <li t-if="pregunta_contestada" class="nav-item">
                    <a t-att-href="'#grafica_barras_pregunta__%d' % pregunta.id" t-att-aria-controls="'grafica_barras_pregunta__%d' % pregunta.id" class="nav-link active default" data-bs-toggle="tab" role="tab" data-chart="1">
                        <i class="fa fa-bar-chart-o"></i>
                        <span>Gráfico de barras</span>
                    </a>
                </li>
                <li t-if="pregunta_contestada" class="nav-item">
                    <a t-att-href="'#grafica_columnas_pregunta__%d' % pregunta.id" t-att-aria-controls="'grafica_columnas_pregunta__%d' % pregunta.id" class="nav-link" data-bs-toggle="tab" role="tab" data-chart="1">
                        <i class="fa fa-bar-chart-o"></i>
                        <span>Gráfico de columnas</span>
                    </a>
                </li>
                <li t-if="pregunta_contestada" class="nav-item">
                    <a t-att-href="'#grafica_pastel_pregunta__%d' % pregunta.id" t-att-aria-controls="'grafica_pastel_pregunta__%d' % pregunta.id" class="nav-link" data-bs-toggle="tab" role="tab" data-chart="1">
                        <i class="fa fa-bar-chart-o"></i>
                        <span>Gráfico de pastel</span>
                    </a>
                </li>
                <li class="nav-item">
                    <a t-att-href="'#datos_pregunta__%d' % pregunta.id" t-att-aria-controls="'datos_pregunta__%d' % pregunta.id" t-attf-class="nav-link #{'active' if not pregunta_contestada else ''}" data-bs-toggle="tab" role="tab">
                        <i class="fa fa-list-alt me-1"/>
                    </a>
                </li>
            </ul>
            <div class="tab-content">
                <div t-if="pregunta_contestada" role="tabpanel" class="tab-pane active survey_graph" t-att-id="'grafica_barras_pregunta__%d' % pregunta.id" t-att-data-graph-type="'bar'" t-att-data-graph-data="datos_grafica">
                    <canvas class="mx-auto" t-att-id="'canvas_barras_pregunta__%d' % pregunta.id"/>
                </div>
                <div t-if="pregunta_contestada" role="tabpanel" class="tab-pane survey_graph" t-att-id="'grafica_columnas_pregunta__%d' % pregunta.id" t-att-data-graph-type="'col'" t-att-data-graph-data="datos_grafica">
                    <canvas class="mx-auto" t-att-id="'canvas_columnas_pregunta__%d' % pregunta.id"/>
                </div>
                <div t-if="pregunta_contestada" role="tabpanel" class="tab-pane survey_graph" t-att-id="'grafica_pastel_pregunta__%d' % pregunta.id" t-att-data-graph-type="'pie'" t-att-data-graph-data="datos_grafica">
                    <canvas class="mx-auto" t-att-id="'canvas_pastel_pregunta__%d' % pregunta.id"/>
                </div>
                <div role="tabpanel" t-att-id="'datos_pregunta__%d' % pregunta.id" t-attf-class="tab-pane always-print #{'active' if not pregunta_contestada else ''}">
                    <table class="table table-hover">
                        <thead>
                            <tr>
                                <th>Respuesta</th>
                                <th>Porcentaje</th>
                                <th>Frecuencia</th>
                            </tr>
                        </thead>
                        <tbody>
                            <tr t-foreach="respuestas_tabuladas" t-as="respuesta">
                                <td>
                                    <p>
                                        <span t-esc="respuesta['texto']"/>
                                    </p>
                                </td>
                                <td class="o_survey_answer">
                                    <span t-esc="round(respuesta['conteo'] * 100.0/ (len(respuestas) or 1), 2)"></span> % 
                                </td>
                                <td class="o_survey_answer">
                                    <span t-esc="'%s Votos' % respuesta['conteo']" class="badge text-bg-primary"/>
                                </td>
                            </tr>
                        </tbody>
                    </table>
                </div>
            </div>
        </template>

        <template id="question_table_pagination" name="Survey: statistics table pagination">
            <t t-set="respuestas_conteo" t-value="len(datos_pregunta['respuestas'])"/>
            <t t-if="respuestas_conteo > limite_registros">
                <div class="d-flex justify-content-between d-print-none pagination_wrapper" t-att-id="'pagination_%d' % pregunta.id" t-att-data-question_id="pregunta.id" t-att-data-record_limit="limite_registros">
                    <ul class="pagination mt-2">
                        <t t-set="total" t-value="ceil(respuestas_conteo / limite_registros) + 1"/>
                        <li t-foreach="range(1, total)" t-as="num" t-att-class="'page-item o_survey_js_results_pagination %s' % ('active' if num == 1 else '')">
                            <a href="#" class="page-link" t-esc="num"></a>
                        </li>
                    </ul>
                    <button class="btn btn-sm btn-primary mx-0 my-3 o_survey_question_answers_show_btn">Show All</button>
                </div>
            </t>
        </template>
    </data>
</odoo><|MERGE_RESOLUTION|>--- conflicted
+++ resolved
@@ -261,30 +261,11 @@
                         </div>
                     </t>
 
-<<<<<<< HEAD
-                        <t t-elif="categoria == 'Liderazgo y relaciones en el trabajo'">
-                            <div class="survey_graph" t-att-id="'liderazgo_relaciones'" t-att-data-graph-type="'bar'" t-att-data-label="'Liderazgo y relaciones en el trabajo'" t-att-data-graph-data="dominios[5:]">
-                                <canvas t-att-id="'canvas_barras_liderazgo_relaciones_nom_035'"/>
-                            </div>
-                        </t>
-                    </div>
-                </div>
-                <div class="survey_section mb-5">
-                    <h4>Necesidad de acción</h4>
-                    <span class="container-fluid">
-                        <t t-if="final &lt; 20">El riesgo resulta despreciable por lo que no se requiere medidas adicionales.</t>
-                        <t t-elif="20 &lt;= final &lt; 45">Es necesario una mayor difusión de la política de prevención de riesgos psicosociales y programas para: la prevención de los factores de riesgo psicosocial, la promoción de un entorno organizacional favorable y la prevención de la violencia laboral.</t>
-                        <t t-elif="45 &lt;= final &lt; 70">Se requiere revisar la política de prevención de riesgos psicosociales y programas para la prevención de los factores de riesgo psicosocial, la promoción de un entorno organizacional favorable y la prevención de la violencia laboral, así como reforzar su aplicación y difusión, mediante un Programa de intervención.</t>
-                        <t t-elif="70 &lt;= final &lt; 90">Se requiere realizar un análisis de cada categoría y dominio, de manera que se puedan determinar las acciones de intervención apropiadas a través de un Programa de intervención, que podrá incluir una evaluación específica y deberá incluir una campaña de sensibilización, revisar la política de prevención de riesgos psicosociales y programas para la prevención de los factores de riesgo psicosocial, la promoción de un entorno organizacional favorable y la prevención de la violencia laboral, así como reforzar su aplicación y difusión.</t>
-                        <t t-else="true">Se requiere realizar el análisis de cada categoría y dominio para establecer las acciones de intervención apropiadas, mediante un Programa de intervención que deberá incluir evaluaciones específicas, y contemplar campañas de sensibilización, revisar la política de prevención de riesgos psicosociales y programas para la prevención de los factores de riesgo psicosocial, la promoción de un entorno organizacional favorable y la prevención de la violencia laboral, así como reforzar su aplicación y difusión.</t>
-                    </span>
-=======
                     <t t-elif="categoria == 'Liderazgo y relaciones en el trabajo'">
                         <div class="survey_graph" t-att-id="'liderazgo_relaciones'" t-att-data-graph-type="'bar'" t-att-data-label="'Liderazgo y relaciones en el trabajo'" t-att-data-graph-data="dominios[5:]">
                             <canvas t-att-id="'canvas_barras_liderazgo_relaciones_nom_035'"/>
                         </div>
                     </t>
->>>>>>> 171f2fca
                 </div>
             </div>
             <div class="survey_section mb-5">
