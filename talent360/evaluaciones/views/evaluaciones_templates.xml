<?xml version="1.0" encoding="utf-8"?>
<odoo>
    <data>

        <!-- diseño copiado de los reportes de encuestas de odoo -->
        <template id="evaluaciones.diseño" name="Diseño de reporte de evaluación genérico" inherit_id="web.frontend_layout" primary="True">
            <xpath expr="//div[@id='wrapwrap']" position="before">
                <t t-set="no_livechat" t-value="True"/>
            </xpath>
            <xpath expr="//div[@id='wrapwrap']" position="attributes">
                <attribute name="t-attf-class" add="o_survey_background" separator=" "/>
            </xpath>
            <xpath expr="//head/t[@t-call-assets][last()]" position="after">
                <t t-call-assets="evaluaciones.evaluaciones_assets" lazy_load="True"/>
            </xpath>
            <xpath expr="//header" position="before">
                <t t-set="no_header" t-value="True"/>
                <t t-set="no_footer" t-value="True"/>
            </xpath>
            <xpath expr="//header" position="after">
                <div id="wrap" class="oe_structure oe_empty"/>
            </xpath>
        </template>


        <template id="encuestas_reporte" name="Reporte: página de reporte genérico">
            <t t-call="evaluaciones.diseño">
                <t t-set="limite_registros" t-value="10"/>
                <div class="o_survey_result">
                    <t t-call="evaluaciones.encuestas_reporte_header" />
                    <t t-call="evaluaciones.encuestas_reporte_nom_035" />
                </div>
            </t>
        </template>

        <template id="encuestas_reporte_clima" name="Reporte: página de reporte genérico">
            <t t-call="evaluaciones.diseño">
                <t t-set="limite_registros" t-value="10"/>
                <div class="o_survey_result">
                    <t t-call="evaluaciones.encuestas_reporte_header" />
                    <t t-call="evaluaciones.encuesta_reporte_clima" />
                </div>
            </t>
        </template>

        <template id="encuestas_reporte_header" name="Reporte: cabecera de reporte genérico">
            <div class="o_survey_statistics_header mt32">
                <div class="d-flex justify-content-between">
                    <div class="d-block">
                        <h1>
                            <span t-field="evaluacion.nombre"/>
                        </h1>
                    </div>
                </div>
                <button class="btn btn-primary d-none d-print-none d-md-inline-block o_survey_results_print" aria-label="Print" title="Print">
                    <i class="fa fa-print"></i> Exportar
                </button>
            </div>
        </template>

        <!--AQUÍ COMIENZA NOM 035-->
        <template id="encuestas_reporte_nom_035" name="Reporte: NOM-035">
            <div class="container-fluid row gap-5 justify-content-between g-2">
                    <div class="col survey_section">
                        <h4>Calificación final</h4>
                        <span t-att-class="'color_nulo' if final &lt; 20 else 'color_bajo' if 20 &lt;= final &lt; 45 else 'color_medio' if 45 &lt;= final &lt; 70 else 'color_alto' if 70 &lt;= final &lt; 90 else 'color_muy-alto'">
                            <t t-esc="final"/>
                        </span>
                        <span class="fs-5 pill">
                            Riesgo
                            <t t-if="final &lt; 20"> nulo</t>
                            <t t-elif="20 &lt;= final &lt; 45"> bajo</t>
                            <t t-elif="45 &lt;= final &lt; 70"> medio</t>
                            <t t-elif="70 &lt;= final &lt; 90"> alto</t>
                            <t t-else="true"> muy alto</t>
                        </span>
                    </div>

                    <div class="col survey_section w-100">
                        <h4>Semáforo de riesgos</h4>
                        <div class="container-fluid row gap-2 align-items-center">
                            <div class="color_circle" style="background-color: #ff4747;"/>
                            <span class="col">Riesgo muy alto</span>
                        </div>

                        <div class="container-fluid row gap-2 align-items-center">
                            <div class="color_circle" style="background-color: #ffa446;"/>
                            <span class="col">Riesgo alto</span>
                        </div>

                        <div class="container-fluid row gap-2 align-items-center">
                            <div class="color_circle" style="background-color: #ebae14;"/>
                            <span class="col">Riesgo medio</span>
                        </div>

                        <div class="container-fluid row gap-2 align-items-center">
                            <div class="color_circle" style="background-color: #5aaf2b;"/>
                            <span class="col">Riesgo bajo</span>
                        </div>

                        <div class="container-fluid row gap-2 align-items-center">
                            <div class="color_circle" style="background-color: #2894a7;"/>
                            <span class="col">Riesgo nulo</span>
                        </div>
                    </div>
            </div>
            <h4>Datos demográficos</h4>
                <div class="container-fluid">
                <div class="row gap-5">
                    <div class="col survey_section">
                        <h4>
                            Por generación
                        </h4>
                        <div class="survey_graph" t-att-id="'grafica_pastel_generacion_nom_035'" t-att-data-graph-type="'pie'" t-att-data-label="'Generación'" t-att-data-graph-data="generaciones">
                            <canvas t-att-id="'canvas_pastel_generacion_nom_035'"/>
                        </div>
                    </div>

                    <div class="col survey_section">
                        <h4>
                            Por género
                        </h4>
                        <div class="survey_graph" t-att-id="'grafica_pastel_genero_nom_035'" t-att-data-graph-type="'pie'" t-att-data-label="'Género'" t-att-data-graph-data="generos">
                            <canvas t-att-id="'canvas_pastel_genero_nom_035'"/>
                        </div>
                    </div>
                </div>

            </div>
                <div class="container-fluid">
                <div class="row gap-5">
                    <div class="col survey_section">
                        <h4>
                            Por departamento
                        </h4>
                        <div class="survey_graph" t-att-id="'grafica_pastel_departamento_nom_035'" t-att-data-graph-type="'pie'" t-att-data-label="'Generación'" t-att-data-graph-data="departamentos">
                            <canvas t-att-id="'canvas_pastel_departamento_nom_035'"/>
                        </div>
                    </div>

                    <div class="col survey_section">
                        <h4>
                            Por puesto
                        </h4>
                        <div class="survey_graph" t-att-id="'grafica_pastel_puesto_nom_035'" t-att-data-graph-type="'pie'" t-att-data-label="'Generación'" t-att-data-graph-data="puestos">
                            <canvas t-att-id="'canvas_pastel_puesto_nom_035'"/>
                        </div>
                    </div>
                </div>
            </div>

            <div class="survey_page container-fluid d-flex flex-column">
                <div class="survey_section">
                    <h4>Resumen general por categorías</h4>
                    <div class="survey_graph" t-att-id="'grafica_barras_categorias_nom_035'" t-att-data-graph-type="'bar'" t-att-data-label="'Categorías'" t-att-data-graph-data="categorias">
                        <canvas t-att-id="'canvas_barras_categorias_nom_035'"/>
                    </div>
                </div>

                <div class="container-fluid">
                    <div class="row gap-5">
                        <div class="col survey_section align-items-start">
                            <h4>
                                Categoría con mayor puntaje
                            </h4>
                            <div class="container-fluid d-flex flex-row gap-3 align-items-center justify-content-center">
                                <span class="fs-1">
                                    <t t-esc="max(categorias, key=lambda x: x['valor'])['valor']"/>
                                </span>
                                <span class="fs-5">
                                    <t t-esc="max(categorias, key=lambda x: x['valor'])['nombre']"/>
                                </span>
                            </div>
                        </div>

                        <div class="col survey_section align-items-start">
                            <h4>
                                Categoría con menor puntaje
                            </h4>
                            <div class="container-fluid d-flex flex-row gap-3 align-items-center justify-content-center">
                                <span class="fs-1">
                                    <t t-esc="min(categorias, key=lambda x: x['valor'])['valor']"/>
                                </span>
                                <span class="fs-5">
                                    <t t-esc="min(categorias, key=lambda x: x['valor'])['nombre']"/>
                                </span>
                            </div>
                        </div>
                    </div>
                </div>

                <div class="survey_section">
                    <h4>Resumen general por dominios</h4>
                    <div class="survey_graph" t-att-id="'grafica_radar_dominios_nom_035'" t-att-data-graph-type="'radar'" t-att-data-label="'Resultados por dominio'" t-att-data-graph-data="dominios">
                        <canvas t-att-id="'canvas_barras_dominios_nom_035'"/>
                    </div>
                </div>

                <div class="container-fluid">
                    <div class="row gap-5">
                        <div class="col survey_section align-items-start">
                            <h4>
                                Dominio con mayor puntaje
                            </h4>
                            <div class="container-fluid d-flex flex-row gap-3 align-items-center justify-content-center">
                                <span class="fs-1">
                                    <t t-esc="max(dominios, key=lambda x: x['valor'])['valor']"/>
                                </span>
                                <span class="fs-5">
                                    <t t-esc="max(dominios, key=lambda x: x['valor'])['nombre']"/>
                                </span>
                            </div>
                        </div>

                        <div class="col survey_section align-items-start">
                            <h4>
                                Dominio con menor puntaje:
                            </h4>
                            <div class="container-fluid d-flex flex-row gap-3 align-items-center justify-content-center">
                                <span class="fs-1">
                                    <t t-esc="min(dominios, key=lambda x: x['valor'])['valor']"/>
                                </span>
                                <span class="fs-5">
                                    <t t-esc="min(dominios, key=lambda x: x['valor'])['nombre']"/>
                                </span>
                            </div>
                        </div>
                    </div>
                </div>
            </div>

            <h4>Resumen por categoría</h4>
                <div t-foreach="categorias" t-as='datos_categoria' class="survey_page container-fluid d-flex flex-column">
                    <t t-set="categoria" t-value="datos_categoria['nombre']" />
                    <t t-set="valor_categoria" t-value="datos_categoria['valor']" />
                    <div class="survey_section">
                        <h5> <t t-esc="categoria" /> </h5>
                        <h3 color="category_number"> <t t-esc="valor_categoria" /> </h3>

                        <t t-if="categoria == 'Ambiente de Trabajo'">
                            <div class="survey_graph" t-att-id="'grafica_barras_ambiente_trabajo_nom_035'" t-att-data-graph-type="'bar'" t-att-data-label="'Ambiente de Trabajo'" t-att-data-graph-data="dominios[:1]">
                                <canvas t-att-id="'canvas_barras_ambiente_trabajo_nom_035'"/>
                            </div>
                        </t>

                        <t t-elif="categoria == 'Factores propios de la actividad'">
                            <div class="survey_graph" t-att-id="'grafica_barras_factores_actividad_nom_035'" t-att-data-graph-type="'bar'" t-att-data-label="'Factores propios de la actividad'" t-att-data-graph-data="dominios[1:3]">
                                <canvas t-att-id="'canvas_barras_factores_actividad_nom_035'"/>
                            </div>
                        </t>

                        <t t-elif="categoria == 'Organización del tiempo de trabajo'">
                            <div class="survey_graph" t-att-id="'grafica_barras_organizacion_tiempo_nom_035'" t-att-data-graph-type="'bar'" t-att-data-label="'Organización del tiempo de trabajo'" t-att-data-graph-data="dominios[3:5]">
                                <canvas t-att-id="'canvas_barras_organizacion_tiempo_nom_035'"/>
                            </div>
                        </t>

                        <t t-elif="categoria == 'Liderazgo y relaciones en el trabajo'">
                            <div class="survey_graph" t-att-id="'liderazgo_relaciones'" t-att-data-graph-type="'bar'" t-att-data-label="'Liderazgo y relaciones en el trabajo'" t-att-data-graph-data="dominios[5:]">
                                <canvas t-att-id="'canvas_barras_liderazgo_relaciones_nom_035'"/>
                            </div>
                        </t>
                    </div>
                </div>
                <div class="survey_section mb-5">
                    <h4>Necesidad de acción</h4>
                    <span class="container-fluid">
                        <t t-if="final &lt; 20">El riesgo resulta despreciable por lo que no se requiere medidas adicionales.</t>
                        <t t-elif="20 &lt;= final &lt; 45">Es necesario una mayor difusión de la política de prevención de riesgos psicosociales y programas para: la prevención de los factores de riesgo psicosocial, la promoción de un entorno organizacional favorable y la prevención de la violencia laboral.</t>
                        <t t-elif="45 &lt;= final &lt; 70">Se requiere revisar la política de prevención de riesgos psicosociales y programas para la prevención de los factores de riesgo psicosocial, la promoción de un entorno organizacional favorable y la prevención de la violencia laboral, así como reforzar su aplicación y difusión, mediante un Programa de intervención.</t>
                        <t t-elif="70 &lt;= final &lt; 90">Se requiere realizar un análisis de cada categoría y dominio, de manera que se puedan determinar las acciones de intervención apropiadas a través de un Programa de intervención, que podrá incluir una evaluación específica y deberá incluir una campaña de sensibilización, revisar la política de prevención de riesgos psicosociales y programas para la prevención de los factores de riesgo psicosocial, la promoción de un entorno organizacional favorable y la prevención de la violencia laboral, así como reforzar su aplicación y difusión.</t>
                        <t t-else="true">Se requiere realizar el análisis de cada categoría y dominio para establecer las acciones de intervención apropiadas, mediante un Programa de intervención que deberá incluir evaluaciones específicas, y contemplar campañas de sensibilización, revisar la política de prevención de riesgos psicosociales y programas para la prevención de los factores de riesgo psicosocial, la promoción de un entorno organizacional favorable y la prevención de la violencia laboral, así como reforzar su aplicación y difusión.</t>
                    </span>
                </div>
        </template>

        <template id="encuestas_reporte_pregunta" name="Question: result statistics">
            <t t-set="default_line_height" t-value="35"/>
            <t t-set="text_box_line_height" t-value="83"/>

            <div class="o_survey_results_question pb-5 border-bottom">
                <div class="d-flex mb-3 o_survey_results_question_header">
                    <div class="d-flex flex-wrap mb-1">
                        <button class="btn btn-link ps-0 pt-2 d-print-none" type="button" data-bs-toggle="collapse" t-attf-data-bs-target=".o_survey_results_question_#{pregunta.id}">
                            <i class="fa fa-eye" aria-hidden="true"/>
                        </button>
                        <h5 t-field="pregunta.pregunta_texto" class="pt-2 mb-0 me-1"/>
                    </div>
                    <!-- Question info -->
                    <div t-attf-class="d-flex flex-fill justify-content-end align-items-end mb-1 collapse show o_survey_results_question_#{pregunta.id}">
                        <!-- Inputs info -->
                        <h7 class="ms-0 ms-sm-1 me-1 me-sm-0">
                            <span class="ml-1">Respuestas:</span>
                            <span t-out="len(datos_pregunta['respuestas'])" class="mb-1 text-info text-start"/>
                        </h7>
                    </div>
                </div>
                <div t-attf-class="collapse show o_survey_results_question_#{pregunta.id}">
                    <!-- Answers -->
                    <t t-set="pregunta_contestada" t-value="datos_pregunta['respuestas']"/>
                    <div t-if="not pregunta_contestada" class="o_survey_no_answers text-center fw-bold">
                        <p>Aun no hay respuestas</p>
                    </div>
                    <t t-elif="pregunta.tipo in ['open_question']" t-call="evaluaciones.pregunta_resultados_texto"/>
                    <t t-elif="pregunta.tipo in ['escala', 'multiple_choice']" t-call="evaluaciones.pregunta_resultados_seleccion"/>
                </div>
            </div>
        </template>
        <!-- AQUÍ COMIENZA CLIMA -->
        <!-- AQUÍ COMIENZA CLIMA -->
        <template id="encuesta_reporte_clima" name="Reporte de Clima Laboral">
            <div class="container-fluid row gap-5 justify-content-between g-2">
                <div class="col survey_section">
                    <h4>Calificación final</h4>
                    <span t-att-class="'color_nulo' if total_porcentaje &lt; 20 else 'color_bajo' if 20 &lt;= total_porcentaje &lt; 45 else 'color_medio' if 45 &lt;= total_porcentaje &lt; 70 else 'color_alto' if 70 &lt;= total_porcentaje &lt; 90 else 'color_muy-alto'">
                        <t t-esc="total_porcentaje"/>
                    </span>
                    <span class="fs-5 pill">
                        Riesgo
                        <t t-if="total_porcentaje &lt; 20"> nulo</t>
                        <t t-elif="20 &lt;= total_porcentaje &lt; 45"> bajo</t>
                        <t t-elif="45 &lt;= total_porcentaje &lt; 70"> medio</t>
                        <t t-elif="70 &lt;= total_porcentaje &lt; 90"> alto</t>
                        <t t-else="true"> muy alto</t>
                    </span>
                </div>

                <div class="col survey_section w-100">
                    <h4>Semáforo de riesgos</h4>
                    <div class="container-fluid row gap-2 align-items-center">
                        <div class="color_circle" style="background-color: #ff4747;"></div>
                        <span class="col">Riesgo muy alto</span>
                    </div>
                    <div class="container-fluid row gap-2 align-items-center">
                        <div class="color_circle" style="background-color: #ffa446;"></div>
                        <span class="col">Riesgo alto</span>
                    </div>
                    <div class="container-fluid row gap-2 align-items-center">
                        <div class="color_circle" style="background-color: #ebae14;"></div>
                        <span class="col">Riesgo medio</span>
                    </div>
                    <div class="container-fluid row gap-2 align-items-center">
                        <div class="color_circle" style="background-color: #5aaf2b;"></div>
                        <span class="col">Riesgo bajo</span>
                    </div>
                    <div class="container-fluid row gap-2 align-items-center">
                        <div class="color_circle" style="background-color: #2894a7;"></div>
                        <span class="col">Riesgo nulo</span>
                    </div>
                </div>
            </div>

            <div class="survey_page container-fluid d-flex flex-column">
                <div class="survey_section">
                    <h4>Resumen del Clima Laboral</h4>
                    <div class="survey_graph" t-att-id="'grafica_radar_categorias_clima'" t-att-data-graph-type="'radar'" t-att-data-label="'Categorías'" t-att-data-graph-data="categorias">
                        <canvas t-att-id="'canvas_barras_categorias_clima'"></canvas>
                    </div>
                </div>

                <div class="container-fluid">
                    <div class="row gap-5">
                        <div class="col survey_section align-items-start">
                            <h4>Categoría con mayor puntaje</h4>
                            <div class="container-fluid d-flex flex-row gap-3 align-items-center justify-content-center">
                                <span class="fs-1">
                                    <t t-esc="max(categorias, key=lambda x: x['valor'])['valor']"/>
                                </span>
                                <span class="fs-5">
                                    <t t-esc="max(categorias, key=lambda x: x['valor'])['nombre']"/>
                                </span>
                            </div>
                        </div>

                        <div class="col survey_section align-items-start">
                            <h4>Categoría con menor puntaje:</h4>
                            <div class="container-fluid d-flex flex-row gap-3 align-items-center justify-content-center">
                                <span class="fs-1">
                                    <t t-esc="min(categorias, key=lambda x: x['valor'])['valor']"/>
                                </span>
                                <span class="fs-5">
                                    <t t-esc="min(categorias, key=lambda x: x['valor'])['nombre']"/>
                                </span>
                            </div>
                        </div>
                    </div>
                </div>
            </div>

            <div t-foreach="evaluacion.action_generar_datos_reporte_clima()['categorias']" t-as="categoria">
                <div class="survey_section">
<<<<<<< HEAD
                    <div class="category_section">
                        <h4><t t-esc="categoria['nombre']"/></h4>
                        <h3><t t-esc="categoria['valor']"/></h3>
                    </div>
                    <div class="survey_graph" t-att-id="'grafica_doughnut_categorias_clima'" t-att-data-graph-type="'bar'" t-att-data-graph-data="categoria">
                        <canvas t-att-id="'canvas_doughnut_categorias_clima'"></canvas>
                    </div>
=======
                    <t t-if="'puntuacion' in categoria">
                        <div class="survey_page container-fluid d-flex flex-column">
                            <div class="survey_section">
                                <h4><t t-esc="categoria['nombre']"/></h4>
                                <div class="survey_graph" t-att-id="'grafica_pie_' + categoria['nombre']" t-att-data-graph-type="'pie'" t-att-data-graph-data="[categoria, {'nombre':'', 'valor': 100 - categoria['valor'], 'color': '#9c9c9c'}]">
                                    <canvas t-att-id="'canvas_pie_' + categoria['nombre']"></canvas>
                                </div>
                                <h4>Resumen por departamentos</h4>
                            </div>
                            <div class="survey_section">
                                <div class="survey_graph" t-att-id="'grafica_radar_departamentos_' + categoria['nombre']" t-att-data-graph-type="'col'" t-att-data-label="'Resultados por departamento'" t-att-data-graph-data="categoria['departamentos']">
                                    <canvas t-att-id="'canvas_radar_departamentos_' + categoria['nombre']"></canvas>
                                </div>
                            </div> 
                        </div>
                    </t>
>>>>>>> c7bb595e
                </div>
            </div>     


            <script src="https://cdn.jsdelivr.net/npm/chart.js"></script>
            <script type="text/javascript">
                document.addEventListener('DOMContentLoaded', function () {
                    var graphs = document.querySelectorAll('.survey_graph');
                    graphs.forEach(function (graph) {
                        var canvas = graph.querySelector('canvas');
                        var ctx = canvas.getContext('2d');
                        var data = graph.getAttribute('data-graph-data');
                        
                        if (data) {
                            data = JSON.parse(data.replace(/'/g, '"'));
                            var chartData = {
<<<<<<< HEAD
                                labels: [data.nombre],
                                datasets: [{
                                    data: [data.valor],
                                    backgroundColor: ['#ff6384', '#36a2eb', '#cc65fe', '#ffce56', '#32a852'],
=======
                                labels: data.labels,  // Asegúrate de que 'labels' es parte de la estructura de datos
                                datasets: [{
                                    label: data.label,  // Asegúrate de que 'label' es parte de la estructura de datos
                                    data: data.values,  // Asegúrate de que 'values' es parte de la estructura de datos
                                    backgroundColor: [
                                        'rgba(255, 99, 132, 0.2)',
                                        'rgba(54, 162, 235, 0.2)',
                                        'rgba(255, 206, 86, 0.2)',
                                        'rgba(75, 192, 192, 0.2)',
                                        'rgba(153, 102, 255, 0.2)',
                                        'rgba(255, 159, 64, 0.2)'
                                    ],
                                    borderColor: [
                                        'rgba(255, 99, 132, 1)',
                                        'rgba(54, 162, 235, 1)',
                                        'rgba(255, 206, 86, 1)',
                                        'rgba(75, 192, 192, 1)',
                                        'rgba(153, 102, 255, 1)',
                                        'rgba(255, 159, 64, 1)'
                                    ],
                                    borderWidth: 1
>>>>>>> c7bb595e
                                }]
                            };
                            new Chart(ctx, {
                                type: graph.getAttribute('data-graph-type'),  // Utiliza el tipo de gráfico especificado
                                data: chartData,
                                options: {
                                    responsive: true,
<<<<<<< HEAD
                                    aspectRatio: 2,
                                    cutout: '50%',
                                    plugins: {
                                        legend: {
                                            display: false,
                                        },
                                        tooltip: {
                                            enabled: false,
                                        },
                                        centerText: {
                                            display: true,
                                            text: data.valor.toFixed(2) + '%',
                                            font: {
                                                size: '20'
                                            }
                                        },
                                    }
                                },
                                plugins: [{
                                    beforeDraw: function(chart) {
                                        if (chart.config.options.plugins.centerText) {
                                            const width = chart.width,
                                                height = chart.height,
                                                ctx = chart.ctx;
                                            ctx.restore();
                                            const fontSize = (height / 114).toFixed(2);
                                            ctx.font = fontSize + "em sans-serif";
                                            ctx.textBaseline = "middle";
                                            const text = chart.config.options.plugins.centerText.text,
                                                textX = Math.round((width - ctx.measureText(text).width) / 2),
                                                textY = height / 2;
                                            ctx.fillText(text, textX, textY);
                                            ctx.save();
=======
                                    plugins: {
                                        legend: {
                                            display: true,
                                            position: 'top'
>>>>>>> c7bb595e
                                        }
                                    }
                                }]
                            });
                        }
                    });
                });
            </script>
        </template>


<<<<<<< HEAD
=======





>>>>>>> c7bb595e
        <template id="pregunta_resultados_texto" name="Question: text result (text_box, char_box)">
            <t t-set="respuestas" t-value="datos_pregunta['respuestas']"/>
            <t t-set="first_page_records_count" t-value="len(respuestas) if len(respuestas) &lt; limite_registros else limite_registros"/>
            <t t-set="cell_height" t-value="default_line_height"/>
            <div t-attf-style="height: auto" class="overflow_auto o_survey_user_responses_table_wrapper">
                <table class="table table-hover table-sm o_survey_results_table_indexed" t-att-id="'survey_table_question_%d' % pregunta.id">
                    <thead>
                        <tr>
                            <th>#</th>
                            <th>Respuestas</th>
                        </tr>
                    </thead>
                    <tbody>
                        <t t-foreach="respuestas" t-as="respuesta">
                            <tr t-att-class="'d-none' if not respuesta in respuestas[:limite_registros] else ''">
                                <td>
                                    <t t-esc="respuesta_index + 1"></t>
                                </td>
                                <td>
                                    <div class="d-flex justify-content-between">
                                        <t t-esc="respuesta"/>
                                    </div>
                                </td>
                            </tr>
                        </t>
                    </tbody>
                </table>
            </div>
            <t t-call="evaluaciones.question_table_pagination"/>
        </template>

        <template id="pregunta_resultados_seleccion" name="Question: choice result (simple_choice, multiple_choice)">
            <t t-set="respuestas" t-value="datos_pregunta['respuestas']"/>
            <t t-set="respuestas_tabuladas" t-value="datos_pregunta['respuestas_tabuladas']"/>
            <t t-set="datos_grafica" t-value="datos_pregunta['datos_grafica']"/>
            <ul class="nav nav-tabs d-print-none" role="tablist">
                <li t-if="pregunta_contestada" class="nav-item">
                    <a t-att-href="'#grafica_barras_pregunta__%d' % pregunta.id" t-att-aria-controls="'grafica_barras_pregunta__%d' % pregunta.id" class="nav-link active default" data-bs-toggle="tab" role="tab" data-chart="1">
                        <i class="fa fa-bar-chart-o"></i>
                        <span>Gráfico de barras</span>
                    </a>
                </li>
                <li t-if="pregunta_contestada" class="nav-item">
                    <a t-att-href="'#grafica_columnas_pregunta__%d' % pregunta.id" t-att-aria-controls="'grafica_columnas_pregunta__%d' % pregunta.id" class="nav-link" data-bs-toggle="tab" role="tab" data-chart="1">
                        <i class="fa fa-bar-chart-o"></i>
                        <span>Gráfico de columnas</span>
                    </a>
                </li>
                <li t-if="pregunta_contestada" class="nav-item">
                    <a t-att-href="'#grafica_pastel_pregunta__%d' % pregunta.id" t-att-aria-controls="'grafica_pastel_pregunta__%d' % pregunta.id" class="nav-link" data-bs-toggle="tab" role="tab" data-chart="1">
                        <i class="fa fa-bar-chart-o"></i>
                        <span>Gráfico de pastel</span>
                    </a>
                </li>
                <li class="nav-item">
                    <a t-att-href="'#datos_pregunta__%d' % pregunta.id" t-att-aria-controls="'datos_pregunta__%d' % pregunta.id" t-attf-class="nav-link #{'active' if not pregunta_contestada else ''}" data-bs-toggle="tab" role="tab">
                        <i class="fa fa-list-alt me-1"/>
                    </a>
                </li>
            </ul>
            <div class="tab-content">
                <div t-if="pregunta_contestada" role="tabpanel" class="tab-pane active survey_graph" t-att-id="'grafica_barras_pregunta__%d' % pregunta.id" t-att-data-graph-type="'bar'" t-att-data-graph-data="datos_grafica">
                    <!-- canvas element for drawing bar chart -->
                    <canvas class="mx-auto" t-att-id="'canvas_barras_pregunta__%d' % pregunta.id"/>
                </div>
                <div t-if="pregunta_contestada" role="tabpanel" class="tab-pane survey_graph" t-att-id="'grafica_columnas_pregunta__%d' % pregunta.id" t-att-data-graph-type="'col'" t-att-data-graph-data="datos_grafica">
                    <!-- canvas element for drawing bar chart -->
                    <canvas class="mx-auto" t-att-id="'canvas_columnas_pregunta__%d' % pregunta.id"/>
                </div>
                <div t-if="pregunta_contestada" role="tabpanel" class="tab-pane survey_graph" t-att-id="'grafica_pastel_pregunta__%d' % pregunta.id" t-att-data-graph-type="'pie'" t-att-data-graph-data="datos_grafica">
                    <!-- canvas element for drawing bar chart -->
                    <canvas class="mx-auto" t-att-id="'canvas_pastel_pregunta__%d' % pregunta.id"/>
                </div>
                <div role="tabpanel" t-att-id="'datos_pregunta__%d' % pregunta.id" t-attf-class="tab-pane always-print #{'active' if not pregunta_contestada else ''}">
                    <table class="table table-hover">
                        <thead>
                            <tr>
                                <th>Respuesta</th>
                                <th>Porcentaje</th>
                                <th>Frecuencia</th>
                            </tr>
                        </thead>
                        <tbody>
                            <tr t-foreach="respuestas_tabuladas" t-as="respuesta">
                                <td>
                                    <p>
                                        <span t-esc="respuesta['texto']"/>
                                    </p>
                                </td>
                                <td class="o_survey_answer">
                                    <span t-esc="round(respuesta['conteo'] * 100.0/ (len(respuestas) or 1), 2)"></span> % 
                                </td>
                                <td class="o_survey_answer">
                                    <span t-esc="'%s Votos' % respuesta['conteo']" class="badge text-bg-primary"/>
                                </td>
                            </tr>
                        </tbody>
                    </table>
                </div>
            </div>
        </template>

        <template id="question_table_pagination" name="Survey: statistics table pagination">
            <t t-set="respuestas_conteo" t-value="len(datos_pregunta['respuestas'])"/>
            <t t-if="respuestas_conteo > limite_registros">
                <div class="d-flex justify-content-between d-print-none pagination_wrapper" t-att-id="'pagination_%d' % pregunta.id" t-att-data-question_id="pregunta.id" t-att-data-record_limit="limite_registros">
                    <ul class="pagination mt-2">
                        <t t-set="total" t-value="ceil(respuestas_conteo / limite_registros) + 1"/>
                        <li t-foreach="range(1, total)" t-as="num" t-att-class="'page-item o_survey_js_results_pagination %s' % ('active' if num == 1 else '')">
                            <a href="#" class="page-link" t-esc="num"></a>
                        </li>
                    </ul>
                    <button class="btn btn-sm btn-primary mx-0 my-3 o_survey_question_answers_show_btn">Show All</button>
                </div>
            </t>
        </template>
    </data>
</odoo><|MERGE_RESOLUTION|>--- conflicted
+++ resolved
@@ -389,15 +389,6 @@
 
             <div t-foreach="evaluacion.action_generar_datos_reporte_clima()['categorias']" t-as="categoria">
                 <div class="survey_section">
-<<<<<<< HEAD
-                    <div class="category_section">
-                        <h4><t t-esc="categoria['nombre']"/></h4>
-                        <h3><t t-esc="categoria['valor']"/></h3>
-                    </div>
-                    <div class="survey_graph" t-att-id="'grafica_doughnut_categorias_clima'" t-att-data-graph-type="'bar'" t-att-data-graph-data="categoria">
-                        <canvas t-att-id="'canvas_doughnut_categorias_clima'"></canvas>
-                    </div>
-=======
                     <t t-if="'puntuacion' in categoria">
                         <div class="survey_page container-fluid d-flex flex-column">
                             <div class="survey_section">
@@ -414,9 +405,8 @@
                             </div> 
                         </div>
                     </t>
->>>>>>> c7bb595e
-                </div>
-            </div>     
+                </div>
+            </div>
 
 
             <script src="https://cdn.jsdelivr.net/npm/chart.js"></script>
@@ -431,12 +421,6 @@
                         if (data) {
                             data = JSON.parse(data.replace(/'/g, '"'));
                             var chartData = {
-<<<<<<< HEAD
-                                labels: [data.nombre],
-                                datasets: [{
-                                    data: [data.valor],
-                                    backgroundColor: ['#ff6384', '#36a2eb', '#cc65fe', '#ffce56', '#32a852'],
-=======
                                 labels: data.labels,  // Asegúrate de que 'labels' es parte de la estructura de datos
                                 datasets: [{
                                     label: data.label,  // Asegúrate de que 'label' es parte de la estructura de datos
@@ -458,7 +442,6 @@
                                         'rgba(255, 159, 64, 1)'
                                     ],
                                     borderWidth: 1
->>>>>>> c7bb595e
                                 }]
                             };
                             new Chart(ctx, {
@@ -466,46 +449,10 @@
                                 data: chartData,
                                 options: {
                                     responsive: true,
-<<<<<<< HEAD
-                                    aspectRatio: 2,
-                                    cutout: '50%',
-                                    plugins: {
-                                        legend: {
-                                            display: false,
-                                        },
-                                        tooltip: {
-                                            enabled: false,
-                                        },
-                                        centerText: {
-                                            display: true,
-                                            text: data.valor.toFixed(2) + '%',
-                                            font: {
-                                                size: '20'
-                                            }
-                                        },
-                                    }
-                                },
-                                plugins: [{
-                                    beforeDraw: function(chart) {
-                                        if (chart.config.options.plugins.centerText) {
-                                            const width = chart.width,
-                                                height = chart.height,
-                                                ctx = chart.ctx;
-                                            ctx.restore();
-                                            const fontSize = (height / 114).toFixed(2);
-                                            ctx.font = fontSize + "em sans-serif";
-                                            ctx.textBaseline = "middle";
-                                            const text = chart.config.options.plugins.centerText.text,
-                                                textX = Math.round((width - ctx.measureText(text).width) / 2),
-                                                textY = height / 2;
-                                            ctx.fillText(text, textX, textY);
-                                            ctx.save();
-=======
                                     plugins: {
                                         legend: {
                                             display: true,
                                             position: 'top'
->>>>>>> c7bb595e
                                         }
                                     }
                                 }]
@@ -517,14 +464,11 @@
         </template>
 
 
-<<<<<<< HEAD
-=======
-
-
-
-
-
->>>>>>> c7bb595e
+
+
+
+
+
         <template id="pregunta_resultados_texto" name="Question: text result (text_box, char_box)">
             <t t-set="respuestas" t-value="datos_pregunta['respuestas']"/>
             <t t-set="first_page_records_count" t-value="len(respuestas) if len(respuestas) &lt; limite_registros else limite_registros"/>
