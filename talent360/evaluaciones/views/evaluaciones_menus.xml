--- conflicted
+++ resolved
@@ -1,25 +1,15 @@
 <odoo>
     <menuitem id="talent_360_menu_root" name="Talent 360">
         <menuitem id="mis_evaluaciones_menu_action" name="Mis evaluaciones" action="usuario_evaluacion_rel_kanban_action" sequence="0"/>
-<<<<<<< HEAD
-        <menuitem id="mis_objetivos_menu_action" name="Mis Objetivos" action="mis_objetivos_action" sequence="1"/>
-        <menuitem id="evaluacion_first_level_menu" name="Evaluaciones" sequence="2">
-=======
         <menuitem id="evaluacion_first_level_menu" name="Evaluaciones" sequence="2" groups="evaluaciones.evaluaciones_cliente_cr_group_user">
->>>>>>> 49d61159
             <menuitem id="evaluacion_menu_action" name="Resumen de evaluaciones" action="evaluacion_action" sequence="1"/>
             <menuitem id="nom035_menu_action" name="Crear evaluación Nom 035" action="evaluacion_nom035_action_form" sequence="2"/>
             <menuitem id="clima_menu_action" name="Crear evaluación Clima" action="evaluacion_clima_action_form" sequence="3"/>
         </menuitem>
-<<<<<<< HEAD
-        <menuitem id="objetivo_first_level_menu" name="Objetivos" sequence="3">
-            <menuitem id="objetivo_menu_action" name="Crear objetivos" action="objetivo_action"/>
-=======
         <!-- Menú de primer nivel para Objetivos -->
         <menuitem id="objetivo_first_level_menu" name="Objetivos" sequence="3" groups="evaluaciones.evaluaciones_cliente_cr_group_user">
             <menuitem id="objetivo_menu_action" name="Resumen de objetivos" action="objetivo_action" sequence="1"/>
             <menuitem id="usuario_objetivo_rel_menu_action" name="Objetivos de colaboradores" action="usuario_objetivo_rel_action" sequence="2"/>
->>>>>>> 49d61159
         </menuitem>
         <menuitem id="reporte_first_level_menu" name="Reportes" sequence="4" groups="evaluaciones.evaluaciones_cliente_cr_group_user">
             <menuitem id="reporte_menu_action" name="Resumen de reportes" action="reporte_action"/>
