<?xml version="1.0"?>
<odoo>
    <menuitem id="pregunta_menu_root" name="Questions">
        <menuitem id="pregunta_first_level_menu" name="Detalles">
            <menuitem id="pregunta_menu_action" action="pregunta_action"/>
            <menuitem id="evaluacion_menu_action" action="evaluacion_action"/>
            <menuitem id="competecia_menu_action" action="competencia_action"/>
<<<<<<< HEAD
            <menuitem id="clima_menu_action" action="evaluacion_clima_action_form"/>
=======
            <menuitem id="nom035_menu_action" action="evaluacion_nom035_action_form"/>
>>>>>>> bbeba8b2
        </menuitem>
    </menuitem>
</odoo><|MERGE_RESOLUTION|>--- conflicted
+++ resolved
@@ -5,11 +5,8 @@
             <menuitem id="pregunta_menu_action" action="pregunta_action"/>
             <menuitem id="evaluacion_menu_action" action="evaluacion_action"/>
             <menuitem id="competecia_menu_action" action="competencia_action"/>
-<<<<<<< HEAD
             <menuitem id="clima_menu_action" action="evaluacion_clima_action_form"/>
-=======
             <menuitem id="nom035_menu_action" action="evaluacion_nom035_action_form"/>
->>>>>>> bbeba8b2
         </menuitem>
     </menuitem>
 </odoo>