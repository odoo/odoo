<odoo>
    <data>
        <template id="portada_reporte_template">
            <div class="page portada">
                <svg class="wave-top" xmlns="http://www.w3.org/2000/svg" viewBox="0 0 1440 320"><path fill="#9b9b9b" fill-opacity="1" d="M0,256L80,234.7C160,213,320,171,480,160C640,149,800,171,960,154.7C1120,139,1280,85,1360,58.7L1440,32L1440,0L1360,0C1280,0,1120,0,960,0C800,0,640,0,480,0C320,0,160,0,80,0L0,0Z"></path></svg>
                <svg class="wave-top" xmlns="http://www.w3.org/2000/svg" viewBox="0 0 1440 320"><path fill="#fbb03c" fill-opacity="1" d="M0,128L80,112C160,96,320,64,480,64C640,64,800,96,960,138.7C1120,181,1280,235,1360,261.3L1440,288L1440,0L1360,0C1280,0,1120,0,960,0C800,0,640,0,480,0C320,0,160,0,80,0L0,0Z"></path></svg>
                
                <img t-att-src="'/evaluaciones/static/src/img/logo.png'" alt="company logo" class="company-logo"/>
                <div class="main-content">
                    <h2 class="left-align">REPORTE</h2>
                    <h1 class="left-align"><span t-esc="dict(evaluacion._fields['tipo'].selection).get(evaluacion.tipo)"/></h1>
                    <p class="center-align">[Nombre de la empresa]</p>
                    <p class="center-align fecha-expedicion">Fecha de expedición: <span t-esc="datetime.datetime.now().strftime('%Y-%m-%d')"/></p>
                </div>
<<<<<<< HEAD
                <svg class="wave-bottom" xmlns="http://www.w3.org/2000/svg" viewBox="0 0 1440 320"><path fill="#fbb03c" fill-opacity="1" d="M0,32L120,58.7C240,85,480,139,720,170.7C960,203,1200,213,1320,218.7L1440,224L1440,320L1320,320C1200,320,960,320,720,320C480,320,240,320,120,320L0,320Z"></path></svg>
                <svg class="wave-bottom" xmlns="http://www.w3.org/2000/svg" viewBox="0 0 1440 320"><path fill="#9b9b9b" fill-opacity="1" d="M0,256L120,261.3C240,267,480,277,720,256C960,235,1200,181,1320,154.7L1440,128L1440,320L1320,320C1200,320,960,320,720,320C480,320,240,320,120,320L0,320Z"></path></svg>
=======
                <br></br>
                <h2 class="text-center">Fecha: <span t-esc="datetime.datetime.now().strftime('%Y-%m-%d')"/>
                </h2>
                    <t t-if="filtros != None" t-call="evaluaciones.encuestas_reporte_filtros"/>
>>>>>>> 10b14cb6
            </div>
            <style>
                @page {
                    margin: 0;
                }
                body {
                    margin: 0;
                }
                .portada {
                    position: relative;
                    display: flex;
                    flex-direction: column;
                    justify-content: center;
                    align-items: center;
                    text-align: center;
<<<<<<< HEAD
                    background-color: #fff;
                    height: 100vh;
                    width: 100vw;
=======
                    background-color: #f8f9fa; /* Ajusta el color de fondo según tus necesidades */
                    min-height: 85vh; /* Para que ocupe toda la altura de la página */
                    width: 90vw; /* Para que ocupe todo el ancho de la página */
>>>>>>> 10b14cb6
                    font-family: Arial, sans-serif;
                    overflow: hidden;
                    padding-top: 20px;
                    padding-bottom: 20px;
                }
                .company-logo {
                    position: absolute;
                    top: 190px;
                    left: 20px;
                    height: 100px;
                    width: auto;
                }
                .main-content {
                    margin-top: 40px;
                    width: 80%;
                }
                .main-content h1 {
                    font-size: 60px;
                    margin: 10px 0;
                    text-align: left;
                }
                .main-content h2 {
                    font-size: 48px;
                    margin: 0;
                    text-align: left;
                }
                .main-content p {
                    font-size: 24px;
                    margin: 5px 0;
                    text-align: center;
                }
                .fecha-expedicion {
                    margin-top: 30px;
                }
                .wave-top, .wave-bottom {
                    position: absolute;
                    width: 100%;
                    height: auto;
                }
                .wave-top {
                    top: 0;
                }
                .wave-bottom {
                    bottom: 0;
                }

                /* Estilos específicos para la visualización en pantalla */
                @media screen {
                    .company-logo {
                        top: 100px; /* Ajusta este valor según sea necesario */
                    }
                    .main-content {
                        margin-top: 80px; /* Ajusta este valor según sea necesario */
                    }
                }
            </style>
        </template>

        <!-- Componente de mostrar filtros  -->
        <template id="encuestas_reporte_filtros" name="Reporte: filtros seleccionados">
            <div class="py-5">
                <h3 >Filtrado por</h3>
                <table>
                    <t t-foreach="filtros.items()" t-as='item'>
                        <t t-set="filtro" t-value="item[0]"/>
                        <t t-set="valores" t-value="item[1]['valores']"/>
                        <tr>
                            <td class="text-end" style="padding-right: 15px;" t-esc="filtro + ':'"/>
                            <td class="text-start">
                                <t t-foreach="valores" t-as="valor">
                                    <span class="badge" style="background-color: #003B6E" t-esc="valor"/>
                                </t>
                            </td>
                        </tr>
                    </t>
                </table>
            </div>
        </template>
    </data>
</odoo><|MERGE_RESOLUTION|>--- conflicted
+++ resolved
@@ -12,15 +12,9 @@
                     <p class="center-align">[Nombre de la empresa]</p>
                     <p class="center-align fecha-expedicion">Fecha de expedición: <span t-esc="datetime.datetime.now().strftime('%Y-%m-%d')"/></p>
                 </div>
-<<<<<<< HEAD
                 <svg class="wave-bottom" xmlns="http://www.w3.org/2000/svg" viewBox="0 0 1440 320"><path fill="#fbb03c" fill-opacity="1" d="M0,32L120,58.7C240,85,480,139,720,170.7C960,203,1200,213,1320,218.7L1440,224L1440,320L1320,320C1200,320,960,320,720,320C480,320,240,320,120,320L0,320Z"></path></svg>
                 <svg class="wave-bottom" xmlns="http://www.w3.org/2000/svg" viewBox="0 0 1440 320"><path fill="#9b9b9b" fill-opacity="1" d="M0,256L120,261.3C240,267,480,277,720,256C960,235,1200,181,1320,154.7L1440,128L1440,320L1320,320C1200,320,960,320,720,320C480,320,240,320,120,320L0,320Z"></path></svg>
-=======
-                <br></br>
-                <h2 class="text-center">Fecha: <span t-esc="datetime.datetime.now().strftime('%Y-%m-%d')"/>
-                </h2>
                     <t t-if="filtros != None" t-call="evaluaciones.encuestas_reporte_filtros"/>
->>>>>>> 10b14cb6
             </div>
             <style>
                 @page {
@@ -36,15 +30,9 @@
                     justify-content: center;
                     align-items: center;
                     text-align: center;
-<<<<<<< HEAD
-                    background-color: #fff;
-                    height: 100vh;
-                    width: 100vw;
-=======
                     background-color: #f8f9fa; /* Ajusta el color de fondo según tus necesidades */
-                    min-height: 85vh; /* Para que ocupe toda la altura de la página */
+                    height: 85vh; /* Para que ocupe toda la altura de la página */
                     width: 90vw; /* Para que ocupe todo el ancho de la página */
->>>>>>> 10b14cb6
                     font-family: Arial, sans-serif;
                     overflow: hidden;
                     padding-top: 20px;
