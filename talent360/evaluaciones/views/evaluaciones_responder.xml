--- conflicted
+++ resolved
@@ -248,105 +248,35 @@
             </div>
         </div>
     </template>
-
-<<<<<<< HEAD
-    <!-- Scale question -->
-<template id="question_scale" name="Pregunta: escala">
-    <div t-att-id="question.id">
-        <t t-set="format" t-value="evaluacion.escalar_format"/>
-
-        <t t-if="format == 'textuales'">
-            <t t-set="opciones" t-value="['Nunca', 'Casi nunca', 'A veces', 'Casi siempre', 'Siempre']"/>
-        </t>
-        <t t-elif="format == 'numericas'">
-            <t t-set="opciones" t-value="['1', '2', '3', '4', '5']"/>
-        </t>
-        <t t-elif="format == 'caritas'">
-            <t t-set="opciones" t-value="[
-                '/evaluaciones/static/src/img/very_mad.png',
-                '/evaluaciones/static/src/img/mid_angry_.png',
-                '/evaluaciones/static/src/img/medium.png',
-                '/evaluaciones/static/src/img/normal.png',
-                '/evaluaciones/static/src/img/content.png'
-            ]"/>
-        </t>
-        <t t-elif="format == 'estrellas'">
-            <t t-set="opciones" t-value="[
-                '/evaluaciones/static/src/img/one_star_scale.png',
-                '/evaluaciones/static/src/img/two_stars.png',
-                '/evaluaciones/static/src/img/three_stars.png',
-                '/evaluaciones/static/src/img/four_stars.png',
-                '/evaluaciones/static/src/img/five_stars.png'
-            ]"/>
-        </t>
-        <t t-set="desc" t-value="['4', '3', '2', '1', '0']"/>
-        <t t-set="asc" t-value="['0', '1', '2', '3', '4']"/>
-        <div class="o_survey_question_title mb-3" style="font-size: 20px;">
-            <span t-esc="str(numero_pregunta) + '.- '" class="o_survey_question_number"/>
-            <span t-field="question.pregunta_texto"/>
-        </div>
-        <table class="table table-borderless o_survey_question_matrix text-white text-center mb-0"
-               t-att-data-name="question.id"
-               t-att-data-question-type="question.tipo"
-               t-att-data-sub-questions="question.pregunta_texto">
-            <thead>
-                <tr>
-                    <th class="fw-normal" t-foreach="opciones" t-as="col_label">
-                        <t t-if="format == 'caritas'">
-                            <img t-att-src="col_label" alt="icono" style="width: 25px; height: 25px; background: transparent;"/>
-                        </t>
-                        <t t-elif="format == 'estrellas'">
-                            <img t-att-src="col_label" alt="estrella" style="width: 120px; height: 25px; background: transparent;"/>
-                        </t>
-                        <t t-else="">
-                            <span t-esc="col_label"/>
-                        </t>
-                    </th>
-                </tr>
-            </thead>
-            <tbody>
-                <tr class="bg-white text-white" t-foreach="question" t-as="row_label" t-att-id="row_label">
-                    <t t-set="iterador" t-value="0"/>
-                    <t t-foreach="opciones" t-as="col_label">
-                        <td style="padding:0px; cursor:pointer;" t-att-class="'o_survey_matrix_btn text-primary position-relative %s'% ('o_survey_selected' if answer else '')">
-                            <t t-if="row_label.ponderacion == 'descendente'">
-                                <label style="display: block; width: 100%; height: 100%; padding:8px; cursor:pointer;">
-                                    <input t-att-type="'radio'"
-                                           t-att-name="'%s_%s' % (question.id, row_label.id)" 
-                                           t-att-value="desc[iterador]"
-                                           t-att-data-row-id="row_label.id"
-                                           t-att-data-col-id="col_label"
-                                           class="o_survey_form_choice_item"
-                                           required="required"
-                                           style="width: 100%; height: 100%; cursor:pointer;"/>
-                                </label>
-                            </t>
-                            <t t-else="">
-                                <label style="display: block; width: 100%; height: 100%; padding:8px; cursor:pointer;">
-                                    <input t-att-type="'radio'"
-                                           t-att-name="'%s_%s' % (question.id, row_label.id)" 
-                                           t-att-value="asc[iterador]"
-                                           t-att-data-row-id="row_label.id"
-                                           t-att-data-col-id="col_label"
-                                           class="o_survey_form_choice_item"
-                                           required="required"
-                                           style="width: 100%; height: 100%; cursor:pointer;"/>
-                                </label>
-                            </t>
-                        </td>
-                        <t t-set="iterador" t-value="iterador + 1"/>
-                    </t>
-                </tr>
-            </tbody>
-        </table>
-    </div>
-</template>
-
-=======
+    
     <!-- scale question -->
     <template id="question_scale" name="Pregunta: escala">
         <div t-att-id="question.id">
-            <t t-set="opciones" t-value="['Nunca', 'Casi nunca', 'A veces', 'Casi siempre', 'Siempre']"/>
+            <t t-set="format" t-value="evaluacion.escalar_format"/>
+            <t t-if="format == 'textuales'">
+                <t t-set="opciones" t-value="['Nunca', 'Casi nunca', 'A veces', 'Casi siempre', 'Siempre']"/>
+            </t>
+            <t t-elif="format == 'numericas'">
+                <t t-set="opciones" t-value="['1', '2', '3', '4', '5']"/>
+            </t>
+            <t t-elif="format == 'caritas'">
+                <t t-set="opciones" t-value="[
+                    '/evaluaciones/static/src/img/very_mad.png',
+                    '/evaluaciones/static/src/img/mid_angry_.png',
+                    '/evaluaciones/static/src/img/medium.png',
+                    '/evaluaciones/static/src/img/normal.png',
+                    '/evaluaciones/static/src/img/content.png'
+                ]"/>
+            </t>
+            <t t-elif="format == 'estrellas'">
+                <t t-set="opciones" t-value="[
+                    '/evaluaciones/static/src/img/one_star_scale.png',
+                    '/evaluaciones/static/src/img/two_stars.png',
+                    '/evaluaciones/static/src/img/three_stars.png',
+                    '/evaluaciones/static/src/img/four_stars.png',
+                    '/evaluaciones/static/src/img/five_stars.png'
+                ]"/>
+            </t>
             <t t-set="desc" t-value="['4', '3', '2', '1', '0']"/>
             <t t-set="asc" t-value="['0', '1', '2', '3', '4']"/>
 
@@ -365,7 +295,17 @@
                                 t-attf-class="o_survey_form_choice_item position-absolute"
                                 t-att-name='question.id'
                                 required="required">
-                                <span class="text-break mx-3" t-esc='opciones[iterador]'/></input>
+
+                                <t t-if="format == 'caritas'">
+                                    <img t-att-src="opciones[iterador]" alt="icono" style="width: 25px; height: 25px; background: transparent;"/>
+                                </t>
+                                <t t-elif="format == 'estrellas'">
+                                    <img t-att-src="opciones[iterador]" alt="estrella" style="width: 120px; height: 25px; background: transparent;"/>
+                                </t>
+                                <t t-else="">
+                                    <span class="text-break mx-3" t-esc='opciones[iterador]'/>
+                                </t>
+                            </input>
                         </label>
                     </t>
                     <t t-else="">
@@ -374,7 +314,17 @@
                                 t-attf-class="o_survey_form_choice_item position-absolute"
                                 t-att-name='question.id'
                                 required="required">
-                                <span class="text-break mx-3" t-esc='opciones[iterador]'/></input>
+
+                                <t t-if="format == 'caritas'">
+                                    <img t-att-src="opciones[iterador]" alt="icono" style="width: 25px; height: 25px; background: transparent;"/>
+                                </t>
+                                <t t-elif="format == 'estrellas'">
+                                    <img t-att-src="opciones[iterador]" alt="estrella" style="width: 120px; height: 25px; background: transparent;"/>
+                                </t>
+                                <t t-else="">
+                                    <span class="text-break mx-3" t-esc='opciones[iterador]'/>
+                                </t>
+                            </input>
                         </label>
                     </t>
                     <t t-set="iterador" t-value="iterador + 1"/>
@@ -382,7 +332,7 @@
             </div>
         </div>
     </template>
->>>>>>> ca414709
+
 
     <!-- Conditional question -->
     <template id="conditional_question" name="Pregunta: Condicional">
