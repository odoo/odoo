<?xml version="1.0" encoding="utf-8"?>
<odoo>

    <data>

        <template id="encuestas_reporte_clima" name="Reporte: página de reporte genérico">
            <t t-call="evaluaciones.diseño">
                <t t-set="limite_registros" t-value="10"/>
                <div class="movil">
                    <t t-call="evaluaciones.mensaje"/>
                </div>
                <div class="o_survey_result">
                    <t t-call="evaluaciones.portada_reporte_template"/>
                    <t t-call="evaluaciones.encuestas_reporte_clima_body" />
                    <t t-call="evaluaciones.encuestas_reporte_inner" />
                </div>
            </t>
        </template>

        <!-- AQUÍ COMIENZA CLIMA -->
        <template id="encuestas_reporte_clima_body" name="Reporte de Clima Laboral">
            <div class="page container-fluid row gap-5 justify-content-between g-2">
                <div class="d-flex flex-row justify-content-between">
                    <h1>
                        <span t-field="evaluacion.nombre"/>
                    </h1>
                    <button class="btn btn-primary d-none d-print-none d-md-inline-block o_survey_results_print" aria-label="Print" title="Print">
                        <i class="fa fa-print"></i> Exportar
                    </button>
                </div>
                <div class="col survey_section">
                    <h4>Calificación final</h4>
                    <span t-att-class="'color_muy-alto' if total_porcentaje &lt;
                     evaluacion.techo_rojo else 'color_alto' if evaluacion.techo_rojo &lt;= total_porcentaje &lt; 
                     evaluacion.techo_naranja else 'color_medio' if evaluacion.techo_naranja &lt;= total_porcentaje &lt; 
                     evaluacion.techo_amarillo else 'color_bajo' if evaluacion.techo_amarillo &lt;= total_porcentaje &lt;
                     = evaluacion.techo_verde else 'color_muy-alto'">
                        <t t-esc="total_porcentaje"/>
                    </span>
                    <span class="fs-5 pill">
                        <t t-if="total_porcentaje &lt; evaluacion.techo_rojo">
                            <span t-field="evaluacion.descripcion_rojo"></span>
                        </t>
                        <t t-elif="evaluacion.techo_rojo &lt;= total_porcentaje &lt; evaluacion.techo_naranja">
                            <span t-field="evaluacion.descripcion_naranja"></span>
                        </t>
                        <t t-elif="evaluacion.techo_naranja &lt;= total_porcentaje &lt; evaluacion.techo_amarillo">
                            <span t-field="evaluacion.descripcion_amarillo"></span>

                        </t>
                        <t t-elif="evaluacion.techo_amarillo &lt;= total_porcentaje &lt; evaluacion.techo_verde">
                            <span t-field="evaluacion.descripcion_verde"></span>

                        </t>
                        <t t-else="true">
                            <span t-field="evaluacion.descripcion_azul"></span>
                        </t>
                    </span>
                </div>

                <div class="col survey_section w-100" style="page-break-inside: avoid;">
                    <h4>Semáforo</h4>
                    <div class="container-fluid row gap-2 align-items-center">
<<<<<<< HEAD
                        <div class="color_circle" style="background-color: #2894a7;"></div>
                        <span class="col" t-field="evaluacion.descripcion_azul" />
                    </div>
                    <div class="container-fluid row gap-2 align-items-center">
                        <div class="color_circle" style="background-color: #5aaf2b;"></div>
                        <span class="col" t-field="evaluacion.descripcion_verde"/>
                    </div>
                    <div class="container-fluid row gap-2 align-items-center">
                        <div class="color_circle" style="background-color: #fcd703;"></div>
                        <span class="col" t-field="evaluacion.descripcion_amarillo" />
                    </div>

                    <div class="container-fluid row gap-2 align-items-center">
                        <div class="color_circle" style="background-color: #fc8803;"></div>
                        <span class="col" t-field="evaluacion.descripcion_naranja" />
                    </div>

                    <div class="container-fluid row gap-2 align-items-center">
                        <div class="color_circle" style="background-color: #ff4747;"></div>
                        <span class="col" t-field="evaluacion.descripcion_rojo" />
=======
                        <!-- Excelente -->
                        <div class="semaforo-item">
                            <svg width="22" height="22" xmlns="http://www.w3.org/2000/svg">
                                <circle cx="11" cy="11" r="11" fill="#2894a7" />
                            </svg>
                            <span>Excelente</span>
                        </div>
                        <!-- Bueno -->
                        <div class="semaforo-item">
                            <svg width="22" height="22" xmlns="http://www.w3.org/2000/svg">
                                <circle cx="11" cy="11" r="11" fill="#5aaf2b" />
                            </svg>
                            <span>Bueno</span>
                        </div>
                        <!-- Regular -->
                        <div class="semaforo-item">
                            <svg width="22" height="22" xmlns="http://www.w3.org/2000/svg">
                                <circle cx="11" cy="11" r="11" fill="#fcd703" />
                            </svg>
                            <span>Regular</span>
                        </div>
                        <!-- Malo -->
                        <div class="semaforo-item">
                            <svg width="22" height="22" xmlns="http://www.w3.org/2000/svg">
                                <circle cx="11" cy="11" r="11" fill="#fc8803" />
                            </svg>
                            <span>Malo</span>
                        </div>
                        <!-- Muy malo -->
                        <div class="semaforo-item">
                            <svg width="22" height="22" xmlns="http://www.w3.org/2000/svg">
                                <circle cx="11" cy="11" r="11" fill="#ff4747" />
                            </svg>
                            <span>Muy malo</span>
                        </div>
>>>>>>> 279cd2fe
                    </div>
                </div>

                <t t-if="evaluacion.incluir_demograficos" t-call="evaluaciones.encuestas_reporte_demografico"/>

                <div class="page-break"></div>

                <div class="survey_page container-fluid d-flex flex-column" style="font-size: 0.9em;">
                    <div class="survey_section" style="page-break-inside: avoid;">
                        <h4 style="font-size: 2em;">Resumen del Clima Laboral</h4>
                        <div class="survey_graph" t-att-id="'grafica_radar_categorias_clima'" t-att-data-graph-type="'radar'" t-att-data-label="'Categorías'" t-att-data-graph-data="categorias" style="height: 745px;">
                            <canvas t-att-id="'canvas_barras_categorias_clima'"></canvas>
                        </div>
                    </div>

                    <div class="container-fluid">
                        <div class="row gap-5">
                            <div class="col survey_section align-items-start" style="page-break-inside: avoid;">
                                <h4 style="font-size: 1em;">Categoría con mayor puntaje</h4>
                                <div class="container-fluid d-flex flex-row gap-3 align-items-center justify-content-center">
                                    <span class="fs-1" style="font-size: 1.5em;">
                                        <t t-esc="'{:.2f}'.format(max(categorias, key=lambda x: x['valor'])['valor'])"/>
                                    </span>
                                    <span class="fs-5" style="font-size: 1em;">
                                        <t t-esc="max(categorias, key=lambda x: x['valor'])['nombre']"/>
                                    </span>
                                </div>
                            </div>

                            <div class="col survey_section align-items-start" style="page-break-inside: avoid;">
                                <h4 style="font-size: 1em;">Categoría con menor puntaje:</h4>
                                <div class="container-fluid d-flex flex-row gap-3 align-items-center justify-content-center">
                                    <span class="fs-1" style="font-size: 1.5em;">
                                        <t t-esc="'{:.2f}'.format(min(categorias, key=lambda x: x['valor'])['valor'])"/>
                                    </span>
                                    <span class="fs-5" style="font-size: 1em;">
                                        <t t-esc="min(categorias, key=lambda x: x['valor'])['nombre']"/>
                                    </span>
                                </div>
                            </div>
                        </div>
                    </div>
                </div>

                <div class="page-break"></div>

                <t t-foreach="categorias" t-as="categoria">
                    <div class="survey_section container-fluid d-flex align-items-center justify-content-center" style="page-break-inside: avoid; height: 90vh;">
                        <t t-if="'puntuacion' in categoria">
                            <div class="survey_page container-fluid d-flex flex-column align-items-center" style="font-size: 0.9em;">
                                <div class="survey_section container-fluid text-center" style="page-break-inside: avoid;">
                                    <h4 style="font-size: 2em; text-align: center;">
                                        <t t-esc="categoria['nombre']"/>
                                    </h4>
                                    <div class="survey_graph container-fluid d-flex justify-content-center" t-att-id="'grafica_pie_' + categoria['nombre']" t-att-data-graph-type="'doughnut'" t-att-data-graph-data="[categoria,{'valor': 100 - categoria['valor'],'color':'#9c9c9c'}]" style="max-height: 200px; max-width: 200px;">
                                        <canvas t-att-id="'canvas_pie_' + categoria['nombre']"></canvas>
                                    </div>
                                </div>
                                <div class="survey_section container-fluid text-center" style="page-break-inside: avoid;">
                                    <h4 style="font-size: 2em; text-align: center;">Resumen por departamentos</h4>
                                    <div class="survey_graph container-fluid d-flex justify-content-center" t-att-id="'grafica_radar_departamentos_' + categoria['nombre']" t-att-data-graph-type="'col'" t-att-data-label="'Resultados por departamento'" t-att-data-graph-data="categoria['departamentos']" style="max-height: 200px; max-width: 400px;">
                                        <canvas t-att-id="'canvas_radar_departamentos_' + categoria['nombre']"></canvas>
                                    </div>
                                </div>
                            </div>
                        </t>
                        <div class="page-break"></div>
                    </div>
                </t>


                <div class="survey_section mb-5" style="page-break-inside: avoid;  margin-top: 50px;">
                    <h4>Necesidad de acción</h4>
                    <span class="container-fluid">
                        <t t-if="total_porcentaje &lt; 20">Se requiere realizar el análisis de cada categoría y dominio para establecer las acciones de intervención apropiadas, mediante un Programa de intervención que deberá incluir evaluaciones específicas, y contemplar campañas de sensibilización, revisar la política de prevención de riesgos psicosociales y programas para la prevención de los factores de riesgo psicosocial, la promoción de un entorno organizacional favorable y la prevención de la violencia laboral, así como reforzar su aplicación y difusión.</t>
                        <t t-elif="20 &lt;= total_porcentaje &lt; 45">Se requiere realizar un análisis de cada categoría y dominio, de manera que se puedan determinar las acciones de intervención apropiadas a través de un Programa de intervención, que podrá incluir una evaluación específica y deberá incluir una campaña de sensibilización, revisar la política de prevención de riesgos psicosociales y programas para la prevención de los factores de riesgo psicosocial, la promoción de un entorno organizacional favorable y la prevención de la violencia laboral, así como reforzar su aplicación y difusión.</t>
                        <t t-elif="45 &lt;= total_porcentaje &lt; 70">Se requiere revisar la política de prevención de riesgos psicosociales y programas para la prevención de los factores de riesgo psicosocial, la promoción de un entorno organizacional favorable y la prevención de la violencia laboral, así como reforzar su aplicación y difusión, mediante un Programa de intervención.</t>
                        <t t-elif="70 &lt;= total_porcentaje &lt; 90">Es necesario una mayor difusión de la política de prevención de riesgos psicosociales y programas para: la prevención de los factores de riesgo psicosocial, la promoción de un entorno organizacional favorable y la prevención de la violencia laboral.</t>
                        <t t-else="true">El riesgo resulta despreciable por lo que no se requiere medidas adicionales.</t>
                    </span>
                </div>

            </div>
        </template>



    </data>


</odoo><|MERGE_RESOLUTION|>--- conflicted
+++ resolved
@@ -61,28 +61,6 @@
                 <div class="col survey_section w-100" style="page-break-inside: avoid;">
                     <h4>Semáforo</h4>
                     <div class="container-fluid row gap-2 align-items-center">
-<<<<<<< HEAD
-                        <div class="color_circle" style="background-color: #2894a7;"></div>
-                        <span class="col" t-field="evaluacion.descripcion_azul" />
-                    </div>
-                    <div class="container-fluid row gap-2 align-items-center">
-                        <div class="color_circle" style="background-color: #5aaf2b;"></div>
-                        <span class="col" t-field="evaluacion.descripcion_verde"/>
-                    </div>
-                    <div class="container-fluid row gap-2 align-items-center">
-                        <div class="color_circle" style="background-color: #fcd703;"></div>
-                        <span class="col" t-field="evaluacion.descripcion_amarillo" />
-                    </div>
-
-                    <div class="container-fluid row gap-2 align-items-center">
-                        <div class="color_circle" style="background-color: #fc8803;"></div>
-                        <span class="col" t-field="evaluacion.descripcion_naranja" />
-                    </div>
-
-                    <div class="container-fluid row gap-2 align-items-center">
-                        <div class="color_circle" style="background-color: #ff4747;"></div>
-                        <span class="col" t-field="evaluacion.descripcion_rojo" />
-=======
                         <!-- Excelente -->
                         <div class="semaforo-item">
                             <svg width="22" height="22" xmlns="http://www.w3.org/2000/svg">
@@ -118,7 +96,19 @@
                             </svg>
                             <span>Muy malo</span>
                         </div>
->>>>>>> 279cd2fe
+                    </div>
+                </div>
+            </div>
+
+            <t t-if="evaluacion.incluir_demograficos" t-call="evaluaciones.encuestas_reporte_demografico"/>
+
+            <div class="page-break"></div>
+
+            <div class="survey_page container-fluid d-flex flex-column" style="font-size: 0.9em;">
+                <div class="survey_section" style="page-break-inside: avoid;">
+                    <h4 style="font-size: 2em;">Resumen del Clima Laboral</h4>
+                    <div class="survey_graph" t-att-id="'grafica_radar_categorias_clima'" t-att-data-graph-type="'radar'" t-att-data-label="'Categorías'" t-att-data-graph-data="categorias" style="height: 745px;">
+                        <canvas t-att-id="'canvas_barras_categorias_clima'"></canvas>
                     </div>
                 </div>
 
