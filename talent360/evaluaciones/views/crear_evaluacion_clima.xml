<?xml version="1.0" encoding="utf-8"?>
<odoo>
    <!-- CLIMA -->
    <record id="evaluacion_clima_view_form" model="ir.ui.view">
        <field name="name">evaluacion_clima.form</field>
        <field name="model">evaluacion</field>
        <field name="arch" type="xml">
            <form string="Clima" create="false" duplicate="0">
                <header>
                    <button name="evaluacion_action_tree" string="Guardar" type="object" class="btn-primary my-3"/>
                    <button class="btn btn-primary" name="action_asignar_usuarios_externos" string="Asignar usuarios externos" type="object" groups="evaluaciones.evaluaciones_cliente_cr_group_user"/>
                </header>
                <sheet>
                    <h1>Crear evaluación Clima Laboral</h1>
                    <br></br>
                    <group>
                        <field name="nombre"/>
                    </group>
                    <group>
                        <field name="estado"/>
                    </group>
                    <group>
                        <field name="descripcion"/>
                    </group>
                    <group>
                        <field name="fecha_inicio">
                            <widget name="date"/>
                        </field>
                        <field name="fecha_final">
                            <widget name="date"/>
                        </field>
                        <field name="incluir_demograficos"/>
                    </group>
                    <group>
                    <group>
                        <field name="mensaje" placeholder="Escribe aquí tu mensaje de bienvenida"/>
                    </group>
<<<<<<< HEAD
                    <group>
                        <!-- Campo para seleccionar el formato de las preguntas escalares -->
                        <field name="escalar_format"/>
                    </group>
                    <notebook>
                        <page string="Preguntas">
                            <field class="lh-lg w-100" readonly="1" colspan="2" name="pregunta_ids">
                                <tree create="false" editable="bottom">
                                    <field class="lh-m" name="pregunta_texto" readonly="1"/>
                                    <field class="lh-m" name="tipo" readonly="1"/>
                                </tree>
                            </field>
                        </page>
                        <page string="Asignados">
                            <field class="lh-lg w-100" colspan="2" name="usuario_ids" nolabel="1" context="{'current_evaluacion_id': active_id}">
                                <tree editable="bottom">
                                    <field class="lh-m" name="name" readonly="1"/>
                                </tree>
                            </field>
                        </page>
                        <page string="Asignados Externos">
                            <field class="lh-lg w-100" colspan="2" name="usuario_externo_ids" nolabel="1" context="{'current_evaluacion_id': active_id}">
                                <tree create="false" editable="bottom">
                                    <field class="lh-m" name="nombre" readonly="1"/>
                                </tree>
                            </field>
                        </page>
                        <page string="Semaforización">
                            <style>
                                .my_table th {
                                    text-align: left;
                                    padding: 8px;
                                    border-bottom: 1px solid #ddd;
                                }
=======
                        <notebook>
                            <page string="Preguntas">
                                <field class="lh-lg w-100" readonly="1" colspan="2" name="pregunta_ids">
                                    <tree create="false" editable="bottom">
                                        <field class="lh-m" name="pregunta_texto" readonly="1"/>
                                        <field class="lh-m" name="tipo" readonly="1"/>
                                    </tree>
                                </field>
                            </page>
                            <page string="Asignados">
                                <field class="lh-lg w-100" colspan="2" name="usuario_ids" nolabel="1" context="{'actual_evaluacion_id': active_id}">
                                    <tree editable="bottom">
                                        <field class="lh-m" name="name" readonly="1"/>
                                    </tree>
                                </field>
                            </page>
                            <page string="Asignados Externos">
                                <field class="lh-lg w-100" colspan="2" name="usuario_externo_ids" nolabel="1" context="{'actual_evaluacion_id': active_id}">
                                    <tree create="false" editable="bottom">
                                        <field class="lh-m" name="nombre" readonly="1"/>
                                    </tree>
                                </field>
                            </page>
                            <page string="Semaforización">
                                <style>
                                    .my_table th {
                                        text-align: left;
                                        padding: 8px;
                                        border-bottom: 1px solid #ddd;
                                    }
>>>>>>> ca414709

                                .my_table td {
                                    padding: 8px;
                                    border-bottom: 1px solid #ddd;
                                }

                                .my_table td:nth-child(1) {
                                    width: 10%;
                                }

                                .my_table td:nth-child(2),
                                .my_table td:nth-child(3) {
                                    width: 20%;
                                }

                                .my_table td:nth-child(4) {
                                    width: 60%;
                                }

                                .color-pill {
                                    display: inline-block;
                                    width: 50px;
                                    height: 25px;
                                    border-radius: 10%;
                                    background-color: inherit; 
                                    margin-top : 20%;
                                    margin-left : 20%;
                                }

                                .rojo { background-color: #E46053; }
                                .naranja { background-color: #FBBD40; }
                                .amarillo { background-color: #FFD93B; }
                                .verde { background-color: #BDD261; }
                                .azul { background-color: #36BCC2; }

                            </style>
                            <table class="my_table">
                                <thead>
                                    <tr>
                                        <th></th>
                                        <th>Mínimo</th>
                                        <th>Máximo</th>
                                        <th>Descripción</th>
                                    </tr>
                                </thead>
                                <tbody>
                                    <tr>
                                        <td>
                                            <div class="color-pill rojo"></div>
                                        </td>
                                        <td style="padding-top:4%;">
                                            <field name="piso_rojo" string="Piso Rojo" class="o_input  text-secondary" readonly="1"/>
                                        </td>
                                        <td style="padding-top:3.5%;">
                                            <field name="techo_rojo" string="Techo Rojo" class="o_input"/>
                                        </td>
                                        <td>
                                            <field name="descripcion_rojo" string="Descripción Rojo" class="o_input "/>
                                        </td>
                                    </tr>

                                    <tr>
                                        <td>
                                            <div class="color-pill naranja"></div>
                                        </td>
                                        <td style="padding-top:4%;">
                                            <field name="techo_rojo" string="Piso Naranja" placeholder="Piso Naranja" class="o_input text-secondary" readonly="1"/>
                                        </td>
                                        <td style="padding-top:3.5%;">
                                            <field name="techo_naranja" string="Techo Naranja" placeholder="Techo Naranja" class="o_input"/>
                                        </td>
                                        <td>
                                            <field name="descripcion_naranja" string="Descripción Naranja" class="o_input"/>
                                        </td>

                                    </tr>

                                    <tr>
                                        <td>
                                            <div class="color-pill amarillo"></div>
                                        </td>
                                        <td style="padding-top:4%%;">
                                            <field name="techo_naranja" string="Piso Amarillo" placeholder="Piso Amarillo" class="o_input text-secondary" readonly="1"/>
                                        </td>
                                        <td style="padding-top:3.5%;">
                                            <field name="techo_amarillo" string="Techo Amarillo" placeholder="Techo Amarillo" class="o_input"/>
                                        </td>
                                        <td>
                                            <field name="descripcion_amarillo" string="Descripción Amarillo" class="o_input"/>
                                            </td>
                                        </tr>
                                    <tr>
                                        <td>
                                            <div class="color-pill verde"></div>
                                        </td>
                                        <td style="padding-top:4%;">
                                            <field name="techo_amarillo" string="Piso Verde" placeholder="Piso Verde" class="o_input text-secondary" readonly="1"/>
                                        </td>
                                        <td style="padding-top:3.5%;">
                                            <field name="techo_verde" string="Techo Verde" placeholder="Techo Verde" class="o_input"/>
                                        </td>
                                        <td>
                                            <field name="descripcion_verde" string="Descripción Verde" class="o_input"/>
                                        </td>
                                    </tr>
                                    <tr>
                                        <td>
                                            <div class="color-pill azul"></div>
                                        </td>
                                        <td style="padding-top:4%;">
                                            <field name="techo_verde" string="Piso Azul" placeholder="Piso Azul" class="o_input text-secondary" readonly="1"/>
                                        </td>
                                        <td style="padding-top:3.5%;">
                                            <field name="techo_azul" string="Techo Azul" placeholder="Techo Azul" class="o_input"/>
                                        </td>
                                        <td>
                                            <field name="descripcion_azul" string="Descripción Azul" class="o_input"/>
                                        </td>
                                    </tr>
                                </tbody>
                            </table>
                        </page>
                    </notebook>
                    </group>
                </sheet>
            </form>
        </field>
    </record>
</odoo><|MERGE_RESOLUTION|>--- conflicted
+++ resolved
@@ -35,42 +35,10 @@
                     <group>
                         <field name="mensaje" placeholder="Escribe aquí tu mensaje de bienvenida"/>
                     </group>
-<<<<<<< HEAD
                     <group>
                         <!-- Campo para seleccionar el formato de las preguntas escalares -->
                         <field name="escalar_format"/>
                     </group>
-                    <notebook>
-                        <page string="Preguntas">
-                            <field class="lh-lg w-100" readonly="1" colspan="2" name="pregunta_ids">
-                                <tree create="false" editable="bottom">
-                                    <field class="lh-m" name="pregunta_texto" readonly="1"/>
-                                    <field class="lh-m" name="tipo" readonly="1"/>
-                                </tree>
-                            </field>
-                        </page>
-                        <page string="Asignados">
-                            <field class="lh-lg w-100" colspan="2" name="usuario_ids" nolabel="1" context="{'current_evaluacion_id': active_id}">
-                                <tree editable="bottom">
-                                    <field class="lh-m" name="name" readonly="1"/>
-                                </tree>
-                            </field>
-                        </page>
-                        <page string="Asignados Externos">
-                            <field class="lh-lg w-100" colspan="2" name="usuario_externo_ids" nolabel="1" context="{'current_evaluacion_id': active_id}">
-                                <tree create="false" editable="bottom">
-                                    <field class="lh-m" name="nombre" readonly="1"/>
-                                </tree>
-                            </field>
-                        </page>
-                        <page string="Semaforización">
-                            <style>
-                                .my_table th {
-                                    text-align: left;
-                                    padding: 8px;
-                                    border-bottom: 1px solid #ddd;
-                                }
-=======
                         <notebook>
                             <page string="Preguntas">
                                 <field class="lh-lg w-100" readonly="1" colspan="2" name="pregunta_ids">
@@ -101,7 +69,6 @@
                                         padding: 8px;
                                         border-bottom: 1px solid #ddd;
                                     }
->>>>>>> ca414709
 
                                 .my_table td {
                                     padding: 8px;
