<odoo>
    <!-- Vista de formulario para evaluación del clima -->
    <record id="evaluacion_clima_view_form" model="ir.ui.view">
        <field name="name">evaluacion_clima.form</field>
        <field name="model">evaluacion</field>
        <field name="arch" type="xml">
            <form string="Clima" create="false" duplicate="0">
                <header>
                    <button name="evaluacion_action_tree" string="Guardar" type="object" class="btn-primary my-3"/>
                    <button class="btn btn-primary" name="action_asignar_usuarios_externos" string="Asignar usuarios externos" type="object" groups="evaluaciones.evaluaciones_cliente_cr_group_user"/>
                    <button class=" btn btn-primary" name="action_importar_preguntas_clima" string="Agregar preguntas clima" type="object" />
                </header>
                <sheet>
                    <h1>Crear evaluación Clima Laboral</h1>
                    <br></br>
                    <group>
                        <field name="nombre" placeholder="Ingrese el nombre de la evaluación"/>
                    </group>
                    <group>
                        <field name="estado" placeholder="Estado de la evaluación"/>
                    </group>
                    <group>
                        <field name="descripcion" placeholder="Descripción de la evaluación"/>
                    </group>
                    <group>
                        <field name="fecha_inicio">
                            <widget name="date"/>
                        </field>
                        <field name="fecha_final">
                            <widget name="date"/>
                        </field>
                        <field name="incluir_demograficos" placeholder="Incluir datos demográficos"/>
                    </group>
                    <group>
                        <field name="mensaje" placeholder="Escribe aquí tu mensaje de bienvenida"/>
                    </group>
<<<<<<< HEAD
                    <notebook>
                        <page string="Preguntas">
                            <field class="lh-lg w-100" name="pregunta_ids" domain="[('tipo', '=', False)]">
                                <tree create="true" delete="true" editable="bottom">
                                </tree>
                                <form string="Agregar pregunta">
                                    <group>
                                        <field name="pregunta_texto" placeholder="Ingrese la pregunta"/>
                                        <field name="tipo"/>
                                        <field name="categoria" placeholder="Seleccione o agregue una categoría" required="True"/>
                                        <field name="ponderacion" invisible="tipo != 'escala'" required="True"/>
                                        <field name="opcion_ids" placeholder="Opciones" context="{'default_pregunta_id': active_id}" invisible="tipo != 'multiple_choice'" required="True">
                                            <tree create="true" delete="true" editable="bottom">
                                                <field name="opcion_texto"/>
                                            </tree>
                                        </field>
                                    </group>
                                </form>
                            </field>
                        </page>
                        <page string="Asignados">
                            <field class="lh-lg w-100" colspan="2" name="usuario_ids" nolabel="1" context="{'current_evaluacion_id': active_id}">
                                <tree editable="bottom">
                                    <field class="lh-m" name="name" readonly="1"/>
                                </tree>
                            </field>
                        </page>
                        <page string="Asignados Externos">
                            <field class="lh-lg w-100" colspan="2" name="usuario_externo_ids" nolabel="1" context="{'current_evaluacion_id': active_id}">
                                <tree create="false" editable="bottom">
                                    <field class="lh-m" name="nombre" readonly="1"/>
                                </tree>
                            </field>
                        </page>
                        <page string="Semaforización">
                            <style>
                                .my_table th {
                                    text-align: left;
=======
                    <group>
                        <!-- Campo para seleccionar el formato de las preguntas escalares -->
                        <field name="escalar_format"/>
                    </group>
                        <notebook>
                            <page string="Preguntas">
                                <field class="lh-lg w-100" readonly="1" colspan="2" name="pregunta_ids">
                                    <tree create="false" editable="bottom">
                                        <field class="lh-m" name="pregunta_texto" readonly="1"/>
                                        <field class="lh-m" name="tipo" readonly="1"/>
                                    </tree>
                                </field>
                            </page>
                            <page string="Asignados">
                                <field class="lh-lg w-100" colspan="2" name="usuario_ids" nolabel="1">
                                    <tree editable="bottom" create="false">
                                        <field class="lh-m" name="name" readonly="1"/>
                                    </tree>
                                </field>
                            </page>
                            <page string="Asignados Externos">
                                <field class="lh-lg w-100" colspan="2" name="usuario_externo_ids" nolabel="1">
                                    <tree create="false" editable="bottom">
                                        <field class="lh-m" name="nombre" readonly="1"/>
                                    </tree>
                                </field>
                            </page>
                            <page string="Semaforización">
                                <style>
                                    .my_table th {
                                        text-align: left;
                                        padding: 8px;
                                        border-bottom: 1px solid #ddd;
                                    }

                                .my_table td {
>>>>>>> 3010688e
                                    padding: 8px;
                                    border-bottom: 1px solid #ddd;
                                }

<<<<<<< HEAD
                                .my_table td {
                                    padding: 8px;
                                    border-bottom: 1px solid #ddd;
                                }

                                .my_table td:nth-child(1) {
                                    width: 10%;
                                }

                                .my_table td:nth-child(2),
                                .my_table td:nth-child(3) {
                                    width: 20%;
                                }

                                .my_table td:nth-child(4) {
                                    width: 60%;
                                }

                                .color-pill {
                                    display: inline-block;
                                    width: 50px;
                                    height: 25px;
                                    border-radius: 10%;
                                    background-color: inherit; 
                                    margin-top: 20%;
                                    margin-left: 20%;
                                }

                                .rojo { background-color: #E46053; }
                                .naranja { background-color: #FBBD40; }
                                .amarillo { background-color: #FFD93B; }
                                .verde { background-color: #BDD261; }
                                .azul { background-color: #36BCC2; }

                            </style>
                            <table class="my_table">
                                <thead>
                                    <tr>
                                        <th></th>
                                        <th>Mínimo</th>
                                        <th>Máximo</th>
                                        <th>Descripción</th>
                                    </tr>
                                </thead>
                                <tbody>
                                    <tr>
                                        <td>
                                            <div class="color-pill rojo"></div>
                                        </td>
                                        <td style="padding-top:4%;">
                                            <field name="piso_rojo" string="Piso Rojo" class="o_input text-secondary" readonly="1"/>
                                        </td>
                                        <td style="padding-top:3.5%;">
                                            <field name="techo_rojo" string="Techo Rojo" class="o_input"/>
                                        </td>
                                        <td>
                                            <field name="descripcion_rojo" string="Descripción Rojo" class="o_input"/>
                                        </td>
                                    </tr>

                                    <tr>
                                        <td>
                                            <div class="color-pill naranja"></div>
                                        </td>
                                        <td style="padding-top:4%;">
                                            <field name="techo_rojo" string="Piso Naranja" placeholder="Piso Naranja" class="o_input text-secondary" readonly="1"/>
                                        </td>
                                        <td style="padding-top:3.5%;">
                                            <field name="techo_naranja" string="Techo Naranja" placeholder="Techo Naranja" class="o_input"/>
                                        </td>
                                        <td>
                                            <field name="descripcion_naranja" string="Descripción Naranja" class="o_input"/>
                                        </td>
=======
                                .my_table td:nth-child(1) {
                                    width: 10%;
                                }

                                .my_table td:nth-child(2),
                                .my_table td:nth-child(3) {
                                    width: 20%;
                                }

                                .my_table td:nth-child(4) {
                                    width: 60%;
                                }

                                .color-pill {
                                    display: inline-block;
                                    width: 50px;
                                    height: 25px;
                                    border-radius: 10%;
                                    background-color: inherit; 
                                    margin-top : 20%;
                                    margin-left : 20%;
                                }

                                .rojo { background-color: #E46053; }
                                .naranja { background-color: #FBBD40; }
                                .amarillo { background-color: #FFD93B; }
                                .verde { background-color: #BDD261; }
                                .azul { background-color: #36BCC2; }

                            </style>
                            <table class="my_table">
                                <thead>
                                    <tr>
                                        <th></th>
                                        <th>Mínimo</th>
                                        <th>Máximo</th>
                                        <th>Descripción</th>
                                    </tr>
                                </thead>
                                <tbody>
                                    <tr>
                                        <td>
                                            <div class="color-pill rojo"></div>
                                        </td>
                                        <td style="padding-top:4%;">
                                            <field name="piso_rojo" string="Piso Rojo" class="o_input  text-secondary" readonly="1"/>
                                        </td>
                                        <td style="padding-top:3.5%;">
                                            <field name="techo_rojo" string="Techo Rojo" class="o_input"/>
                                        </td>
                                        <td>
                                            <field name="descripcion_rojo" string="Descripción Rojo" class="o_input "/>
                                        </td>
                                    </tr>

                                    <tr>
                                        <td>
                                            <div class="color-pill naranja"></div>
                                        </td>
                                        <td style="padding-top:4%;">
                                            <field name="techo_rojo" string="Piso Naranja" placeholder="Piso Naranja" class="o_input text-secondary" readonly="1"/>
                                        </td>
                                        <td style="padding-top:3.5%;">
                                            <field name="techo_naranja" string="Techo Naranja" placeholder="Techo Naranja" class="o_input"/>
                                        </td>
                                        <td>
                                            <field name="descripcion_naranja" string="Descripción Naranja" class="o_input"/>
                                        </td>

>>>>>>> 3010688e
                                    </tr>

                                    <tr>
                                        <td>
                                            <div class="color-pill amarillo"></div>
                                        </td>
<<<<<<< HEAD
                                        <td style="padding-top:4%;">
=======
                                        <td style="padding-top:4%%;">
>>>>>>> 3010688e
                                            <field name="techo_naranja" string="Piso Amarillo" placeholder="Piso Amarillo" class="o_input text-secondary" readonly="1"/>
                                        </td>
                                        <td style="padding-top:3.5%;">
                                            <field name="techo_amarillo" string="Techo Amarillo" placeholder="Techo Amarillo" class="o_input"/>
                                        </td>
                                        <td>
                                            <field name="descripcion_amarillo" string="Descripción Amarillo" class="o_input"/>
<<<<<<< HEAD
                                        </td>
                                    </tr>
=======
                                            </td>
                                        </tr>
>>>>>>> 3010688e
                                    <tr>
                                        <td>
                                            <div class="color-pill verde"></div>
                                        </td>
                                        <td style="padding-top:4%;">
                                            <field name="techo_amarillo" string="Piso Verde" placeholder="Piso Verde" class="o_input text-secondary" readonly="1"/>
                                        </td>
                                        <td style="padding-top:3.5%;">
                                            <field name="techo_verde" string="Techo Verde" placeholder="Techo Verde" class="o_input"/>
                                        </td>
                                        <td>
                                            <field name="descripcion_verde" string="Descripción Verde" class="o_input"/>
                                        </td>
                                    </tr>
                                    <tr>
                                        <td>
                                            <div class="color-pill azul"></div>
                                        </td>
                                        <td style="padding-top:4%;">
                                            <field name="techo_verde" string="Piso Azul" placeholder="Piso Azul" class="o_input text-secondary" readonly="1"/>
                                        </td>
                                        <td style="padding-top:3.5%;">
                                            <field name="techo_azul" string="Techo Azul" placeholder="Techo Azul" class="o_input"/>
                                        </td>
                                        <td>
                                            <field name="descripcion_azul" string="Descripción Azul" class="o_input"/>
                                        </td>
                                    </tr>
                                </tbody>
                            </table>
                        </page>
                    </notebook>
<<<<<<< HEAD
=======
                    </group>
>>>>>>> 3010688e
                </sheet>
            </form>
        </field>
    </record>
</odoo><|MERGE_RESOLUTION|>--- conflicted
+++ resolved
@@ -34,7 +34,10 @@
                     <group>
                         <field name="mensaje" placeholder="Escribe aquí tu mensaje de bienvenida"/>
                     </group>
-<<<<<<< HEAD
+                    <group>
+                        <!-- Campo para seleccionar el formato de las preguntas escalares -->
+                        <field name="escalar_format"/>
+                    </group>
                     <notebook>
                         <page string="Preguntas">
                             <field class="lh-lg w-100" name="pregunta_ids" domain="[('tipo', '=', False)]">
@@ -73,123 +76,15 @@
                             <style>
                                 .my_table th {
                                     text-align: left;
-=======
-                    <group>
-                        <!-- Campo para seleccionar el formato de las preguntas escalares -->
-                        <field name="escalar_format"/>
-                    </group>
-                        <notebook>
-                            <page string="Preguntas">
-                                <field class="lh-lg w-100" readonly="1" colspan="2" name="pregunta_ids">
-                                    <tree create="false" editable="bottom">
-                                        <field class="lh-m" name="pregunta_texto" readonly="1"/>
-                                        <field class="lh-m" name="tipo" readonly="1"/>
-                                    </tree>
-                                </field>
-                            </page>
-                            <page string="Asignados">
-                                <field class="lh-lg w-100" colspan="2" name="usuario_ids" nolabel="1">
-                                    <tree editable="bottom" create="false">
-                                        <field class="lh-m" name="name" readonly="1"/>
-                                    </tree>
-                                </field>
-                            </page>
-                            <page string="Asignados Externos">
-                                <field class="lh-lg w-100" colspan="2" name="usuario_externo_ids" nolabel="1">
-                                    <tree create="false" editable="bottom">
-                                        <field class="lh-m" name="nombre" readonly="1"/>
-                                    </tree>
-                                </field>
-                            </page>
-                            <page string="Semaforización">
-                                <style>
-                                    .my_table th {
-                                        text-align: left;
-                                        padding: 8px;
-                                        border-bottom: 1px solid #ddd;
-                                    }
-
-                                .my_table td {
->>>>>>> 3010688e
                                     padding: 8px;
                                     border-bottom: 1px solid #ddd;
                                 }
 
-<<<<<<< HEAD
                                 .my_table td {
                                     padding: 8px;
                                     border-bottom: 1px solid #ddd;
                                 }
 
-                                .my_table td:nth-child(1) {
-                                    width: 10%;
-                                }
-
-                                .my_table td:nth-child(2),
-                                .my_table td:nth-child(3) {
-                                    width: 20%;
-                                }
-
-                                .my_table td:nth-child(4) {
-                                    width: 60%;
-                                }
-
-                                .color-pill {
-                                    display: inline-block;
-                                    width: 50px;
-                                    height: 25px;
-                                    border-radius: 10%;
-                                    background-color: inherit; 
-                                    margin-top: 20%;
-                                    margin-left: 20%;
-                                }
-
-                                .rojo { background-color: #E46053; }
-                                .naranja { background-color: #FBBD40; }
-                                .amarillo { background-color: #FFD93B; }
-                                .verde { background-color: #BDD261; }
-                                .azul { background-color: #36BCC2; }
-
-                            </style>
-                            <table class="my_table">
-                                <thead>
-                                    <tr>
-                                        <th></th>
-                                        <th>Mínimo</th>
-                                        <th>Máximo</th>
-                                        <th>Descripción</th>
-                                    </tr>
-                                </thead>
-                                <tbody>
-                                    <tr>
-                                        <td>
-                                            <div class="color-pill rojo"></div>
-                                        </td>
-                                        <td style="padding-top:4%;">
-                                            <field name="piso_rojo" string="Piso Rojo" class="o_input text-secondary" readonly="1"/>
-                                        </td>
-                                        <td style="padding-top:3.5%;">
-                                            <field name="techo_rojo" string="Techo Rojo" class="o_input"/>
-                                        </td>
-                                        <td>
-                                            <field name="descripcion_rojo" string="Descripción Rojo" class="o_input"/>
-                                        </td>
-                                    </tr>
-
-                                    <tr>
-                                        <td>
-                                            <div class="color-pill naranja"></div>
-                                        </td>
-                                        <td style="padding-top:4%;">
-                                            <field name="techo_rojo" string="Piso Naranja" placeholder="Piso Naranja" class="o_input text-secondary" readonly="1"/>
-                                        </td>
-                                        <td style="padding-top:3.5%;">
-                                            <field name="techo_naranja" string="Techo Naranja" placeholder="Techo Naranja" class="o_input"/>
-                                        </td>
-                                        <td>
-                                            <field name="descripcion_naranja" string="Descripción Naranja" class="o_input"/>
-                                        </td>
-=======
                                 .my_table td:nth-child(1) {
                                     width: 10%;
                                 }
@@ -259,18 +154,13 @@
                                             <field name="descripcion_naranja" string="Descripción Naranja" class="o_input"/>
                                         </td>
 
->>>>>>> 3010688e
                                     </tr>
 
                                     <tr>
                                         <td>
                                             <div class="color-pill amarillo"></div>
                                         </td>
-<<<<<<< HEAD
-                                        <td style="padding-top:4%;">
-=======
                                         <td style="padding-top:4%%;">
->>>>>>> 3010688e
                                             <field name="techo_naranja" string="Piso Amarillo" placeholder="Piso Amarillo" class="o_input text-secondary" readonly="1"/>
                                         </td>
                                         <td style="padding-top:3.5%;">
@@ -278,13 +168,8 @@
                                         </td>
                                         <td>
                                             <field name="descripcion_amarillo" string="Descripción Amarillo" class="o_input"/>
-<<<<<<< HEAD
-                                        </td>
-                                    </tr>
-=======
                                             </td>
                                         </tr>
->>>>>>> 3010688e
                                     <tr>
                                         <td>
                                             <div class="color-pill verde"></div>
@@ -317,10 +202,7 @@
                             </table>
                         </page>
                     </notebook>
-<<<<<<< HEAD
-=======
-                    </group>
->>>>>>> 3010688e
+                    </group>
                 </sheet>
             </form>
         </field>
