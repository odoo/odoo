<?xml version="1.0" encoding="utf-8"?>
<odoo>
    <!-- CLIMA -->
    <record id="evaluacion_clima_view_form" model="ir.ui.view">
        <field name="name">evaluacion_clima.form</field>
        <field name="model">evaluacion</field>
        <field name="arch" type="xml">
            <form string="Clima" create="false" duplicate="0">
                <header>
                    <button name="evaluacion_action_tree" string="Guardar" type="object" class="btn-primary my-3"/>
                    <button class="btn btn-primary" name="action_asignar_usuarios_externos" string="Asignar usuarios externos" type="object" groups="evaluaciones.evaluaciones_cliente_cr_group_user"/>
                </header>
                <sheet>
                    <h1>Evaluación de Clima Laboral</h1>
                    <br></br>
                    <group>
                        <field name="nombre"/>
                    </group>
                    <group>
                        <field name="estado"/>
                    </group>
                    <group>
                        <field name="descripcion"/>
                    </group>
                    <group>
                        <field name="fecha_inicio">
                            <widget name="date"/>
                        </field>
                        <field name="fecha_final">
                            <widget name="date"/>
                        </field>
                        <field name="incluir_demograficos"/>
                    </group>
                    <group>
                     <group>
                        <field name="mensaje"/>
                    </group>
                        <notebook>
                            <page string="Preguntas">
<<<<<<< HEAD
                                <field name="pregunta_ids" />
=======
                                <field class="lh-lg w-100" readonly="1" colspan="2" name="pregunta_ids">
                                    <tree create="false" editable="bottom">
                                        <field class="lh-m" name="pregunta_texto" readonly="1"/>
                                        <field class="lh-m" name="tipo" readonly="1"/>
                                    </tree>
                                </field>
>>>>>>> 8f75770a
                            </page>
                            <page string="Asignados">
                                <field class="lh-lg w-100" colspan="2" name="usuario_ids" nolabel="1" context="{'current_evaluacion_id': active_id}">
                                    <tree editable="bottom">
                                        <field class="lh-m" name="name" readonly="1"/>
                                    </tree>
                                </field>
                            </page>
                            <page string="Asignados Externos">
                                <field class="lh-lg w-100" colspan="2" readonly="1" name="usuario_externo_ids" nolabel="1" context="{'current_evaluacion_id': active_id}">
                                    <tree create="false" editable="bottom">
                                        <field class="lh-m" name="nombre" readonly="1"/>
                                    </tree>
                                </field>
                            </page>
                            <page string="Semaforización">
                                <style>
                                    .my_table th {
                                        text-align: left;
                                        padding: 8px;
                                        border-bottom: 1px solid #ddd;
                                    }

                                    .my_table td {
                                        padding: 8px;
                                        border-bottom: 1px solid #ddd;
                                    }

                                    .my_table td:nth-child(1) {
                                        width: 10%;
                                    }

                                    .my_table td:nth-child(2),
                                    .my_table td:nth-child(3) {
                                        width: 20%;
                                    }

                                    .my_table td:nth-child(4) {
                                        width: 60%;
                                    }

                                   .color-pill {
                                        display: inline-block;
                                        width: 50px;
                                        height: 25px;
                                        border-radius: 10%;
                                        background-color: inherit; 
                                        margin-top : 20%;
                                        margin-left : 20%;
                                    }

                                    .rojo { background-color: #E46053; }
                                    .naranja { background-color: #FBBD40; }
                                    .amarillo { background-color: #FFD93B; }
                                    .verde { background-color: #BDD261; }
                                    .azul { background-color: #36BCC2; }

                                </style>
                                <table class="my_table">
                                    <thead>
                                        <tr>
                                            <th></th>
                                            <th>Mínimo</th>
                                            <th>Máximo</th>
                                            <th>Descripción</th>
                                        </tr>
                                    </thead>
                                    <tbody>
                                        <tr>
                                            <td>
                                                <div class="color-pill rojo"></div>
                                            </td>
                                            <td style="padding-top:4%;">
                                                <field name="piso_rojo" string="Piso Rojo" class="o_input  text-secondary" readonly="1"/>
                                            </td>
                                            <td style="padding-top:3.5%;">
                                                <field name="techo_rojo" string="Techo Rojo" class="o_input"/>
                                            </td>
                                            <td>
                                                <field name="descripcion_rojo" string="Descripción Rojo" class="o_input "/>
                                            </td>
                                        </tr>

                                        <tr>
                                            <td>
                                                <div class="color-pill naranja"></div>
                                            </td>
                                            <td style="padding-top:4%;">
                                                <field name="techo_rojo" string="Piso Naranja" placeholder="Piso Naranja" class="o_input text-secondary" readonly="1"/>
                                            </td>
                                            <td style="padding-top:3.5%;">
                                                <field name="techo_naranja" string="Techo Naranja" placeholder="Techo Naranja" class="o_input"/>
                                            </td>
                                            <td>
                                                <field name="descripcion_naranja" string="Descripción Naranja" class="o_input"/>
                                            </td>

                                        </tr>

                                        <tr>
                                            <td>
                                                <div class="color-pill amarillo"></div>
                                            </td>
                                            <td style="padding-top:4%%;">
                                                <field name="techo_naranja" string="Piso Amarillo" placeholder="Piso Amarillo" class="o_input text-secondary" readonly="1"/>
                                            </td>
                                            <td style="padding-top:3.5%;">
                                                <field name="techo_amarillo" string="Techo Amarillo" placeholder="Techo Amarillo" class="o_input"/>
                                            </td>
                                            <td>
                                                <field name="descripcion_amarillo" string="Descripción Amarillo" class="o_input"/>
                                            </td>
                                        </tr>
                                        <tr>
                                            <td>
                                                <div class="color-pill verde"></div>
                                            </td>
                                            <td style="padding-top:4%;">
                                                <field name="techo_amarillo" string="Piso Verde" placeholder="Piso Verde" class="o_input text-secondary" readonly="1"/>
                                            </td>
                                            <td style="padding-top:3.5%;">
                                                <field name="techo_verde" string="Techo Verde" placeholder="Techo Verde" class="o_input"/>
                                            </td>
                                            <td>
                                                <field name="descripcion_verde" string="Descripción Verde" class="o_input"/>
                                            </td>
                                        </tr>
                                        <tr>
                                            <td>
                                                <div class="color-pill azul"></div>
                                            </td>
                                            <td style="padding-top:4%;">
                                                <field name="techo_verde" string="Piso Azul" placeholder="Piso Azul" class="o_input text-secondary" readonly="1"/>
                                            </td>
                                            <td style="padding-top:3.5%;">
                                                <field name="techo_azul" string="Techo Azul" placeholder="Techo Azul" class="o_input"/>
                                            </td>
                                            <td>
                                                <field name="descripcion_azul" string="Descripción Azul" class="o_input"/>
                                            </td>
                                        </tr>
                                    </tbody>
                                </table>
                            </page>
                        </notebook>
                    </group>
                </sheet>
            </form>
        </field>
    </record>
</odoo><|MERGE_RESOLUTION|>--- conflicted
+++ resolved
@@ -37,16 +37,12 @@
                     </group>
                         <notebook>
                             <page string="Preguntas">
-<<<<<<< HEAD
-                                <field name="pregunta_ids" />
-=======
                                 <field class="lh-lg w-100" readonly="1" colspan="2" name="pregunta_ids">
                                     <tree create="false" editable="bottom">
                                         <field class="lh-m" name="pregunta_texto" readonly="1"/>
                                         <field class="lh-m" name="tipo" readonly="1"/>
                                     </tree>
                                 </field>
->>>>>>> 8f75770a
                             </page>
                             <page string="Asignados">
                                 <field class="lh-lg w-100" colspan="2" name="usuario_ids" nolabel="1" context="{'current_evaluacion_id': active_id}">
