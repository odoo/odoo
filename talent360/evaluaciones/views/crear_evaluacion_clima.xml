--- conflicted
+++ resolved
@@ -44,11 +44,7 @@
                         </page>
                         <page string="Asignados">
                             <field class="lh-lg w-100" colspan="2" name="usuario_ids" nolabel="1" context="{'actual_evaluacion_id': active_id}">
-<<<<<<< HEAD
-                                <tree editable="bottom">
-=======
                                 <tree editable="bottom" create="false">
->>>>>>> ad17186f
                                     <field class="lh-m" name="name" readonly="1"/>
                                 </tree>
                             </field>
