<?xml version="1.0"?>
<odoo>

    <!-- PREGUNTA -->
    <record id="pregunta_action" model="ir.actions.act_window">
        <field name="name">pregunta.action</field>
        <field name="res_model">pregunta</field>
        <field name="view_mode">tree,form</field>
    </record>

    <record id="pregunta_view_tree" model="ir.ui.view">
        <field name="name">pregunta.tree</field>
        <field name="model">pregunta</field>
        <field name="arch" type="xml">
            <tree>
                <field name="pregunta_texto"/>
                <field name="tipo"/>
            </tree>
        </field>
    </record>

    <!-- MIS EVALUACIONES KANBAN VIEW -->
    <record id="usuario_evaluacion_rel_view_kanban" model="ir.ui.view">
        <field name="name">usuario.evaluacion.rel.view.kanban</field>
        <field name="model">usuario.evaluacion.rel</field>
        <field name="arch" type="xml">
            <kanban class="o_kanban_mobile" default_group_by="contestada" quick_create="false" create="false" records_draggable="false">
                <templates>
                    <t t-name="kanban-box">
                        <div class="oe_kanban_global_click">
                            <div class="oe_kanban_card">
                                <div class="oe_kanban_card_header">
                                    <div class="oe_kanban_card_header_title">
                                        <h3><field name="evaluacion_nombre"/></h3>
                                    </div>
                                </div>
                                <div class="oe_kanban_card_content">
                                    <div><strong>Tipo:</strong> <field name="evaluacion_tipo"/></div>
                                    <div><strong>Estado:</strong> <field name="evaluacion_estado"/></div>   
                                </div>
                            </div>
                        </div>
                    </t>
                </templates>
            </kanban>
        </field>
    </record>

    <!-- MIS EVALUACIONES KANBAN ACTION -->
    <record id="usuario_evaluacion_rel_kanban_action" model="ir.actions.act_window">
        <field name="name">Mis Evaluaciones</field>
        <field name="res_model">usuario.evaluacion.rel</field>
        <field name="view_mode">kanban</field>
        <field name="domain">[('usuario_id', '=', uid)]</field>
    </record>

<<<<<<< HEAD
    <!-- EVALUACIONES ACTION TREE -->
    <record id="evaluacion_action" model="ir.actions.act_window">
        <field name="name">Evaluaciones</field>
        <field name="res_model">evaluacion</field>
        <field name="view_mode">tree</field>
    </record>
    
=======
>>>>>>> 599edda2
    <!-- Vista de lista de todas las evaluaciones-->
    <record id="evaluacion_view_tree" model="ir.ui.view">
        <field name="name">evaluacion.tree</field>
        <field name="model">evaluacion</field>

        <field name="arch" type="xml">
            <tree create="false">
                <field class="text-primary font-weight-bold h5 align-middle" name="nombre" readonly="1"/>
                <field name="descripcion" readonly="1"/>
                <field name="estado" readonly="1"/>
                <field name="tipo" readonly="1"/>
                <button class="btn btn-outline-primary btn-lg px-4 lh-m" name="abrir_evaluacion_form" string="Detalle" type="object" readonly="1"/>
            </tree>
        </field>
    </record>

    <record id="evaluacion_action" model="ir.actions.act_window">
        <field name="name">Evaluaciones</field>
        <field name="res_model">evaluacion</field>
        <field name="view_mode">tree</field>
        <field name="view_id" ref="evaluacion_view_tree"/>
    </record>

    <!-- Vista de lista de todas las preguntas de una evaluación-->
    <record id="evaluacion_generica_view_form" model="ir.ui.view">
        <field name="name">evaluacion.form</field>
        <field name="model">evaluacion</field>
        <field name="arch" type="xml">
            <form>
                <header>
                    <!-- Generación de reporte de una evaluación-->
                    <button class="btn btn-primary" name="action_reporte_generico" string="Reporte" type="object" groups="evaluaciones.evaluaciones_cliente_cr_group_user"/>
                </header>
                <sheet string="Evaluacion de personal">
                    <h1>
                        <field class="text-primary font-weight-bold" name="nombre"/>
                    </h1>
                    <p>
                        <field name="descripcion"/>
                    </p>
                    <group>
                        <group>
                            <field name="estado"/>
                        </group>
                        <notebook>
                            <page string="Preguntas">
                                <field class="lh-lg w-100" colspan="2" name="pregunta_ids" can_create="True" can_write="True" nolabel="1" field_id="pregunta_ids_0" context="{'current_evaluacion_id': active_id}">
                                    <tree>
                                        <field class="lh-m" name="pregunta_texto"/>
                                        <field class="lh-m" name="tipo"/>
                                        <!-- Métricas de una sola pregunta-->
                                        <button class="btn btn-outline-primary btn-lg px-4 lh-m" name="ver_respuestas" string="Detalle" type="object"/>
                                    </tree>
                                </field>
                            </page>
                            <page string="Asignados">
                                <field name="usuario_ids"/>
                            </page>
                        </notebook>
                    </group>
                </sheet>
            </form>
        </field>
    </record>

    <record id="evaluacion_generica_action" model="ir.actions.act_window">
        <field name="name">Evaluaciones</field>
        <field name="res_model">evaluacion</field>
        <field name="view_mode">form</field>
        <field name="view_id" ref="evaluacion_generica_view_form"/>
    </record>

    <!-- Reportes-->
    <record id="reportes_view_tree" model="ir.ui.view">
        <field name="name">reporte.form</field>
        <field name="model">evaluacion</field>
        <field name="arch" type="xml">
            <tree create="false">
                <field class="text-primary font-weight-bold h5 align-middle" name="nombre" readonly="1"/>
                <field name="estado" readonly="1"/>
                <field name="tipo" readonly="1"/>
                <field name="conteo_asignados" readonly="1"/>
                <button class="btn btn-primary" name="action_reporte_generico" string="Reporte" type="object"/>
            </tree>
        </field>
    </record>

    <record id="reportes_action" model="ir.actions.act_window">
        <field name="name">Reportes</field>
        <field name="res_model">evaluacion</field>
        <field name="view_mode">tree</field>
        <field name="view_id" ref="reportes_view_tree"/>
        <field name="domain" eval="[('estado', '=', 'finalizado')]"/>
    </record>



    <!-- OPCION -->
    <record id="opcion_action" model="ir.actions.act_window">
        <field name="name">opcion.action</field>
        <field name="res_model">opcion</field>
        <field name="view_mode">tree,form</field>
    </record>

    <record id="opcion_view_tree" model="ir.ui.view">
        <field name="name">opcion.tree</field>
        <field name="model">opcion</field>
        <field name="arch" type="xml">
            <tree>
                <field name="opcion_texto"/>
                <field name="pregunta_id"/>
            </tree>
        </field>
    </record>

    <!-- COMPETENCIA -->
    <record id="competencia_action" model="ir.actions.act_window">
        <field name="name">Competencias CR</field>
        <field name="res_model">competencia</field>
        <field name="view_mode">tree,form</field>
    </record>

    <record id="competencia_view_tree" model="ir.ui.view">
        <field name="name">competencia.tree</field>
        <field name="model">competencia</field>
        <field name="arch" type="xml">
            <tree>
                <field name="nombre"/>
                <field name="descripcion"/>
                <field name="company_id"/>
                <field name="pregunta_ids"/>
            </tree>
        </field>
    </record>

    <record id="usuario_evaluacion_rel_view_form" model="ir.ui.view">
        <field name="name">Asignación</field>
        <field name="model">usuario.evaluacion.rel</field>
        <field name="arch" type="xml">
            <form string="Evaluation Assignment">
                <!-- Your other fields here -->
                <field name="evaluacion_id"/>
                <field name="usuario_id"/>
            </form>
        </field>
    </record>

    <!-- CLIMA -->
    <record id="evaluacion_clima_view_form" model="ir.ui.view">
        <field name="name">evaluacion.clima.form</field>
        <field name="model">evaluacion</field>
        <field name="arch" type="xml">
            <form string="Clima" create="false">
                <sheet>
                    <h1>Evaluación Clima</h1>
                    <br></br>
                    <group>
                        <field name="nombre"/>
                    </group>
                    <group>
                        <field name="descripcion"/>
                    </group>
                    <group>
                        <group>
                            <field name="estado"/>
                        </group>
                        <notebook>
                            <page string="Asignados">
                                <field name="usuario_ids"/>
                            </page>
                        </notebook>
                    </group>

                    <div>
                        <button name="evaluacion_action_tree" string="Finalizar" type="object" class="btn-primary"/>
                    </div>

                </sheet>
            </form>
        </field>
    </record>
  
    <!-- NOM035 -->
    <record id="evaluacion_nom035_view_form" model="ir.ui.view">
        <field name="name">evaluacion.nom035.form</field>
        <field name="model">evaluacion</field>
        <field name="arch" type="xml">
            <form string="NOM035" create="false">
                <sheet>
                    <h1>Evaluación 035</h1>
                    <br></br>
                    <group>
                        <field name="nombre"/>
                    </group>
                    <group>
                        <field name="descripcion"/>
                    </group>
                    <group>
                        <group>
                            <field name="estado"/>
                        </group>
                        <notebook>
                            <page string="Asignados">
                                <field name="usuario_ids"/>
                            </page>
                        </notebook>
                    </group>
                    <div>
                        <button name="evaluacion_action_tree" string="Finalizar" type="object" class="btn-primary"/>
                    </div>
                </sheet>
            </form>
        </field>
    </record>

    <record id="evaluacion_clima_action_form" model="ir.actions.server">
        <field name="name">Clima</field>
        <field name="model_id" ref="model_evaluacion"/>
        <field name="state">code</field>
        <field name="code">action = model.evaluacion_clima_action_form()</field>
        <field name="binding_model_id" ref="model_evaluacion"/>
    </record>

    <record id="evaluacion_nom035_action_form" model="ir.actions.server">
        <field name="name">NOM 035</field>
        <field name="model_id" ref="model_evaluacion"/>
        <field name="state">code</field>
        <field name="code">action = model.evaluacion_nom035_action_form()</field>
        <field name="binding_model_id" ref="model_evaluacion"/>
    </record>

    <record id="evaluacion_360_action_form" model="ir.actions.server">
        <field name="name">360</field>
        <field name="model_id" ref="model_evaluacion"/>
        <field name="state">code</field>
        <field name="code">action = model.evaluacion_360_action_form()</field>
        <field name="binding_model_id" ref="model_evaluacion"/>
    </record>

    <record id="evaluacion_action_tree" model="ir.actions.server">
        <field name="name">Redirigir a Evaluación Tree</field>
        <field name="model_id" ref="model_evaluacion"/>
        <field name="state">code</field>
        <field name="code">action = model.evaluacion_action_tree()</field>
        <field name="binding_model_id" ref="model_evaluacion"/>
    </record>

</odoo><|MERGE_RESOLUTION|>--- conflicted
+++ resolved
@@ -54,7 +54,6 @@
         <field name="domain">[('usuario_id', '=', uid)]</field>
     </record>
 
-<<<<<<< HEAD
     <!-- EVALUACIONES ACTION TREE -->
     <record id="evaluacion_action" model="ir.actions.act_window">
         <field name="name">Evaluaciones</field>
@@ -62,8 +61,6 @@
         <field name="view_mode">tree</field>
     </record>
     
-=======
->>>>>>> 599edda2
     <!-- Vista de lista de todas las evaluaciones-->
     <record id="evaluacion_view_tree" model="ir.ui.view">
         <field name="name">evaluacion.tree</field>
