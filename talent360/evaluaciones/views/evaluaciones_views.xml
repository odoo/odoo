--- conflicted
+++ resolved
@@ -77,10 +77,10 @@
         <field name="arch" type="xml">
             <form string="Clima" create="false">
                 <sheet>
-					<h1>
+                    <h1>
                         <field name="nombre"/>
                     </h1>
-					<p>
+                    <p>
                         <field name="descripcion"/>
                     </p>
                     <group>
@@ -91,11 +91,11 @@
                             <page string="Preguntas">
                                 <field name="pregunta_ids" readonly="1"/>
                             </page>
-							<page string="Asignados">
-								<field name="usuario_ids"/>
-							</page>
+                            <page string="Asignados">
+                                <field name="usuario_ids"/>
+                            </page>
                         </notebook>
-					</group>
+                    </group>
 
                     <div>
                         <button name="evaluacion_action_tree" string="Finalizar" type="object" class="btn-primary"/>
@@ -105,7 +105,7 @@
             </form>
         </field>
     </record>
-    
+
     <!-- NOM035 -->
     <record id="evaluacion_nom035_form" model="ir.ui.view">
         <field name="name">evaluacion.nom035.form</field>
@@ -113,24 +113,14 @@
         <field name="arch" type="xml">
             <form string="NOM035" create="false">
                 <sheet>
-<<<<<<< HEAD
-                    <h1>Encuesta NOM 035</h1>
-                    <p>La NOM 035 tiene como objetivo establecer los elementos para identificar, analizar y prevenir los factores de riesgo psicosocial, así como para promover un entorno organizacional favorable en los centros de trabajo.</p>
-                    <group>
-                        <group>
-                            <field name="nombre"/>
-                        </group>
-                        <group>
-=======
-					<h1>
+                    <h1>
                         <field name="nombre"/>
                     </h1>
-					<p>
+                    <p>
                         <field name="descripcion"/>
                     </p>
                     <group>
                         <group>
->>>>>>> 0a311cb1
                             <field name="estado"/>
                         </group>
                         <notebook>
@@ -165,11 +155,7 @@
         <field name="code">action = model.evaluacion_nom035_action_form()</field>
         <field name="binding_model_id" ref="model_evaluacion"/>
     </record>
-<<<<<<< HEAD
 
-=======
-    
->>>>>>> 0a311cb1
     <record id="evaluacion_action_tree" model="ir.actions.server">
         <field name="name">Redirigir a Evaluación Tree</field>
         <field name="model_id" ref="model_evaluacion"/>
@@ -178,12 +164,4 @@
         <field name="binding_model_id" ref="model_evaluacion"/>
     </record>
 
-    <!-- EVALUACION -->
-    <record id="evaluacion_action" model="ir.actions.act_window">
-        <field name="name">evaluacion.action</field>
-        <field name="res_model">evaluacion</field>
-        <field name="view_mode">tree,form</field>
-        <field name="context">{'default_tipo': '360'}</field>
-    </record>
-
 </odoo>