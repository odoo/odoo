--- conflicted
+++ resolved
@@ -105,20 +105,16 @@
                 <field name="porcentaje_respuestas" invisible="1" readonly="1"/>
                 <header>
                     <!-- Generación de reporte de una evaluación-->
-<<<<<<< HEAD
-                    <button class="btn btn-primary" name="reporte_generico_action" string="Reporte" type="object" groups="evaluaciones.evaluaciones_cliente_cr_group_user"/>
-=======
                     <button name="evaluacion_action_tree" string="Guardar" type="object" class="btn-primary my-3"/>
                     <button class="btn btn-primary" name="reporte_generico_action" string="Reporte Genérico" type="object" groups="evaluaciones.evaluaciones_cliente_cr_group_user"/>
                     <button class="btn btn-primary" name="filtros_reporte_action" string="Reporte Personalizado" type="object" groups="evaluaciones.evaluaciones_cliente_cr_group_user"/>
->>>>>>> 3010688e
                     <button class="btn btn-primary" name="action_asignar_usuarios_externos" string="Asignar usuarios externos" type="object" groups="evaluaciones.evaluaciones_cliente_cr_group_user"/>
                 </header>
                 <sheet string="Evaluacion de personal">
                     <h1 invisible="tipo != 'CLIMA'">Editar evaluación Clima Laboral</h1>
                     <h1 invisible="tipo != 'NOM_035'">Editar evaluación NOM 035</h1>
                     <h1 invisible="tipo != '360'">Editar evaluación 360</h1>
-                    <h1 invisible="tipo != 'generica'">Editar evaluación genérica</h1>
+                    <h1 invisible="tipo != 'generico'">Editar evaluación genérica</h1>
                     
                     <br></br>
                     <group>
@@ -147,13 +143,8 @@
                         <field name="escalar_format" invisible="tipo != 'CLIMA'"/>
                     </group>
                         <notebook>
-<<<<<<< HEAD
-                            <page string="Preguntas" invisible="tipo == 'generica'">
-                                <field class="lh-lg w-100" colspan="2" name="pregunta_ids" readonly="1" nolabel="1" context="{'current_evaluacion_id': active_id}">
-=======
                             <page string="Preguntas">
                                 <field class="lh-lg w-100" colspan="2" name="pregunta_ids" readonly="1" nolabel="1" context="{'actual_evaluacion_id': active_id}">
->>>>>>> 3010688e
                                     <tree editable="bottom" create="0">
                                         <field class="lh-m" name="pregunta_texto" readonly="1"/>
                                         <field class="lh-m" name="tipo" readonly="1"/>
@@ -162,7 +153,7 @@
                                     </tree>
                                 </field>
                             </page>
-                            <page string="Preguntas" invisible="tipo != 'generica'">
+                            <page string="Preguntas" invisible="tipo != 'generico'">
                                 <field class="lh-lg w-100" name="pregunta_ids" domain="[('tipo', '=', 'escala')]">
                                     <tree create="true" delete="true" editable="bottom">
                                         <field name="pregunta_texto" readonly="1"/>
