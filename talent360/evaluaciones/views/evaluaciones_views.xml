--- conflicted
+++ resolved
@@ -168,8 +168,6 @@
         </field>
     </record>
 
-<<<<<<< HEAD
-=======
     <!-- CLIMA -->
     <record id="evaluacion_clima_view_form" model="ir.ui.view">
         <field name="name">evaluacion.clima.form</field>
@@ -204,8 +202,7 @@
             </form>
         </field>
     </record>
-
->>>>>>> 308ed788
+  
     <!-- NOM035 -->
     <record id="evaluacion_nom035_view_form" model="ir.ui.view">
         <field name="name">evaluacion.nom035.form</field>
