--- conflicted
+++ resolved
@@ -19,13 +19,7 @@
         </field>
     </record>
 
-<<<<<<< HEAD
     <!-- EVALUACION -->
-    <record id="evaluacion_action" model="ir.actions.act_window">
-        <field name="name">evaluacion.action</field>
-        <field name="res_model">evaluacion</field>
-        <field name="view_mode">tree,form</field>
-    </record>
     <!-- Vista de lista de todas las evaluaciones-->
     <record id="evaluacion_view_tree" model="ir.ui.view">
         <field name="name">evaluacion.tree</field>
@@ -41,8 +35,6 @@
             </tree>
         </field>
     </record>
-=======
->>>>>>> c88d5346
 
     <!-- Vista de lista de todas las preguntas de una evaluación-->
     <record id="evaluacion_reporte_form" model="ir.ui.view">
@@ -57,18 +49,18 @@
                             <field class="h3 text-primary font-weight-bold lh-lg w-100" colspan="3" name="nombre" field_id="nombre_0" nolabel="1" />
                         </group>
                     </group>
-                        <group>
-                            <field class="lh-lg w-100" colspan="2" name="pregunta_ids" can_create="True" can_write="True" nolabel="1" field_id="pregunta_ids_0" context="{'current_evaluacion_id': active_id}">
-                                <tree>
-                                    <field class="lh-m" name="pregunta_texto"/>
-                                    <field class="lh-m" name="tipo"/>
-                                    <!-- Métricas de una sola pregunta-->
-                                    <button class="btn btn-outline-primary btn-lg px-4 lh-m" name="ver_respuestas" string="Detalle" type="object"/>
-                                </tree>
-                            </field>
-                        </group>
-                        <!-- Generación de reporte de una evaluación-->
-                        <button class="btn btn-primary btn-lg px-4 font-weight-bold lh-m my-2" name="action_reporte_generico" string="Reporte" type="object" groups="evaluaciones.evaluaciones_cliente_cr_group_user"/>
+                    <group>
+                        <field class="lh-lg w-100" colspan="2" name="pregunta_ids" can_create="True" can_write="True" nolabel="1" field_id="pregunta_ids_0" context="{'current_evaluacion_id': active_id}">
+                            <tree>
+                                <field class="lh-m" name="pregunta_texto"/>
+                                <field class="lh-m" name="tipo"/>
+                                <!-- Métricas de una sola pregunta-->
+                                <button class="btn btn-outline-primary btn-lg px-4 lh-m" name="ver_respuestas" string="Detalle" type="object"/>
+                            </tree>
+                        </field>
+                    </group>
+                    <!-- Generación de reporte de una evaluación-->
+                    <button class="btn btn-primary btn-lg px-4 font-weight-bold lh-m my-2" name="action_reporte_generico" string="Reporte" type="object" groups="evaluaciones.evaluaciones_cliente_cr_group_user"/>
                 </sheet>
             </form>
         </field>
