--- conflicted
+++ resolved
@@ -122,8 +122,6 @@
         </field>
     </record>
 
-<<<<<<< HEAD
-=======
     <!-- CLIMA -->
     <record id="evaluacion_clima_form" model="ir.ui.view">
         <field name="name">evaluacion.clima.form</field>
@@ -160,7 +158,6 @@
         </field>
     </record>
     
->>>>>>> 0a311cb1
     <!-- NOM035 -->
     <record id="evaluacion_nom035_form" model="ir.ui.view">
         <field name="name">evaluacion.nom035.form</field>
@@ -168,15 +165,6 @@
         <field name="arch" type="xml">
             <form string="NOM035" create="false">
                 <sheet>
-<<<<<<< HEAD
-					<h1>Encuesta NOM 035</h1>
-					<p>La NOM 035 tiene como objetivo establecer los elementos para identificar, analizar y prevenir los factores de riesgo psicosocial, así como para promover un entorno organizacional favorable en los centros de trabajo.</p>
-                    <group>
-                        <group>
-							<field name="nombre"/>
-                        </group>
-                        <group>
-=======
 					<h1>
                         <field name="nombre"/>
                     </h1>
@@ -185,16 +173,11 @@
                     </p>
                     <group>
                         <group>
->>>>>>> 0a311cb1
                             <field name="estado"/>
                         </group>
                         <notebook>
                             <page string="Preguntas">
-<<<<<<< HEAD
-                                <field name="pregunta_ids"/>
-=======
                                 <field name="pregunta_ids" readonly="1"/>
->>>>>>> 0a311cb1
                             </page>
 							<page string="Asignados">
 								<field name="usuario_ids"/>
@@ -209,8 +192,6 @@
         </field>
     </record>
 
-<<<<<<< HEAD
-=======
     <record id="evaluacion_clima_action_form" model="ir.actions.server">
         <field name="name">Clima</field>
         <field name="model_id" ref="model_evaluacion"/>
@@ -219,30 +200,20 @@
         <field name="binding_model_id" ref="model_evaluacion"/>
     </record>
 
->>>>>>> 0a311cb1
     <record id="evaluacion_nom035_action_form" model="ir.actions.server">
         <field name="name">NOM 035</field>
         <field name="model_id" ref="model_evaluacion"/>
         <field name="state">code</field>
         <field name="code">action = model.evaluacion_nom035_action_form()</field>
         <field name="binding_model_id" ref="model_evaluacion"/>
-<<<<<<< HEAD
-
-    </record>
-        <record id="evaluacion_action_tree" model="ir.actions.server">
-=======
     </record>
     
     <record id="evaluacion_action_tree" model="ir.actions.server">
->>>>>>> 0a311cb1
         <field name="name">Redirigir a Evaluación Tree</field>
         <field name="model_id" ref="model_evaluacion"/>
         <field name="state">code</field>
         <field name="code">action = model.evaluacion_action_tree()</field>
         <field name="binding_model_id" ref="model_evaluacion"/>
     </record>
-<<<<<<< HEAD
-=======
      
->>>>>>> 0a311cb1
 </odoo>