<?xml version="1.0"?>
<odoo>

    <!-- PREGUNTA -->
    <record id="pregunta_action" model="ir.actions.act_window">
        <field name="name">pregunta.action</field>
        <field name="res_model">pregunta</field>
        <field name="view_mode">tree,form</field>
    </record>

    <record id="pregunta_tree" model="ir.ui.view">
        <field name="name">pregunta.tree</field>
        <field name="model">pregunta</field>
        <field name="arch" type="xml">
            <tree>
                <field name="pregunta_texto"/>
                <field name="tipo"/>
            </tree>
        </field>
    </record>


    <!-- OPCION -->
    <record id="opcion_action" model="ir.actions.act_window">
        <field name="name">opcion.action</field>
        <field name="res_model">opcion</field>
        <field name="view_mode">tree,form</field>
    </record>

    <record id="opcion_tree" model="ir.ui.view">
        <field name="name">opcion.tree</field>
        <field name="model">opcion</field>
        <field name="arch" type="xml">
            <tree>
                <field name="opcion_texto"/>
                <field name="pregunta_id"/>
            </tree>
        </field>
    </record>

    <!-- COMPETENCIA -->
    <record id="competencia_action" model="ir.actions.act_window">
        <field name="name">Competencias CR</field>
        <field name="res_model">competencia</field>
        <field name="view_mode">tree,form</field>
    </record>

    <record id="competencia_tree" model="ir.ui.view">
        <field name="name">competencia.tree</field>
        <field name="model">competencia</field>
        <field name="arch" type="xml">
            <tree>
                <field name="nombre"/>
                <field name="descripcion"/>
                <field name="company_id"/>
                <field name="pregunta_ids"/>
            </tree>
        </field>
    </record>

    <record id="usuario_evaluacion_rel_form" model="ir.ui.view">
        <field name="name">Asignación</field>
        <field name="model">usuario.evaluacion.rel</field>
        <field name="arch" type="xml">
            <form string="Evaluation Assignment">
                <!-- Your other fields here -->
                <field name="evaluacion_id"/>
                <field name="usuario_id"/>
            </form>
        </field>
    </record>

<<<<<<< HEAD

    <!-- EVALUACION -->
    <record id="evaluacion_action" model="ir.actions.act_window">
        <field name="name">evaluacion.action</field>
        <field name="res_model">evaluacion</field>
        <field name="view_mode">tree,form</field>
        <field name="context">{'default_tipo': '360'}</field>
        

    </record>
=======
    <!-- NOM035 -->
    <record id="evaluacion_nom035_form" model="ir.ui.view">
        <field name="name">evaluacion.nom035.form</field>
        <field name="model">evaluacion</field>
        <field name="arch" type="xml">
            <form string="NOM035" create="false">
                <sheet>
					<h1>Encuesta NOM 035</h1>
					<p>La NOM 035 tiene como objetivo establecer los elementos para identificar, analizar y prevenir los factores de riesgo psicosocial, así como para promover un entorno organizacional favorable en los centros de trabajo.</p>
                    <group>
                        <group>
							<field name="nombre"/>
                        </group>
                        <group>
                            <field name="estado"/>
                        </group>
                        <notebook>
                            <page string="Preguntas">
                                <field name="pregunta_ids"/>
                            </page>
							<page string="Asignados">
								<field name="usuario_ids"/>
							</page>
                        </notebook>
					</group>
                    <div>
                        <button name="evaluacion_action_tree" string="Finalizar" type="object" class="btn-primary"/>
                    </div>					
                </sheet>
            </form>
        </field>
    </record>

    <record id="evaluacion_nom035_action_form" model="ir.actions.server">
        <field name="name">NOM 035</field>
        <field name="model_id" ref="model_evaluacion"/>
        <field name="state">code</field>
        <field name="code">action = model.evaluacion_nom035_action_form()</field>
        <field name="binding_model_id" ref="model_evaluacion"/>

    </record>
        <record id="evaluacion_action_tree" model="ir.actions.server">
        <field name="name">Redirigir a Evaluación Tree</field>
        <field name="model_id" ref="model_evaluacion"/>
        <field name="state">code</field>
        <field name="code">action = model.evaluacion_action_tree()</field>
        <field name="binding_model_id" ref="model_evaluacion"/>
    </record>
     
>>>>>>> bbeba8b2
</odoo><|MERGE_RESOLUTION|>--- conflicted
+++ resolved
@@ -70,18 +70,6 @@
         </field>
     </record>
 
-<<<<<<< HEAD
-
-    <!-- EVALUACION -->
-    <record id="evaluacion_action" model="ir.actions.act_window">
-        <field name="name">evaluacion.action</field>
-        <field name="res_model">evaluacion</field>
-        <field name="view_mode">tree,form</field>
-        <field name="context">{'default_tipo': '360'}</field>
-        
-
-    </record>
-=======
     <!-- NOM035 -->
     <record id="evaluacion_nom035_form" model="ir.ui.view">
         <field name="name">evaluacion.nom035.form</field>
@@ -131,5 +119,4 @@
         <field name="binding_model_id" ref="model_evaluacion"/>
     </record>
      
->>>>>>> bbeba8b2
 </odoo>