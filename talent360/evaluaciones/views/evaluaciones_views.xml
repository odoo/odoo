<?xml version="1.0"?>
<odoo>

    <!-- PREGUNTA -->
    <record id="pregunta_action" model="ir.actions.act_window">
        <field name="name">pregunta.action</field>
        <field name="res_model">pregunta</field>
        <field name="view_mode">tree,form</field>
    </record>

    <record id="pregunta_view_tree" model="ir.ui.view">
        <field name="name">pregunta.tree</field>
        <field name="model">pregunta</field>
        <field name="arch" type="xml">
            <tree>
                <field name="pregunta_texto"/>
                <field name="tipo"/>
            </tree>
        </field>
    </record>

    <!-- MIS EVALUACIONES KANBAN VIEW -->
    <record id="usuario_evaluacion_rel_view_kanban" model="ir.ui.view">
        <field name="name">usuario.evaluacion.rel.view.kanban</field>
        <field name="model">usuario.evaluacion.rel</field>
        <field name="arch" type="xml">
            <kanban class="o_kanban_mobile" default_group_by="contestada" quick_create="false" create="false" records_draggable="false">
                <field name="evaluacion_id"/>
                <field name="token"/>
                <templates>
                    <t t-name="kanban-box">
                        <div class="oe_kanban_global_click">
                            <div class="oe_kanban_card">
                                <div class="oe_kanban_card_header">
                                    <div class="oe_kanban_card_header_title">
                                        <h3>
                                            <field name="evaluacion_nombre"/>
                                        </h3>
                                    </div>
                                </div>
                                <div class="oe_kanban_card_content">
                                    <div>
                                        <strong>Tipo:</strong>
                                        <field name="evaluacion_tipo"/>
                                    </div>
                                    <div>
                                        <strong>Estado:</strong>
                                        <field name="evaluacion_estado"/>
                                    </div>
                                </div>
                                <div class="oe_kanban_card_footer">
                                    <a t-att-href="'http://localhost:8069/evaluacion/responder/' + record.evaluacion_id.raw_value + '/' + record.token.raw_value" class="btn btn-primary" role="button" target="_blank">Responder</a>
                                </div>
                            </div>
                        </div>
                    </t>
                </templates>
            </kanban>
        </field>
    </record>

    <!-- MIS EVALUACIONES KANBAN ACTION -->
    <record id="usuario_evaluacion_rel_kanban_action" model="ir.actions.act_window">
        <field name="name">Mis Evaluaciones</field>
        <field name="res_model">usuario.evaluacion.rel</field>
        <field name="view_mode">kanban</field>
        <field name="domain">[('usuario_id', '=', uid)]</field>
    </record>

    <!-- EVALUACIONES ACTION TREE -->
    <record id="evaluacion_action" model="ir.actions.act_window">
        <field name="name">Evaluaciones</field>
        <field name="res_model">evaluacion</field>
        <field name="view_mode">tree</field>
    </record>

    <!-- Vista de lista de todas las evaluaciones-->
    <record id="evaluacion_view_tree" model="ir.ui.view">
        <field name="name">evaluacion.tree</field>
        <field name="model">evaluacion</field>

        <field name="arch" type="xml">
            <tree create="false">
                <field class="text-primary font-weight-bold h5 align-middle" name="nombre" readonly="1"/>
                <field name="descripcion" readonly="1"/>
                <field name="estado" readonly="1"/>
                <field name="tipo" readonly="1"/>
                <button class="btn btn-outline-primary btn-lg px-4 lh-m" name="abrir_evaluacion_form" string="Detalle" type="object" readonly="1"/>
            </tree>
        </field>
    </record>

    <record id="evaluacion_action" model="ir.actions.act_window">
        <field name="name">Evaluaciones</field>
        <field name="res_model">evaluacion</field>
        <field name="view_mode">tree</field>
        <field name="view_id" ref="evaluacion_view_tree"/>
    </record>

    <!-- Vista de lista de todas las preguntas de una evaluación-->
    <record id="evaluacion_generica_view_form" model="ir.ui.view">
        <field name="name">evaluacion.form</field>
        <field name="model">evaluacion</field>
        <field name="arch" type="xml">
            <form>
                <header>
                    <!-- Generación de reporte de una evaluación-->
                    <button class="btn btn-primary" name="action_reporte_generico" string="Reporte" type="object" groups="evaluaciones.evaluaciones_cliente_cr_group_user"/>
                </header>
                <sheet string="Evaluacion de personal">
                    <h1>
                        <field class="text-primary font-weight-bold" name="nombre"/>
                    </h1>
                    <p>
                        <field name="descripcion"/>
                    </p>
                    <group>
                        <group>
                            <field name="estado"/>
                        </group>
                        <notebook>
                            <page string="Preguntas">
                                <field class="lh-lg w-100" colspan="2" name="pregunta_ids" can_create="True" can_write="True" nolabel="1" field_id="pregunta_ids_0" context="{'current_evaluacion_id': active_id}">
                                    <tree>
                                        <field class="lh-m" name="pregunta_texto"/>
                                        <field class="lh-m" name="tipo"/>
                                        <!-- Métricas de una sola pregunta-->
                                        <button class="btn btn-outline-primary btn-lg px-4 lh-m" name="ver_respuestas" string="Detalle" type="object"/>
                                    </tree>
                                </field>
                            </page>
                            <page string="Asignados">
                                <field class="lh-lg w-100" colspan="2" name="usuario_ids" nolabel="1" context="{'current_evaluacion_id': active_id}">
                                    <tree>
                                        <field class="lh-m" name="name"/>
                                        <button class="btn btn-outline-primary btn-lg px-4 lh-m" name="ver_respuestas_usuario" string="Detalle" type="object"/>
                                    </tree>
                                </field>
                            </page>
                            <page string="Semaforización">
                                <style>
                                    .my_table th {
                                        text-align: left;
                                        padding: 8px;
                                        border-bottom: 1px solid #ddd;
                                    }

                                    .my_table td {
                                        padding: 8px;
                                        border-bottom: 1px solid #ddd;
                                    }

                                    .my_table td:nth-child(1) {
                                        width: 10%;
                                    }

                                    .my_table td:nth-child(2),
                                    .my_table td:nth-child(3) {
                                        width: 20%;
                                    }

                                    .my_table td:nth-child(4) {
                                        width: 60%;
                                    }

                                   .color-pill {
                                        display: inline-block;
                                        width: 50px;
                                        height: 25px;
                                        border-radius: 10%;
                                        background-color: inherit; 
                                        margin-top : 20%;
                                        margin-left : 20%;
                                    }

                                    .rojo { background-color: #E46053; }
                                    .naranja { background-color: #FBBD40; }
                                    .amarillo { background-color: #FFD93B; }
                                    .verde { background-color: #BDD261; }
                                    .azul { background-color: #36BCC2; }

                                </style>
                                <table class="my_table">
                                    <thead>
                                        <tr>
                                            <th></th>
                                            <th>Piso</th>
                                            <th>Techo</th>
                                            <th>Descripción</th>
                                        </tr>
                                    </thead>
                                    <tbody>
                                        <tr>
                                            <td>
                                                <div class="color-pill rojo"></div>
                                            </td>
                                            <td style="padding-top:4%;">
                                                <field name="piso_rojo" string="Piso Rojo" class="o_input  text-secondary" readonly="1"/>
                                            </td>
                                            <td style="padding-top:3.5%;">
                                                <field name="techo_rojo" string="Techo Rojo" class="o_input"/>
                                            </td>
                                            <td>
                                                <field name="descripcion_rojo" string="Descripción Rojo" class="o_input "/>
                                            </td>
                                        </tr>

                                        <tr>
                                            <td>
                                                <div class="color-pill naranja"></div>
                                            </td>
                                            <td style="padding-top:4%;">
                                                <field name="techo_rojo" string="Piso Naranja" placeholder="Piso Naranja" class="o_input text-secondary" readonly="1"/>
                                            </td>
                                            <td style="padding-top:3.5%;">
                                                <field name="techo_naranja" string="Techo Naranja" placeholder="Techo Naranja" class="o_input"/>
                                            </td>
                                            <td>
                                                <field name="descripcion_naranja" string="Descripción Naranja" class="o_input"/>
                                            </td>

                                        </tr>

                                        <tr>
                                            <td>
                                                <div class="color-pill amarillo"></div>
                                            </td>
                                            <td style="padding-top:4%%;">
                                                <field name="techo_naranja" string="Piso Amarillo" placeholder="Piso Amarillo" class="o_input text-secondary" readonly="1"/>
                                            </td>
                                            <td style="padding-top:3.5%;">
                                                <field name="techo_amarillo" string="Techo Amarillo" placeholder="Techo Amarillo" class="o_input"/>
                                            </td>
                                            <td>
                                                <field name="descripcion_amarillo" string="Descripción Amarillo" class="o_input"/>
                                            </td>
                                        </tr>
                                        <tr>
                                            <td>
                                                <div class="color-pill verde"></div>
                                            </td>
                                            <td style="padding-top:4%;">
                                                <field name="techo_amarillo" string="Piso Verde" placeholder="Piso Verde" class="o_input text-secondary" readonly="1"/>
                                            </td>
                                            <td style="padding-top:3.5%;">
                                                <field name="techo_verde" string="Techo Verde" placeholder="Techo Verde" class="o_input"/>
                                            </td>
                                            <td>
                                                <field name="descripcion_verde" string="Descripción Verde" class="o_input"/>
                                            </td>
                                        </tr>
                                        <tr>
                                            <td>
                                                <div class="color-pill azul"></div>
                                            </td>
                                            <td style="padding-top:4%;">
                                                <field name="techo_verde" string="Piso Azul" placeholder="Piso Azul" class="o_input text-secondary" readonly="1"/>
                                            </td>
                                            <td style="padding-top:3.5%;">
                                                <field name="techo_azul" string="Techo Azul" placeholder="Techo Azul" class="o_input"/>
                                            </td>
                                            <td>
                                                <field name="descripcion_azul" string="Descripción Azul" class="o_input"/>
                                            </td>
                                        </tr>
                                    </tbody>
                                </table>
                            </page>
                        </notebook>
                    </group>
                </sheet>
            </form>
        </field>
    </record>

    <!-- Vista de lista de todas las respuestas de un usuario a determinada evaluación -->

    <record id="respuesta_tree_view" model="ir.ui.view">
        <field name="name">respuesta.tree</field>
        <field name="model">respuesta</field>
        <field name="arch" type="xml">
            <tree create="false">
                <field class="text-primary font-weight-bold" name="pregunta_texto" string="Pregunta"/>
                <field name="respuesta_texto" string="Respuesta"/>
            </tree>
        </field>
    </record>


    <record id="evaluacion_generica_action" model="ir.actions.act_window">
        <field name="name">Evaluaciones</field>
        <field name="res_model">evaluacion</field>
        <field name="view_mode">form</field>
        <field name="view_id" ref="evaluacion_generica_view_form"/>
    </record>

    <!-- Reportes-->
    <record id="reportes_view_tree" model="ir.ui.view">
        <field name="name">reporte.form</field>
        <field name="model">evaluacion</field>
        <field name="arch" type="xml">
            <tree create="false">
                <field class="text-primary font-weight-bold h5 align-middle" name="nombre" readonly="1"/>
                <field name="estado" readonly="1"/>
                <field name="tipo" readonly="1"/>
                <field name="conteo_asignados" readonly="1"/>
                <button class="btn btn-primary" name="action_reporte_generico" string="Reporte" type="object"/>
            </tree>
        </field>
    </record>

    <record id="reportes_action" model="ir.actions.act_window">
        <field name="name">Reportes</field>
        <field name="res_model">evaluacion</field>
        <field name="view_mode">tree</field>
        <field name="view_id" ref="reportes_view_tree"/>
        <field name="domain" eval="[('estado', '=', 'finalizado')]"/>
    </record>



    <!-- OPCION -->
    <record id="opcion_action" model="ir.actions.act_window">
        <field name="name">opcion.action</field>
        <field name="res_model">opcion</field>
        <field name="view_mode">tree,form</field>
    </record>

    <record id="opcion_view_tree" model="ir.ui.view">
        <field name="name">opcion.tree</field>
        <field name="model">opcion</field>
        <field name="arch" type="xml">
            <tree>
                <field name="opcion_texto"/>
                <field name="pregunta_id"/>
            </tree>
        </field>
    </record>

    <!-- COMPETENCIA -->
    <record id="competencia_action" model="ir.actions.act_window">
        <field name="name">Competencias CR</field>
        <field name="res_model">competencia</field>
        <field name="view_mode">tree,form</field>
    </record>

    <record id="competencia_view_tree" model="ir.ui.view">
        <field name="name">competencia.tree</field>
        <field name="model">competencia</field>
        <field name="arch" type="xml">
            <tree>
                <field name="nombre"/>
                <field name="descripcion"/>
                <field name="company_id"/>
                <field name="pregunta_ids"/>
            </tree>
        </field>
    </record>

    <record id="usuario_evaluacion_rel_view_form" model="ir.ui.view">
        <field name="name">Asignación</field>
        <field name="model">usuario.evaluacion.rel</field>
        <field name="arch" type="xml">
            <form string="Evaluation Assignment">
                <!-- Your other fields here -->
                <field name="evaluacion_id"/>
                <field name="usuario_id"/>
            </form>
        </field>
    </record>

<<<<<<< HEAD
    <!-- CLIMA -->
    <record id="evaluacion_clima_view_form" model="ir.ui.view">
        <field name="name">evaluacion.clima.form</field>
        <field name="model">evaluacion</field>
        <field name="arch" type="xml">
            <form string="Clima" create="false">
                <sheet>
                    <h1>Evaluación Clima</h1>
                    <br></br>
                    <group>
                        <field name="nombre"/>
                    </group>
                    <group>
                        <field name="descripcion"/>
                    </group>
                    <group>
                        <group>
                            <field name="estado"/>
                        </group>
                        <notebook>
                            <page string="Preguntas">
                                <field name="pregunta_ids">
                                    <tree string="Preguntas" editable="bottom">
                                        <field name="pregunta_texto"/>
                                    
                        </tree>
                    </field>
                            </page>
                            <page string="Asignados">
                                <field name="usuario_ids"/>
                            </page>
                        </notebook>
                    </group>

                    <div>
                        <button name="action_enviar_evaluacion" string="Enviar Correo" type="object" class="btn-primary mx-3" confirm="¿Estás seguro de enviar la encuesta?"/>
                        <button name="evaluacion_action_tree" string="Finalizar" type="object" class="btn-primary mx-3"/>
                    
                    </div>

                </sheet>
            </form>
        </field>
    </record>
  
=======
>>>>>>> 85fb6d40
    <!-- NOM035 -->
    <record id="evaluacion_nom035_view_form" model="ir.ui.view">
        <field name="name">evaluacion.nom035.form</field>
        <field name="model">evaluacion</field>
        <field name="arch" type="xml">
            <form string="NOM035" create="false">
                <sheet>
                    <h1>Evaluación 035</h1>
                    <br></br>
                    <group>
                        <field name="nombre"/>
                    </group>
                    <group>
                        <field name="descripcion"/>
                    </group>
                    <group>
                        <field name="fecha_inicio">
                            <widget name="date"/>
                        </field>
                        <field name="fecha_final">
                            <widget name="date"/>
                        </field>
                    </group>
                    <group>
                        <group>
                            <field name="estado"/>
                        </group>
                        <notebook>
                            <page string="Asignados">
                                <field name="usuario_ids"/>
                            </page>
                        </notebook>
                    </group>
                    <div>
                        <button name="action_enviar_evaluacion" string="Enviar Correo" type="object" class="btn-primary mx-3" confirm="¿Estás seguro de enviar la encuesta?"/>
                        <button name="evaluacion_action_tree" string="Finalizar" type="object" class="btn-primary"/>
                    </div>
                </sheet>
            </form>
        </field>
    </record>

    <record id="evaluacion_clima_action_form" model="ir.actions.server">
        <field name="name">Clima</field>
        <field name="model_id" ref="model_evaluacion"/>
        <field name="state">code</field>
        <field name="code">action = model.evaluacion_clima_action_form()</field>
        <field name="binding_model_id" ref="model_evaluacion"/>
    </record>

    <record id="evaluacion_nom035_action_form" model="ir.actions.server">
        <field name="name">NOM 035</field>
        <field name="model_id" ref="model_evaluacion"/>
        <field name="state">code</field>
        <field name="code">action = model.evaluacion_nom035_action_form()</field>
        <field name="binding_model_id" ref="model_evaluacion"/>
    </record>

    <record id="evaluacion_360_action_form" model="ir.actions.server">
        <field name="name">360</field>
        <field name="model_id" ref="model_evaluacion"/>
        <field name="state">code</field>
        <field name="code">action = model.evaluacion_360_action_form()</field>
        <field name="binding_model_id" ref="model_evaluacion"/>
    </record>

    <record id="evaluacion_action_tree" model="ir.actions.server">
        <field name="name">Redirigir a Evaluación Tree</field>
        <field name="model_id" ref="model_evaluacion"/>
        <field name="state">code</field>
        <field name="code">action = model.evaluacion_action_tree()</field>
        <field name="binding_model_id" ref="model_evaluacion"/>
    </record>

    <record id="action_enviar_evaluacion" model="ir.actions.server">
        <field name="name">Enviar evaluacion</field>
        <field name="model_id" ref="model_evaluacion"/>
        <field name="state">code</field>
        <field name="code">action = model.action_enviar_evaluacion()</field>
        <field name="binding_model_id" ref="model_evaluacion"/>
    </record>

</odoo><|MERGE_RESOLUTION|>--- conflicted
+++ resolved
@@ -369,7 +369,6 @@
         </field>
     </record>
 
-<<<<<<< HEAD
     <!-- CLIMA -->
     <record id="evaluacion_clima_view_form" model="ir.ui.view">
         <field name="name">evaluacion.clima.form</field>
@@ -415,8 +414,6 @@
         </field>
     </record>
   
-=======
->>>>>>> 85fb6d40
     <!-- NOM035 -->
     <record id="evaluacion_nom035_view_form" model="ir.ui.view">
         <field name="name">evaluacion.nom035.form</field>
