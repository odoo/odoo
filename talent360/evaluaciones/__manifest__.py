{
    "name": "Talent360 - Evaluaciones",
    "application": True,
    "data": [
        "security/evaluaciones_groups.xml",
        "security/ir.model.access.csv",
        "views/evaluaciones_views.xml",
<<<<<<< HEAD
        "views/objetivos_views.xml",
=======
        "views/crear_evaluaciones_360.xml",
>>>>>>> c88d5346
        "views/evaluaciones_menus.xml",
        "data/pregunta.csv",
        "data/competencia.csv",
        "data/opcion.csv",
        "data/template.csv",      
    ],
    "depends": ["base", "mail"],
}<|MERGE_RESOLUTION|>--- conflicted
+++ resolved
@@ -5,11 +5,8 @@
         "security/evaluaciones_groups.xml",
         "security/ir.model.access.csv",
         "views/evaluaciones_views.xml",
-<<<<<<< HEAD
+        "views/crear_evaluaciones_360.xml",
         "views/objetivos_views.xml",
-=======
-        "views/crear_evaluaciones_360.xml",
->>>>>>> c88d5346
         "views/evaluaciones_menus.xml",
         "data/pregunta.csv",
         "data/competencia.csv",
