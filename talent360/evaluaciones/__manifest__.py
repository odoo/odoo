--- conflicted
+++ resolved
@@ -7,15 +7,12 @@
         "security/rules.xml",
         "views/evaluaciones_views.xml",
         "views/evaluaciones_menus.xml",
-<<<<<<< HEAD
         "views/reportes_templates.xml",
-=======
         "data/pregunta.csv",
         "data/competencia.csv",
         "data/opcion.csv",
         "data/template.csv",
         
->>>>>>> d1c2265e
     ],
     "depends": ["base", "mail"],
     "assets": {
