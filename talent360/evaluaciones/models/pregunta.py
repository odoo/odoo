--- conflicted
+++ resolved
@@ -30,8 +30,8 @@
 
     company_id = fields.Many2one("res.company", string="Compañía")
     opcion_ids = fields.One2many("opcion", "pregunta_id", string="Opciones")
-<<<<<<< HEAD
-    respuesta_ids = fields.One2many("respuesta", "pregunta_id", string="Respuestas")
+    respuesta_ids = fields.One2many(
+        "respuesta", "pregunta_id", string="Respuestas")
     competencia_ids = fields.Many2many("competencia", string="Competencias")
 
     def ver_respuestas(self):
@@ -53,9 +53,4 @@
                 ("pregunta_id", "=", self.id),
             ],
             "context": {"group_by": "respuesta_texto"},
-        }
-=======
-    respuesta_ids = fields.One2many(
-        "respuesta", "pregunta_id", string="Respuestas")
-    competencia_ids = fields.Many2many("competencia", string="Competencias")
->>>>>>> c88d5346
+        }