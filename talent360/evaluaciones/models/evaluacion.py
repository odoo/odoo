--- conflicted
+++ resolved
@@ -688,7 +688,6 @@
                 "message": f"La evaluación ha sido enviada a {', '.join(usuarios)}.",
                 "sticky": False,
             },
-<<<<<<< HEAD
         }
     
     def write(self, vals):
@@ -702,7 +701,3 @@
         if 'usuario_ids' in vals or self.usuario_ids:
             self.action_enviar_evaluacion()
         return resultado
-        
-=======
-        }
->>>>>>> 7e0d54bf
