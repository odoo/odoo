from odoo import api, models, fields


class Evaluacion(models.Model):
    """
    Modelo para representar una evaluación de personal en Odoo.

    :param _name (str): Nombre del modelo en Odoo.
    :param _description (str): Descripción del modelo en Odoo.
    :param nombre (fields.Char): Nombre de la evaluación. Es un campo obligatorio.
    :param estado (fields.Selection): Estado de la evaluación con opciones 'borrador', 'publicado' y 'finalizado'. Por defecto, es 'borrador'.
    :param pregunta_ids (fields.Many2many): Relación de muchos a muchos con el modelo 'pregunta' para almacenar las preguntas asociadas a la evaluación.
    :param competencia_ids (fields.Many2many): Relación de muchos a muchos con el modelo 'competencia' para almacenar las competencias asociadas a la evaluación.
    :param usuario_ids (fields.Many2many): Relación de muchos a muchos con el modelo 'res.users' para asignar usuarios a la evaluación.
    """

    _name = "evaluacion"
    _description = "Evaluacion de pesonal"

<<<<<<< HEAD
    # _inherit = ["mail.thread"]

=======
>>>>>>> c98b9966
    nombre = fields.Char(required=True)

    tipo = fields.Selection(
        [
            ("CLIMA", "Clima Organizacional"),
            ("NOM_035", "NOM 035"),
            ("competencia", "Competencia"),
        ],
        required=True,
        default="competencia",
    )
    descripcion = fields.Text()
    estado = fields.Selection(
        [
            ("borrador", "Borrador"),
            ("publicado", "Publicado"),
            ("finalizado", "Finalizado"),
        ],
        default="borrador",
        required=True,
    )

    pregunta_ids = fields.Many2many(
        "pregunta",
        "pregunta_evaluacion_rel",
        "evaluacion_id",
        "pregunta_id",
        string="Preguntas",
    )

    competencia_ids = fields.Many2many(
        "competencia",
        "competencia_evaluacion_rel",
        "evaluacion_id",
        "competencia_id",
        string="Competencias",
    )

    usuario_ids = fields.Many2many(
        "res.users",
        "usuario_evaluacion_rel",
        "evaluacion_id",
        "usuario_id",
        string="Asigned",
    )

    fecha_inicio = fields.Date()
    fecha_final = fields.Date()

    
    # Método para copiar preguntas de la plantilla a la evaluación
    def copiar_preguntas_de_template(self):
        """
        Copia preguntas de un template de evaluación predeterminado a una nueva evaluación.

        Este método verifica si el objeto actual está vacío (self). Si lo está, crea una nueva
        evaluación con un nombre predeterminado y asigna este nuevo objeto a self. Luego, limpia
        las preguntas existentes y copia todas las preguntas de un template con ID predefinido
        (en este caso, 332) al objeto evaluación actual.

        Returns:
        object: Retorna el objeto evaluación actualizado con las preguntas copiadas del template.
        """

        if not self:

            new_evaluation = self.env["evaluacion"].create(
                {
                    "nombre": "",
                    "descripcion": "La evaluación Clima es una herramienta de medición de clima organizacional, cuyo objetivo es conocer la percepción que tienen las personas que laboran en los centros de trabajo, sobre aquellos aspectos sociales que conforman su entorno laboral y que facilitan o dificultan su desempeño.",
                    "tipo": "CLIMA",
                }
            )
            self = new_evaluation

        self.pregunta_ids = [(5,)]

        template_id = self.env["ir.model.data"]._xmlid_to_res_id(
            "evaluaciones.template_clima"
        )

        if template_id:
            template = self.env["template"].browse(template_id)
            if template:
                pregunta_ids = template.pregunta_ids.ids
                print("IDs de preguntas:", pregunta_ids)
                self.pregunta_ids = [(6, 0, pregunta_ids)]

        return self

    def copiar_preguntas_de_template_nom035(self):
        """
        Copia preguntas de un template de evaluación predeterminado a una nueva evaluación.

        Este método verifica si el objeto actual está vacío (self). Si lo está, crea una nueva
        evaluación con un nombre predeterminado y asigna este nuevo objeto a self. Luego, limpia
        las preguntas existentes y copia todas las preguntas de un template con ID predefinido
        (en este caso, 331) al objeto evaluación actual.

        :return: object: Retorna el objeto evaluación actualizado con las preguntas copiadas del template.
        """

        if not self:
            new_evaluation = self.env["evaluacion"].create(
                {
                    "nombre": "",
                    "descripcion": "La NOM 035 tiene como objetivo establecer los elementos para identificar, analizar y prevenir los factores de riesgo psicosocial, así como para promover un entorno organizacional favorable en los centros de trabajo.",
                    "tipo": "NOM_035",
                }
            )
            self = new_evaluation

        self.pregunta_ids = [(5,)]

        template_id = self.env["ir.model.data"]._xmlid_to_res_id(
            "evaluaciones.template_nom035"
        )

        if template_id:
            template = self.env["template"].browse(template_id)
            if template:
                pregunta_ids = template.pregunta_ids.ids
                self.pregunta_ids = [(6, 0, pregunta_ids)]

        return self

    def evaluacion_clima_action_form(self):
        """
        Ejecuta la acción de copiar preguntas de un template a la evaluación actual y devuelve
        un diccionario con los parámetros necesarios para abrir una ventana de acción en Odoo.

        Este método utiliza `copiar_preguntas_de_template_nom035` para asegurarse de que la evaluación
        actual tenga las preguntas correctas, y luego configura y devuelve un diccionario con
        los detalles para abrir esta evaluación en una vista de formulario específica.

        Returns:
        dict: Un diccionario que contiene todos los parámetros necesarios para abrir la
        evaluación en una vista de formulario específica de Odoo.

        """

        self = self.copiar_preguntas_de_template()

        # Retornar la acción con la vista como destino
        return {
            "type": "ir.actions.act_window",
            "name": "Evaluación Clima",
            "res_model": "evaluacion",
            "view_mode": "form",
            "view_id": self.env.ref("evaluaciones.evaluacion_clima_view_form").id,
            "target": "current",
            "res_id": self.id,
        }

    def evaluacion_nom035_action_form(self):
        """
        Ejecuta la acción de copiar preguntas de un template a la evaluación actual y devuelve
        un diccionario con los parámetros necesarios para abrir una ventana de acción en Odoo.

        Este método utiliza `copiar_preguntas_de_template_nom035` para asegurarse de que la evaluación
        actual tenga las preguntas correctas, y luego configura y devuelve un diccionario con
        los detalles para abrir esta evaluación en una vista de formulario específica.

        :return: Un diccionario que contiene todos los parámetros necesarios para abrir la
        evaluación en una vista de formulario específica de Odoo.

        """
        self = self.copiar_preguntas_de_template_nom035()

        return {
            "type": "ir.actions.act_window",
            "name": "NOM 035",
            "res_model": "evaluacion",
            "view_mode": "form",
            "view_id": self.env.ref("evaluaciones.evaluacion_nom035_view_form").id,
            "target": "current",
            "res_id": self.id,
        }

    def evaluacion_360_action_form(self):
        """
        Ejecuta la acción de redireccionar a la evaluación 360 y devuelve un diccionario

        Este método utiliza los parámetros necesarios para redireccionar a la evaluación 360

        :return: Un diccionario que contiene todos los parámetros necesarios para redireccionar la
        a una vista de la evaluación 360.

        """
        self.tipo = "competencia"
        return {
            "type": "ir.actions.act_window",
            "name": "360",
            "res_model": "evaluacion",
            "view_mode": "form",
            "view_id": self.env.ref("evaluaciones.evaluacion_360_view_form").id,
            "target": "current",
            "res_id": self.id,
        }

    def evaluacion_action_tree(self):
        """
        Ejecuta la acción de redireccionar a la lista de evaluaciones y devuelve un diccionario

        Este método utiliza los parámetros necesarios para redireccionar a la lista de evaluaciones

        :return: Un diccionario que contiene todos los parámetros necesarios para redireccionar la
        a una vista de la lista de las evaluaciones.

        """

        return {
            "name": "Evaluación",
            "type": "ir.actions.act_window",
            "res_model": "evaluacion",
            "view_mode": "tree",
            "target": "current",
        }

    def abrir_evaluacion_form(self):
        """
        Abre la evaluación en una vista de formulario.

        Este método configura y devuelve un diccionario con los detalles para abrir la evaluación
        actual en una vista de formulario específica dependiendo de su tipo.

        :return: Un diccionario que contiene todos los parámetros necesarios para abrir la
        evaluación en una vista de formulario específica de Odoo.

        """

        if self.tipo == "competencia":
            action = self.env["ir.actions.act_window"]._for_xml_id(
                "evaluaciones.evaluacion_competencias_action"
            )
        else:
            action = self.env["ir.actions.act_window"]._for_xml_id(
                "evaluaciones.evaluacion_generica_action"
            )

        action["res_id"] = self.id

        return action

    def action_reporte_generico(self):
        """
        Genera una acción de URL para el reporte genérico de la evaluación.

        Esta función genera un URL para redirigir
        a un reporte específico de la evaluación actual.

        :return: una acción de redirección al reporte de la evaluación

        """
        return {
            "type": "ir.actions.act_url",
            "url": "/evaluacion/reporte/%s" % (self.id),
            "target": "new",
        }

    def action_generar_datos_reporte_generico(self):
        """
        Genera los datos necesarios para el reporte genérico de la evaluación.

        Esta función genera los parámetros requeridos para generar un reporte genérico de la evaluación actual,
        incluyendo las preguntas y las respuestas tabuladas.

        :return: Los parámetros necesarios para generar el reporte.

        """
        parametros = {
            "evaluacion": self,
            "preguntas": [],
        }

        respuesta_tabulada = {}

        for pregunta in self.pregunta_ids:

            respuestas = []
            respuestas_tabuladas = []

            for respuesta in pregunta.respuesta_ids:
                if respuesta.evaluacion_id.id != self.id:
                    continue

                respuestas.append(respuesta.respuesta_texto)

                for i, respuesta_tabulada in enumerate(respuestas_tabuladas):
                    if respuesta_tabulada["texto"] == respuesta.respuesta_texto:
                        respuestas_tabuladas[i]["conteo"] += 1
                        break
                else:
                    respuestas_tabuladas.append(
                        {"texto": respuesta.respuesta_texto, "conteo": 1}
                    )

            datos_pregunta = {
                "pregunta": pregunta,
                "respuestas": respuestas,
                "respuestas_tabuladas": respuestas_tabuladas,
                "datos_grafica": str(respuestas_tabuladas).replace("'", '"'),
            }

            parametros["preguntas"].append(datos_pregunta)

        return parametros

    def action_get_evaluaciones(self, evaluacion_id):
        """
        Obtiene las preguntas asociadas a la evaluación.

        Este método obtiene las preguntas asociadas a la evaluación actual y las devuelve en un diccionario.

        :return: Un diccionario con las preguntas asociadas a la evaluación.

        """

        return {
            "evaluacion": self,
            "pregunta": self.pregunta_ids,
        }
    
    def action_enviar_evaluacion(self):
        self.env['usuario.evaluacion.rel'].action_enviar_evaluacion(evaluacion_id=self.id)<|MERGE_RESOLUTION|>--- conflicted
+++ resolved
@@ -17,11 +17,6 @@
     _name = "evaluacion"
     _description = "Evaluacion de pesonal"
 
-<<<<<<< HEAD
-    # _inherit = ["mail.thread"]
-
-=======
->>>>>>> c98b9966
     nombre = fields.Char(required=True)
 
     tipo = fields.Selection(
