--- conflicted
+++ resolved
@@ -1204,7 +1204,6 @@
         :return: El formato escalar seleccionado para la evaluación.
         """
         return self.escalar_format
-<<<<<<< HEAD
     
     def generar_reporte(self):
         """
@@ -1222,7 +1221,7 @@
                 'fecha_final': self.fecha_final,
             }
         }
-=======
+
     def action_importar_preguntas_clima(self):
         """
         Abre la ventana para importar preguntas de clima laboral.
@@ -1237,5 +1236,4 @@
             "target": "new",
         }
     
-    
->>>>>>> 279cd2fe
+    