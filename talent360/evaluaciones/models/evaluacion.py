from odoo import api, models, fields, _
from collections import defaultdict, Counter
from odoo import exceptions
from datetime import timedelta


class Evaluacion(models.Model):
    """
    Modelo para representar una evaluación de personal en Odoo.

    :param _name (str): Nombre del modelo en Odoo.
    :param _description (str): Descripción del modelo en Odoo.
    :param nombre (fields.Char): Nombre de la evaluación. Es un campo obligatorio.
    :param tipo (fields.Selection): Tipo de evaluación con opciones 'CLIMA', 'NOM_035' y 'competencia'. Por defecto, es 'competencia'.
    :param descripcion (fields.Text): Descripción de la evaluación.
    :param estado (fields.Selection): Estado de la evaluación con opciones 'borrador', 'publicado' y 'finalizado'. Por defecto, es 'borrador'.
    :param pregunta_ids (fields.Many2many): Relación de muchos a muchos con el modelo 'pregunta' para almacenar las preguntas asociadas a la evaluación.
    :param competencia_ids (fields.Many2many): Relación de muchos a muchos con el modelo 'competencia' para almacenar las competencias asociadas a la evaluación.
    :param usuario_ids (fields.Many2many): Relación de muchos a muchos con el modelo 'res.users' para asignar usuarios a la evaluación.
    :param usuario_externo_ids (fields.Many2many): Relación de muchos a muchos con el modelo 'usuario.externo' para asignar usuarios externos a la evaluación.
    :param fecha_inicio (fields.Date): Fecha de inicio de la evaluación. Es un campo obligatorio.
    :param fecha_final (fields.Date): Fecha de finalización de la evaluación. Es un campo obligatorio.
    :param mensaje (fields.Text): Mensaje de bienvenida para la evaluación.
    :param incluir_demograficos (fields.Boolean): Campo booleano para indicar si se incluirán datos demográficos en el reporte. Por defecto, es True.
    """

    _name = "evaluacion"
    _description = "Evaluacion de personal"
    _rec_name = "nombre"
    nombre = fields.Char(string="Título de la evaluación", required=True)
    
    escalar_format = fields.Selection([
        ("numericas", "Numéricas"),
        ("textuales", "Textuales"),
        ("caritas", "Caritas"),
        ("estrellas", "Estrellas")
    ], string="Formato para las preguntas escalares", required=True, default="numericas")

    tipo = fields.Selection(
        [
            ("CLIMA", "Clima Organizacional"),
            ("NOM_035", "NOM 035"),
            ("competencia", "Competencia"),
            ("generico", "Genérico"),
        ],
        required=True,
        default="competencia",
    )
    descripcion = fields.Text(string="Descripción")
    estado = fields.Selection(
        [
            ("borrador", "Borrador"),
            ("publicado", "Abierta"),
            ("finalizado", "Cerrada"),
        ],
        default="borrador",
        required=True,
    )

    pregunta_ids = fields.Many2many(
        "pregunta",
        "pregunta_evaluacion_rel",
        "evaluacion_id",
        "pregunta_id",
        string="Preguntas",
    )

    competencia_ids = fields.Many2many(
        "competencia",
        "competencia_evaluacion_rel",
        "evaluacion_id",
        "competencia_id",
        string="Competencias",
    )

    usuario_ids = fields.Many2many(
        "res.users",
        "usuario_evaluacion_rel",
        "evaluacion_id",
        "usuario_id",
        string="Asignados",
    )

    usuario_externo_ids = fields.Many2many(
        "usuario.externo",
        "usuario_evaluacion_rel",
        "evaluacion_id",
        "usuario_externo_id",
        string="Asignados Externos",
    )

    fecha_inicio = fields.Date(string="Fecha de inicio", required=True)
    fecha_final = fields.Date(string="Fecha de finalización", required=True)
    mensaje_bienvenida = fields.Text(
        string="Mensaje de bienvenida",
    )
    contenido_correo = fields.Html(
        string="Contenido del correo",
    )
    mensaje_agradecimiento = fields.Text(
        string="Mensaje de agradecimiento",
    )

    incluir_demograficos = fields.Boolean(
        string="Incluir datos demográficos", default=True
    )

    @api.constrains("fecha_inicio", "fecha_final")
    def checar_fechas(self):
        """
        Valida que la fecha de inicio sea anterior a la fecha final.
        """
        for record in self:

            # Si ya se creo, se compara contra la fecha de creación
            if record.create_date:
                fecha_creacion = record.create_date.date() - timedelta(days=1)
                if record.fecha_inicio < fecha_creacion:
                    raise exceptions.ValidationError(
                        _(
                            f"La fecha de inicio debe ser igual o posterior a la fecha de creación de la evaluación ({fecha_creacion.strftime('%d/%m/%Y')})."
                        )
                    )
            # Si es nuevo, se compara contra la fecha actual
            else:
                fecha_actual = fields.Date.today() - timedelta(days=1)
                if record.fecha_inicio:
                    # Verifica que la fecha de inicio no sea menor a la fecha actual
                    if record.fecha_inicio < fecha_actual:
                        raise exceptions.ValidationError(
                            _(
                                "La fecha de inicio debe ser igual o posterior a la fecha actual."
                            )
                        )

            if record.fecha_inicio and record.fecha_final:
                # Verifica que la fecha de inicio sea antes de la fecha final
                if record.fecha_inicio > record.fecha_final:
                    raise exceptions.ValidationError(
                        _("La fecha de inicio debe ser anterior a la fecha final")
                    )

    # Método para copiar preguntas de la plantilla a la evaluación
    def copiar_preguntas_de_template(self):
        """
        Copia preguntas de un template de evaluación predeterminado a una nueva evaluación.

        Este método verifica si el objeto actual está vacío (self). Si lo está, crea una nueva
        evaluación con un nombre predeterminado y asigna este nuevo objeto a self. Luego, limpia
        las preguntas existentes y copia todas las preguntas de un template con ID predefinido
        (en este caso, 332) al objeto evaluación actual.

        Returns:
        object: Retorna el objeto evaluación actualizado con las preguntas copiadas del template.
        """

        if not self:

            new_evaluation = self.env["evaluacion"].create(
                {
                    "nombre": "",
                    "descripcion": "La evaluación Clima es una herramienta de medición de clima organizacional, cuyo objetivo es conocer la percepción que tienen las personas que laboran en los centros de trabajo, sobre aquellos aspectos sociales que conforman su entorno laboral y que facilitan o dificultan su desempeño.",
                    "tipo": "CLIMA",
                    "fecha_inicio": fields.Date.today(),
                    "fecha_final": fields.Date.today(),
                }
            )
            self = new_evaluation

        self.pregunta_ids = [(5,)]

        template_id = self.env["ir.model.data"]._xmlid_to_res_id(
            "evaluaciones.template_clima"
        )

        if template_id:
            template = self.env["template"].browse(template_id)
            if template:
                pregunta_ids = template.pregunta_ids.ids
                self.pregunta_ids = [(6, 0, pregunta_ids)]

        return self

    def copiar_preguntas_de_template_nom035(self):
        """
        Copia preguntas de un template de evaluación predeterminado a una nueva evaluación.

        Este método verifica si el objeto actual está vacío (self). Si lo está, crea una nueva
        evaluación con un nombre predeterminado y asigna este nuevo objeto a self. Luego, limpia
        las preguntas existentes y copia todas las preguntas de un template con ID predefinido
        (en este caso, 331) al objeto evaluación actual.

        :return: object: Retorna el objeto evaluación actualizado con las preguntas copiadas del template.
        """

        if not self:
            new_evaluation = self.env["evaluacion"].create(
                {
                    "nombre": "",
                    "descripcion": "La NOM 035 tiene como objetivo establecer los elementos para identificar, analizar y prevenir los factores de riesgo psicosocial, así como para promover un entorno organizacional favorable en los centros de trabajo.",
                    "tipo": "NOM_035",
                    "fecha_inicio": fields.Date.today(),
                    "fecha_final": fields.Date.today(),
                }
            )
            self = new_evaluation

        self.pregunta_ids = [(5,)]

        template_id = self.env["ir.model.data"]._xmlid_to_res_id(
            "evaluaciones.template_nom035"
        )

        if template_id:
            template = self.env["template"].browse(template_id)
            if template:
                pregunta_ids = template.pregunta_ids.ids
                self.pregunta_ids = [(6, 0, pregunta_ids)]

        return self

    def evaluacion_clima_action_form(self):
        """
        Ejecuta la acción de copiar preguntas de un template a la evaluación actual y devuelve
        un diccionario con los parámetros necesarios para abrir una ventana de acción en Odoo.

        Nos basamos en el método de `copiar_preguntas_de_template_nom035` para asegurarse de que la evaluación
        actual tenga las preguntas correctas, y luego configura y devuelve un diccionario con
        los detalles para abrir esta evaluación en una vista de formulario específica.

        :return: Un diccionario que contiene todos los parámetros necesarios para abrir la
        evaluación en una vista de formulario específica de Odoo.

        """

        self = self.copiar_preguntas_de_template()

        # Retornar la acción con la vista como destino
        return {
            "type": "ir.actions.act_window",
            "name": "Evaluación Clima",
            "res_model": "evaluacion",
            "view_mode": "form",
            "view_id": self.env.ref("evaluaciones.evaluacion_clima_view_form").id,
            "target": "current",
            "res_id": self.id,
        }

    def evaluacion_nom035_action_form(self):
        """
        Ejecuta la acción de copiar preguntas de un template a la evaluación actual y devuelve
        un diccionario con los parámetros necesarios para abrir una ventana de acción en Odoo.

        Este método utiliza `copiar_preguntas_de_template_nom035` para asegurarse de que la evaluación
        actual tenga las preguntas correctas, y luego configura y devuelve un diccionario con
        los detalles para abrir esta evaluación en una vista de formulario específica.

        :return: Un diccionario que contiene todos los parámetros necesarios para abrir la
        evaluación en una vista de formulario específica de Odoo.

        """
        self = self.copiar_preguntas_de_template_nom035()

        return {
            "type": "ir.actions.act_window",
            "name": "NOM 035",
            "res_model": "evaluacion",
            "view_mode": "form",
            "view_id": self.env.ref("evaluaciones.evaluacion_nom035_view_form").id,
            "target": "current",
            "res_id": self.id,
        }

    def evaluacion_360_action_form(self):
        """
        Ejecuta la acción de redireccionar a la evaluación 360 y devuelve un diccionario

        Este método utiliza los parámetros necesarios para redireccionar a la evaluación 360

        :return: Un diccionario que contiene todos los parámetros necesarios para redireccionar la
        a una vista de la evaluación 360.

        """
        self.tipo = "competencia"
        return {
            "type": "ir.actions.act_window",
            "name": "360",
            "res_model": "evaluacion",
            "view_mode": "form",
            "view_id": self.env.ref("evaluaciones.evaluacion_360_view_form").id,
            "target": "current",
            "res_id": self.id,
        }

    def evaluacion_action_tree(self):
        """
        Ejecuta la acción de redireccionar a la lista de evaluaciones y devuelve un diccionario

        Este método utiliza los parámetros necesarios para redireccionar a la lista de evaluaciones

        :return: Un diccionario que contiene todos los parámetros necesarios para redireccionar la
        a una vista de la lista de las evaluaciones.

        """

        return {
            "name": "Evaluación",
            "type": "ir.actions.act_window",
            "res_model": "evaluacion",
            "view_mode": "tree",
            "target": "current",
        }

    def abrir_evaluacion_action_form(self):
        """
        Abre la evaluación en una vista de formulario.

        Este método configura y devuelve un diccionario con los detalles para abrir la evaluación
        actual en una vista de formulario específica dependiendo de su tipo.

        :return: Un diccionario que contiene todos los parámetros necesarios para abrir la
        evaluación en una vista de formulario específica de Odoo.

        """

        if self.tipo == "competencia":
            action = self.env["ir.actions.act_window"]._for_xml_id(
                "evaluaciones.evaluacion_competencias_action"
            )
        else:
            action = self.env["ir.actions.act_window"]._for_xml_id(
                "evaluaciones.evaluacion_generica_action"
            )

        action["res_id"] = self.id

        return action

    def reporte_generico_action(self):
        """
        Genera una acción de URL para el reporte genérico de la evaluación.

        Esta función genera un URL para redirigir
        a un reporte específico de la evaluación actual.

        :return: una acción de redirección al reporte de la evaluación

        """

        if self.porcentaje_respuestas <= 0:
            raise exceptions.ValidationError(
                _("No se puede generar un reporte para una evaluación sin respuestas.")
            )

        return {
            "type": "ir.actions.act_url",
            "url": f"/evaluacion/reporte/{self.id}",
            "target": "new",
        }

    def filtros_reporte_action(self):
        """
        Genera filtros para el reporte de la evaluación.

        Esta función genera filtros para el reporte de la evaluación actual
        y sigue con el proceso de renderización del reporte.

        :return: una acción de redirección al modal creación de filtros
        """

        # Validar si existen respuestas
        if self.porcentaje_respuestas <= 0:
            raise exceptions.ValidationError(
                _("No se puede generar un reporte para una evaluación sin respuestas.")
            )

        datos_demograficos = self.generar_datos_demograficos()

        categorias = [
            ("Departamento", "departamentos", "departamento"),
            ("Generación", "generaciones", "generacion"),
            ("Puesto", "puestos", "puesto"),
            ("Género", "generos", "genero"),
        ]

        filtros_ids = []

        for categoria, nombre_grupal, nombre_individual in categorias:
            filtro_id = self.env["filtro.wizard"].create(
                {
                    "categoria": categoria,
                    "categoria_interna": nombre_individual,
                }
            )
            filtros_ids.append(filtro_id.id)

            self.env["filtro.seleccion.wizard"].create(
                [
                    {
                        "texto": dep["nombre"],
                        "categoria": categoria,
                        "filtro_original_id": filtro_id.id,
                    }
                    for dep in datos_demograficos[nombre_grupal]
                ]
            )

        filtros_wizard = self.env["crear.filtros.wizard"].create(
            {"filtros_ids": [(6, 0, filtros_ids)]}
        )

        return {
            "name": "Filtrar Reporte",
            "type": "ir.actions.act_window",
            "res_model": "crear.filtros.wizard",
            "view_mode": "form",
            "target": "new",
            "res_id": filtros_wizard.id,
            "context": {"actual_evaluacion_id": self.id},
        }

    def generar_datos_reporte_generico_action(self, filtros=None):
        """
        Genera los datos necesarios para el reporte genérico de la evaluación.

        Esta función genera los parámetros requeridos para generar un reporte genérico de la evaluación actual,
        incluyendo las preguntas y las respuestas tabuladas.

        :param filtros: Los filtros a aplicar al reporte.

        :return: Los parámetros necesarios para generar el reporte.

        """
        parametros = {
            "evaluacion": self,
            "preguntas": [],
        }

        for pregunta in self.pregunta_ids:

            respuesta_ids = self.env["respuesta"].search(
                [
                    ("pregunta_id.id", "=", pregunta.id),
                    ("evaluacion_id.id", "=", self.id),
                ]
            )
            if filtros:
                respuesta_ids = respuesta_ids.filtered(
                    lambda r: self.validar_filtro(filtros, r)
                )

            respuestas = [respuesta.respuesta_mostrar for respuesta in respuesta_ids]
            respuestas_tabuladas = dict(Counter(respuestas))
            datos_pregunta = {
                "pregunta": pregunta,
                "respuestas": respuestas,
                "respuestas_tabuladas": [
                    {"nombre": nombre, "valor": valor}
                    for nombre, valor in respuestas_tabuladas.items()
                ],
            }

            parametros["preguntas"].append(datos_pregunta)

        return parametros

    def generar_datos_reporte_NOM_035_action(self, filtros=None):
        """
        Genera los datos necesarios para el reporte genérico de la evaluación.

        Esta función genera los parámetros requeridos para generar un reporte genérico de la evaluación actual,
        incluyendo las preguntas y las respuestas tabuladas, agrupadas por categoría y dominio.

        :return: Los parámetros necesarios para generar el reporte.
        """
        # Definir estructura de categorías y dominios
        categorias_orden = [
            "Ambiente de Trabajo",
            "Factores propios de la actividad",
            "Organización del tiempo de trabajo",
            "Liderazgo y relaciones en el trabajo",
        ]
        dominios_orden = [
            "Condiciones en el ambiente de trabajo",
            "Carga de trabajo",
            "Falta de control sobre el trabajo",
            "Jornada de trabajo",
            "Interferencia en la relación trabajo-familia",
            "Liderazgo",
            "Relaciones en el trabajo",
            "Violencia",
        ]

        categorias = {nombre: 0 for nombre in categorias_orden}
        dominios = {nombre: 0 for nombre in dominios_orden}

        final = 0

        for pregunta in self.pregunta_ids:
            if not pregunta.categoria:
                continue
            categoria = dict(pregunta._fields["categoria"].selection).get(
                pregunta.categoria
            )
            dominio = dict(pregunta._fields["dominio"].selection).get(pregunta.dominio)
            valor_pregunta = 0

            respuesta_ids = self.env["respuesta"].search(
                [
                    ("pregunta_id.id", "=", pregunta.id),
                    ("evaluacion_id.id", "=", self.id),
                ]
            )

            for respuesta in respuesta_ids:
                if filtros and not self.validar_filtro(filtros, respuesta):
                    continue

                valor_respuesta = respuesta.valor_respuesta
                valor_pregunta += valor_respuesta
                final += valor_respuesta

            # Acumular el valor de la pregunta en la categoría y el dominio correspondientes
            if categoria in categorias:
                categorias[categoria] += valor_pregunta
            if dominio in dominios:
                dominios[dominio] += valor_pregunta

        # Función para asignar color

        # Asignar color a las categorías y dominios
        for categoria in categorias_orden:
            categorias[categoria] = {
                "nombre": categoria,
                "valor": categorias[categoria],
                "color": self.asignar_color(categorias[categoria], categoria=categoria),
            }

        for dominio in dominios_orden:
            dominios[dominio] = {
                "nombre": dominio,
                "valor": dominios[dominio],
                "color": self.asignar_color(dominios[dominio], dominio=dominio),
            }

            # Organizar los parámetros en el orden deseado
        parametros = {
            "evaluacion": self,
            "categorias": [categorias[nombre] for nombre in categorias_orden],
            "dominios": [dominios[nombre] for nombre in dominios_orden],
            "final": final,
        }

        return parametros

    def generar_datos_reporte_clima_action(self, filtros=None):
        """
        Genera los datos necesarios para el reporte de clima organizacional de la evaluación.
        Calcula el porcentaje de satisfacción para cada categoría y departamento.

        :param filtros: Los filtros a aplicar al reporte.

        :return: Los parámetros necesarios para generar el reporte.
        """
        # Categorías para el reporte de clima laboral
        categorias_clima = [
            "Reclutamiento y Selección de Personal",
            "Formación y Capacitación",
            "Permanencia y Ascenso",
            "Corresponsabilidad en la Vida Laboral, Familiar y Personal",
            "Clima Laboral Libre de Violencia",
            "Acoso y Hostigamiento",
            "Accesibilidad",
            "Respeto a la Diversidad",
            "Condiciones Generales de Trabajo",
        ]

        # Estructura de datos para las categorías
        detalles_categorias = [
            {
                "nombre": cat,
                "valor": 0,
                "color": "#2894a7",
                "puntuacion": 0,
                "puntuacion_maxima": 0,
                "departamentos": [],
            }
            for cat in categorias_clima
        ]

        # Variables para acumular totales
        total_puntuacion = 0
        total_maximo_posible = 0

        for pregunta in self.pregunta_ids:
            if (
                not pregunta.categoria
                or dict(pregunta._fields["categoria"].selection).get(pregunta.categoria)
                not in categorias_clima
            ):
                continue

            categoria_actual = next(
                (
                    cat
                    for cat in detalles_categorias
                    if cat["nombre"]
                    == dict(pregunta._fields["categoria"].selection).get(
                        pregunta.categoria
                    )
                ),
                None,
            )

            if categoria_actual is None:
                continue

            valor_pregunta = 0
            maximo_pregunta = 0

            for respuesta in pregunta.respuesta_ids:
                if filtros and not self.validar_filtro(filtros, respuesta):
                    continue

                valor_respuesta = respuesta.valor_respuesta
                valor_pregunta += valor_respuesta
                maximo_pregunta += pregunta._calculate_valor_maximo()

                if respuesta.usuario_id:
                    nombre_departamento = (
                        respuesta.usuario_id.department_id.name
                        if respuesta.usuario_id.department_id
                        else "Sin departamento"
                    )
                elif respuesta.usuario_externo_id:
                    usuario_externo = self.env["usuario.externo"].browse(
                        respuesta.usuario_externo_id
                    )
                    nombre_departamento = (
                        usuario_externo.direccion
                        if usuario_externo.direccion
                        else "Sin departamento"
                    )
                else:
                    nombre_departamento = "Sin Usuario"

                departamento = next(
                    (
                        dept
                        for dept in categoria_actual["departamentos"]
                        if dept["nombre"] == nombre_departamento
                    ),
                    None,
                )
                if departamento is None:
                    departamento = {
                        "nombre": nombre_departamento,
                        "color": "#2894a7",
                        "puntos": 0,
                        "puntos_maximos": 0,
                    }
                    categoria_actual["departamentos"].append(departamento)

                departamento["puntos"] += valor_respuesta
                departamento["puntos_maximos"] += pregunta._calculate_valor_maximo()

            total_puntuacion += valor_pregunta
            total_maximo_posible += maximo_pregunta
            categoria_actual["puntuacion"] += valor_pregunta
            categoria_actual["puntuacion_maxima"] += maximo_pregunta

        for categoria in detalles_categorias:
            if categoria["puntuacion_maxima"] > 0:
                categoria["valor"] = (
                    categoria["puntuacion"] / categoria["puntuacion_maxima"]
                ) * 100
                categoria["color"] = self.asignar_color_clima(categoria["valor"])

            for dept in categoria["departamentos"]:
                if dept["puntos_maximos"] > 0:
                    dept["valor"] = (dept["puntos"] / dept["puntos_maximos"]) * 100
                    dept["color"] = self.asignar_color_clima(dept["valor"])

        total_porcentaje = round(
            (
                (total_puntuacion / total_maximo_posible) * 100
                if total_maximo_posible > 0
                else 0
            ),
            2,
        )

        # Organizar los parámetros en el orden deseado
        parametros = {
            "evaluacion": self,
            "categorias": detalles_categorias,
            "total": total_puntuacion,
            "total_maximo": total_maximo_posible,
            "total_porcentaje": total_porcentaje,
        }

        return parametros

    def validar_filtro(self, filtros, respuesta=None, datos_demograficos=None):
        """
        Valida si una respuesta cumple con los filtros especificados.

        :param filtros: Los filtros a aplicar.
        :param respuesta: La respuesta a validar.
        :param datos_demograficos: Los datos demográficos del usuario.

        :return: True si la respuesta cumple con los filtros, False en caso contrario.
        """

        if not filtros:
            return True

        if not datos_demograficos:
            if not respuesta:
                return False

            if respuesta.usuario_id:
                datos_demograficos = self.obtener_datos_demograficos(
                    respuesta.usuario_id
                )
            elif respuesta.usuario_externo_id:
                usuario_externo = self.env["usuario.externo"].browse(
                    respuesta.usuario_externo_id
                )
                datos_demograficos = self.obtener_datos_demograficos_externos(
                    usuario_externo
                )
            else:
                return False

        for _, filtro in filtros.items():
            categoria = filtro["categoria_interna"]

            if not (categoria in datos_demograficos.keys()):
                continue

            if not datos_demograficos[filtro["categoria_interna"]] in filtro["valores"]:
                return False

        return True

    def generar_datos_demograficos(self, filtros=None):
        """
        Genera los datos demográficos de la evaluación.

        :return: Los datos demográficos de los usuarios asignados a la evaluación. Incuye departamentos, generaciones, puestos y géneros.
        """
        datos_demograficos = []
        # SQL
        usuario_evaluacion = self.env["usuario.evaluacion.rel"].search(
            [
                ("evaluacion_id.id", "=", self.id),
                ("contestada", "=", "contestada"),
                ("usuario_id.id", "in", self.usuario_ids.mapped("id")),
            ]
        )

        for usuario in usuario_evaluacion.mapped("usuario_id"):
            datos_demograficos_usuario = self.obtener_datos_demograficos(usuario)
            if filtros and not self.validar_filtro(
                filtros, datos_demograficos=datos_demograficos_usuario
            ):
                continue

            datos_demograficos.append(datos_demograficos_usuario)

        usuario_evaluacion_externo = self.env["usuario.evaluacion.rel"].search(
            [
                ("evaluacion_id.id", "=", self.id),
                ("contestada", "=", "contestada"),
                ("usuario_externo_id.id", "in", self.usuario_externo_ids.ids),
            ]
        )

        for usuario_externo in usuario_evaluacion_externo.mapped("usuario_externo_id"):
            datos_demograficos_usuario = self.obtener_datos_demograficos_externos(
                usuario_externo
            )
            if filtros and not self.validar_filtro(
                filtros, datos_demograficos=datos_demograficos_usuario
            ):
                continue

            datos_demograficos.append(datos_demograficos_usuario)

        departamentos = defaultdict(int)
        generaciones = defaultdict(int)
        puestos = defaultdict(int)
        generos = defaultdict(int)

        for dato in datos_demograficos:
            departamentos[dato["departamento"]] += 1
            generaciones[dato["generacion"]] += 1
            puestos[dato["puesto"]] += 1
            generos[dato["genero"]] += 1

        return {
            "departamentos": [
                {"nombre": nombre, "valor": conteo}
                for nombre, conteo in departamentos.items()
            ],
            "generaciones": [
                {"nombre": nombre, "valor": conteo}
                for nombre, conteo in generaciones.items()
            ],
            "puestos": [
                {"nombre": nombre, "valor": conteo}
                for nombre, conteo in puestos.items()
            ],
            "generos": [
                {"nombre": nombre, "valor": conteo}
                for nombre, conteo in generos.items()
            ],
        }

    def asignar_color(self, valor, categoria=None, dominio=None):
        """
        Asigna un color a un valor numérico.

        Este método asigna un color a un valor numérico basado en una escala predefinida.

        :param valor: El valor numérico al que se le asignará un color.
        :param categoria: La categoría de la pregunta.
        :param dominio: El dominio de la pregunta.

        :return: El color asignado al valor.
        """

        if categoria:
            if categoria == "Ambiente de Trabajo":
                if valor < 3:
                    return "#2894a7"  # Azul clarito
                elif 3 <= valor < 5:
                    return "#5aaf2b"  # Verde
                elif 5 <= valor < 7:
                    return "#ebae14"  # Amarillo
                elif 7 <= valor < 9:
                    return "#ffa446"  # Naranja
                else:
                    return "#ff4747"  # Rojo
            elif categoria == "Factores propios de la actividad":
                if valor < 10:
                    return "#2894a7"  # Azul clarito
                elif 10 <= valor < 20:
                    return "#5aaf2b"  # Verde
                elif 20 <= valor < 30:
                    return "#ebae14"  # Amarillo
                elif 30 <= valor < 40:
                    return "#ffa446"  # Naranja
                else:
                    return "#ff4747"  # Rojo
            elif categoria == "Organización del tiempo de trabajo":
                if valor < 4:
                    return "#2894a7"  # Azul clarito
                elif 4 <= valor < 6:
                    return "#5aaf2b"  # Verde
                elif 6 <= valor < 9:
                    return "#ebae14"  # Amarillo
                elif 9 <= valor < 12:
                    return "#ffa446"  # Naranja
                else:
                    return "#ff4747"  # Rojo
            elif categoria == "Liderazgo y relaciones en el trabajo":
                if valor < 10:
                    return "#2894a7"  # Azul clarito
                elif 10 <= valor < 18:
                    return "#5aaf2b"  # Verde
                elif 18 <= valor < 28:
                    return "#ebae14"  # Amarillo
                elif 28 <= valor < 38:
                    return "#ffa446"  # Naranja
                else:
                    return "#ff4747"  # Rojo
        elif dominio:
            if dominio == "Condiciones en el ambiente de trabajo":
                if valor < 3:
                    return "#2894a7"  # Azul clarito
                elif 3 <= valor < 5:
                    return "#5aaf2b"  # Verde
                elif 5 <= valor < 7:
                    return "#ebae14"  # Amarillo
                elif 7 <= valor < 9:
                    return "#ffa446"  # Naranja
                else:
                    return "#ff4747"  # Rojo
            elif dominio == "Carga de trabajo":
                if valor < 12:
                    return "#2894a7"  # Azul clarito
                elif 12 <= valor < 16:
                    return "#5aaf2b"  # Verde
                elif 16 <= valor < 20:
                    return "#ebae14"  # Amarillo
                elif 20 <= valor < 24:
                    return "#ffa446"  # Naranja
                else:
                    return "#ff4747"  # Rojo
            elif dominio == "Falta de control sobre el trabajo":
                if valor < 5:
                    return "#2894a7"  # Azul clarito
                elif 5 <= valor < 8:
                    return "#5aaf2b"  # Verde
                elif 8 <= valor < 11:
                    return "#ebae14"  # Amarillo
                elif 11 <= valor < 14:
                    return "#ffa446"  # Naranja
                else:
                    return "#ff4747"  # Rojo
            elif dominio == "Jornada de trabajo":
                if valor < 1:
                    return "#2894a7"  # Azul clarito
                elif 1 <= valor < 2:
                    return "#5aaf2b"  # Verde
                elif 2 <= valor < 4:
                    return "#ebae14"  # Amarillo
                elif 4 <= valor < 6:
                    return "#ffa446"  # Naranja
                else:
                    return "#ff4747"  # Rojo
            elif dominio == "Interferencia en la relación trabajo-familia":
                if valor < 1:
                    return "#2894a7"  # Azul clarito
                elif 1 <= valor < 2:
                    return "#5aaf2b"  # Verde
                elif 2 <= valor < 4:
                    return "#ebae14"  # Amarillo
                elif 4 <= valor < 6:
                    return "#ffa446"  # Naranja
                else:
                    return "#ff4747"  # Rojo
            elif dominio == "Liderazgo":
                if valor < 3:
                    return "#2894a7"  # Azul clarito
                elif 3 <= valor < 5:
                    return "#5aaf2b"  # Verde
                elif 5 <= valor < 8:
                    return "#ebae14"  # Amarillo
                elif 8 <= valor < 11:
                    return "#ffa446"  # Naranja
                else:
                    return "#ff4747"  # Rojo
            elif dominio == "Relaciones en el trabajo":
                if valor < 5:
                    return "#2894a7"  # Azul clarito
                elif 5 <= valor < 8:
                    return "#5aaf2b"  # Verde
                elif 8 <= valor < 11:
                    return "#ebae14"  # Amarillo
                elif 11 <= valor < 14:
                    return "#ffa446"  # Naranja
                else:
                    return "#ff4747"  # Rojo
            elif dominio == "Violencia":
                if valor < 7:
                    return "#2894a7"  # Azul clarito
                elif 7 <= valor < 10:
                    return "#5aaf2b"  # Verde
                elif 10 <= valor < 13:
                    return "#ebae14"  # Amarillo
                elif 13 <= valor < 16:
                    return "#ffa446"  # Naranja
                else:
                    return "#ff4747"  # Rojo
        else:
            if valor < 20:
                return "#2894a7"  # Azul clarito
            elif 20 <= valor < 45:
                return "#5aaf2b"  # Verde
            elif 45 <= valor < 70:
                return "#ebae14"  # Amarillo
            elif 70 <= valor < 90:
                return "#ffa446"  # Naranja
            else:
                return "#ff4747"  # Rojo

    def asignar_color_clima(self, valor):
        """
        Asigna un color a un valor numérico.

        Este método asigna un color a un valor numérico basado en una escala predefinida.

        :param valor: El valor numérico al que se le asignará un color.

        :return: El color asignado al valor.
        """
        if self.techo_verde <= valor <= self.techo_azul:
            return "#2894a7"  # Azul clarito
        elif self.techo_amarillo <= valor <= self.techo_verde:
            return "#5aaf2b"  # Verde
        elif self.techo_naranja <= valor <= self.techo_amarillo:
            return "#ebae14"  # Amarillo
        elif self.techo_rojo <= valor <= self.techo_naranja:
            return "#ffa446"  # Naranja
        else:
            return "#ff4747"  # Rojo

    def obtener_dato(self, dato):
        """
        Obtiene un dato y devuelve 'N/A' si es nulo.

        Este método recibe un dato y verifica si es nulo. Si es nulo, devuelve 'N/A'.

        :param dato: El dato a verificar.

        :return: El dato si no es nulo, 'N/A' si es nulo.
        """
        if not dato:
            return "N/A"

        return dato

    def obtener_generacion(self, anio_nacimiento):
        """
        Obtiene la generación a la que pertenece una persona de acuerdo al año de nacimiento.
        :param anio_nacimiento: El año de nacimiento de la persona.

        :return: La generación a la que pertenece la persona.
        """

        if 1946 <= anio_nacimiento <= 1964:
            return "Baby Boomers"
        elif 1965 <= anio_nacimiento <= 1980:
            return "Generación X"
        elif 1981 <= anio_nacimiento <= 1999:
            return "Millenials"
        elif 2000 <= anio_nacimiento <= 2015:
            return "Generacion Z"
        else:
            return "N/A"

    def obtener_datos_demograficos(self, usuario):
        """
        Obtiene los datos demográficos de un usuario.

        Este método recibe un usuario y obtiene sus datos demográficos, como nombre, género, puesto, año de nacimiento, generación, departamento, nivel jerárquico, gerencia, jefatura, fecha de ingreso y ubicación/región.

        :param usuario: El usuario del que se obtendrán los datos demográficos.

        :return: Un diccionario con los datos demográficos del usuario.
        """

        datos = {}

        datos["nombre"] = self.obtener_dato(usuario.name)
        datos["genero"] = self.obtener_dato(usuario.gender).capitalize()
        datos["puesto"] = self.obtener_dato(usuario.job_title)
        datos["anio_nacimiento"] = usuario.birthday.year if usuario.birthday else "N/A"
        datos["generacion"] = (
            self.obtener_generacion(datos["anio_nacimiento"])
            if datos["anio_nacimiento"] != "N/A"
            else "N/A"
        )
        datos["departamento"] = self.obtener_dato(usuario.department_id.name)

        # Falta
        # Nivel Jerarquico
        # Gerencia
        # Jefatura
        # Fecha de ingreso
        # Ubicación/Region

        return datos

    def obtener_datos_demograficos_externos(self, usuario):
        """
        Obtiene los datos demográficos de un usuario externo.
        :param usuario: El usuario externo del que se obtendrán los datos demográficos.

        :return: Un diccionario con los datos demográficos del usuario externo. Incluye nombre, género, puesto, año de nacimiento, generación y departamento.
        """

        datos = {}

        datos["nombre"] = self.obtener_dato(usuario.nombre)
        datos["genero"] = self.obtener_dato(usuario.genero).capitalize()
        datos["puesto"] = self.obtener_dato(usuario.puesto)
        datos["anio_nacimiento"] = (
            usuario.fecha_nacimiento.year if usuario.fecha_nacimiento else "N/A"
        )
        datos["generacion"] = (
            self.obtener_generacion(datos["anio_nacimiento"])
            if datos["anio_nacimiento"] != "N/A"
            else "N/A"
        )
        datos["departamento"] = self.obtener_dato(usuario.direccion)

        return datos

    def get_evaluaciones_action(self, evaluacion_id):
        """
        Obtiene las preguntas asociadas a la evaluación.

        Este método obtiene las preguntas asociadas a la evaluación actual y las devuelve en un diccionario.

        :return: Un diccionario con las preguntas asociadas a la evaluación.

        """

        return {
            "evaluacion": self,
            "pregunta": self.pregunta_ids,
        }

    def enviar_evaluacion_action(self):
        """
        Envía la evaluación a los usuarios asignados.

        :return: Un mensaje de notificación que indica que la evaluación ha sido enviada y los usuarios a los que se les ha enviado.
        """

        if self.estado != "publicado":
            return

        usuarios = []

        for usuario in self.usuario_ids:
            usuarios.append(usuario.partner_id.name)

        for usuario_externo in self.usuario_externo_ids:
            usuarios.append(usuario_externo.nombre)

        self.env["usuario.evaluacion.rel"].enviar_evaluacion_action(
            evaluacion_id=self.id
        )
        return {
            "type": "ir.actions.client",
            "tag": "display_notification",
            "params": {
                "title": f"Evaluación {self.nombre} fue enviada!",
                "type": "success",
                "message": f"La evaluación ha sido enviada a {', '.join(usuarios)}.",
                "sticky": False,
            },
        }

    def write(self, vals):
        """
        Sobrescribe el método write para incluir el envío de enlaces al guardar de forma automática
        o manual la evaluación.

        :return: Sobreescribe la asignación de usuarios si hubo cambio en ellos.
        """
        resultado = super(Evaluacion, self).write(vals)
        self.enviar_evaluacion_action()

        # Si se está eliminando un usuario o usuario externo, eliminar sus respuestas

        if "usuario_ids" in vals:
            usuarios_eliminados = list(map(
                lambda val: val[1], filter(lambda val: val[0] == 3, vals["usuario_ids"])
            ))
            
            if usuarios_eliminados:
                respuestas = self.env["respuesta"].search(
                    [
                        ("usuario_id.id", "in", usuarios_eliminados),
                        ("evaluacion_id.id", "=", self.id),
                    ]
                )

                print(f"Respuestas: {respuestas}")
                respuestas.unlink()

        if "usuario_externo_ids" in vals:
            usuarios_eliminados = list(map(
                lambda val: val[1],
                filter(lambda val: val[0] == 3, vals["usuario_externo_ids"]),
            ))

            if usuarios_eliminados:
                respuestas = self.env["respuesta"].search(
                    [
                        ("usuario_externo_id", "in", usuarios_eliminados),
                        ("evaluacion_id.id", "=", self.id),
                    ]
                )
                print(f"Respuestas: {respuestas}")
                respuestas.unlink()

        return resultado

    def action_asignar_usuarios_externos(self):
        """
        Abre la ventana para asignar usuarios externos a la evaluación.

        :return: Una acción para abrir la ventana de asignación de usuarios externos.
        """
        return {
            "name": "Asignar usuarios externos",
            "type": "ir.actions.act_window",
            "res_model": "asignar.usuario.externo.wizard",
            "view_mode": "form",
            "target": "new",
        }
<<<<<<< HEAD
    
    def actualizar_estados_eval(self):
        """
        Actualiza el estado de las evaluacion segun la fecha actual.

        - Si la fecha actual está dentro del rango de fechas de inicio y finalización,
          se cambia el estado a 'publicado' (Abierta).
        - De lo contrario pasa a 'finalizado' (Cerrada).
        
        :return: None
        """
        today = fields.Date.today()
        evaluaciones = self.search([("estado", "!=", "finalizado")])
        for evaluacion in evaluaciones:
            if evaluacion.fecha_inicio <= today <= evaluacion.fecha_final:
                evaluacion.estado = "publicado"
            elif evaluacion.fecha_final < today:
                evaluacion.estado = "finalizado"
=======

    def get_escalar_format(self):
        """
        Devuelve el formato escalar seleccionado para la evaluación actual.
        
        :return: El formato escalar seleccionado para la evaluación.
        """
        return self.escalar_format
>>>>>>> d1b833a5
<|MERGE_RESOLUTION|>--- conflicted
+++ resolved
@@ -1195,8 +1195,6 @@
             "res_model": "asignar.usuario.externo.wizard",
             "view_mode": "form",
             "target": "new",
-        }
-<<<<<<< HEAD
     
     def actualizar_estados_eval(self):
         """
@@ -1214,14 +1212,4 @@
             if evaluacion.fecha_inicio <= today <= evaluacion.fecha_final:
                 evaluacion.estado = "publicado"
             elif evaluacion.fecha_final < today:
-                evaluacion.estado = "finalizado"
-=======
-
-    def get_escalar_format(self):
-        """
-        Devuelve el formato escalar seleccionado para la evaluación actual.
-        
-        :return: El formato escalar seleccionado para la evaluación.
-        """
-        return self.escalar_format
->>>>>>> d1b833a5
+                evaluacion.estado = "finalizado"