from odoo import api, models, fields
from collections import defaultdict


class Evaluacion(models.Model):
    """
    Modelo para representar una evaluación de personal en Odoo.

    :param _name (str): Nombre del modelo en Odoo.
    :param _description (str): Descripción del modelo en Odoo.
    :param nombre (fields.Char): Nombre de la evaluación. Es un campo obligatorio.
    :param estado (fields.Selection): Estado de la evaluación con opciones 'borrador', 'publicado' y 'finalizado'. Por defecto, es 'borrador'.
    :param pregunta_ids (fields.Many2many): Relación de muchos a muchos con el modelo 'pregunta' para almacenar las preguntas asociadas a la evaluación.
    :param competencia_ids (fields.Many2many): Relación de muchos a muchos con el modelo 'competencia' para almacenar las competencias asociadas a la evaluación.
    :param usuario_ids (fields.Many2many): Relación de muchos a muchos con el modelo 'res.users' para asignar usuarios a la evaluación.
    """

    _name = "evaluacion"
    _description = "Evaluacion de pesonal"

    nombre = fields.Char(required=True)

    tipo = fields.Selection(
        [
            ("CLIMA", "Clima Organizacional"),
            ("NOM_035", "NOM 035"),
            ("competencia", "Competencia"),
        ],
        required=True,
        default="competencia",
    )
    descripcion = fields.Text()
    estado = fields.Selection(
        [
            ("borrador", "Borrador"),
            ("publicado", "Publicado"),
            ("finalizado", "Finalizado"),
        ],
        default="borrador",
        required=True,
    )

    pregunta_ids = fields.Many2many(
        "pregunta",
        "pregunta_evaluacion_rel",
        "evaluacion_id",
        "pregunta_id",
        string="Preguntas",
    )

    competencia_ids = fields.Many2many(
        "competencia",
        "competencia_evaluacion_rel",
        "evaluacion_id",
        "competencia_id",
        string="Competencias",
    )

    usuario_ids = fields.Many2many(
        "res.users",
        "usuario_evaluacion_rel",
        "evaluacion_id",
        "usuario_id",
        string="Asignados",
    )

    fecha_inicio = fields.Date()
    fecha_final = fields.Date()

    # Método para copiar preguntas de la plantilla a la evaluación
    def copiar_preguntas_de_template(self):
        """
        Copia preguntas de un template de evaluación predeterminado a una nueva evaluación.

        Este método verifica si el objeto actual está vacío (self). Si lo está, crea una nueva
        evaluación con un nombre predeterminado y asigna este nuevo objeto a self. Luego, limpia
        las preguntas existentes y copia todas las preguntas de un template con ID predefinido
        (en este caso, 332) al objeto evaluación actual.

        Returns:
        object: Retorna el objeto evaluación actualizado con las preguntas copiadas del template.
        """

        if not self:

            new_evaluation = self.env["evaluacion"].create(
                {
                    "nombre": "",
                    "descripcion": "La evaluación Clima es una herramienta de medición de clima organizacional, cuyo objetivo es conocer la percepción que tienen las personas que laboran en los centros de trabajo, sobre aquellos aspectos sociales que conforman su entorno laboral y que facilitan o dificultan su desempeño.",
                    "tipo": "CLIMA",
                }
            )
            self = new_evaluation

        self.pregunta_ids = [(5,)]

        template_id = self.env["ir.model.data"]._xmlid_to_res_id(
            "evaluaciones.template_clima"
        )

        if template_id:
            template = self.env["template"].browse(template_id)
            if template:
                pregunta_ids = template.pregunta_ids.ids
                print("IDs de preguntas:", pregunta_ids)
                self.pregunta_ids = [(6, 0, pregunta_ids)]

        return self

    def copiar_preguntas_de_template_nom035(self):
        """
        Copia preguntas de un template de evaluación predeterminado a una nueva evaluación.

        Este método verifica si el objeto actual está vacío (self). Si lo está, crea una nueva
        evaluación con un nombre predeterminado y asigna este nuevo objeto a self. Luego, limpia
        las preguntas existentes y copia todas las preguntas de un template con ID predefinido
        (en este caso, 331) al objeto evaluación actual.

        :return: object: Retorna el objeto evaluación actualizado con las preguntas copiadas del template.
        """

        if not self:
            new_evaluation = self.env["evaluacion"].create(
                {
                    "nombre": "",
                    "descripcion": "La NOM 035 tiene como objetivo establecer los elementos para identificar, analizar y prevenir los factores de riesgo psicosocial, así como para promover un entorno organizacional favorable en los centros de trabajo.",
                    "tipo": "NOM_035",
                }
            )
            self = new_evaluation

        self.pregunta_ids = [(5,)]

        template_id = self.env["ir.model.data"]._xmlid_to_res_id(
            "evaluaciones.template_nom035"
        )

        if template_id:
            template = self.env["template"].browse(template_id)
            if template:
                pregunta_ids = template.pregunta_ids.ids
                self.pregunta_ids = [(6, 0, pregunta_ids)]

        return self

    def evaluacion_clima_action_form(self):
        """
        Ejecuta la acción de copiar preguntas de un template a la evaluación actual y devuelve
        un diccionario con los parámetros necesarios para abrir una ventana de acción en Odoo.

        Este método utiliza `copiar_preguntas_de_template_nom035` para asegurarse de que la evaluación
        actual tenga las preguntas correctas, y luego configura y devuelve un diccionario con
        los detalles para abrir esta evaluación en una vista de formulario específica.

        Returns:
        dict: Un diccionario que contiene todos los parámetros necesarios para abrir la
        evaluación en una vista de formulario específica de Odoo.

        """

        self = self.copiar_preguntas_de_template()

        # Retornar la acción con la vista como destino
        return {
            "type": "ir.actions.act_window",
            "name": "Evaluación Clima",
            "res_model": "evaluacion",
            "view_mode": "form",
            "view_id": self.env.ref("evaluaciones.evaluacion_clima_view_form").id,
            "target": "current",
            "res_id": self.id,
        }

    def evaluacion_nom035_action_form(self):
        """
        Ejecuta la acción de copiar preguntas de un template a la evaluación actual y devuelve
        un diccionario con los parámetros necesarios para abrir una ventana de acción en Odoo.

        Este método utiliza `copiar_preguntas_de_template_nom035` para asegurarse de que la evaluación
        actual tenga las preguntas correctas, y luego configura y devuelve un diccionario con
        los detalles para abrir esta evaluación en una vista de formulario específica.

        :return: Un diccionario que contiene todos los parámetros necesarios para abrir la
        evaluación en una vista de formulario específica de Odoo.

        """
        self = self.copiar_preguntas_de_template_nom035()

        return {
            "type": "ir.actions.act_window",
            "name": "NOM 035",
            "res_model": "evaluacion",
            "view_mode": "form",
            "view_id": self.env.ref("evaluaciones.evaluacion_nom035_view_form").id,
            "target": "current",
            "res_id": self.id,
        }

    def evaluacion_360_action_form(self):
        """
        Ejecuta la acción de redireccionar a la evaluación 360 y devuelve un diccionario

        Este método utiliza los parámetros necesarios para redireccionar a la evaluación 360

        :return: Un diccionario que contiene todos los parámetros necesarios para redireccionar la
        a una vista de la evaluación 360.

        """
        self.tipo = "competencia"
        return {
            "type": "ir.actions.act_window",
            "name": "360",
            "res_model": "evaluacion",
            "view_mode": "form",
            "view_id": self.env.ref("evaluaciones.evaluacion_360_view_form").id,
            "target": "current",
            "res_id": self.id,
        }

    def evaluacion_action_tree(self):
        """
        Ejecuta la acción de redireccionar a la lista de evaluaciones y devuelve un diccionario

        Este método utiliza los parámetros necesarios para redireccionar a la lista de evaluaciones

        :return: Un diccionario que contiene todos los parámetros necesarios para redireccionar la
        a una vista de la lista de las evaluaciones.

        """

        return {
            "name": "Evaluación",
            "type": "ir.actions.act_window",
            "res_model": "evaluacion",
            "view_mode": "tree",
            "target": "current",
        }

    def abrir_evaluacion_form(self):
        """
        Abre la evaluación en una vista de formulario.

        Este método configura y devuelve un diccionario con los detalles para abrir la evaluación
        actual en una vista de formulario específica dependiendo de su tipo.

        :return: Un diccionario que contiene todos los parámetros necesarios para abrir la
        evaluación en una vista de formulario específica de Odoo.

        """

        if self.tipo == "competencia":
            action = self.env["ir.actions.act_window"]._for_xml_id(
                "evaluaciones.evaluacion_competencias_action"
            )
        else:
            action = self.env["ir.actions.act_window"]._for_xml_id(
                "evaluaciones.evaluacion_generica_action"
            )

        action["res_id"] = self.id

        return action

    def action_reporte_generico(self):
        """
        Genera una acción de URL para el reporte genérico de la evaluación.

        Esta función genera un URL para redirigir
        a un reporte específico de la evaluación actual.

        :return: una acción de redirección al reporte de la evaluación

        """
        return {
            "type": "ir.actions.act_url",
            "url": "/evaluacion/reporte/%s" % (self.id),
            "target": "new",
        }

    def action_generar_datos_reporte_generico(self):
        """
        Genera los datos necesarios para el reporte genérico de la evaluación.

        Esta función genera los parámetros requeridos para generar un reporte genérico de la evaluación actual,
        incluyendo las preguntas y las respuestas tabuladas.

        :return: Los parámetros necesarios para generar el reporte.

        """
        parametros = {
            "evaluacion": self,
            "preguntas": [],
        }

        respuesta_tabulada = {}

        for pregunta in self.pregunta_ids:

            respuestas = []
            respuestas_tabuladas = []

            for respuesta in pregunta.respuesta_ids:
                if respuesta.evaluacion_id.id != self.id:
                    continue

                respuestas.append(respuesta.respuesta_texto)

                for i, respuesta_tabulada in enumerate(respuestas_tabuladas):
                    if respuesta_tabulada["texto"] == respuesta.respuesta_texto:
                        respuestas_tabuladas[i]["conteo"] += 1
                        break
                else:
                    respuestas_tabuladas.append(
                        {"texto": respuesta.respuesta_texto, "conteo": 1}
                    )

            datos_pregunta = {
                "pregunta": pregunta,
                "respuestas": respuestas,
                "respuestas_tabuladas": respuestas_tabuladas,
                "datos_grafica": str(respuestas_tabuladas).replace("'", '"'),
            }

            parametros["preguntas"].append(datos_pregunta)

        return parametros

    def action_generar_datos_reporte_NOM_035(self):
        """
        Genera los datos necesarios para el reporte genérico de la evaluación.

        Esta función genera los parámetros requeridos para generar un reporte genérico de la evaluación actual,
        incluyendo las preguntas y las respuestas tabuladas, agrupadas por categoría y dominio.

        :return: Los parámetros necesarios para generar el reporte.
        """
        # Definir estructura de categorías y dominios
        categorias_orden = [
            "Ambiente de Trabajo",
            "Factores propios de la actividad",
            "Organización del tiempo de trabajo",
            "Liderazgo y relaciones en el trabajo",
        ]
        dominios_orden = [
            "Condiciones en el ambiente de trabajo",
            "Carga de trabajo",
            "Falta de control sobre el trabajo",
            "Jornada de trabajo",
            "Interferencia en la relación trabajo-familia",
            "Liderazgo",
            "Relaciones en el trabajo",
            "Violencia",
        ]

        categorias = {nombre: 0 for nombre in categorias_orden}
        dominios = {nombre: 0 for nombre in dominios_orden}

        final = 0

        for pregunta in self.pregunta_ids:
            if not pregunta.categoria:
                continue
            categoria = dict(pregunta._fields["categoria"].selection).get(
                pregunta.categoria
            )
            dominio = dict(pregunta._fields["dominio"].selection).get(pregunta.dominio)
            valor_pregunta = 0

            for respuesta in pregunta.respuesta_ids:
                if respuesta.evaluacion_id.id != self.id:
                    continue
                valor_respuesta = int(respuesta.respuesta_texto)
                valor_pregunta += valor_respuesta
                final += valor_respuesta

            # Acumular el valor de la pregunta en la categoría y el dominio correspondientes
            if categoria in categorias:
                categorias[categoria] += valor_pregunta
            if dominio in dominios:
                dominios[dominio] += valor_pregunta

        # Función para asignar color

        # Asignar color a las categorías y dominios
        for categoria in categorias_orden:
            categorias[categoria] = {
                "nombre": categoria,
                "valor": categorias[categoria],
                "color": self.asignar_color(categorias[categoria], categoria=categoria),
            }

        for dominio in dominios_orden:
            dominios[dominio] = {
                "nombre": dominio,
                "valor": dominios[dominio],
                "color": self.asignar_color(dominios[dominio], dominio=dominio),
            }

        # Datos demograficos
        datos_demograficos = []

        for usuario in self.usuario_ids:
            usuario_evaluacion_rel = self.env["usuario.evaluacion.rel"].search(
                [("usuario_id", "=", usuario.id), ("evaluacion_id", "=", self.id)]
            )

            if (
                usuario_evaluacion_rel
                and usuario_evaluacion_rel[0].contestada == "contestada"
            ):
                datos_demograficos.append(self.obtener_datos_demograficos(usuario))
                
        departamentos = defaultdict(int)
        for dato in datos_demograficos:
            departamentos[dato["departamento"]] += 1

        generaciones = defaultdict(int)
        for dato in datos_demograficos:
            generaciones[dato["generacion"]] += 1
            
        puestos = defaultdict(int)
        for dato in datos_demograficos:
            puestos[dato["puesto"]] += 1

        generos = defaultdict(int)
        for dato in datos_demograficos:
            dato["genero"] = dato["genero"].capitalize()
            generos[dato["genero"]] += 1

        # Organizar los parámetros en el orden deseado
        parametros = {
            "evaluacion": self,
            "categorias": [categorias[nombre] for nombre in categorias_orden],
            "dominios": [dominios[nombre] for nombre in dominios_orden],
            "departamentos": [{"nombre": nombre, "valor": conteo} for nombre, conteo in departamentos.items()],
            "generaciones": [{"nombre": nombre, "valor": conteo} for nombre, conteo in generaciones.items()],
            "puestos": [{"nombre": nombre, "valor": conteo} for nombre, conteo in puestos.items()],
            "generos": [{"nombre": nombre, "valor": conteo} for nombre, conteo in generos.items()],
            "final": final,
        }

        print(parametros)
        return parametros

    def asignar_color(self, valor, categoria=None, dominio=None):
        if categoria:
            if categoria == "Ambiente de Trabajo":
                if valor < 3:
                    return "#2894a7"  # Azul clarito
                elif 3 <= valor < 5:
                    return "#5aaf2b"  # Verde
                elif 5 <= valor < 7:
                    return "#ebae14"  # Amarillo
                elif 7 <= valor < 9:
                    return "#ffa446"  # Naranja
                else:
                    return "#ff4747"  # Rojo
            elif categoria == "Factores propios de la actividad":
                if valor < 10:
                    return "#2894a7"  # Azul clarito
                elif 10 <= valor < 20:
                    return "#5aaf2b"  # Verde
                elif 20 <= valor < 30:
                    return "#ebae14"  # Amarillo
                elif 30 <= valor < 40:
                    return "#ffa446"  # Naranja
                else:
                    return "#ff4747"  # Rojo
            elif categoria == "Organización del tiempo de trabajo":
                if valor < 4:
                    return "#2894a7"  # Azul clarito
                elif 4 <= valor < 6:
                    return "#5aaf2b"  # Verde
                elif 6 <= valor < 9:
                    return "#ebae14"  # Amarillo
                elif 9 <= valor < 12:
                    return "#ffa446"  # Naranja
                else:
                    return "#ff4747"  # Rojo
            elif categoria == "Liderazgo y relaciones en el trabajo":
                if valor < 10:
                    return "#2894a7"  # Azul clarito
                elif 10 <= valor < 18:
                    return "#5aaf2b"  # Verde
                elif 18 <= valor < 28:
                    return "#ebae14"  # Amarillo
                elif 28 <= valor < 38:
                    return "#ffa446"  # Naranja
                else:
                    return "#ff4747"  # Rojo
        elif dominio:
            if dominio == "Condiciones en el ambiente de trabajo":
                if valor < 3:
                    return "#2894a7"  # Azul clarito
                elif 3 <= valor < 5:
                    return "#5aaf2b"  # Verde
                elif 5 <= valor < 7:
                    return "#ebae14"  # Amarillo
                elif 7 <= valor < 9:
                    return "#ffa446"  # Naranja
                else:
                    return "#ff4747"  # Rojo
            elif dominio == "Carga de trabajo":
                if valor < 12:
                    return "#2894a7"  # Azul clarito
                elif 12 <= valor < 16:
                    return "#5aaf2b"  # Verde
                elif 16 <= valor < 20:
                    return "#ebae14"  # Amarillo
                elif 20 <= valor < 24:
                    return "#ffa446"  # Naranja
                else:
                    return "#ff4747"  # Rojo
            elif dominio == "Falta de control sobre el trabajo":
                if valor < 5:
                    return "#2894a7"  # Azul clarito
                elif 5 <= valor < 8:
                    return "#5aaf2b"  # Verde
                elif 8 <= valor < 11:
                    return "#ebae14"  # Amarillo
                elif 11 <= valor < 14:
                    return "#ffa446"  # Naranja
                else:
                    return "#ff4747"  # Rojo
            elif dominio == "Jornada de trabajo":
                if valor < 1:
                    return "#2894a7"  # Azul clarito
                elif 1 <= valor < 2:
                    return "#5aaf2b"  # Verde
                elif 2 <= valor < 4:
                    return "#ebae14"  # Amarillo
                elif 4 <= valor < 6:
                    return "#ffa446"  # Naranja
                else:
                    return "#ff4747"  # Rojo
            elif dominio == "Interferencia en la relación trabajo-familia":
                if valor < 1:
                    return "#2894a7"  # Azul clarito
                elif 1 <= valor < 2:
                    return "#5aaf2b"  # Verde
                elif 2 <= valor < 4:
                    return "#ebae14"  # Amarillo
                elif 4 <= valor < 6:
                    return "#ffa446"  # Naranja
                else:
                    return "#ff4747"  # Rojo
            elif dominio == "Liderazgo":
                if valor < 3:
                    return "#2894a7"  # Azul clarito
                elif 3 <= valor < 5:
                    return "#5aaf2b"  # Verde
                elif 5 <= valor < 8:
                    return "#ebae14"  # Amarillo
                elif 8 <= valor < 11:
                    return "#ffa446"  # Naranja
                else:
                    return "#ff4747"  # Rojo
            elif dominio == "Relaciones en el trabajo":
                if valor < 5:
                    return "#2894a7"  # Azul clarito
                elif 5 <= valor < 8:
                    return "#5aaf2b"  # Verde
                elif 8 <= valor < 11:
                    return "#ebae14"  # Amarillo
                elif 11 <= valor < 14:
                    return "#ffa446"  # Naranja
                else:
                    return "#ff4747"  # Rojo
            elif dominio == "Violencia":
                if valor < 7:
                    return "#2894a7"  # Azul clarito
                elif 7 <= valor < 10:
                    return "#5aaf2b"  # Verde
                elif 10 <= valor < 13:
                    return "#ebae14"  # Amarillo
                elif 13 <= valor < 16:
                    return "#ffa446"  # Naranja
                else:
                    return "#ff4747"  # Rojo
        else:
            if valor < 20:
                return "#2894a7"  # Azul clarito
            elif 20 <= valor < 45:
                return "#5aaf2b"  # Verde
            elif 45 <= valor < 70:
                return "#ebae14"  # Amarillo
            elif 70 <= valor < 90:
                return "#ffa446"  # Naranja
            else:
                return "#ff4747"  # Rojo

    def obtener_dato(self, dato):
        if not dato:
            return "N/A"

        return dato

    def obtener_datos_demograficos(self, usuario):
        datos = {}
        
        def obtener_generacion(anio_nacimiento):
            if 1946 <= anio_nacimiento <= 1964:
                return "Baby Boomers"
            elif 1965 <= anio_nacimiento <= 1980:
                return "Generación X"
            elif 1981 <= anio_nacimiento <= 1999:
                return "Millenials"
            elif 2000 <= anio_nacimiento <= 2015:
                return "Generacion Z"
            else:
                return "N/A"


        datos["nombre"] = self.obtener_dato(usuario.name)
        datos["genero"] = self.obtener_dato(usuario.gender)
        datos["puesto"] = self.obtener_dato(usuario.job_title)
        datos["anio_nacimiento"] = usuario.birthday.year if usuario.birthday else "N/A"
        datos["generacion"] = obtener_generacion(datos["anio_nacimiento"]) if datos["anio_nacimiento"] != "N/A" else "N/A"
        datos["departamento"] = self.obtener_dato(usuario.department_id.name)
        
        # Falta
        # Nivel Jerarquico
        # Gerencia
        # Jefatura
        # Fecha de ingreso
        # Ubicación/Region
        
        return datos
    

    def action_get_evaluaciones(self, evaluacion_id):
        """
        Obtiene las preguntas asociadas a la evaluación.

        Este método obtiene las preguntas asociadas a la evaluación actual y las devuelve en un diccionario.

        :return: Un diccionario con las preguntas asociadas a la evaluación.

        """

        return {
            "evaluacion": self,
            "pregunta": self.pregunta_ids,
        }
<<<<<<< HEAD

    def action_enviar_evaluacion(self):
=======
    
    def enviar_evaluacion_action(self):
>>>>>>> a12b0a21
        usuarios = []

        for usuario in self.usuario_ids:
            usuarios.append(usuario.partner_id.name)
<<<<<<< HEAD
        self.env["usuario.evaluacion.rel"].action_enviar_evaluacion(
            evaluacion_id=self.id
        )
=======
        self.env['usuario.evaluacion.rel'].enviar_evaluacion_action(evaluacion_id=self.id)
>>>>>>> a12b0a21
        return {
            "type": "ir.actions.client",
            "tag": "display_notification",
            "params": {
                "title": f"Evaluación {self.nombre} fue enviada!",
                "type": "success",
                "message": f"La evaluación ha sido enviada a {', '.join(usuarios)}.",
                "sticky": False,
            },
        }<|MERGE_RESOLUTION|>--- conflicted
+++ resolved
@@ -642,24 +642,13 @@
             "evaluacion": self,
             "pregunta": self.pregunta_ids,
         }
-<<<<<<< HEAD
-
-    def action_enviar_evaluacion(self):
-=======
     
     def enviar_evaluacion_action(self):
->>>>>>> a12b0a21
         usuarios = []
 
         for usuario in self.usuario_ids:
             usuarios.append(usuario.partner_id.name)
-<<<<<<< HEAD
-        self.env["usuario.evaluacion.rel"].action_enviar_evaluacion(
-            evaluacion_id=self.id
-        )
-=======
         self.env['usuario.evaluacion.rel'].enviar_evaluacion_action(evaluacion_id=self.id)
->>>>>>> a12b0a21
         return {
             "type": "ir.actions.client",
             "tag": "display_notification",
