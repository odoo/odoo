from odoo import api, models, fields


class Evaluacion(models.Model):
    """
    Modelo para representar una evaluación de personal en Odoo.

    :param _name (str): Nombre del modelo en Odoo.
    :param _description (str): Descripción del modelo en Odoo.
    :param nombre (fields.Char): Nombre de la evaluación. Es un campo obligatorio.
    :param estado (fields.Selection): Estado de la evaluación con opciones 'borrador', 'publicado' y 'finalizado'. Por defecto, es 'borrador'.
    :param pregunta_ids (fields.Many2many): Relación de muchos a muchos con el modelo 'pregunta' para almacenar las preguntas asociadas a la evaluación.
    :param competencia_ids (fields.Many2many): Relación de muchos a muchos con el modelo 'competencia' para almacenar las competencias asociadas a la evaluación.
    :param usuario_ids (fields.Many2many): Relación de muchos a muchos con el modelo 'res.users' para asignar usuarios a la evaluación.
    """

    _name = "evaluacion"
    _description = "Evaluacion de pesonal"
    _inherit = ["mail.thread"]

    nombre = fields.Char(required=True)
    descripcion = fields.Text()
    estado = fields.Selection(
        [
            ("borrador", "Borrador"),
            ("publicado", "Publicado"),
            ("finalizado", "Finalizado"),
        ],
        default="borrador",
        required=True,
    )

    pregunta_ids = fields.Many2many(
        "pregunta",
        "pregunta_evaluacion_rel",
        "evaluacion_id",
        "pregunta_id",
        string="Preguntas",
    )

    competencia_ids = fields.Many2many(
        "competencia",
        "competencia_evaluacion_rel",
        "evaluacion_id",
        "competencia_id",
        string="Competencias",
    )

    usuario_ids = fields.Many2many(
        "res.users",
        "usuario_evaluacion_rel",
        "evaluacion_id",
        "usuario_id",
        string="Asignados",
    )
    
    # Método para copiar preguntas de la plantilla a la evaluación
    def copiar_preguntas_de_template(self):
        """
        Copia preguntas de un template de evaluación predeterminado a una nueva evaluación.

<<<<<<< HEAD
        Este método verifica si el objeto actual está vacío (self). Si lo está, crea una nueva
        evaluación con un nombre predeterminado y asigna este nuevo objeto a self. Luego, limpia
        las preguntas existentes y copia todas las preguntas de un template con ID predefinido 
        (en este caso, 332) al objeto evaluación actual.

        Returns:
        object: Retorna el objeto evaluación actualizado con las preguntas copiadas del template.
        """

        if not self:
            new_evaluation = self.env["evaluacion"].create({
                "nombre": "Evaluacion Clima",
=======
    def copiar_preguntas_de_template_nom035(self):
        """
        Copia preguntas de un template de evaluación predeterminado a una nueva evaluación.

        Este método verifica si el objeto actual está vacío (self). Si lo está, crea una nueva
        evaluación con un nombre predeterminado y asigna este nuevo objeto a self. Luego, limpia
        las preguntas existentes y copia todas las preguntas de un template con ID predefinido 
       (en este caso, 331) al objeto evaluación actual.
       
       :return: object: Retorna el objeto evaluación actualizado con las preguntas copiadas del template.
        """
        
        if not self:
            new_evaluation = self.env["evaluacion"].create({
                "nombre": "NOM 035",
>>>>>>> bbeba8b2
            })
            self = new_evaluation

        self.pregunta_ids = [(5,)]

<<<<<<< HEAD
        template_id_hardcoded = 1
=======
        template_id_hardcoded = 2
>>>>>>> bbeba8b2

        if template_id_hardcoded:
            template = self.env["template"].browse(template_id_hardcoded)
            if template:
                pregunta_ids = template.pregunta_ids.ids
<<<<<<< HEAD
                print("IDs de preguntas:", pregunta_ids)
=======
>>>>>>> bbeba8b2
                self.pregunta_ids = [(6, 0, pregunta_ids)]

        return self

<<<<<<< HEAD
    def evaluacion_clima_action_form(self):
=======
    def evaluacion_nom035_action_form(self):
>>>>>>> bbeba8b2
        """
        Ejecuta la acción de copiar preguntas de un template a la evaluación actual y devuelve
        un diccionario con los parámetros necesarios para abrir una ventana de acción en Odoo.

        Este método utiliza `copiar_preguntas_de_template_nom035` para asegurarse de que la evaluación
        actual tenga las preguntas correctas, y luego configura y devuelve un diccionario con
        los detalles para abrir esta evaluación en una vista de formulario específica.

<<<<<<< HEAD
        Returns:
        dict: Un diccionario que contiene todos los parámetros necesarios para abrir la
        evaluación en una vista de formulario específica de Odoo.
        
        """

        self = self.copiar_preguntas_de_template()

        # Retornar la acción con la vista como destino
        return {
            "type": "ir.actions.act_window",
            "name": "Evaluación Clima",
            "res_model": "evaluacion",
            "view_mode": "form",
            "view_id": self.env.ref("evaluaciones.evaluacion_clima_form").id,
            "target": "current",
            "res_id": self.id,
        }

=======
        :return: Un diccionario que contiene todos los parámetros necesarios para abrir la
        evaluación en una vista de formulario específica de Odoo.
        
        """
        self = self.copiar_preguntas_de_template_nom035()

        return {
            "type": "ir.actions.act_window",
            "name": "NOM 035",
            "res_model": "evaluacion",
            "view_mode": "form",
            "view_id": self.env.ref("evaluaciones.evaluacion_nom035_form").id,
            "target": "current",
            "res_id": self.id,
        }
        
>>>>>>> bbeba8b2
    def evaluacion_action_tree(self):
        """
        Ejecuta la acción de redireccionar a la lista de evaluaciones y devuelve un diccionario

        Este método utiliza los parámetros necesarios para redireccionar a la lista de evaluaciones

<<<<<<< HEAD
        Returns:
        dict: Un diccionario que contiene todos los parámetros necesarios para redireccionar la
=======
        :return: Un diccionario que contiene todos los parámetros necesarios para redireccionar la
>>>>>>> bbeba8b2
        a una vista de la lista de las evaluaciones.
        
        """

        return {
            "name": "Evaluación",
            "type": "ir.actions.act_window",
            "res_model": "evaluacion",
            "view_mode": "tree,form",
            "target": "current",
        }<|MERGE_RESOLUTION|>--- conflicted
+++ resolved
@@ -59,7 +59,6 @@
         """
         Copia preguntas de un template de evaluación predeterminado a una nueva evaluación.
 
-<<<<<<< HEAD
         Este método verifica si el objeto actual está vacío (self). Si lo está, crea una nueva
         evaluación con un nombre predeterminado y asigna este nuevo objeto a self. Luego, limpia
         las preguntas existentes y copia todas las preguntas de un template con ID predefinido 
@@ -72,7 +71,23 @@
         if not self:
             new_evaluation = self.env["evaluacion"].create({
                 "nombre": "Evaluacion Clima",
-=======
+            })
+            self = new_evaluation
+
+        self.pregunta_ids = [(5,)]
+
+        template_id_hardcoded = 1
+
+        if template_id_hardcoded:
+            template = self.env["template"].browse(template_id_hardcoded)
+            if template:
+                pregunta_ids = template.pregunta_ids.ids
+                print("IDs de preguntas:", pregunta_ids)
+                self.pregunta_ids = [(6, 0, pregunta_ids)]
+
+        return self
+
+    
     def copiar_preguntas_de_template_nom035(self):
         """
         Copia preguntas de un template de evaluación predeterminado a una nueva evaluación.
@@ -88,35 +103,22 @@
         if not self:
             new_evaluation = self.env["evaluacion"].create({
                 "nombre": "NOM 035",
->>>>>>> bbeba8b2
             })
             self = new_evaluation
 
         self.pregunta_ids = [(5,)]
 
-<<<<<<< HEAD
-        template_id_hardcoded = 1
-=======
         template_id_hardcoded = 2
->>>>>>> bbeba8b2
 
         if template_id_hardcoded:
             template = self.env["template"].browse(template_id_hardcoded)
             if template:
                 pregunta_ids = template.pregunta_ids.ids
-<<<<<<< HEAD
-                print("IDs de preguntas:", pregunta_ids)
-=======
->>>>>>> bbeba8b2
                 self.pregunta_ids = [(6, 0, pregunta_ids)]
 
         return self
 
-<<<<<<< HEAD
     def evaluacion_clima_action_form(self):
-=======
-    def evaluacion_nom035_action_form(self):
->>>>>>> bbeba8b2
         """
         Ejecuta la acción de copiar preguntas de un template a la evaluación actual y devuelve
         un diccionario con los parámetros necesarios para abrir una ventana de acción en Odoo.
@@ -125,7 +127,6 @@
         actual tenga las preguntas correctas, y luego configura y devuelve un diccionario con
         los detalles para abrir esta evaluación en una vista de formulario específica.
 
-<<<<<<< HEAD
         Returns:
         dict: Un diccionario que contiene todos los parámetros necesarios para abrir la
         evaluación en una vista de formulario específica de Odoo.
@@ -144,8 +145,16 @@
             "target": "current",
             "res_id": self.id,
         }
+    
+    def evaluacion_nom035_action_form(self):
+        """
+        Ejecuta la acción de copiar preguntas de un template a la evaluación actual y devuelve
+        un diccionario con los parámetros necesarios para abrir una ventana de acción en Odoo.
 
-=======
+        Este método utiliza `copiar_preguntas_de_template_nom035` para asegurarse de que la evaluación
+        actual tenga las preguntas correctas, y luego configura y devuelve un diccionario con
+        los detalles para abrir esta evaluación en una vista de formulario específica.
+
         :return: Un diccionario que contiene todos los parámetros necesarios para abrir la
         evaluación en una vista de formulario específica de Odoo.
         
@@ -162,19 +171,13 @@
             "res_id": self.id,
         }
         
->>>>>>> bbeba8b2
     def evaluacion_action_tree(self):
         """
         Ejecuta la acción de redireccionar a la lista de evaluaciones y devuelve un diccionario
 
         Este método utiliza los parámetros necesarios para redireccionar a la lista de evaluaciones
 
-<<<<<<< HEAD
-        Returns:
-        dict: Un diccionario que contiene todos los parámetros necesarios para redireccionar la
-=======
         :return: Un diccionario que contiene todos los parámetros necesarios para redireccionar la
->>>>>>> bbeba8b2
         a una vista de la lista de las evaluaciones.
         
         """
