--- conflicted
+++ resolved
@@ -41,14 +41,10 @@
             ("CLIMA", "Clima Organizacional"),
             ("NOM_035", "NOM 035"),
             ("competencia", "Competencia"),
-<<<<<<< HEAD
-            ("generica", "Genérica")
-=======
             ("generico", "Genérico"),
->>>>>>> 3010688e
         ],
         required=True,
-        default="generica",
+        default="generico",
     )
     descripcion = fields.Text(string="Descripción")
     estado = fields.Selection(
@@ -1195,7 +1191,6 @@
             "view_mode": "form",
             "target": "new",
         }
-<<<<<<< HEAD
     
     def evaluacion_general_action_form(self):
         """
@@ -1211,7 +1206,7 @@
         nueva_evaluacion = self.env["evaluacion"].create(
             {
                 "nombre": "",
-                "tipo": "generica",
+                "tipo": "generico",
                 "fecha_inicio": fields.Date.today(),
                 "fecha_final": fields.Date.today(),
             }
@@ -1227,7 +1222,6 @@
             "target": "current",
             "res_id": self.id,
         }
-=======
 
     def get_escalar_format(self):
         """
@@ -1235,5 +1229,4 @@
         
         :return: El formato escalar seleccionado para la evaluación.
         """
-        return self.escalar_format
->>>>>>> 3010688e
+        return self.escalar_format