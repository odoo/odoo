<<<<<<< HEAD
from odoo import models, fields, api
=======
from odoo import api, models, fields
>>>>>>> bbeba8b2


class Evaluacion(models.Model):
    """
    Modelo para representar una evaluación de personal en Odoo.

    :param _name (str): Nombre del modelo en Odoo.
    :param _description (str): Descripción del modelo en Odoo.
    :param nombre (fields.Char): Nombre de la evaluación. Es un campo obligatorio.
    :param estado (fields.Selection): Estado de la evaluación con opciones 'borrador', 'publicado' y 'finalizado'. Por defecto, es 'borrador'.
    :param pregunta_ids (fields.Many2many): Relación de muchos a muchos con el modelo 'pregunta' para almacenar las preguntas asociadas a la evaluación.
    :param competencia_ids (fields.Many2many): Relación de muchos a muchos con el modelo 'competencia' para almacenar las competencias asociadas a la evaluación.
    :param usuario_ids (fields.Many2many): Relación de muchos a muchos con el modelo 'res.users' para asignar usuarios a la evaluación.
    """

    _name = "evaluacion"
    _description = "Evaluacion de pesonal"
    # _inherit = ["mail.thread"]

    nombre = fields.Char(required=True)

    @api.model
    def _get_evaluation_type(self):
        if self.env.context.get("default_tipo") == "NOM_035":
            return [("NOM_035", "NOM-035")]
        elif self.env.context.get("default_tipo") == "CLIMA":
            return [("CLIMA", "Clima Laboral")]
        else:
            return [("90", "90 Grados"), ("180", "180 Grados"), ("270", "270 Grados"), ("360", "360 Grados")]

    def get_evaluation_default_type(self):
        return self._get_evaluation_type(self)[0][0]

    tipo = fields.Selection(selection=_get_evaluation_type,
                            required=True, default="get_evaluation_default_type")

    estado = fields.Selection(
        [
            ("borrador", "Borrador"),
            ("publicado", "Publicado"),
            ("finalizado", "Finalizado"),
        ],
        default="borrador",
        required=True,
    )

    pregunta_ids = fields.Many2many(
        "pregunta",
        "pregunta_evaluacion_rel",
        "evaluacion_id",
        "pregunta_id",
        string="Preguntas",
    )

    competencia_ids = fields.Many2many(
        "competencia",
        "competencia_evaluacion_rel",
        "evaluacion_id",
        "competencia_id",
        string="Competencias",
    )

    usuario_ids = fields.Many2many(
        "res.users",
        "usuario_evaluacion_rel",
        "evaluacion_id",
        "usuario_id",
        string="Asignados",
    )

<<<<<<< HEAD
    # # do something on new usuario assigned

    # def write(self, vals):
    #     res = super(Evaluacion, self).write(vals)
    #     if "usuario_ids" in vals:
    #         for user_change in vals["usuario_ids"]:
    #             action, user_id = user_change
    #             user = self.env["res.users"].browse(user_id)
    #             partner_id = user.partner_id.id
    #             if action == 4:
    #                 print(
    #                     f"Se ha asignado la evaluación {self.nombre} a {partner_id}")
    #                 # Send email to assigned user
    #                 self.message_post(
    #                     body=f"Se te ha asignado la evaluación {self.nombre}",
    #                     partner_ids=[partner_id],
    #                 )
    #     return res
=======
    def copiar_preguntas_de_template_nom035(self):
        """
        Copia preguntas de un template de evaluación predeterminado a una nueva evaluación.

        Este método verifica si el objeto actual está vacío (self). Si lo está, crea una nueva
        evaluación con un nombre predeterminado y asigna este nuevo objeto a self. Luego, limpia
        las preguntas existentes y copia todas las preguntas de un template con ID predefinido 
       (en este caso, 331) al objeto evaluación actual.
       
       :return: object: Retorna el objeto evaluación actualizado con las preguntas copiadas del template.
        """
        
        if not self:
            new_evaluation = self.env["evaluacion"].create({
                "nombre": "NOM 035",
            })
            self = new_evaluation

        self.pregunta_ids = [(5,)]

        template_id_hardcoded = 2

        if template_id_hardcoded:
            template = self.env["template"].browse(template_id_hardcoded)
            if template:
                pregunta_ids = template.pregunta_ids.ids
                self.pregunta_ids = [(6, 0, pregunta_ids)]

        return self

    def evaluacion_nom035_action_form(self):
        """
        Ejecuta la acción de copiar preguntas de un template a la evaluación actual y devuelve
        un diccionario con los parámetros necesarios para abrir una ventana de acción en Odoo.

        Este método utiliza `copiar_preguntas_de_template_nom035` para asegurarse de que la evaluación
        actual tenga las preguntas correctas, y luego configura y devuelve un diccionario con
        los detalles para abrir esta evaluación en una vista de formulario específica.

        :return: Un diccionario que contiene todos los parámetros necesarios para abrir la
        evaluación en una vista de formulario específica de Odoo.
        
        """
        self = self.copiar_preguntas_de_template_nom035()

        return {
            "type": "ir.actions.act_window",
            "name": "NOM 035",
            "res_model": "evaluacion",
            "view_mode": "form",
            "view_id": self.env.ref("evaluaciones.evaluacion_nom035_form").id,
            "target": "current",
            "res_id": self.id,
        }
        
    def evaluacion_action_tree(self):
        """
        Ejecuta la acción de redireccionar a la lista de evaluaciones y devuelve un diccionario

        Este método utiliza los parámetros necesarios para redireccionar a la lista de evaluaciones

        :return: Un diccionario que contiene todos los parámetros necesarios para redireccionar la
        a una vista de la lista de las evaluaciones.
        
        """

        return {
            "name": "Evaluación",
            "type": "ir.actions.act_window",
            "res_model": "evaluacion",
            "view_mode": "tree,form",
            "target": "current",
        }
>>>>>>> bbeba8b2
<|MERGE_RESOLUTION|>--- conflicted
+++ resolved
@@ -1,8 +1,4 @@
-<<<<<<< HEAD
-from odoo import models, fields, api
-=======
 from odoo import api, models, fields
->>>>>>> bbeba8b2
 
 
 class Evaluacion(models.Model):
@@ -73,26 +69,6 @@
         string="Asignados",
     )
 
-<<<<<<< HEAD
-    # # do something on new usuario assigned
-
-    # def write(self, vals):
-    #     res = super(Evaluacion, self).write(vals)
-    #     if "usuario_ids" in vals:
-    #         for user_change in vals["usuario_ids"]:
-    #             action, user_id = user_change
-    #             user = self.env["res.users"].browse(user_id)
-    #             partner_id = user.partner_id.id
-    #             if action == 4:
-    #                 print(
-    #                     f"Se ha asignado la evaluación {self.nombre} a {partner_id}")
-    #                 # Send email to assigned user
-    #                 self.message_post(
-    #                     body=f"Se te ha asignado la evaluación {self.nombre}",
-    #                     partner_ids=[partner_id],
-    #                 )
-    #     return res
-=======
     def copiar_preguntas_de_template_nom035(self):
         """
         Copia preguntas de un template de evaluación predeterminado a una nueva evaluación.
@@ -101,10 +77,10 @@
         evaluación con un nombre predeterminado y asigna este nuevo objeto a self. Luego, limpia
         las preguntas existentes y copia todas las preguntas de un template con ID predefinido 
        (en este caso, 331) al objeto evaluación actual.
-       
+
        :return: object: Retorna el objeto evaluación actualizado con las preguntas copiadas del template.
         """
-        
+
         if not self:
             new_evaluation = self.env["evaluacion"].create({
                 "nombre": "NOM 035",
@@ -134,7 +110,7 @@
 
         :return: Un diccionario que contiene todos los parámetros necesarios para abrir la
         evaluación en una vista de formulario específica de Odoo.
-        
+
         """
         self = self.copiar_preguntas_de_template_nom035()
 
@@ -147,7 +123,7 @@
             "target": "current",
             "res_id": self.id,
         }
-        
+
     def evaluacion_action_tree(self):
         """
         Ejecuta la acción de redireccionar a la lista de evaluaciones y devuelve un diccionario
@@ -156,7 +132,7 @@
 
         :return: Un diccionario que contiene todos los parámetros necesarios para redireccionar la
         a una vista de la lista de las evaluaciones.
-        
+
         """
 
         return {
@@ -165,5 +141,4 @@
             "res_model": "evaluacion",
             "view_mode": "tree,form",
             "target": "current",
-        }
->>>>>>> bbeba8b2
+        }