from odoo import api, models, fields, _
from collections import defaultdict, Counter
from odoo import exceptions
from datetime import timedelta


class Evaluacion(models.Model):
    """
    Modelo para representar una evaluación de personal en Odoo.

    :param _name (str): Nombre del modelo en Odoo.
    :param _description (str): Descripción del modelo en Odoo.
    :param nombre (fields.Char): Nombre de la evaluación. Es un campo obligatorio.
    :param tipo (fields.Selection): Tipo de evaluación con opciones 'CLIMA', 'NOM_035' y 'competencia'. Por defecto, es 'competencia'.
    :param descripcion (fields.Text): Descripción de la evaluación.
    :param estado (fields.Selection): Estado de la evaluación con opciones 'borrador', 'publicado' y 'finalizado'. Por defecto, es 'borrador'.
    :param pregunta_ids (fields.Many2many): Relación de muchos a muchos con el modelo 'pregunta' para almacenar las preguntas asociadas a la evaluación.
    :param competencia_ids (fields.Many2many): Relación de muchos a muchos con el modelo 'competencia' para almacenar las competencias asociadas a la evaluación.
    :param usuario_ids (fields.Many2many): Relación de muchos a muchos con el modelo 'res.users' para asignar usuarios a la evaluación.
    :param usuario_externo_ids (fields.Many2many): Relación de muchos a muchos con el modelo 'usuario.externo' para asignar usuarios externos a la evaluación.
    :param fecha_inicio (fields.Date): Fecha de inicio de la evaluación. Es un campo obligatorio.
    :param fecha_final (fields.Date): Fecha de finalización de la evaluación. Es un campo obligatorio.
    :param mensaje (fields.Text): Mensaje de bienvenida para la evaluación.
    :param incluir_demograficos (fields.Boolean): Campo booleano para indicar si se incluirán datos demográficos en el reporte. Por defecto, es True.
    """

    _name = "evaluacion"
    _description = "Evaluacion de personal"
    _rec_name = "nombre"
    nombre = fields.Char(string="Título de la evaluación", required=True)
    escalar_format = fields.Selection([
        ("numericas", "Numéricas"),
        ("textuales", "Textuales"),
        ("caritas", "Caritas"),
        ("estrellas", "Estrellas")
    ], string="Formato para las preguntas escalares", required=True, default="numericas")

    tipo = fields.Selection(
        [
            ("CLIMA", "Clima Organizacional"),
            ("NOM_035", "NOM 035"),
            ("competencia", "Competencia"),
            ("generico", "Genérico"),
        ],
        required=True,
        default="generico",
    )
    descripcion = fields.Text(string="Descripción")
    estado = fields.Selection(
        [
            ("borrador", "Borrador"),
            ("publicado", "Abierta"),
            ("finalizado", "Cerrada"),
        ],
        default="borrador",
        required=True,
    )

    pregunta_ids = fields.Many2many(
        "pregunta",
        "pregunta_evaluacion_rel",
        "evaluacion_id",
        "pregunta_id",
        string="Preguntas",
    )

    competencia_ids = fields.Many2many(
        "competencia",
        "competencia_evaluacion_rel",
        "evaluacion_id",
        "competencia_id",
        string="Competencias",
    )

    usuario_ids = fields.Many2many(
        "res.users",
        "usuario_evaluacion_rel",
        "evaluacion_id",
        "usuario_id",
        string="Asignados",
    )

    usuario_externo_ids = fields.Many2many(
        "usuario.externo",
        "usuario_evaluacion_rel",
        "evaluacion_id",
        "usuario_externo_id",
        string="Asignados Externos",
    )

    fecha_inicio = fields.Date(string="Fecha de inicio", required=True)
    fecha_final = fields.Date(string="Fecha de finalización", required=True)
    mensaje_bienvenida = fields.Text(
        string="Mensaje de bienvenida",
    )
    contenido_correo = fields.Text(
        string="Contenido del correo",
    )
    mensaje_agradecimiento = fields.Text(
        string="Mensaje de agradecimiento",
    )

    incluir_demograficos = fields.Boolean(
        string="Incluir datos demográficos", default=True
    )

    @api.constrains("fecha_inicio", "fecha_final")
    def checar_fechas(self):
        """
        Valida que la fecha de inicio sea anterior a la fecha final.
        """
        for record in self:

            # Si ya se creo, se compara contra la fecha de creación
            if record.create_date:
                fecha_creacion = record.create_date.date() - timedelta(days=1)
                if record.fecha_inicio < fecha_creacion:
                    raise exceptions.ValidationError(
                        _(
                            f"La fecha de inicio debe ser igual o posterior a la fecha de creación de la evaluación ({fecha_creacion.strftime('%d/%m/%Y')})."
                        )
                    )
            # Si es nuevo, se compara contra la fecha actual
            else:
                fecha_actual = fields.Date.today() - timedelta(days=1)
                if record.fecha_inicio:
                    # Verifica que la fecha de inicio no sea menor a la fecha actual
                    if record.fecha_inicio < fecha_actual:
                        raise exceptions.ValidationError(
                            _(
                                "La fecha de inicio debe ser igual o posterior a la fecha actual."
                            )
                        )

            if record.fecha_inicio and record.fecha_final:
                # Verifica que la fecha de inicio sea antes de la fecha final
                if record.fecha_inicio > record.fecha_final:
                    raise exceptions.ValidationError(
                        _("La fecha de inicio debe ser anterior a la fecha final")
                    )

    # Método para copiar preguntas de la plantilla a la evaluación
    def copiar_preguntas_de_template(self):
        """
        Copia preguntas de un template de evaluación predeterminado a una nueva evaluación.

        Este método verifica si el objeto actual está vacío (self). Si lo está, crea una nueva
        evaluación con un nombre predeterminado y asigna este nuevo objeto a self. Luego, limpia
        las preguntas existentes y copia todas las preguntas de un template con ID predefinido
        (en este caso, 332) al objeto evaluación actual.

        Returns:
        object: Retorna el objeto evaluación actualizado con las preguntas copiadas del template.
        """

        if not self:

            new_evaluation = self.env["evaluacion"].create(
                {
                    "nombre": "",
                    "descripcion": "La evaluación Clima es una herramienta de medición de clima organizacional, cuyo objetivo es conocer la percepción que tienen las personas que laboran en los centros de trabajo, sobre aquellos aspectos sociales que conforman su entorno laboral y que facilitan o dificultan su desempeño.",
                    "tipo": "CLIMA",
                    "fecha_inicio": fields.Date.today(),
                    "fecha_final": fields.Date.today(),
                }
            )
            self = new_evaluation

        self.pregunta_ids = [(5,)]

        template_id = self.env["ir.model.data"]._xmlid_to_res_id(
            "evaluaciones.template_clima"
        )

        if template_id:
            template = self.env["template"].browse(template_id)
            if template:
                pregunta_ids = template.pregunta_ids.ids
                self.pregunta_ids = [(6, 0, pregunta_ids)]

        return self

    def copiar_preguntas_de_template_nom035(self):
        """
        Copia preguntas de un template de evaluación predeterminado a una nueva evaluación.

        Este método verifica si el objeto actual está vacío (self). Si lo está, crea una nueva
        evaluación con un nombre predeterminado y asigna este nuevo objeto a self. Luego, limpia
        las preguntas existentes y copia todas las preguntas de un template con ID predefinido
        (en este caso, 331) al objeto evaluación actual.

        :return: object: Retorna el objeto evaluación actualizado con las preguntas copiadas del template.
        """

        if not self:
            new_evaluation = self.env["evaluacion"].create(
                {
                    "nombre": "",
                    "descripcion": "La NOM 035 tiene como objetivo establecer los elementos para identificar, analizar y prevenir los factores de riesgo psicosocial, así como para promover un entorno organizacional favorable en los centros de trabajo.",
                    "tipo": "NOM_035",
                    "fecha_inicio": fields.Date.today(),
                    "fecha_final": fields.Date.today(),
                }
            )
            self = new_evaluation

        self.pregunta_ids = [(5,)]

        template_id = self.env["ir.model.data"]._xmlid_to_res_id(
            "evaluaciones.template_nom035"
        )

        if template_id:
            template = self.env["template"].browse(template_id)
            if template:
                pregunta_ids = template.pregunta_ids.ids
                self.pregunta_ids = [(6, 0, pregunta_ids)]

        return self

    def evaluacion_clima_action_form(self):
        """
        Ejecuta la acción de copiar preguntas de un template a la evaluación actual y devuelve
        un diccionario con los parámetros necesarios para abrir una ventana de acción en Odoo.

        Nos basamos en el método de `copiar_preguntas_de_template_nom035` para asegurarse de que la evaluación
        actual tenga las preguntas correctas, y luego configura y devuelve un diccionario con
        los detalles para abrir esta evaluación en una vista de formulario específica.

        :return: Un diccionario que contiene todos los parámetros necesarios para abrir la
        evaluación en una vista de formulario específica de Odoo.

        """

        self = self.copiar_preguntas_de_template()

        # Retornar la acción con la vista como destino
        return {
            "type": "ir.actions.act_window",
            "name": "Evaluación Clima",
            "res_model": "evaluacion",
            "view_mode": "form",
            "view_id": self.env.ref("evaluaciones.evaluacion_clima_view_form").id,
            "target": "current",
            "res_id": self.id,
        }

    def evaluacion_nom035_action_form(self):
        """
        Ejecuta la acción de copiar preguntas de un template a la evaluación actual y devuelve
        un diccionario con los parámetros necesarios para abrir una ventana de acción en Odoo.

        Este método utiliza `copiar_preguntas_de_template_nom035` para asegurarse de que la evaluación
        actual tenga las preguntas correctas, y luego configura y devuelve un diccionario con
        los detalles para abrir esta evaluación en una vista de formulario específica.

        :return: Un diccionario que contiene todos los parámetros necesarios para abrir la
        evaluación en una vista de formulario específica de Odoo.

        """
        self = self.copiar_preguntas_de_template_nom035()

        return {
            "type": "ir.actions.act_window",
            "name": "NOM 035",
            "res_model": "evaluacion",
            "view_mode": "form",
            "view_id": self.env.ref("evaluaciones.evaluacion_nom035_view_form").id,
            "target": "current",
            "res_id": self.id,
        }

    def evaluacion_360_action_form(self):
        """
        Ejecuta la acción de redireccionar a la evaluación 360 y devuelve un diccionario

        Este método utiliza los parámetros necesarios para redireccionar a la evaluación 360

        :return: Un diccionario que contiene todos los parámetros necesarios para redireccionar la
        a una vista de la evaluación 360.

        """
        self.tipo = "competencia"
        return {
            "type": "ir.actions.act_window",
            "name": "360",
            "res_model": "evaluacion",
            "view_mode": "form",
            "view_id": self.env.ref("evaluaciones.evaluacion_360_view_form").id,
            "target": "current",
            "res_id": self.id,
        }

    def evaluacion_action_tree(self):
        """
        Ejecuta la acción de redireccionar a la lista de evaluaciones y devuelve un diccionario

        Este método utiliza los parámetros necesarios para redireccionar a la lista de evaluaciones

        :return: Un diccionario que contiene todos los parámetros necesarios para redireccionar la
        a una vista de la lista de las evaluaciones.

        """

        return {
            "name": "Evaluación",
            "type": "ir.actions.act_window",
            "res_model": "evaluacion",
            "view_mode": "tree",
            "target": "current",
        }

    def abrir_evaluacion_action_form(self):
        """
        Abre la evaluación en una vista de formulario.

        Este método configura y devuelve un diccionario con los detalles para abrir la evaluación
        actual en una vista de formulario específica dependiendo de su tipo.

        :return: Un diccionario que contiene todos los parámetros necesarios para abrir la
        evaluación en una vista de formulario específica de Odoo.

        """

        if self.tipo == "competencia":
            action = self.env["ir.actions.act_window"]._for_xml_id(
                "evaluaciones.evaluacion_competencias_action"
            )
        else:
            action = self.env["ir.actions.act_window"]._for_xml_id(
                "evaluaciones.evaluacion_generica_action"
            )

        action["res_id"] = self.id

        return action

    def reporte_generico_action(self):
        """
        Genera una acción de URL para el reporte genérico de la evaluación.

        Esta función genera un URL para redirigir
        a un reporte específico de la evaluación actual.

        :return: una acción de redirección al reporte de la evaluación

        """

        if self.porcentaje_respuestas <= 0:
            raise exceptions.ValidationError(
                _("No se puede generar un reporte para una evaluación sin respuestas.")
            )

        return {
            "type": "ir.actions.act_url",
            "url": f"/evaluacion/reporte/{self.id}",
            "target": "new",
        }

    def filtros_reporte_action(self):
        """
        Genera filtros para el reporte de la evaluación.

        Esta función genera filtros para el reporte de la evaluación actual
        y sigue con el proceso de renderización del reporte.

        :return: una acción de redirección al modal creación de filtros
        """

        # Validar si existen respuestas
        if self.porcentaje_respuestas <= 0:
            raise exceptions.ValidationError(
                _("No se puede generar un reporte para una evaluación sin respuestas.")
            )

        datos_demograficos = self.generar_datos_demograficos()

        categorias = [
            ("Departamento", "departamentos", "departamento"),
            ("Generación", "generaciones", "generacion"),
            ("Puesto", "puestos", "puesto"),
            ("Género", "generos", "genero"),
        ]

        filtros_ids = []

        for categoria, nombre_grupal, nombre_individual in categorias:
            filtro_id = self.env["filtro.wizard"].create(
                {
                    "categoria": categoria,
                    "categoria_interna": nombre_individual,
                }
            )
            filtros_ids.append(filtro_id.id)

            self.env["filtro.seleccion.wizard"].create(
                [
                    {
                        "texto": dep["nombre"],
                        "categoria": categoria,
                        "filtro_original_id": filtro_id.id,
                    }
                    for dep in datos_demograficos[nombre_grupal]
                ]
            )

        filtros_wizard = self.env["crear.filtros.wizard"].create(
            {"filtros_ids": [(6, 0, filtros_ids)]}
        )

        return {
            "name": "Filtrar Reporte",
            "type": "ir.actions.act_window",
            "res_model": "crear.filtros.wizard",
            "view_mode": "form",
            "target": "new",
            "res_id": filtros_wizard.id,
            "context": {"actual_evaluacion_id": self.id},
        }

    def generar_datos_reporte_generico_action(self, filtros=None):
        """
        Genera los datos necesarios para el reporte genérico de la evaluación.

        Esta función genera los parámetros requeridos para generar un reporte genérico de la evaluación actual,
        incluyendo las preguntas y las respuestas tabuladas.

        :param filtros: Los filtros a aplicar al reporte.

        :return: Los parámetros necesarios para generar el reporte.

        """
        parametros = {
            "evaluacion": self,
            "preguntas": [],
        }

        for pregunta in self.pregunta_ids:

            respuesta_ids = self.env["respuesta"].search(
                [
                    ("pregunta_id.id", "=", pregunta.id),
                    ("evaluacion_id.id", "=", self.id),
                ]
            )
            if filtros:
                respuesta_ids = respuesta_ids.filtered(
                    lambda r: self.validar_filtro(filtros, r)
                )

            respuestas = [respuesta.respuesta_mostrar for respuesta in respuesta_ids]
            respuestas_tabuladas = dict(Counter(respuestas))
            datos_pregunta = {
                "pregunta": pregunta,
                "respuestas": respuestas,
                "respuestas_tabuladas": [
                    {"nombre": nombre, "valor": valor}
                    for nombre, valor in respuestas_tabuladas.items()
                ],
            }

            parametros["preguntas"].append(datos_pregunta)

        return parametros

    def generar_datos_reporte_NOM_035_action(self, filtros=None):
        """
        Genera los datos necesarios para el reporte genérico de la evaluación.

        Esta función genera los parámetros requeridos para generar un reporte genérico de la evaluación actual,
        incluyendo las preguntas y las respuestas tabuladas, agrupadas por categoría y dominio.

        :return: Los parámetros necesarios para generar el reporte.
        """
        # Definir estructura de categorías y dominios
        categorias_orden = [
            "Ambiente de Trabajo",
            "Factores propios de la actividad",
            "Organización del tiempo de trabajo",
            "Liderazgo y relaciones en el trabajo",
        ]
        dominios_orden = [
            "Condiciones en el ambiente de trabajo",
            "Carga de trabajo",
            "Falta de control sobre el trabajo",
            "Jornada de trabajo",
            "Interferencia en la relación trabajo-familia",
            "Liderazgo",
            "Relaciones en el trabajo",
            "Violencia",
        ]

        categorias = {nombre: 0 for nombre in categorias_orden}
        dominios = {nombre: 0 for nombre in dominios_orden}

        final = 0

        for pregunta in self.pregunta_ids:
            if not pregunta.categoria:
                continue
            categoria = dict(pregunta._fields["categoria"].selection).get(
                pregunta.categoria
            )
            dominio = dict(pregunta._fields["dominio"].selection).get(pregunta.dominio)
            valor_pregunta = 0

            respuesta_ids = self.env["respuesta"].search(
                [
                    ("pregunta_id.id", "=", pregunta.id),
                    ("evaluacion_id.id", "=", self.id),
                ]
            )

            for respuesta in respuesta_ids:
                if filtros and not self.validar_filtro(filtros, respuesta):
                    continue

                valor_respuesta = respuesta.valor_respuesta
                valor_pregunta += valor_respuesta
                final += valor_respuesta

            # Acumular el valor de la pregunta en la categoría y el dominio correspondientes
            if categoria in categorias:
                categorias[categoria] += valor_pregunta
            if dominio in dominios:
                dominios[dominio] += valor_pregunta

        # Función para asignar color

        # Asignar color a las categorías y dominios
        for categoria in categorias_orden:
            categorias[categoria] = {
                "nombre": categoria,
                "valor": categorias[categoria],
                "color": self.asignar_color(categorias[categoria], categoria=categoria),
            }

        for dominio in dominios_orden:
            dominios[dominio] = {
                "nombre": dominio,
                "valor": dominios[dominio],
                "color": self.asignar_color(dominios[dominio], dominio=dominio),
            }

            # Organizar los parámetros en el orden deseado
        parametros = {
            "evaluacion": self,
            "categorias": [categorias[nombre] for nombre in categorias_orden],
            "dominios": [dominios[nombre] for nombre in dominios_orden],
            "final": final,
        }

        return parametros

    def generar_datos_reporte_clima_action(self, filtros=None):
        """
        Genera los datos necesarios para el reporte de clima organizacional de la evaluación.
        Calcula el porcentaje de satisfacción para cada categoría y departamento.

        :param filtros: Los filtros a aplicar al reporte.

        :return: Los parámetros necesarios para generar el reporte.
        """
        # Categorías para el reporte de clima laboral
        categorias_clima = [
            "Reclutamiento y Selección de Personal",
            "Formación y Capacitación",
            "Permanencia y Ascenso",
            "Corresponsabilidad en la Vida Laboral, Familiar y Personal",
            "Clima Laboral Libre de Violencia",
            "Acoso y Hostigamiento",
            "Accesibilidad",
            "Respeto a la Diversidad",
            "Condiciones Generales de Trabajo",
        ]

        # Estructura de datos para las categorías
        detalles_categorias = [
            {
                "nombre": cat,
                "valor": 0,
                "color": "#2894a7",
                "puntuacion": 0,
                "puntuacion_maxima": 0,
                "departamentos": [],
            }
            for cat in categorias_clima
        ]

        # Variables para acumular totales
        total_puntuacion = 0
        total_maximo_posible = 0

        for pregunta in self.pregunta_ids:
            if (
                not pregunta.categoria
                or dict(pregunta._fields["categoria"].selection).get(pregunta.categoria)
                not in categorias_clima
            ):
                continue

            categoria_actual = next(
                (
                    cat
                    for cat in detalles_categorias
                    if cat["nombre"]
                    == dict(pregunta._fields["categoria"].selection).get(
                        pregunta.categoria
                    )
                ),
                None,
            )

            if categoria_actual is None:
                continue

            valor_pregunta = 0
            maximo_pregunta = 0

            for respuesta in pregunta.respuesta_ids:
                if filtros and not self.validar_filtro(filtros, respuesta):
                    continue

                valor_respuesta = respuesta.valor_respuesta
                valor_pregunta += valor_respuesta
                maximo_pregunta += pregunta._calculate_valor_maximo()

                if respuesta.usuario_id:
                    nombre_departamento = (
                        respuesta.usuario_id.department_id.name
                        if respuesta.usuario_id.department_id
                        else "Sin departamento"
                    )
                elif respuesta.usuario_externo_id:
                    usuario_externo = self.env["usuario.externo"].browse(
                        respuesta.usuario_externo_id
                    )
                    nombre_departamento = (
                        usuario_externo.direccion
                        if usuario_externo.direccion
                        else "Sin departamento"
                    )
                else:
                    nombre_departamento = "Sin Usuario"

                departamento = next(
                    (
                        dept
                        for dept in categoria_actual["departamentos"]
                        if dept["nombre"] == nombre_departamento
                    ),
                    None,
                )
                if departamento is None:
                    departamento = {
                        "nombre": nombre_departamento,
                        "color": "#2894a7",
                        "puntos": 0,
                        "puntos_maximos": 0,
                    }
                    categoria_actual["departamentos"].append(departamento)

                departamento["puntos"] += valor_respuesta
                departamento["puntos_maximos"] += pregunta._calculate_valor_maximo()

            total_puntuacion += valor_pregunta
            total_maximo_posible += maximo_pregunta
            categoria_actual["puntuacion"] += valor_pregunta
            categoria_actual["puntuacion_maxima"] += maximo_pregunta

        for categoria in detalles_categorias:
            if categoria["puntuacion_maxima"] > 0:
                categoria["valor"] = (
                    categoria["puntuacion"] / categoria["puntuacion_maxima"]
                ) * 100
                categoria["color"] = self.asignar_color_clima(categoria["valor"])

            for dept in categoria["departamentos"]:
                if dept["puntos_maximos"] > 0:
                    dept["valor"] = (dept["puntos"] / dept["puntos_maximos"]) * 100
                    dept["color"] = self.asignar_color_clima(dept["valor"])

        total_porcentaje = round(
            (
                (total_puntuacion / total_maximo_posible) * 100
                if total_maximo_posible > 0
                else 0
            ),
            2,
        )

        # Organizar los parámetros en el orden deseado
        parametros = {
            "evaluacion": self,
            "categorias": detalles_categorias,
            "total": total_puntuacion,
            "total_maximo": total_maximo_posible,
            "total_porcentaje": total_porcentaje,
        }

        return parametros

    def validar_filtro(self, filtros, respuesta=None, datos_demograficos=None):
        """
        Valida si una respuesta cumple con los filtros especificados.

        :param filtros: Los filtros a aplicar.
        :param respuesta: La respuesta a validar.
        :param datos_demograficos: Los datos demográficos del usuario.

        :return: True si la respuesta cumple con los filtros, False en caso contrario.
        """

        if not filtros:
            return True

        if not datos_demograficos:
            if not respuesta:
                return False

            if respuesta.usuario_id:
                datos_demograficos = self.obtener_datos_demograficos(
                    respuesta.usuario_id
                )
            elif respuesta.usuario_externo_id:
                usuario_externo = self.env["usuario.externo"].browse(
                    respuesta.usuario_externo_id
                )
                datos_demograficos = self.obtener_datos_demograficos_externos(
                    usuario_externo
                )
            else:
                return False

        for _, filtro in filtros.items():
            categoria = filtro["categoria_interna"]

            if not (categoria in datos_demograficos.keys()):
                continue

            if not datos_demograficos[filtro["categoria_interna"]] in filtro["valores"]:
                return False

        return True

    def generar_datos_demograficos(self, filtros=None):
        """
        Genera los datos demográficos de la evaluación.

        :return: Los datos demográficos de los usuarios asignados a la evaluación. Incuye departamentos, generaciones, puestos y géneros.
        """
        datos_demograficos = []
        # SQL
        usuario_evaluacion = self.env["usuario.evaluacion.rel"].search(
            [
                ("evaluacion_id.id", "=", self.id),
                ("contestada", "=", "contestada"),
                ("usuario_id.id", "in", self.usuario_ids.mapped("id")),
            ]
        )

        for usuario in usuario_evaluacion.mapped("usuario_id"):
            datos_demograficos_usuario = self.obtener_datos_demograficos(usuario)
            if filtros and not self.validar_filtro(
                filtros, datos_demograficos=datos_demograficos_usuario
            ):
                continue

            datos_demograficos.append(datos_demograficos_usuario)

        usuario_evaluacion_externo = self.env["usuario.evaluacion.rel"].search(
            [
                ("evaluacion_id.id", "=", self.id),
                ("contestada", "=", "contestada"),
                ("usuario_externo_id.id", "in", self.usuario_externo_ids.ids),
            ]
        )

        for usuario_externo in usuario_evaluacion_externo.mapped("usuario_externo_id"):
            datos_demograficos_usuario = self.obtener_datos_demograficos_externos(
                usuario_externo
            )
            if filtros and not self.validar_filtro(
                filtros, datos_demograficos=datos_demograficos_usuario
            ):
                continue

            datos_demograficos.append(datos_demograficos_usuario)

        departamentos = defaultdict(int)
        generaciones = defaultdict(int)
        puestos = defaultdict(int)
        generos = defaultdict(int)

        for dato in datos_demograficos:
            departamentos[dato["departamento"]] += 1
            generaciones[dato["generacion"]] += 1
            puestos[dato["puesto"]] += 1
            generos[dato["genero"]] += 1

        return {
            "departamentos": [
                {"nombre": nombre, "valor": conteo}
                for nombre, conteo in departamentos.items()
            ],
            "generaciones": [
                {"nombre": nombre, "valor": conteo}
                for nombre, conteo in generaciones.items()
            ],
            "puestos": [
                {"nombre": nombre, "valor": conteo}
                for nombre, conteo in puestos.items()
            ],
            "generos": [
                {"nombre": nombre, "valor": conteo}
                for nombre, conteo in generos.items()
            ],
        }

    def asignar_color(self, valor, categoria=None, dominio=None):
        """
        Asigna un color a un valor numérico.

        Este método asigna un color a un valor numérico basado en una escala predefinida.

        :param valor: El valor numérico al que se le asignará un color.
        :param categoria: La categoría de la pregunta.
        :param dominio: El dominio de la pregunta.

        :return: El color asignado al valor.
        """

        if categoria:
            if categoria == "Ambiente de Trabajo":
                if valor < 3:
                    return "#2894a7"  # Azul clarito
                elif 3 <= valor < 5:
                    return "#5aaf2b"  # Verde
                elif 5 <= valor < 7:
                    return "#ebae14"  # Amarillo
                elif 7 <= valor < 9:
                    return "#ffa446"  # Naranja
                else:
                    return "#ff4747"  # Rojo
            elif categoria == "Factores propios de la actividad":
                if valor < 10:
                    return "#2894a7"  # Azul clarito
                elif 10 <= valor < 20:
                    return "#5aaf2b"  # Verde
                elif 20 <= valor < 30:
                    return "#ebae14"  # Amarillo
                elif 30 <= valor < 40:
                    return "#ffa446"  # Naranja
                else:
                    return "#ff4747"  # Rojo
            elif categoria == "Organización del tiempo de trabajo":
                if valor < 4:
                    return "#2894a7"  # Azul clarito
                elif 4 <= valor < 6:
                    return "#5aaf2b"  # Verde
                elif 6 <= valor < 9:
                    return "#ebae14"  # Amarillo
                elif 9 <= valor < 12:
                    return "#ffa446"  # Naranja
                else:
                    return "#ff4747"  # Rojo
            elif categoria == "Liderazgo y relaciones en el trabajo":
                if valor < 10:
                    return "#2894a7"  # Azul clarito
                elif 10 <= valor < 18:
                    return "#5aaf2b"  # Verde
                elif 18 <= valor < 28:
                    return "#ebae14"  # Amarillo
                elif 28 <= valor < 38:
                    return "#ffa446"  # Naranja
                else:
                    return "#ff4747"  # Rojo
        elif dominio:
            if dominio == "Condiciones en el ambiente de trabajo":
                if valor < 3:
                    return "#2894a7"  # Azul clarito
                elif 3 <= valor < 5:
                    return "#5aaf2b"  # Verde
                elif 5 <= valor < 7:
                    return "#ebae14"  # Amarillo
                elif 7 <= valor < 9:
                    return "#ffa446"  # Naranja
                else:
                    return "#ff4747"  # Rojo
            elif dominio == "Carga de trabajo":
                if valor < 12:
                    return "#2894a7"  # Azul clarito
                elif 12 <= valor < 16:
                    return "#5aaf2b"  # Verde
                elif 16 <= valor < 20:
                    return "#ebae14"  # Amarillo
                elif 20 <= valor < 24:
                    return "#ffa446"  # Naranja
                else:
                    return "#ff4747"  # Rojo
            elif dominio == "Falta de control sobre el trabajo":
                if valor < 5:
                    return "#2894a7"  # Azul clarito
                elif 5 <= valor < 8:
                    return "#5aaf2b"  # Verde
                elif 8 <= valor < 11:
                    return "#ebae14"  # Amarillo
                elif 11 <= valor < 14:
                    return "#ffa446"  # Naranja
                else:
                    return "#ff4747"  # Rojo
            elif dominio == "Jornada de trabajo":
                if valor < 1:
                    return "#2894a7"  # Azul clarito
                elif 1 <= valor < 2:
                    return "#5aaf2b"  # Verde
                elif 2 <= valor < 4:
                    return "#ebae14"  # Amarillo
                elif 4 <= valor < 6:
                    return "#ffa446"  # Naranja
                else:
                    return "#ff4747"  # Rojo
            elif dominio == "Interferencia en la relación trabajo-familia":
                if valor < 1:
                    return "#2894a7"  # Azul clarito
                elif 1 <= valor < 2:
                    return "#5aaf2b"  # Verde
                elif 2 <= valor < 4:
                    return "#ebae14"  # Amarillo
                elif 4 <= valor < 6:
                    return "#ffa446"  # Naranja
                else:
                    return "#ff4747"  # Rojo
            elif dominio == "Liderazgo":
                if valor < 3:
                    return "#2894a7"  # Azul clarito
                elif 3 <= valor < 5:
                    return "#5aaf2b"  # Verde
                elif 5 <= valor < 8:
                    return "#ebae14"  # Amarillo
                elif 8 <= valor < 11:
                    return "#ffa446"  # Naranja
                else:
                    return "#ff4747"  # Rojo
            elif dominio == "Relaciones en el trabajo":
                if valor < 5:
                    return "#2894a7"  # Azul clarito
                elif 5 <= valor < 8:
                    return "#5aaf2b"  # Verde
                elif 8 <= valor < 11:
                    return "#ebae14"  # Amarillo
                elif 11 <= valor < 14:
                    return "#ffa446"  # Naranja
                else:
                    return "#ff4747"  # Rojo
            elif dominio == "Violencia":
                if valor < 7:
                    return "#2894a7"  # Azul clarito
                elif 7 <= valor < 10:
                    return "#5aaf2b"  # Verde
                elif 10 <= valor < 13:
                    return "#ebae14"  # Amarillo
                elif 13 <= valor < 16:
                    return "#ffa446"  # Naranja
                else:
                    return "#ff4747"  # Rojo
        else:
            if valor < 20:
                return "#2894a7"  # Azul clarito
            elif 20 <= valor < 45:
                return "#5aaf2b"  # Verde
            elif 45 <= valor < 70:
                return "#ebae14"  # Amarillo
            elif 70 <= valor < 90:
                return "#ffa446"  # Naranja
            else:
                return "#ff4747"  # Rojo

    def asignar_color_clima(self, valor):
        """
        Asigna un color a un valor numérico.

        Este método asigna un color a un valor numérico basado en una escala predefinida.

        :param valor: El valor numérico al que se le asignará un color.

        :return: El color asignado al valor.
        """
        if self.techo_verde <= valor <= self.techo_azul:
            return "#2894a7"  # Azul clarito
        elif self.techo_amarillo <= valor <= self.techo_verde:
            return "#5aaf2b"  # Verde
        elif self.techo_naranja <= valor <= self.techo_amarillo:
            return "#ebae14"  # Amarillo
        elif self.techo_rojo <= valor <= self.techo_naranja:
            return "#ffa446"  # Naranja
        else:
            return "#ff4747"  # Rojo

    def obtener_dato(self, dato):
        """
        Obtiene un dato y devuelve 'N/A' si es nulo.

        Este método recibe un dato y verifica si es nulo. Si es nulo, devuelve 'N/A'.

        :param dato: El dato a verificar.

        :return: El dato si no es nulo, 'N/A' si es nulo.
        """
        if not dato:
            return "N/A"

        return dato

    def obtener_generacion(self, anio_nacimiento):
        """
        Obtiene la generación a la que pertenece una persona de acuerdo al año de nacimiento.
        :param anio_nacimiento: El año de nacimiento de la persona.

        :return: La generación a la que pertenece la persona.
        """

        if 1946 <= anio_nacimiento <= 1964:
            return "Baby Boomers"
        elif 1965 <= anio_nacimiento <= 1980:
            return "Generación X"
        elif 1981 <= anio_nacimiento <= 1999:
            return "Millenials"
        elif 2000 <= anio_nacimiento <= 2015:
            return "Generacion Z"
        else:
            return "N/A"

    def obtener_datos_demograficos(self, usuario):
        """
        Obtiene los datos demográficos de un usuario.

        Este método recibe un usuario y obtiene sus datos demográficos, como nombre, género, puesto, año de nacimiento, generación, departamento, nivel jerárquico, gerencia, jefatura, fecha de ingreso y ubicación/región.

        :param usuario: El usuario del que se obtendrán los datos demográficos.

        :return: Un diccionario con los datos demográficos del usuario.
        """

        datos = {}

        datos["nombre"] = self.obtener_dato(usuario.name)
        datos["genero"] = self.obtener_dato(usuario.gender).capitalize()
        datos["puesto"] = self.obtener_dato(usuario.job_title)
        datos["anio_nacimiento"] = usuario.birthday.year if usuario.birthday else "N/A"
        datos["generacion"] = (
            self.obtener_generacion(datos["anio_nacimiento"])
            if datos["anio_nacimiento"] != "N/A"
            else "N/A"
        )
        datos["departamento"] = self.obtener_dato(usuario.department_id.name)

        # Falta
        # Nivel Jerarquico
        # Gerencia
        # Jefatura
        # Fecha de ingreso
        # Ubicación/Region

        return datos

    def obtener_datos_demograficos_externos(self, usuario):
        """
        Obtiene los datos demográficos de un usuario externo.
        :param usuario: El usuario externo del que se obtendrán los datos demográficos.

        :return: Un diccionario con los datos demográficos del usuario externo. Incluye nombre, género, puesto, año de nacimiento, generación y departamento.
        """

        datos = {}

        datos["nombre"] = self.obtener_dato(usuario.nombre)
        datos["genero"] = self.obtener_dato(usuario.genero).capitalize()
        datos["puesto"] = self.obtener_dato(usuario.puesto)
        datos["anio_nacimiento"] = (
            usuario.fecha_nacimiento.year if usuario.fecha_nacimiento else "N/A"
        )
        datos["generacion"] = (
            self.obtener_generacion(datos["anio_nacimiento"])
            if datos["anio_nacimiento"] != "N/A"
            else "N/A"
        )
        datos["departamento"] = self.obtener_dato(usuario.direccion)

        return datos

    def get_evaluaciones_action(self, evaluacion_id):
        """
        Obtiene las preguntas asociadas a la evaluación.

        Este método obtiene las preguntas asociadas a la evaluación actual y las devuelve en un diccionario.

        :return: Un diccionario con las preguntas asociadas a la evaluación.

        """

        return {
            "evaluacion": self,
            "pregunta": self.pregunta_ids,
        }

    def enviar_evaluacion_action(self):
        """
        Envía la evaluación a los usuarios asignados.

        :return: Un mensaje de notificación que indica que la evaluación ha sido enviada y los usuarios a los que se les ha enviado.
        """

        if self.estado != "publicado":
            return

        usuarios = []

        for usuario in self.usuario_ids:
            usuarios.append(usuario.partner_id.name)

        for usuario_externo in self.usuario_externo_ids:
            usuarios.append(usuario_externo.nombre)

        self.env["usuario.evaluacion.rel"].enviar_evaluacion_action(
            evaluacion_id=self.id
        )
        return {
            "type": "ir.actions.client",
            "tag": "display_notification",
            "params": {
                "title": f"Evaluación {self.nombre} fue enviada!",
                "type": "success",
                "message": f"La evaluación ha sido enviada a {', '.join(usuarios)}.",
                "sticky": False,
            },
        }

    def write(self, vals):
        """
        Sobrescribe el método write para incluir el envío de enlaces al guardar de forma automática
        o manual la evaluación.

        :return: Sobreescribe la asignación de usuarios si hubo cambio en ellos.
        """
        resultado = super(Evaluacion, self).write(vals)
        self.enviar_evaluacion_action()

        # Si se está eliminando un usuario o usuario externo, eliminar sus respuestas

        if "usuario_ids" in vals:
            usuarios_eliminados = list(map(
                lambda val: val[1], filter(lambda val: val[0] == 3, vals["usuario_ids"])
            ))
            
            if usuarios_eliminados:
                respuestas = self.env["respuesta"].search(
                    [
                        ("usuario_id.id", "in", usuarios_eliminados),
                        ("evaluacion_id.id", "=", self.id),
                    ]
                )

                respuestas.unlink()

        if "usuario_externo_ids" in vals:
            usuarios_eliminados = list(map(
                lambda val: val[1],
                filter(lambda val: val[0] == 3, vals["usuario_externo_ids"]),
            ))

            if usuarios_eliminados:
                respuestas = self.env["respuesta"].search(
                    [
                        ("usuario_externo_id", "in", usuarios_eliminados),
                        ("evaluacion_id.id", "=", self.id),
                    ]
                )
                respuestas.unlink()

        for record in self:
            if record.tipo == "generico" and len(record.pregunta_ids) < 1:
                raise exceptions.ValidationError(_("La evaluación debe tener al menos una pregunta."))
            if record.tipo == "generico" and len(record.usuario_ids) < 1:
                raise exceptions.ValidationError(_("La evaluación debe tener al menos una persona asignada."))

        return resultado

    def action_asignar_usuarios_externos(self):
        """
        Abre la ventana para asignar usuarios externos a la evaluación.

        :return: Una acción para abrir la ventana de asignación de usuarios externos.
        """
        return {
            "name": "Asignar usuarios externos",
            "type": "ir.actions.act_window",
            "res_model": "asignar.usuario.externo.wizard",
            "view_mode": "form",
            "target": "new",
        }
    
<<<<<<< HEAD
    def actualizar_estados_eval(self):
        """
        Actualiza el estado de las evaluaciones según la fecha actual.

        - Si la fecha actual está dentro del rango de fechas de inicio y finalización,
        se cambia el estado a 'publicado' (Abierta).
        - De lo contrario, pasa a 'finalizado' (Cerrada).

        :return: None
        """

        hoy = fields.Date.today()
        hora = fields.Datetime.now().strftime("%H:%M:%S")

        # asignar 11:59pm como hora de cierre de evaluaciones
        hora_cierre = "23:59:55"

        # Asignar la hora de apertura de las evaluaciones 12:01am
        hora_apertura = "00:00:55"

        evaluaciones = self.search([])

        # Actualizar el estado de las evaluaciones según la fecha y hora actual
        for evaluacion in evaluaciones:
            if evaluacion.fecha_inicio <= hoy <= evaluacion.fecha_final:
                if hoy == evaluacion.fecha_inicio and hora < hora_apertura:
                    evaluacion.estado = "borrador"
                elif hoy == evaluacion.fecha_final and hora > hora_cierre:
                    evaluacion.estado = "finalizado"
                else:
                    evaluacion.estado = "publicado"
            elif evaluacion.fecha_final < hoy:
                evaluacion.estado = "finalizado"
            elif evaluacion.fecha_inicio > hoy:
                evaluacion.estado = "borrador"
=======
    def evaluacion_general_action_form(self):
        """
        Ejecuta la acción de redireccionar a la evaluación general y devuelve un diccionario

        Este método utiliza los parámetros necesarios para redireccionar a la evaluación general

        :return: Un diccionario que contiene todos los parámetros necesarios para redireccionar la
        a una vista de la evaluación general.

        """
        
        nueva_evaluacion = self.env["evaluacion"].create(
            {
                "nombre": "",
                "tipo": "generico",
                "fecha_inicio": fields.Date.today(),
                "fecha_final": fields.Date.today(),
            }
        )
        self = nueva_evaluacion

        return {
            "type": "ir.actions.act_window",
            "name": "General",
            "res_model": "evaluacion",
            "view_mode": "form",
            "view_id": self.env.ref("evaluaciones.evaluacion_general_view_form").id,
            "target": "current",
            "res_id": self.id,
        }
>>>>>>> 04e754eb

    def get_escalar_format(self):
        """
        Devuelve el formato escalar seleccionado para la evaluación actual.
        
        :return: El formato escalar seleccionado para la evaluación.
        """
        return self.escalar_format
<<<<<<< HEAD
=======
    
    def generar_reporte(self):
        """
        Devuelve las fechas de inicio y final que el usuario acordo al realizar la evaluación.

        :return: Las fechas de inicio y final.
        """
        return {
            
            "type": "ir.actions.report",
            "report_name": "evaluaciones.reporte_template",
            "context": {
                "evaluacion_id": self.id,
                "fecha_inicio": self.fecha_inicio,
                "fecha_final": self.fecha_final,
            }
        }

    def action_importar_preguntas_clima(self):
        """
        Abre la ventana para importar preguntas de clima laboral.

        :return: Una acción para abrir la ventana de importación de preguntas
        """
        return {
            "name": "Importar preguntas de clima laboral",
            "type": "ir.actions.act_window",
            "res_model": "importar.preguntas.wizard",
            "view_mode": "form",
            "target": "new",
        }
    
    
>>>>>>> 04e754eb
<|MERGE_RESOLUTION|>--- conflicted
+++ resolved
@@ -1200,7 +1200,6 @@
             "target": "new",
         }
     
-<<<<<<< HEAD
     def actualizar_estados_eval(self):
         """
         Actualiza el estado de las evaluaciones según la fecha actual.
@@ -1236,7 +1235,7 @@
                 evaluacion.estado = "finalizado"
             elif evaluacion.fecha_inicio > hoy:
                 evaluacion.estado = "borrador"
-=======
+                
     def evaluacion_general_action_form(self):
         """
         Ejecuta la acción de redireccionar a la evaluación general y devuelve un diccionario
@@ -1267,7 +1266,6 @@
             "target": "current",
             "res_id": self.id,
         }
->>>>>>> 04e754eb
 
     def get_escalar_format(self):
         """
@@ -1276,9 +1274,7 @@
         :return: El formato escalar seleccionado para la evaluación.
         """
         return self.escalar_format
-<<<<<<< HEAD
-=======
-    
+
     def generar_reporte(self):
         """
         Devuelve las fechas de inicio y final que el usuario acordo al realizar la evaluación.
@@ -1310,5 +1306,4 @@
             "target": "new",
         }
     
-    
->>>>>>> 04e754eb
+    