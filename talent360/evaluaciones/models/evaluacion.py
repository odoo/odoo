from odoo import api, models, fields


class Evaluacion(models.Model):
    """
    Modelo para representar una evaluación de personal en Odoo.

    :param _name (str): Nombre del modelo en Odoo.
    :param _description (str): Descripción del modelo en Odoo.
    :param nombre (fields.Char): Nombre de la evaluación. Es un campo obligatorio.
    :param estado (fields.Selection): Estado de la evaluación con opciones 'borrador', 'publicado' y 'finalizado'. Por defecto, es 'borrador'.
    :param pregunta_ids (fields.Many2many): Relación de muchos a muchos con el modelo 'pregunta' para almacenar las preguntas asociadas a la evaluación.
    :param competencia_ids (fields.Many2many): Relación de muchos a muchos con el modelo 'competencia' para almacenar las competencias asociadas a la evaluación.
    :param usuario_ids (fields.Many2many): Relación de muchos a muchos con el modelo 'res.users' para asignar usuarios a la evaluación.
    """

    _name = "evaluacion"
    _description = "Evaluacion de personal"
    _inherit = ["mail.thread"]

    nombre = fields.Char(required=True)
    descripcion = fields.Text()
    estado = fields.Selection(
        [
            ("borrador", "Borrador"),
            ("publicado", "Publicado"),
            ("finalizado", "Finalizado"),
        ],
        default="borrador",
        required=True,
    )

    pregunta_ids = fields.Many2many(
        "pregunta",
        "pregunta_evaluacion_rel",
        "evaluacion_id",
        "pregunta_id",
        string="Preguntas",
    )

    competencia_ids = fields.Many2many(
        "competencia",
        "competencia_evaluacion_rel",
        "evaluacion_id",
        "competencia_id",
        string="Competencias",
    )

    usuario_ids = fields.Many2many(
        "res.users",
        "usuario_evaluacion_rel",
        "evaluacion_id",
        "usuario_id",
        string="Asignados",
    )
    
    # Método para copiar preguntas de la plantilla a la evaluación
    def copiar_preguntas_de_template(self):
        """
        Copia preguntas de un template de evaluación predeterminado a una nueva evaluación.

        Este método verifica si el objeto actual está vacío (self). Si lo está, crea una nueva
        evaluación con un nombre predeterminado y asigna este nuevo objeto a self. Luego, limpia
        las preguntas existentes y copia todas las preguntas de un template con ID predefinido 
        (en este caso, 332) al objeto evaluación actual.

        Returns:
        object: Retorna el objeto evaluación actualizado con las preguntas copiadas del template.
        """

        if not self:
            new_evaluation = self.env["evaluacion"].create({
                "nombre": "Evaluacion Clima",
                "descripcion": "La valuacion Clima es una herramienta de medición de clima organizacional, cuyo objetivo es conocer la percepción que tienen las personas que laboran en los centros de trabajo, sobre aquellos aspectos sociales que conforman su entorno laboral y que facilitan o dificultan su desempeño.",
            })
            self = new_evaluation

        self.pregunta_ids = [(5,)]

        template_id_hardcoded = 1

        if template_id_hardcoded:
            template = self.env["template"].browse(template_id_hardcoded)
            if template:
                pregunta_ids = template.pregunta_ids.ids
                print("IDs de preguntas:", pregunta_ids)
                self.pregunta_ids = [(6, 0, pregunta_ids)]

        return self

    
    def copiar_preguntas_de_template_nom035(self):
        """
        Copia preguntas de un template de evaluación predeterminado a una nueva evaluación.

        Este método verifica si el objeto actual está vacío (self). Si lo está, crea una nueva
        evaluación con un nombre predeterminado y asigna este nuevo objeto a self. Luego, limpia
        las preguntas existentes y copia todas las preguntas de un template con ID predefinido 
       (en este caso, 331) al objeto evaluación actual.
       
       :return: object: Retorna el objeto evaluación actualizado con las preguntas copiadas del template.
        """
        
        if not self:
            new_evaluation = self.env["evaluacion"].create({
                "nombre": "NOM 035",
                "descripcion": "La NOM 035 tiene como objetivo establecer los elementos para identificar, analizar y prevenir los factores de riesgo psicosocial, así como para promover un entorno organizacional favorable en los centros de trabajo.",
            })
            self = new_evaluation

        self.pregunta_ids = [(5,)]

        template_id_hardcoded = 2

        if template_id_hardcoded:
            template = self.env["template"].browse(template_id_hardcoded)
            if template:
                pregunta_ids = template.pregunta_ids.ids
                self.pregunta_ids = [(6, 0, pregunta_ids)]

        return self

    def evaluacion_clima_action_form(self):
        """
        Ejecuta la acción de copiar preguntas de un template a la evaluación actual y devuelve
        un diccionario con los parámetros necesarios para abrir una ventana de acción en Odoo.

        Este método utiliza `copiar_preguntas_de_template_nom035` para asegurarse de que la evaluación
        actual tenga las preguntas correctas, y luego configura y devuelve un diccionario con
        los detalles para abrir esta evaluación en una vista de formulario específica.

        Returns:
        dict: Un diccionario que contiene todos los parámetros necesarios para abrir la
        evaluación en una vista de formulario específica de Odoo.
        
        """

        self = self.copiar_preguntas_de_template()

        # Retornar la acción con la vista como destino
        return {
            "type": "ir.actions.act_window",
            "name": "Evaluación Clima",
            "res_model": "evaluacion",
            "view_mode": "form",
            "view_id": self.env.ref("evaluaciones.evaluacion_clima_form").id,
            "target": "current",
            "res_id": self.id,
        }
    
    def evaluacion_nom035_action_form(self):
        """
        Ejecuta la acción de copiar preguntas de un template a la evaluación actual y devuelve
        un diccionario con los parámetros necesarios para abrir una ventana de acción en Odoo.

        Este método utiliza `copiar_preguntas_de_template_nom035` para asegurarse de que la evaluación
        actual tenga las preguntas correctas, y luego configura y devuelve un diccionario con
        los detalles para abrir esta evaluación en una vista de formulario específica.

        :return: Un diccionario que contiene todos los parámetros necesarios para abrir la
        evaluación en una vista de formulario específica de Odoo.
        
        """
        self = self.copiar_preguntas_de_template_nom035()

        return {
            "type": "ir.actions.act_window",
            "name": "NOM 035",
            "res_model": "evaluacion",
            "view_mode": "form",
            "view_id": self.env.ref("evaluaciones.evaluacion_nom035_form").id,
            "target": "current",
            "res_id": self.id,
        }
        
    def evaluacion_action_tree(self):
        """
        Ejecuta la acción de redireccionar a la lista de evaluaciones y devuelve un diccionario

        Este método utiliza los parámetros necesarios para redireccionar a la lista de evaluaciones

        :return: Un diccionario que contiene todos los parámetros necesarios para redireccionar la
        a una vista de la lista de las evaluaciones.
        
        """

<<<<<<< HEAD
    def copiar_preguntas_de_template_nom035(self):
        """
        Copia preguntas de un template de evaluación predeterminado a una nueva evaluación.

        Este método verifica si el objeto actual está vacío (self). Si lo está, crea una nueva
        evaluación con un nombre predeterminado y asigna este nuevo objeto a self. Luego, limpia
        las preguntas existentes y copia todas las preguntas de un template con ID predefinido 
        (en este caso, 331) al objeto evaluación actual.
        
        :return: object: Retorna el objeto evaluación actualizado con las preguntas copiadas del template.
        """
        
        if not self:
            new_evaluation = self.env["evaluacion"].create({
                "nombre": "NOM 035",
            })
            self = new_evaluation

        self.pregunta_ids = [(5,)]

        template_id_hardcoded = 2

        if template_id_hardcoded:
            template = self.env["template"].browse(template_id_hardcoded)
            if template:
                pregunta_ids = template.pregunta_ids.ids
                self.pregunta_ids = [(6, 0, pregunta_ids)]

        return self

    def evaluacion_nom035_action_form(self):
        """
        Ejecuta la acción de copiar preguntas de un template a la evaluación actual y devuelve
        un diccionario con los parámetros necesarios para abrir una ventana de acción en Odoo.

        Este método utiliza `copiar_preguntas_de_template_nom035` para asegurarse de que la evaluación
        actual tenga las preguntas correctas, y luego configura y devuelve un diccionario con
        los detalles para abrir esta evaluación en una vista de formulario específica.

        :return: Un diccionario que contiene todos los parámetros necesarios para abrir la
        evaluación en una vista de formulario específica de Odoo.
        
        """
        self = self.copiar_preguntas_de_template_nom035()

        return {
            "type": "ir.actions.act_window",
            "name": "NOM 035",
            "res_model": "evaluacion",
            "view_mode": "form",
            "view_id": self.env.ref("evaluaciones.evaluacion_nom035_form").id,
            "target": "current",
            "res_id": self.id,
        }
        
    def evaluacion_action_tree(self):
        """
        Ejecuta la acción de redireccionar a la lista de evaluaciones y devuelve un diccionario

        Este método utiliza los parámetros necesarios para redireccionar a la lista de evaluaciones

        :return: Un diccionario que contiene todos los parámetros necesarios para redireccionar la
        a una vista de la lista de las evaluaciones.
        
        """

=======
>>>>>>> 0a311cb1
        return {
            "name": "Evaluación",
            "type": "ir.actions.act_window",
            "res_model": "evaluacion",
            "view_mode": "tree,form",
            "target": "current",
<<<<<<< HEAD
        }

    def action_reporte_generico(self):
        """
        Genera una acción de URL para el reporte genérico de la evaluación.

        Esta función genera un URL para redirigir
        a un reporte específico de la evaluación actual.

        :return: una acción de redirección al reporte de la evaluación

        """
        return {
            "type": "ir.actions.act_url",
            "url": "/evaluacion/reporte/%s" % (self.id),
            "target": "self",
    }


    def action_generar_datos_reporte_generico(self):

        """
        Genera los datos necesarios para el reporte genérico de la evaluación.

        Esta función genera los parámetros requeridos para generar un reporte genérico de la evaluación actual,
        incluyendo las preguntas y las respuestas tabuladas.

        :return: Los parámetros necesarios para generar el reporte.

        """
        parametros = {
            "evaluacion": self,
            "preguntas": [],
        }

        respuesta_tabulada = {}

        for pregunta in self.pregunta_ids:

            respuestas = []
            respuestas_tabuladas = []

            for respuesta in pregunta.respuesta_ids:
                respuestas.append(respuesta.respuesta_texto)

                for i, respuesta_tabulada in enumerate(respuestas_tabuladas):
                    if respuesta_tabulada["texto"] == respuesta.respuesta_texto:
                        respuestas_tabuladas[i]["conteo"] += 1
                        break
                else:
                    respuestas_tabuladas.append(
                        {"texto": respuesta.respuesta_texto, "conteo": 1}
                    )

            datos_pregunta = {
                "pregunta": pregunta,
                "respuestas": respuestas,
                "respuestas_tabuladas": respuestas_tabuladas,
                "datos_grafica": str(respuestas_tabuladas).replace("'", '"'),
            }

            parametros["preguntas"].append(datos_pregunta)

        return parametros
=======
        }
>>>>>>> 0a311cb1
<|MERGE_RESOLUTION|>--- conflicted
+++ resolved
@@ -96,9 +96,9 @@
         Este método verifica si el objeto actual está vacío (self). Si lo está, crea una nueva
         evaluación con un nombre predeterminado y asigna este nuevo objeto a self. Luego, limpia
         las preguntas existentes y copia todas las preguntas de un template con ID predefinido 
-       (en este caso, 331) al objeto evaluación actual.
-       
-       :return: object: Retorna el objeto evaluación actualizado con las preguntas copiadas del template.
+        (en este caso, 331) al objeto evaluación actual.
+        
+        :return: object: Retorna el objeto evaluación actualizado con las preguntas copiadas del template.
         """
         
         if not self:
@@ -184,82 +184,12 @@
         
         """
 
-<<<<<<< HEAD
-    def copiar_preguntas_de_template_nom035(self):
-        """
-        Copia preguntas de un template de evaluación predeterminado a una nueva evaluación.
-
-        Este método verifica si el objeto actual está vacío (self). Si lo está, crea una nueva
-        evaluación con un nombre predeterminado y asigna este nuevo objeto a self. Luego, limpia
-        las preguntas existentes y copia todas las preguntas de un template con ID predefinido 
-        (en este caso, 331) al objeto evaluación actual.
-        
-        :return: object: Retorna el objeto evaluación actualizado con las preguntas copiadas del template.
-        """
-        
-        if not self:
-            new_evaluation = self.env["evaluacion"].create({
-                "nombre": "NOM 035",
-            })
-            self = new_evaluation
-
-        self.pregunta_ids = [(5,)]
-
-        template_id_hardcoded = 2
-
-        if template_id_hardcoded:
-            template = self.env["template"].browse(template_id_hardcoded)
-            if template:
-                pregunta_ids = template.pregunta_ids.ids
-                self.pregunta_ids = [(6, 0, pregunta_ids)]
-
-        return self
-
-    def evaluacion_nom035_action_form(self):
-        """
-        Ejecuta la acción de copiar preguntas de un template a la evaluación actual y devuelve
-        un diccionario con los parámetros necesarios para abrir una ventana de acción en Odoo.
-
-        Este método utiliza `copiar_preguntas_de_template_nom035` para asegurarse de que la evaluación
-        actual tenga las preguntas correctas, y luego configura y devuelve un diccionario con
-        los detalles para abrir esta evaluación en una vista de formulario específica.
-
-        :return: Un diccionario que contiene todos los parámetros necesarios para abrir la
-        evaluación en una vista de formulario específica de Odoo.
-        
-        """
-        self = self.copiar_preguntas_de_template_nom035()
-
-        return {
-            "type": "ir.actions.act_window",
-            "name": "NOM 035",
-            "res_model": "evaluacion",
-            "view_mode": "form",
-            "view_id": self.env.ref("evaluaciones.evaluacion_nom035_form").id,
-            "target": "current",
-            "res_id": self.id,
-        }
-        
-    def evaluacion_action_tree(self):
-        """
-        Ejecuta la acción de redireccionar a la lista de evaluaciones y devuelve un diccionario
-
-        Este método utiliza los parámetros necesarios para redireccionar a la lista de evaluaciones
-
-        :return: Un diccionario que contiene todos los parámetros necesarios para redireccionar la
-        a una vista de la lista de las evaluaciones.
-        
-        """
-
-=======
->>>>>>> 0a311cb1
         return {
             "name": "Evaluación",
             "type": "ir.actions.act_window",
             "res_model": "evaluacion",
             "view_mode": "tree,form",
             "target": "current",
-<<<<<<< HEAD
         }
 
     def action_reporte_generico(self):
@@ -324,6 +254,4 @@
             parametros["preguntas"].append(datos_pregunta)
 
         return parametros
-=======
-        }
->>>>>>> 0a311cb1
+ 