from odoo import api, models, fields, _
from collections import defaultdict, Counter
from odoo import exceptions
from datetime import timedelta


class Evaluacion(models.Model):
    """
    Modelo para representar una evaluación de personal en Odoo.

    :param _name (str): Nombre del modelo en Odoo.
    :param _description (str): Descripción del modelo en Odoo.
    :param nombre (fields.Char): Nombre de la evaluación. Es un campo obligatorio.
    :param tipo (fields.Selection): Tipo de evaluación con opciones 'CLIMA', 'NOM_035' y 'competencia'. Por defecto, es 'competencia'.
    :param descripcion (fields.Text): Descripción de la evaluación.
    :param estado (fields.Selection): Estado de la evaluación con opciones 'borrador', 'publicado' y 'finalizado'. Por defecto, es 'borrador'.
    :param pregunta_ids (fields.Many2many): Relación de muchos a muchos con el modelo 'pregunta' para almacenar las preguntas asociadas a la evaluación.
    :param competencia_ids (fields.Many2many): Relación de muchos a muchos con el modelo 'competencia' para almacenar las competencias asociadas a la evaluación.
    :param usuario_ids (fields.Many2many): Relación de muchos a muchos con el modelo 'res.users' para asignar usuarios a la evaluación.
    :param usuario_externo_ids (fields.Many2many): Relación de muchos a muchos con el modelo 'usuario.externo' para asignar usuarios externos a la evaluación.
    :param fecha_inicio (fields.Date): Fecha de inicio de la evaluación. Es un campo obligatorio.
    :param fecha_final (fields.Date): Fecha de finalización de la evaluación. Es un campo obligatorio.
    :param mensaje (fields.Text): Mensaje de bienvenida para la evaluación.
    :param incluir_demograficos (fields.Boolean): Campo booleano para indicar si se incluirán datos demográficos en el reporte. Por defecto, es True.
    """

    _name = "evaluacion"
    _description = "Evaluacion de personal"
    _rec_name = "nombre"
    nombre = fields.Char(string="Título de la evaluación", required=True)

    tipo = fields.Selection(
        [
            ("CLIMA", "Clima Organizacional"),
            ("NOM_035", "NOM 035"),
            ("competencia", "Competencia"),
            ("generico", "Genérico")
        ],
        required=True,
        default="competencia",
    )
    descripcion = fields.Text(string="Descripción")
    estado = fields.Selection(
        [
            ("borrador", "Borrador"),
            ("publicado", "Abierta"),
            ("finalizado", "Cerrada"),
        ],
        default="borrador",
        required=True,
    )

    pregunta_ids = fields.Many2many(
        "pregunta",
        "pregunta_evaluacion_rel",
        "evaluacion_id",
        "pregunta_id",
        string="Preguntas",
    )

    competencia_ids = fields.Many2many(
        "competencia",
        "competencia_evaluacion_rel",
        "evaluacion_id",
        "competencia_id",
        string="Competencias",
    )

    usuario_ids = fields.Many2many(
        "res.users",
        "usuario_evaluacion_rel",
        "evaluacion_id",
        "usuario_id",
        string="Asignados",
    )

    usuario_externo_ids = fields.Many2many(
        "usuario.externo",
        "usuario_evaluacion_rel",
        "evaluacion_id",
        "usuario_externo_id",
        string="Asignados Externos",
    )

    fecha_inicio = fields.Date(string="Fecha de inicio", required=True)
    fecha_final = fields.Date(string="Fecha de finalización", required=True)
    mensaje = fields.Text(
        string="Mensaje de bienvenida",
        placeholder="Escriba aqui su mensaje de bienvenida",
    )

    incluir_demograficos = fields.Boolean(
        string="Incluir datos demográficos", default=True
    )

    @api.constrains("fecha_inicio", "fecha_final")
    def checar_fechas(self):
        """
        Valida que la fecha de inicio sea anterior a la fecha final.
        """
        for record in self:

            # Si ya se creo, se compara contra la fecha de creación
            if record.create_date:
                fecha_creacion = record.create_date.date() - timedelta(days=1)
                if record.fecha_inicio < fecha_creacion:
                    raise exceptions.ValidationError(
                        _(
                            f"La fecha de inicio debe ser igual o posterior a la fecha de creación de la evaluación ({fecha_creacion.strftime('%d/%m/%Y')})."
                        )
                    )
            # Si es nuevo, se compara contra la fecha actual
            else:
                fecha_actual = fields.Date.today() - timedelta(days=1)
                if record.fecha_inicio:
                    # Verifica que la fecha de inicio no sea menor a la fecha actual
                    if record.fecha_inicio < fecha_actual:
                        raise exceptions.ValidationError(
                            _(
                                "La fecha de inicio debe ser igual o posterior a la fecha actual."
                            )
                        )

            if record.fecha_inicio and record.fecha_final:
                # Verifica que la fecha de inicio sea antes de la fecha final
                if record.fecha_inicio > record.fecha_final:
                    raise exceptions.ValidationError(
                        _("La fecha de inicio debe ser anterior a la fecha final")
                    )

    # Método para copiar preguntas de la plantilla a la evaluación
    def copiar_preguntas_de_template(self):
        """
        Copia preguntas de un template de evaluación predeterminado a una nueva evaluación.

        Este método verifica si el objeto actual está vacío (self). Si lo está, crea una nueva
        evaluación con un nombre predeterminado y asigna este nuevo objeto a self. Luego, limpia
        las preguntas existentes y copia todas las preguntas de un template con ID predefinido
        (en este caso, 332) al objeto evaluación actual.

        Returns:
        object: Retorna el objeto evaluación actualizado con las preguntas copiadas del template.
        """

        if not self:

            new_evaluation = self.env["evaluacion"].create(
                {
                    "nombre": "",
                    "descripcion": "La evaluación Clima es una herramienta de medición de clima organizacional, cuyo objetivo es conocer la percepción que tienen las personas que laboran en los centros de trabajo, sobre aquellos aspectos sociales que conforman su entorno laboral y que facilitan o dificultan su desempeño.",
                    "tipo": "CLIMA",
                    "fecha_inicio": fields.Date.today(),
                    "fecha_final": fields.Date.today(),
                }
            )
            self = new_evaluation

        self.pregunta_ids = [(5,)]

        template_id = self.env["ir.model.data"]._xmlid_to_res_id(
            "evaluaciones.template_clima"
        )

        if template_id:
            template = self.env["template"].browse(template_id)
            if template:
                pregunta_ids = template.pregunta_ids.ids
                self.pregunta_ids = [(6, 0, pregunta_ids)]

        return self

    def copiar_preguntas_de_template_nom035(self):
        """
        Copia preguntas de un template de evaluación predeterminado a una nueva evaluación.

        Este método verifica si el objeto actual está vacío (self). Si lo está, crea una nueva
        evaluación con un nombre predeterminado y asigna este nuevo objeto a self. Luego, limpia
        las preguntas existentes y copia todas las preguntas de un template con ID predefinido
        (en este caso, 331) al objeto evaluación actual.

        :return: object: Retorna el objeto evaluación actualizado con las preguntas copiadas del template.
        """

        if not self:
            new_evaluation = self.env["evaluacion"].create(
                {
                    "nombre": "",
                    "descripcion": "La NOM 035 tiene como objetivo establecer los elementos para identificar, analizar y prevenir los factores de riesgo psicosocial, así como para promover un entorno organizacional favorable en los centros de trabajo.",
                    "tipo": "NOM_035",
                    "fecha_inicio": fields.Date.today(),
                    "fecha_final": fields.Date.today(),
                }
            )
            self = new_evaluation

        self.pregunta_ids = [(5,)]

        template_id = self.env["ir.model.data"]._xmlid_to_res_id(
            "evaluaciones.template_nom035"
        )

        if template_id:
            template = self.env["template"].browse(template_id)
            if template:
                pregunta_ids = template.pregunta_ids.ids
                self.pregunta_ids = [(6, 0, pregunta_ids)]

        return self

    def evaluacion_clima_action_form(self):
        """
        Ejecuta la acción de copiar preguntas de un template a la evaluación actual y devuelve
        un diccionario con los parámetros necesarios para abrir una ventana de acción en Odoo.

        Nos basamos en el método de `copiar_preguntas_de_template_nom035` para asegurarse de que la evaluación
        actual tenga las preguntas correctas, y luego configura y devuelve un diccionario con
        los detalles para abrir esta evaluación en una vista de formulario específica.

        :return: Un diccionario que contiene todos los parámetros necesarios para abrir la
        evaluación en una vista de formulario específica de Odoo.

        """

        self = self.copiar_preguntas_de_template()

        # Retornar la acción con la vista como destino
        return {
            "type": "ir.actions.act_window",
            "name": "Evaluación Clima",
            "res_model": "evaluacion",
            "view_mode": "form",
            "view_id": self.env.ref("evaluaciones.evaluacion_clima_view_form").id,
            "target": "current",
            "res_id": self.id,
        }

    def evaluacion_nom035_action_form(self):
        """
        Ejecuta la acción de copiar preguntas de un template a la evaluación actual y devuelve
        un diccionario con los parámetros necesarios para abrir una ventana de acción en Odoo.

        Este método utiliza `copiar_preguntas_de_template_nom035` para asegurarse de que la evaluación
        actual tenga las preguntas correctas, y luego configura y devuelve un diccionario con
        los detalles para abrir esta evaluación en una vista de formulario específica.

        :return: Un diccionario que contiene todos los parámetros necesarios para abrir la
        evaluación en una vista de formulario específica de Odoo.

        """
        self = self.copiar_preguntas_de_template_nom035()

        return {
            "type": "ir.actions.act_window",
            "name": "NOM 035",
            "res_model": "evaluacion",
            "view_mode": "form",
            "view_id": self.env.ref("evaluaciones.evaluacion_nom035_view_form").id,
            "target": "current",
            "res_id": self.id,
        }

    def evaluacion_360_action_form(self):
        """
        Ejecuta la acción de redireccionar a la evaluación 360 y devuelve un diccionario

        Este método utiliza los parámetros necesarios para redireccionar a la evaluación 360

        :return: Un diccionario que contiene todos los parámetros necesarios para redireccionar la
        a una vista de la evaluación 360.

        """
        self.tipo = "competencia"
        return {
            "type": "ir.actions.act_window",
            "name": "360",
            "res_model": "evaluacion",
            "view_mode": "form",
            "view_id": self.env.ref("evaluaciones.evaluacion_360_view_form").id,
            "target": "current",
            "res_id": self.id,
        }

    def evaluacion_action_tree(self):
        """
        Ejecuta la acción de redireccionar a la lista de evaluaciones y devuelve un diccionario

        Este método utiliza los parámetros necesarios para redireccionar a la lista de evaluaciones

        :return: Un diccionario que contiene todos los parámetros necesarios para redireccionar la
        a una vista de la lista de las evaluaciones.

        """

        return {
            "name": "Evaluación",
            "type": "ir.actions.act_window",
            "res_model": "evaluacion",
            "view_mode": "tree",
            "target": "current",
        }

    def abrir_evaluacion_action_form(self):
        """
        Abre la evaluación en una vista de formulario.

        Este método configura y devuelve un diccionario con los detalles para abrir la evaluación
        actual en una vista de formulario específica dependiendo de su tipo.

        :return: Un diccionario que contiene todos los parámetros necesarios para abrir la
        evaluación en una vista de formulario específica de Odoo.

        """

        if self.tipo == "competencia":
            action = self.env["ir.actions.act_window"]._for_xml_id(
                "evaluaciones.evaluacion_competencias_action"
            )
        else:
            action = self.env["ir.actions.act_window"]._for_xml_id(
                "evaluaciones.evaluacion_generica_action"
            )

        action["res_id"] = self.id

        return action

    def reporte_generico_action(self):
        """
        Genera una acción de URL para el reporte genérico de la evaluación.

        Esta función genera un URL para redirigir
        a un reporte específico de la evaluación actual.

        :return: una acción de redirección al reporte de la evaluación

        """

        if self.porcentaje_respuestas <= 0:
            raise exceptions.ValidationError(_(
                "No se puede generar un reporte para una evaluación sin respuestas."
            ))

        return {
            "type": "ir.actions.act_url",
            "url": f"/evaluacion/reporte/{self.id}",
            "target": "new",
        }

    def filtros_reporte_action(self):
        """
        Genera filtros para el reporte de la evaluación.

        Esta función genera filtros para el reporte de la evaluación actual
        y sigue con el proceso de renderización del reporte.

        :return: una acción de redirección al modal creación de filtros
        """

        # Validar si existen respuestas
        if self.porcentaje_respuestas <= 0:
            raise exceptions.ValidationError(_(
                "No se puede generar un reporte para una evaluación sin respuestas."
            ))

        datos_demograficos = self.generar_datos_demograficos()

        categorias = [
            ("Departamento", "departamentos", "departamento"),
            ("Generación", "generaciones", "generacion"),
            ("Puesto", "puestos", "puesto"),
            ("Género", "generos", "genero"),
        ]

        filtros_ids = []

        for categoria, nombre_grupal, nombre_individual in categorias:
            filtro_id = self.env["filtro.wizard"].create(
                {
                    "categoria": categoria,
                    "categoria_interna": nombre_individual,
                }
            )
            filtros_ids.append(filtro_id.id)

<<<<<<< HEAD
        # Se añade filtro?original id a slecciones
        for filtro in filtros_ids:
            filtro.filtro_seleccion_ids.write(
                {"filtro_original_id": filtro.id})
=======
            self.env["filtro.seleccion.wizard"].create(
                [
                    {
                        "texto": dep["nombre"],
                        "categoria": categoria,
                        "filtro_original_id": filtro_id.id,
                    }
                    for dep in datos_demograficos[nombre_grupal]
                ]
            )
>>>>>>> b4023380

        filtros_wizard = self.env["crear.filtros.wizard"].create(
            {"filtros_ids": [(6, 0, filtros_ids)]}
        )

        return {
            "name": "Filtrar Reporte",
            "type": "ir.actions.act_window",
            "res_model": "crear.filtros.wizard",
            "view_mode": "form",
            "target": "new",
            "res_id": filtros_wizard.id,
            "context": {"actual_evaluacion_id": self.id},
        }

    def generar_datos_reporte_generico_action(self, filtros=None):
        """
        Genera los datos necesarios para el reporte genérico de la evaluación.

        Esta función genera los parámetros requeridos para generar un reporte genérico de la evaluación actual,
        incluyendo las preguntas y las respuestas tabuladas.

        :param filtros: Los filtros a aplicar al reporte.

        :return: Los parámetros necesarios para generar el reporte.

        """
        parametros = {
            "evaluacion": self,
            "preguntas": [],
        }

        for pregunta in self.pregunta_ids:

            respuesta_ids = self.env["respuesta"].search(
                [
                    ("pregunta_id.id", "=", pregunta.id),
                    ("evaluacion_id.id", "=", self.id),
                ]
            )
            if filtros:
                respuesta_ids = respuesta_ids.filtered(
                    lambda r: self.validar_filtro(filtros, r)
                )

            respuestas = [
                respuesta.respuesta_mostrar for respuesta in respuesta_ids]
            respuestas_tabuladas = dict(Counter(respuestas))
            datos_pregunta = {
                "pregunta": pregunta,
                "respuestas": respuestas,
                "respuestas_tabuladas": [
                    {"nombre": nombre, "valor": valor}
                    for nombre, valor in respuestas_tabuladas.items()
                ],
            }

            parametros["preguntas"].append(datos_pregunta)

        return parametros

    def generar_datos_reporte_NOM_035_action(self):
        """
        Genera los datos necesarios para el reporte genérico de la evaluación.

        Esta función genera los parámetros requeridos para generar un reporte genérico de la evaluación actual,
        incluyendo las preguntas y las respuestas tabuladas, agrupadas por categoría y dominio.

        :return: Los parámetros necesarios para generar el reporte.
        """
        # Definir estructura de categorías y dominios
        categorias_orden = [
            "Ambiente de Trabajo",
            "Factores propios de la actividad",
            "Organización del tiempo de trabajo",
            "Liderazgo y relaciones en el trabajo",
        ]
        dominios_orden = [
            "Condiciones en el ambiente de trabajo",
            "Carga de trabajo",
            "Falta de control sobre el trabajo",
            "Jornada de trabajo",
            "Interferencia en la relación trabajo-familia",
            "Liderazgo",
            "Relaciones en el trabajo",
            "Violencia",
        ]

        categorias = {nombre: 0 for nombre in categorias_orden}
        dominios = {nombre: 0 for nombre in dominios_orden}

        final = 0

        for pregunta in self.pregunta_ids:
            if not pregunta.categoria:
                continue
            categoria = dict(pregunta._fields["categoria"].selection).get(
                pregunta.categoria
            )
            dominio = dict(pregunta._fields["dominio"].selection).get(
                pregunta.dominio)
            valor_pregunta = 0

            respuesta_ids = self.env["respuesta"].search(
                [
                    ("pregunta_id.id", "=", pregunta.id),
                    ("evaluacion_id.id", "=", self.id),
                ]
            )

            for respuesta in respuesta_ids:
                valor_respuesta = respuesta.valor_respuesta
                valor_pregunta += valor_respuesta
                final += valor_respuesta

            # Acumular el valor de la pregunta en la categoría y el dominio correspondientes
            if categoria in categorias:
                categorias[categoria] += valor_pregunta
            if dominio in dominios:
                dominios[dominio] += valor_pregunta

        # Función para asignar color

        # Asignar color a las categorías y dominios
        for categoria in categorias_orden:
            categorias[categoria] = {
                "nombre": categoria,
                "valor": categorias[categoria],
                "color": self.asignar_color(categorias[categoria], categoria=categoria),
            }

        for dominio in dominios_orden:
            dominios[dominio] = {
                "nombre": dominio,
                "valor": dominios[dominio],
                "color": self.asignar_color(dominios[dominio], dominio=dominio),
            }

            # Organizar los parámetros en el orden deseado
        parametros = {
            "evaluacion": self,
            "categorias": [categorias[nombre] for nombre in categorias_orden],
            "dominios": [dominios[nombre] for nombre in dominios_orden],
            "final": final,
        }

        return parametros

    def generar_datos_reporte_clima_action(self, filtros=None):
        """
        Genera los datos necesarios para el reporte de clima organizacional de la evaluación.
        Calcula el porcentaje de satisfacción para cada categoría y departamento.

        :param filtros: Los filtros a aplicar al reporte.

        :return: Los parámetros necesarios para generar el reporte.
        """
        # Categorías para el reporte de clima laboral
        categorias_clima = [
            "Reclutamiento y Selección de Personal",
            "Formación y Capacitación",
            "Permanencia y Ascenso",
            "Corresponsabilidad en la Vida Laboral, Familiar y Personal",
            "Clima Laboral Libre de Violencia",
            "Acoso y Hostigamiento",
            "Accesibilidad",
            "Respeto a la Diversidad",
            "Condiciones Generales de Trabajo",
        ]

        # Estructura de datos para las categorías
        detalles_categorias = [
            {
                "nombre": cat,
                "valor": 0,
                "color": "#2894a7",
                "puntuacion": 0,
                "puntuacion_maxima": 0,
                "departamentos": [],
            }
            for cat in categorias_clima
        ]

        # Variables para acumular totales
        total_puntuacion = 0
        total_maximo_posible = 0

        for pregunta in self.pregunta_ids:
            if (
                not pregunta.categoria
                or dict(pregunta._fields["categoria"].selection).get(pregunta.categoria)
                not in categorias_clima
            ):
                continue

            categoria_actual = next(
                (
                    cat
                    for cat in detalles_categorias
                    if cat["nombre"]
                    == dict(pregunta._fields["categoria"].selection).get(
                        pregunta.categoria
                    )
                ),
                None,
            )

            if categoria_actual is None:
                continue

            valor_pregunta = 0
            maximo_pregunta = 0

            for respuesta in pregunta.respuesta_ids:
                if filtros and not self.validar_filtro(filtros, respuesta):
                    continue

                valor_respuesta = respuesta.valor_respuesta
                valor_pregunta += valor_respuesta
                maximo_pregunta += pregunta._calculate_valor_maximo()

                if respuesta.usuario_id:
                    nombre_departamento = (
                        respuesta.usuario_id.department_id.name
                        if respuesta.usuario_id.department_id
                        else "Sin departamento"
                    )
                elif respuesta.usuario_externo_id:
                    usuario_externo = self.env["usuario.externo"].browse(
                        respuesta.usuario_externo_id
                    )
                    nombre_departamento = (
                        usuario_externo.direccion
                        if usuario_externo.direccion
                        else "Sin departamento"
                    )
                else:
                    nombre_departamento = "Sin Usuario"

                departamento = next(
                    (
                        dept
                        for dept in categoria_actual["departamentos"]
                        if dept["nombre"] == nombre_departamento
                    ),
                    None,
                )
                if departamento is None:
                    departamento = {
                        "nombre": nombre_departamento,
                        "color": "#2894a7",
                        "puntos": 0,
                        "puntos_maximos": 0,
                    }
                    categoria_actual["departamentos"].append(departamento)

                departamento["puntos"] += valor_respuesta
                departamento["puntos_maximos"] += pregunta._calculate_valor_maximo()

            total_puntuacion += valor_pregunta
            total_maximo_posible += maximo_pregunta
            categoria_actual["puntuacion"] += valor_pregunta
            categoria_actual["puntuacion_maxima"] += maximo_pregunta

        for categoria in detalles_categorias:
            if categoria["puntuacion_maxima"] > 0:
                categoria["valor"] = (
                    categoria["puntuacion"] / categoria["puntuacion_maxima"]
                ) * 100
                categoria["color"] = self.asignar_color_clima(
                    categoria["valor"])

            for dept in categoria["departamentos"]:
                if dept["puntos_maximos"] > 0:
                    dept["valor"] = (dept["puntos"] /
                                     dept["puntos_maximos"]) * 100
                    dept["color"] = self.asignar_color_clima(dept["valor"])

        total_porcentaje = round(
            (
                (total_puntuacion / total_maximo_posible) * 100
                if total_maximo_posible > 0
                else 0
            ),
            2,
        )

        # Organizar los parámetros en el orden deseado
        parametros = {
            "evaluacion": self,
            "categorias": detalles_categorias,
            "total": total_puntuacion,
            "total_maximo": total_maximo_posible,
            "total_porcentaje": total_porcentaje,
        }

        return parametros

    def validar_filtro(self, filtros, respuesta=None, datos_demograficos=None):
        """
        Valida si una respuesta cumple con los filtros especificados.

        :param filtros: Los filtros a aplicar.
        :param respuesta: La respuesta a validar.
        :param datos_demograficos: Los datos demográficos del usuario.

        :return: True si la respuesta cumple con los filtros, False en caso contrario.
        """

        if not filtros:
            return True

        if not datos_demograficos:
            if not respuesta:
                return False

            if respuesta.usuario_id:
                datos_demograficos = self.obtener_datos_demograficos(
                    respuesta.usuario_id
                )
            elif respuesta.usuario_externo_id:
                usuario_externo = self.env["usuario.externo"].browse(
                    respuesta.usuario_externo_id
                )
                datos_demograficos = self.obtener_datos_demograficos_externos(
                    usuario_externo
                )
            else:
                return False

        for categoria, valores in filtros.items():
            if not datos_demograficos[categoria] in valores:
                return False

        return True

    def generar_datos_demograficos(self, filtros=None):
        """
        Genera los datos demográficos de la evaluación.

        :return: Los datos demográficos de los usuarios asignados a la evaluación. Incuye departamentos, generaciones, puestos y géneros.
        """
        datos_demograficos = []
        # SQL
        usuario_evaluacion = self.env["usuario.evaluacion.rel"].search(
            [
                ("evaluacion_id.id", "=", self.id),
                ("contestada", "=", "contestada"),
                ("usuario_id.id", "in", self.usuario_ids.mapped("id")),
            ]
        )

        for usuario in usuario_evaluacion.mapped("usuario_id"):
            datos_demograficos_usuario = self.obtener_datos_demograficos(
                usuario)
            if filtros and not self.validar_filtro(
                filtros, datos_demograficos=datos_demograficos_usuario
            ):
                continue

            datos_demograficos.append(datos_demograficos_usuario)

        usuario_evaluacion_externo = self.env["usuario.evaluacion.rel"].search(
            [
                ("evaluacion_id.id", "=", self.id),
                ("contestada", "=", "contestada"),
                ("usuario_externo_id.id", "in", self.usuario_externo_ids.ids),
            ]
        )

        for usuario_externo in usuario_evaluacion_externo.mapped("usuario_externo_id"):
            datos_demograficos_usuario = self.obtener_datos_demograficos_externos(
                usuario_externo
            )
            if filtros and not self.validar_filtro(
                filtros, datos_demograficos=datos_demograficos_usuario
            ):
                continue

            datos_demograficos.append(datos_demograficos_usuario)

        departamentos = defaultdict(int)
        generaciones = defaultdict(int)
        puestos = defaultdict(int)
        generos = defaultdict(int)

        for dato in datos_demograficos:
            departamentos[dato["departamento"]] += 1
            generaciones[dato["generacion"]] += 1
            puestos[dato["puesto"]] += 1
            generos[dato["genero"]] += 1

        return {
            "departamentos": [
                {"nombre": nombre, "valor": conteo}
                for nombre, conteo in departamentos.items()
            ],
            "generaciones": [
                {"nombre": nombre, "valor": conteo}
                for nombre, conteo in generaciones.items()
            ],
            "puestos": [
                {"nombre": nombre, "valor": conteo}
                for nombre, conteo in puestos.items()
            ],
            "generos": [
                {"nombre": nombre, "valor": conteo}
                for nombre, conteo in generos.items()
            ],
        }

    def asignar_color(self, valor, categoria=None, dominio=None):
        """
        Asigna un color a un valor numérico.

        Este método asigna un color a un valor numérico basado en una escala predefinida.

        :param valor: El valor numérico al que se le asignará un color.
        :param categoria: La categoría de la pregunta.
        :param dominio: El dominio de la pregunta.

        :return: El color asignado al valor.
        """

        if categoria:
            if categoria == "Ambiente de Trabajo":
                if valor < 3:
                    return "#2894a7"  # Azul clarito
                elif 3 <= valor < 5:
                    return "#5aaf2b"  # Verde
                elif 5 <= valor < 7:
                    return "#ebae14"  # Amarillo
                elif 7 <= valor < 9:
                    return "#ffa446"  # Naranja
                else:
                    return "#ff4747"  # Rojo
            elif categoria == "Factores propios de la actividad":
                if valor < 10:
                    return "#2894a7"  # Azul clarito
                elif 10 <= valor < 20:
                    return "#5aaf2b"  # Verde
                elif 20 <= valor < 30:
                    return "#ebae14"  # Amarillo
                elif 30 <= valor < 40:
                    return "#ffa446"  # Naranja
                else:
                    return "#ff4747"  # Rojo
            elif categoria == "Organización del tiempo de trabajo":
                if valor < 4:
                    return "#2894a7"  # Azul clarito
                elif 4 <= valor < 6:
                    return "#5aaf2b"  # Verde
                elif 6 <= valor < 9:
                    return "#ebae14"  # Amarillo
                elif 9 <= valor < 12:
                    return "#ffa446"  # Naranja
                else:
                    return "#ff4747"  # Rojo
            elif categoria == "Liderazgo y relaciones en el trabajo":
                if valor < 10:
                    return "#2894a7"  # Azul clarito
                elif 10 <= valor < 18:
                    return "#5aaf2b"  # Verde
                elif 18 <= valor < 28:
                    return "#ebae14"  # Amarillo
                elif 28 <= valor < 38:
                    return "#ffa446"  # Naranja
                else:
                    return "#ff4747"  # Rojo
        elif dominio:
            if dominio == "Condiciones en el ambiente de trabajo":
                if valor < 3:
                    return "#2894a7"  # Azul clarito
                elif 3 <= valor < 5:
                    return "#5aaf2b"  # Verde
                elif 5 <= valor < 7:
                    return "#ebae14"  # Amarillo
                elif 7 <= valor < 9:
                    return "#ffa446"  # Naranja
                else:
                    return "#ff4747"  # Rojo
            elif dominio == "Carga de trabajo":
                if valor < 12:
                    return "#2894a7"  # Azul clarito
                elif 12 <= valor < 16:
                    return "#5aaf2b"  # Verde
                elif 16 <= valor < 20:
                    return "#ebae14"  # Amarillo
                elif 20 <= valor < 24:
                    return "#ffa446"  # Naranja
                else:
                    return "#ff4747"  # Rojo
            elif dominio == "Falta de control sobre el trabajo":
                if valor < 5:
                    return "#2894a7"  # Azul clarito
                elif 5 <= valor < 8:
                    return "#5aaf2b"  # Verde
                elif 8 <= valor < 11:
                    return "#ebae14"  # Amarillo
                elif 11 <= valor < 14:
                    return "#ffa446"  # Naranja
                else:
                    return "#ff4747"  # Rojo
            elif dominio == "Jornada de trabajo":
                if valor < 1:
                    return "#2894a7"  # Azul clarito
                elif 1 <= valor < 2:
                    return "#5aaf2b"  # Verde
                elif 2 <= valor < 4:
                    return "#ebae14"  # Amarillo
                elif 4 <= valor < 6:
                    return "#ffa446"  # Naranja
                else:
                    return "#ff4747"  # Rojo
            elif dominio == "Interferencia en la relación trabajo-familia":
                if valor < 1:
                    return "#2894a7"  # Azul clarito
                elif 1 <= valor < 2:
                    return "#5aaf2b"  # Verde
                elif 2 <= valor < 4:
                    return "#ebae14"  # Amarillo
                elif 4 <= valor < 6:
                    return "#ffa446"  # Naranja
                else:
                    return "#ff4747"  # Rojo
            elif dominio == "Liderazgo":
                if valor < 3:
                    return "#2894a7"  # Azul clarito
                elif 3 <= valor < 5:
                    return "#5aaf2b"  # Verde
                elif 5 <= valor < 8:
                    return "#ebae14"  # Amarillo
                elif 8 <= valor < 11:
                    return "#ffa446"  # Naranja
                else:
                    return "#ff4747"  # Rojo
            elif dominio == "Relaciones en el trabajo":
                if valor < 5:
                    return "#2894a7"  # Azul clarito
                elif 5 <= valor < 8:
                    return "#5aaf2b"  # Verde
                elif 8 <= valor < 11:
                    return "#ebae14"  # Amarillo
                elif 11 <= valor < 14:
                    return "#ffa446"  # Naranja
                else:
                    return "#ff4747"  # Rojo
            elif dominio == "Violencia":
                if valor < 7:
                    return "#2894a7"  # Azul clarito
                elif 7 <= valor < 10:
                    return "#5aaf2b"  # Verde
                elif 10 <= valor < 13:
                    return "#ebae14"  # Amarillo
                elif 13 <= valor < 16:
                    return "#ffa446"  # Naranja
                else:
                    return "#ff4747"  # Rojo
        else:
            if valor < 20:
                return "#2894a7"  # Azul clarito
            elif 20 <= valor < 45:
                return "#5aaf2b"  # Verde
            elif 45 <= valor < 70:
                return "#ebae14"  # Amarillo
            elif 70 <= valor < 90:
                return "#ffa446"  # Naranja
            else:
                return "#ff4747"  # Rojo

    def asignar_color_clima(self, valor):
        """
        Asigna un color a un valor numérico.

        Este método asigna un color a un valor numérico basado en una escala predefinida.

        :param valor: El valor numérico al que se le asignará un color.

        :return: El color asignado al valor.
        """
        if self.techo_verde <= valor <= self.techo_azul:
            return "#2894a7"  # Azul clarito
        elif self.techo_amarillo <= valor <= self.techo_verde:
            return "#5aaf2b"  # Verde
        elif self.techo_naranja <= valor <= self.techo_amarillo:
            return "#ebae14"  # Amarillo
        elif self.techo_rojo <= valor <= self.techo_naranja:
            return "#ffa446"  # Naranja
        else:
            return "#ff4747"  # Rojo

    def obtener_dato(self, dato):
        """
        Obtiene un dato y devuelve 'N/A' si es nulo.

        Este método recibe un dato y verifica si es nulo. Si es nulo, devuelve 'N/A'.

        :param dato: El dato a verificar.

        :return: El dato si no es nulo, 'N/A' si es nulo.
        """
        if not dato:
            return "N/A"

        return dato

    def obtener_generacion(self, anio_nacimiento):
        """
        Obtiene la generación a la que pertenece una persona de acuerdo al año de nacimiento.
        :param anio_nacimiento: El año de nacimiento de la persona.

        :return: La generación a la que pertenece la persona.
        """

        if 1946 <= anio_nacimiento <= 1964:
            return "Baby Boomers"
        elif 1965 <= anio_nacimiento <= 1980:
            return "Generación X"
        elif 1981 <= anio_nacimiento <= 1999:
            return "Millenials"
        elif 2000 <= anio_nacimiento <= 2015:
            return "Generacion Z"
        else:
            return "N/A"

    def obtener_datos_demograficos(self, usuario):
        """
        Obtiene los datos demográficos de un usuario.

        Este método recibe un usuario y obtiene sus datos demográficos, como nombre, género, puesto, año de nacimiento, generación, departamento, nivel jerárquico, gerencia, jefatura, fecha de ingreso y ubicación/región.

        :param usuario: El usuario del que se obtendrán los datos demográficos.

        :return: Un diccionario con los datos demográficos del usuario.
        """

        datos = {}

        datos["nombre"] = self.obtener_dato(usuario.name)
        datos["genero"] = self.obtener_dato(usuario.gender).capitalize()
        datos["puesto"] = self.obtener_dato(usuario.job_title)
        datos["anio_nacimiento"] = usuario.birthday.year if usuario.birthday else "N/A"
        datos["generacion"] = (
            self.obtener_generacion(datos["anio_nacimiento"])
            if datos["anio_nacimiento"] != "N/A"
            else "N/A"
        )
        datos["departamento"] = self.obtener_dato(usuario.department_id.name)

        # Falta
        # Nivel Jerarquico
        # Gerencia
        # Jefatura
        # Fecha de ingreso
        # Ubicación/Region

        return datos

    def obtener_datos_demograficos_externos(self, usuario):
        """
        Obtiene los datos demográficos de un usuario externo.
        :param usuario: El usuario externo del que se obtendrán los datos demográficos.

        :return: Un diccionario con los datos demográficos del usuario externo. Incluye nombre, género, puesto, año de nacimiento, generación y departamento.
        """

        datos = {}

        datos["nombre"] = self.obtener_dato(usuario.nombre)
        datos["genero"] = self.obtener_dato(usuario.genero).capitalize()
        datos["puesto"] = self.obtener_dato(usuario.puesto)
        datos["anio_nacimiento"] = (
            usuario.fecha_nacimiento.year if usuario.fecha_nacimiento else "N/A"
        )
        datos["generacion"] = (
            self.obtener_generacion(datos["anio_nacimiento"])
            if datos["anio_nacimiento"] != "N/A"
            else "N/A"
        )
        datos["departamento"] = self.obtener_dato(usuario.direccion)

        return datos

    def get_evaluaciones_action(self, evaluacion_id):
        """
        Obtiene las preguntas asociadas a la evaluación.

        Este método obtiene las preguntas asociadas a la evaluación actual y las devuelve en un diccionario.

        :return: Un diccionario con las preguntas asociadas a la evaluación.

        """

        return {
            "evaluacion": self,
            "pregunta": self.pregunta_ids,
        }

    def enviar_evaluacion_action(self):
        """
        Envía la evaluación a los usuarios asignados.

        :return: Un mensaje de notificación que indica que la evaluación ha sido enviada y los usuarios a los que se les ha enviado.
        """

        if self.estado != "publicado":
            return

        usuarios = []

        for usuario in self.usuario_ids:
            usuarios.append(usuario.partner_id.name)

        for usuario_externo in self.usuario_externo_ids:
            usuarios.append(usuario_externo.nombre)

        self.env["usuario.evaluacion.rel"].enviar_evaluacion_action(
            evaluacion_id=self.id
        )
        return {
            "type": "ir.actions.client",
            "tag": "display_notification",
            "params": {
                "title": f"Evaluación {self.nombre} fue enviada!",
                "type": "success",
                "message": f"La evaluación ha sido enviada a {', '.join(usuarios)}.",
                "sticky": False,
            },
        }

    def write(self, vals):
        """
        Sobrescribe el método write para incluir el envío de enlaces al guardar de forma automática
        o manual la evaluación.

        :return: Sobreescribe la asignación de usuarios si hubo cambio en ellos.
        """
        resultado = super(Evaluacion, self).write(vals)
        self.enviar_evaluacion_action()

        return resultado

    def action_asignar_usuarios_externos(self):
        """
        Abre la ventana para asignar usuarios externos a la evaluación.

        :return: Una acción para abrir la ventana de asignación de usuarios externos.
        """
        return {
            "name": "Asignar usuarios externos",
            "type": "ir.actions.act_window",
            "res_model": "asignar.usuario.externo.wizard",
            "view_mode": "form",
            "target": "new",
        }<|MERGE_RESOLUTION|>--- conflicted
+++ resolved
@@ -382,12 +382,6 @@
             )
             filtros_ids.append(filtro_id.id)
 
-<<<<<<< HEAD
-        # Se añade filtro?original id a slecciones
-        for filtro in filtros_ids:
-            filtro.filtro_seleccion_ids.write(
-                {"filtro_original_id": filtro.id})
-=======
             self.env["filtro.seleccion.wizard"].create(
                 [
                     {
@@ -398,7 +392,6 @@
                     for dep in datos_demograficos[nombre_grupal]
                 ]
             )
->>>>>>> b4023380
 
         filtros_wizard = self.env["crear.filtros.wizard"].create(
             {"filtros_ids": [(6, 0, filtros_ids)]}
