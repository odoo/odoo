from odoo import api, models, fields
from collections import defaultdict


class Evaluacion(models.Model):
    """
    Modelo para representar una evaluación de personal en Odoo.

    :param _name (str): Nombre del modelo en Odoo.
    :param _description (str): Descripción del modelo en Odoo.
    :param nombre (fields.Char): Nombre de la evaluación. Es un campo obligatorio.
    :param estado (fields.Selection): Estado de la evaluación con opciones 'borrador', 'publicado' y 'finalizado'. Por defecto, es 'borrador'.
    :param pregunta_ids (fields.Many2many): Relación de muchos a muchos con el modelo 'pregunta' para almacenar las preguntas asociadas a la evaluación.
    :param competencia_ids (fields.Many2many): Relación de muchos a muchos con el modelo 'competencia' para almacenar las competencias asociadas a la evaluación.
    :param usuario_ids (fields.Many2many): Relación de muchos a muchos con el modelo 'res.users' para asignar usuarios a la evaluación.
    """

    _name = "evaluacion"
    _description = "Evaluacion de pesonal"

    nombre = fields.Char(required=True)

    tipo = fields.Selection(
        [
            ("CLIMA", "Clima Organizacional"),
            ("NOM_035", "NOM 035"),
            ("competencia", "Competencia"),
        ],
        required=True,
        default="competencia",
    )
    descripcion = fields.Text()
    estado = fields.Selection(
        [
            ("borrador", "Borrador"),
            ("publicado", "Publicado"),
            ("finalizado", "Finalizado"),
        ],
        default="borrador",
        required=True,
    )

    pregunta_ids = fields.Many2many(
        "pregunta",
        "pregunta_evaluacion_rel",
        "evaluacion_id",
        "pregunta_id",
        string="Preguntas",
    )

    competencia_ids = fields.Many2many(
        "competencia",
        "competencia_evaluacion_rel",
        "evaluacion_id",
        "competencia_id",
        string="Competencias",
    )

    usuario_ids = fields.Many2many(
        "res.users",
        "usuario_evaluacion_rel",
        "evaluacion_id",
        "usuario_id",
        string="Asignados",
    )

    fecha_inicio = fields.Date()
    fecha_final = fields.Date()

    
    # Método para copiar preguntas de la plantilla a la evaluación
    def copiar_preguntas_de_template(self):
        """
        Copia preguntas de un template de evaluación predeterminado a una nueva evaluación.

        Este método verifica si el objeto actual está vacío (self). Si lo está, crea una nueva
        evaluación con un nombre predeterminado y asigna este nuevo objeto a self. Luego, limpia
        las preguntas existentes y copia todas las preguntas de un template con ID predefinido
        (en este caso, 332) al objeto evaluación actual.

        Returns:
        object: Retorna el objeto evaluación actualizado con las preguntas copiadas del template.
        """

        if not self:

            new_evaluation = self.env["evaluacion"].create(
                {
                    "nombre": "",
                    "descripcion": "La evaluación Clima es una herramienta de medición de clima organizacional, cuyo objetivo es conocer la percepción que tienen las personas que laboran en los centros de trabajo, sobre aquellos aspectos sociales que conforman su entorno laboral y que facilitan o dificultan su desempeño.",
                    "tipo": "CLIMA",
                }
            )
            self = new_evaluation

        self.pregunta_ids = [(5,)]

        template_id = self.env["ir.model.data"]._xmlid_to_res_id(
            "evaluaciones.template_clima"
        )

        if template_id:
            template = self.env["template"].browse(template_id)
            if template:
                pregunta_ids = template.pregunta_ids.ids
                print("IDs de preguntas:", pregunta_ids)
                self.pregunta_ids = [(6, 0, pregunta_ids)]

        return self

    def copiar_preguntas_de_template_nom035(self):
        """
        Copia preguntas de un template de evaluación predeterminado a una nueva evaluación.

        Este método verifica si el objeto actual está vacío (self). Si lo está, crea una nueva
        evaluación con un nombre predeterminado y asigna este nuevo objeto a self. Luego, limpia
        las preguntas existentes y copia todas las preguntas de un template con ID predefinido
        (en este caso, 331) al objeto evaluación actual.

        :return: object: Retorna el objeto evaluación actualizado con las preguntas copiadas del template.
        """

        if not self:
            new_evaluation = self.env["evaluacion"].create(
                {
                    "nombre": "",
                    "descripcion": "La NOM 035 tiene como objetivo establecer los elementos para identificar, analizar y prevenir los factores de riesgo psicosocial, así como para promover un entorno organizacional favorable en los centros de trabajo.",
                    "tipo": "NOM_035",
                }
            )
            self = new_evaluation

        self.pregunta_ids = [(5,)]

        template_id = self.env["ir.model.data"]._xmlid_to_res_id(
            "evaluaciones.template_nom035"
        )

        if template_id:
            template = self.env["template"].browse(template_id)
            if template:
                pregunta_ids = template.pregunta_ids.ids
                self.pregunta_ids = [(6, 0, pregunta_ids)]

        return self

    def evaluacion_clima_action_form(self):
        """
        Ejecuta la acción de copiar preguntas de un template a la evaluación actual y devuelve
        un diccionario con los parámetros necesarios para abrir una ventana de acción en Odoo.

        Este método utiliza `copiar_preguntas_de_template_nom035` para asegurarse de que la evaluación
        actual tenga las preguntas correctas, y luego configura y devuelve un diccionario con
        los detalles para abrir esta evaluación en una vista de formulario específica.

        Returns:
        dict: Un diccionario que contiene todos los parámetros necesarios para abrir la
        evaluación en una vista de formulario específica de Odoo.

        """

        self = self.copiar_preguntas_de_template()

        # Retornar la acción con la vista como destino
        return {
            "type": "ir.actions.act_window",
            "name": "Evaluación Clima",
            "res_model": "evaluacion",
            "view_mode": "form",
            "view_id": self.env.ref("evaluaciones.evaluacion_clima_view_form").id,
            "target": "current",
            "res_id": self.id,
        }

    def evaluacion_nom035_action_form(self):
        """
        Ejecuta la acción de copiar preguntas de un template a la evaluación actual y devuelve
        un diccionario con los parámetros necesarios para abrir una ventana de acción en Odoo.

        Este método utiliza `copiar_preguntas_de_template_nom035` para asegurarse de que la evaluación
        actual tenga las preguntas correctas, y luego configura y devuelve un diccionario con
        los detalles para abrir esta evaluación en una vista de formulario específica.

        :return: Un diccionario que contiene todos los parámetros necesarios para abrir la
        evaluación en una vista de formulario específica de Odoo.

        """
        self = self.copiar_preguntas_de_template_nom035()

        return {
            "type": "ir.actions.act_window",
            "name": "NOM 035",
            "res_model": "evaluacion",
            "view_mode": "form",
            "view_id": self.env.ref("evaluaciones.evaluacion_nom035_view_form").id,
            "target": "current",
            "res_id": self.id,
        }

    def evaluacion_360_action_form(self):
        """
        Ejecuta la acción de redireccionar a la evaluación 360 y devuelve un diccionario

        Este método utiliza los parámetros necesarios para redireccionar a la evaluación 360

        :return: Un diccionario que contiene todos los parámetros necesarios para redireccionar la
        a una vista de la evaluación 360.

        """
        self.tipo = "competencia"
        return {
            "type": "ir.actions.act_window",
            "name": "360",
            "res_model": "evaluacion",
            "view_mode": "form",
            "view_id": self.env.ref("evaluaciones.evaluacion_360_view_form").id,
            "target": "current",
            "res_id": self.id,
        }

    def evaluacion_action_tree(self):
        """
        Ejecuta la acción de redireccionar a la lista de evaluaciones y devuelve un diccionario

        Este método utiliza los parámetros necesarios para redireccionar a la lista de evaluaciones

        :return: Un diccionario que contiene todos los parámetros necesarios para redireccionar la
        a una vista de la lista de las evaluaciones.

        """

        return {
            "name": "Evaluación",
            "type": "ir.actions.act_window",
            "res_model": "evaluacion",
            "view_mode": "tree",
            "target": "current",
        }

    def abrir_evaluacion_form(self):
        """
        Abre la evaluación en una vista de formulario.

        Este método configura y devuelve un diccionario con los detalles para abrir la evaluación
        actual en una vista de formulario específica dependiendo de su tipo.

        :return: Un diccionario que contiene todos los parámetros necesarios para abrir la
        evaluación en una vista de formulario específica de Odoo.

        """

        if self.tipo == "competencia":
            action = self.env["ir.actions.act_window"]._for_xml_id(
                "evaluaciones.evaluacion_competencias_action"
            )
        else:
            action = self.env["ir.actions.act_window"]._for_xml_id(
                "evaluaciones.evaluacion_generica_action"
            )

        action["res_id"] = self.id

        return action

    def action_reporte_generico(self):
        """
        Genera una acción de URL para el reporte genérico de la evaluación.

        Esta función genera un URL para redirigir
        a un reporte específico de la evaluación actual.

        :return: una acción de redirección al reporte de la evaluación

        """
        return {
            "type": "ir.actions.act_url",
            "url": "/evaluacion/reporte/%s" % (self.id),
            "target": "new",
        }

    def action_generar_datos_reporte_generico(self):
        """
        Genera los datos necesarios para el reporte genérico de la evaluación.

        Esta función genera los parámetros requeridos para generar un reporte genérico de la evaluación actual,
        incluyendo las preguntas y las respuestas tabuladas.

        :return: Los parámetros necesarios para generar el reporte.

        """
        parametros = {
            "evaluacion": self,
            "preguntas": [],
        }

        respuesta_tabulada = {}

        for pregunta in self.pregunta_ids:

            respuestas = []
            respuestas_tabuladas = []

            for respuesta in pregunta.respuesta_ids:
                if respuesta.evaluacion_id.id != self.id:
                    continue

                respuestas.append(respuesta.respuesta_texto)

                for i, respuesta_tabulada in enumerate(respuestas_tabuladas):
                    if respuesta_tabulada["texto"] == respuesta.respuesta_texto:
                        respuestas_tabuladas[i]["conteo"] += 1
                        break
                else:
                    respuestas_tabuladas.append(
                        {"texto": respuesta.respuesta_texto, "conteo": 1}
                    )

            datos_pregunta = {
                "pregunta": pregunta,
                "respuestas": respuestas,
                "respuestas_tabuladas": respuestas_tabuladas,
                "datos_grafica": str(respuestas_tabuladas).replace("'", '"'),
            }

            parametros["preguntas"].append(datos_pregunta)

        return parametros

<<<<<<< HEAD
    def action_generar_datos_reporte_NOM_035(self):
        """
        Genera los datos necesarios para el reporte genérico de la evaluación.

        Esta función genera los parámetros requeridos para generar un reporte genérico de la evaluación actual,
        incluyendo las preguntas y las respuestas tabuladas, agrupadas por categoría y dominio.

        :return: Los parámetros necesarios para generar el reporte.
        """
        # Definir estructura de categorías y dominios
        categorias_orden = [
            "Ambiente de Trabajo",
            "Factores propios de la actividad",
            "Organización del tiempo de trabajo",
            "Liderazgo y relaciones en el trabajo",
        ]
        dominios_orden = [
            "Condiciones en el ambiente de trabajo",
            "Carga de trabajo",
            "Falta de control sobre el trabajo",
            "Jornada de trabajo",
            "Interferencia en la relación trabajo-familia",
            "Liderazgo",
            "Relaciones en el trabajo",
            "Violencia",
        ]

        categorias = {nombre: 0 for nombre in categorias_orden}
        dominios = {nombre: 0 for nombre in dominios_orden}

        final = 0

        for pregunta in self.pregunta_ids:
            if not pregunta.categoria:
                continue
            categoria = dict(pregunta._fields["categoria"].selection).get(pregunta.categoria)
            dominio = dict(pregunta._fields["dominio"].selection).get(pregunta.dominio)
            valor_pregunta = 0

            for respuesta in pregunta.respuesta_ids:
                if respuesta.evaluacion_id.id != self.id:
                    continue
                valor_respuesta = int(respuesta.respuesta_texto)
                valor_pregunta += valor_respuesta
                final += valor_respuesta

            # Acumular el valor de la pregunta en la categoría y el dominio correspondientes
            if categoria in categorias:
                categorias[categoria] += valor_pregunta
            if dominio in dominios:
                dominios[dominio] += valor_pregunta

        # Función para asignar color
        def asignar_color(valor, categoria=None, dominio=None):
            if categoria:
                if categoria == "Ambiente de Trabajo":
                    if valor < 3:
                        return "#2894a7"  # Azul clarito
                    elif 3 <= valor < 5:
                        return "#5aaf2b"  # Verde
                    elif 5 <= valor < 7:
                        return "#ebae14"  # Amarillo
                    elif 7 <= valor < 9:
                        return "#ffa446"  # Naranja
                    else:
                        return "#ff4747"  # Rojo
                elif categoria == "Factores propios de la actividad":
                    if valor < 10:
                        return "#2894a7"  # Azul clarito
                    elif 10 <= valor < 20:
                        return "#5aaf2b"  # Verde
                    elif 20 <= valor < 30:
                        return "#ebae14"  # Amarillo
                    elif 30 <= valor < 40:
                        return "#ffa446"  # Naranja
                    else:
                        return "#ff4747"  # Rojo
                elif categoria == "Organización del tiempo de trabajo":
                    if valor < 4:
                        return "#2894a7"  # Azul clarito
                    elif 4 <= valor < 6:
                        return "#5aaf2b"  # Verde
                    elif 6 <= valor < 9:
                        return "#ebae14"  # Amarillo
                    elif 9 <= valor < 12:
                        return "#ffa446"  # Naranja
                    else:
                        return "#ff4747"  # Rojo
                elif categoria == "Liderazgo y relaciones en el trabajo":
                    if valor < 10:
                        return "#2894a7"  # Azul clarito
                    elif 10 <= valor < 18:
                        return "#5aaf2b"  # Verde
                    elif 18 <= valor < 28:
                        return "#ebae14"  # Amarillo
                    elif 28 <= valor < 38:
                        return "#ffa446"  # Naranja
                    else:
                        return "#ff4747"  # Rojo
            elif dominio:
                if dominio == "Condiciones en el ambiente de trabajo":
                    if valor < 3:
                        return "#2894a7"  # Azul clarito
                    elif 3 <= valor < 5:
                        return "#5aaf2b"  # Verde
                    elif 5 <= valor < 7:
                        return "#ebae14"  # Amarillo
                    elif 7 <= valor < 9:
                        return "#ffa446"  # Naranja
                    else:
                        return "#ff4747"  # Rojo
                elif dominio == "Carga de trabajo":
                    if valor < 12:
                        return "#2894a7"  # Azul clarito
                    elif 12 <= valor < 16:
                        return "#5aaf2b"  # Verde
                    elif 16 <= valor < 20:
                        return "#ebae14"  # Amarillo
                    elif 20 <= valor < 24:
                        return "#ffa446"  # Naranja
                    else:
                        return "#ff4747"  # Rojo
                elif dominio == "Falta de control sobre el trabajo":
                    if valor < 5:
                        return "#2894a7"  # Azul clarito
                    elif 5 <= valor < 8:
                        return "#5aaf2b"  # Verde
                    elif 8 <= valor < 11:
                        return "#ebae14"  # Amarillo
                    elif 11 <= valor < 14:
                        return "#ffa446"  # Naranja
                    else:
                        return "#ff4747"  # Rojo
                elif dominio == "Jornada de trabajo":
                    if valor < 1:
                        return "#2894a7"  # Azul clarito
                    elif 1 <= valor < 2:
                        return "#5aaf2b"  # Verde
                    elif 2 <= valor < 4:
                        return "#ebae14"  # Amarillo
                    elif 4 <= valor < 6:
                        return "#ffa446"  # Naranja
                    else:
                        return "#ff4747"  # Rojo
                elif dominio == "Interferencia en la relación trabajo-familia":
                    if valor < 1:
                        return "#2894a7"  # Azul clarito
                    elif 1 <= valor < 2:
                        return "#5aaf2b"  # Verde
                    elif 2 <= valor < 4:
                        return "#ebae14"  # Amarillo
                    elif 4 <= valor < 6:
                        return "#ffa446"  # Naranja
                    else:
                        return "#ff4747"  # Rojo
                elif dominio == "Liderazgo":
                    if valor < 3:
                        return "#2894a7"  # Azul clarito
                    elif 3 <= valor < 5:
                        return "#5aaf2b"  # Verde
                    elif 5 <= valor < 8:
                        return "#ebae14"  # Amarillo
                    elif 8 <= valor < 11:
                        return "#ffa446"  # Naranja
                    else:
                        return "#ff4747"  # Rojo
                elif dominio == "Relaciones en el trabajo":
                    if valor < 5:
                        return "#2894a7"  # Azul clarito
                    elif 5 <= valor < 8:
                        return "#5aaf2b"  # Verde
                    elif 8 <= valor < 11:
                        return "#ebae14"  # Amarillo
                    elif 11 <= valor < 14:
                        return "#ffa446"  # Naranja
                    else:
                        return "#ff4747"  # Rojo
                elif dominio == "Violencia":
                    if valor < 7:
                        return "#2894a7"  # Azul clarito
                    elif 7 <= valor < 10:
                        return "#5aaf2b"  # Verde
                    elif 10 <= valor < 13:
                        return "#ebae14"  # Amarillo
                    elif 13 <= valor < 16:
                        return "#ffa446"  # Naranja
                    else:
                        return "#ff4747"  # Rojo
            else:
                if valor < 20:
                    return "#2894a7"  # Azul clarito
                elif 20 <= valor < 45:
                    return "#5aaf2b"  # Verde
                elif 45 <= valor < 70:
                    return "#ebae14"  # Amarillo
                elif 70 <= valor < 90:
                    return "#ffa446"  # Naranja
                else:
                    return "#ff4747"  # Rojo


        # Asignar color a las categorías y dominios
        for categoria in categorias_orden:
            categorias[categoria] = {
                "nombre": categoria,
                "valor": categorias[categoria],
                "color": asignar_color(categorias[categoria], categoria=categoria),
            }

        for dominio in dominios_orden:
            dominios[dominio] = {
                "nombre": dominio,
                "valor": dominios[dominio],
                "color": asignar_color(dominios[dominio], dominio=dominio),
            }

        # Organizar los parámetros en el orden deseado
        parametros = {
            "evaluacion": self,
            "categorias": [categorias[nombre] for nombre in categorias_orden],
            "dominios": [dominios[nombre] for nombre in dominios_orden],
            "final": final,
        }

        print(parametros)
        return parametros
=======
    def action_get_evaluaciones(self, evaluacion_id):
        """
        Obtiene las preguntas asociadas a la evaluación.

        Este método obtiene las preguntas asociadas a la evaluación actual y las devuelve en un diccionario.

        :return: Un diccionario con las preguntas asociadas a la evaluación.

        """

        return {
            "evaluacion": self,
            "pregunta": self.pregunta_ids,
        }
    
    def action_enviar_evaluacion(self):
        usuarios = []

        for usuario in self.usuario_ids:
            usuarios.append(usuario.partner_id.name)
        self.env['usuario.evaluacion.rel'].action_enviar_evaluacion(evaluacion_id=self.id)
        return {
            "type": "ir.actions.client",
            "tag": "display_notification",
            "params": {
                "title": f"Evaluación {self.nombre} fue enviada!",
                "type": "success",
                "message": f"La evaluación ha sido enviada a {', '.join(usuarios)}.",
                "sticky": False,
            },
        }
        
>>>>>>> 737d36fa
<|MERGE_RESOLUTION|>--- conflicted
+++ resolved
@@ -326,7 +326,6 @@
 
         return parametros
 
-<<<<<<< HEAD
     def action_generar_datos_reporte_NOM_035(self):
         """
         Genera los datos necesarios para el reporte genérico de la evaluación.
@@ -553,7 +552,6 @@
 
         print(parametros)
         return parametros
-=======
     def action_get_evaluaciones(self, evaluacion_id):
         """
         Obtiene las preguntas asociadas a la evaluación.
@@ -586,4 +584,3 @@
             },
         }
         
->>>>>>> 737d36fa
