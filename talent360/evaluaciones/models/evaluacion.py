from odoo import api, models, fields, _
from collections import defaultdict, Counter
from odoo import exceptions


class Evaluacion(models.Model):
    """
    Modelo para representar una evaluación de personal en Odoo.

    :param _name (str): Nombre del modelo en Odoo.
    :param _description (str): Descripción del modelo en Odoo.
    :param nombre (fields.Char): Nombre de la evaluación. Es un campo obligatorio.
    :param tipo (fields.Selection): Tipo de evaluación con opciones 'CLIMA', 'NOM_035' y 'competencia'. Por defecto, es 'competencia'.
    :param descripcion (fields.Text): Descripción de la evaluación.
    :param estado (fields.Selection): Estado de la evaluación con opciones 'borrador', 'publicado' y 'finalizado'. Por defecto, es 'borrador'.
    :param pregunta_ids (fields.Many2many): Relación de muchos a muchos con el modelo 'pregunta' para almacenar las preguntas asociadas a la evaluación.
    :param competencia_ids (fields.Many2many): Relación de muchos a muchos con el modelo 'competencia' para almacenar las competencias asociadas a la evaluación.
    :param usuario_ids (fields.Many2many): Relación de muchos a muchos con el modelo 'res.users' para asignar usuarios a la evaluación.
    :param usuario_externo_ids (fields.Many2many): Relación de muchos a muchos con el modelo 'usuario.externo' para asignar usuarios externos a la evaluación.
    :param fecha_inicio (fields.Date): Fecha de inicio de la evaluación. Es un campo obligatorio.
    :param fecha_final (fields.Date): Fecha de finalización de la evaluación. Es un campo obligatorio.
    :param mensaje (fields.Text): Mensaje de bienvenida para la evaluación.
    :param incluir_demograficos (fields.Boolean): Campo booleano para indicar si se incluirán datos demográficos en el reporte. Por defecto, es True.
    """

    _name = "evaluacion"
    _description = "Evaluacion de personal"
    _rec_name = "nombre"
    nombre = fields.Char(string="Título de la evaluación", required=True)

    tipo = fields.Selection(
        [
            ("CLIMA", "Clima Organizacional"),
            ("NOM_035", "NOM 035"),
            ("competencia", "Competencia"),
        ],
        required=True,
        default="competencia",
    )
    descripcion = fields.Text(string="Descripción")
    estado = fields.Selection(
        [
            ("borrador", "Borrador"),
            ("publicado", "Abierta"),
            ("finalizado", "Cerrada"),
        ],
        default="borrador",
        required=True,
    )

    pregunta_ids = fields.Many2many(
        "pregunta",
        "pregunta_evaluacion_rel",
        "evaluacion_id",
        "pregunta_id",
        string="Preguntas",
    )

    competencia_ids = fields.Many2many(
        "competencia",
        "competencia_evaluacion_rel",
        "evaluacion_id",
        "competencia_id",
        string="Competencias",
    )

    usuario_ids = fields.Many2many(
        "res.users",
        "usuario_evaluacion_rel",
        "evaluacion_id",
        "usuario_id",
        string="Asignados",
    )

    usuario_externo_ids = fields.Many2many(
        "usuario.externo",
        "usuario_evaluacion_rel",
        "evaluacion_id",
        "usuario_externo_id",
        string="Asignados Externos",
    )

    fecha_inicio = fields.Date(string="Fecha de inicio", required=True)
    fecha_final = fields.Date(string="Fecha de finalización", required=True)

    mensaje = fields.Text(string="Mensaje de bienvenida")

<<<<<<< HEAD
    incluir_demograficos = fields.Boolean(
        string="Incluir datos demográficos", default=True
    )

    @api.constrains("fecha_inicio", "fecha_final")
    def check_fechas(self):
        for record in self:
            if (
                record.fecha_inicio
                and record.fecha_final
                and record.fecha_inicio > record.fecha_final
            ):
                raise exceptions.ValidationError(
                    _("La fecha de inicio debe ser anterior a la fecha final")
                )
=======
    incluir_demograficos = fields.Boolean(string="Incluir datos demográficos", default = True)
    
    @api.constrains('fecha_inicio', 'fecha_final')
    def checar_fechas(self):
        """
        Valida que la fecha de inicio sea anterior a la fecha final.
        """
        for record in self:
            fecha_actual = fields.Date.today()
            if record.fecha_inicio:
                # Verifica que la fecha de inicio no sea menor a la fecha actual
                if record.fecha_inicio < fecha_actual:
                    raise exceptions.ValidationError(_("La fecha de inicio debe ser igual o posterior a la fecha actual."))
            
            if record.fecha_inicio and record.fecha_final:
                # Verifica que la fecha de inicio sea antes de la fecha final
                if record.fecha_inicio > record.fecha_final:
                    raise exceptions.ValidationError(_("La fecha de inicio debe ser anterior a la fecha final"))
>>>>>>> c3155fd1

    # Método para copiar preguntas de la plantilla a la evaluación
    def copiar_preguntas_de_template(self):
        """
        Copia preguntas de un template de evaluación predeterminado a una nueva evaluación.

        Este método verifica si el objeto actual está vacío (self). Si lo está, crea una nueva
        evaluación con un nombre predeterminado y asigna este nuevo objeto a self. Luego, limpia
        las preguntas existentes y copia todas las preguntas de un template con ID predefinido
        (en este caso, 332) al objeto evaluación actual.

        Returns:
        object: Retorna el objeto evaluación actualizado con las preguntas copiadas del template.
        """

        if not self:

            new_evaluation = self.env["evaluacion"].create(
                {
                    "nombre": "",
                    "descripcion": "La evaluación Clima es una herramienta de medición de clima organizacional, cuyo objetivo es conocer la percepción que tienen las personas que laboran en los centros de trabajo, sobre aquellos aspectos sociales que conforman su entorno laboral y que facilitan o dificultan su desempeño.",
                    "tipo": "CLIMA",
                    "fecha_inicio": fields.Date.today(),
                    "fecha_final": fields.Date.today(),
                }
            )
            self = new_evaluation

        self.pregunta_ids = [(5,)]

        template_id = self.env["ir.model.data"]._xmlid_to_res_id(
            "evaluaciones.template_clima"
        )

        if template_id:
            template = self.env["template"].browse(template_id)
            if template:
                pregunta_ids = template.pregunta_ids.ids
                self.pregunta_ids = [(6, 0, pregunta_ids)]

        return self

    def copiar_preguntas_de_template_nom035(self):
        """
        Copia preguntas de un template de evaluación predeterminado a una nueva evaluación.

        Este método verifica si el objeto actual está vacío (self). Si lo está, crea una nueva
        evaluación con un nombre predeterminado y asigna este nuevo objeto a self. Luego, limpia
        las preguntas existentes y copia todas las preguntas de un template con ID predefinido
        (en este caso, 331) al objeto evaluación actual.

        :return: object: Retorna el objeto evaluación actualizado con las preguntas copiadas del template.
        """

        if not self:
            new_evaluation = self.env["evaluacion"].create(
                {
                    "nombre": "",
                    "descripcion": "La NOM 035 tiene como objetivo establecer los elementos para identificar, analizar y prevenir los factores de riesgo psicosocial, así como para promover un entorno organizacional favorable en los centros de trabajo.",
                    "tipo": "NOM_035",
                    "fecha_inicio": fields.Date.today(),
                    "fecha_final": fields.Date.today(),
                }
            )
            self = new_evaluation

        self.pregunta_ids = [(5,)]

        template_id = self.env["ir.model.data"]._xmlid_to_res_id(
            "evaluaciones.template_nom035"
        )

        if template_id:
            template = self.env["template"].browse(template_id)
            if template:
                pregunta_ids = template.pregunta_ids.ids
                self.pregunta_ids = [(6, 0, pregunta_ids)]

        return self

    def evaluacion_clima_action_form(self):
        """
        Ejecuta la acción de copiar preguntas de un template a la evaluación actual y devuelve
        un diccionario con los parámetros necesarios para abrir una ventana de acción en Odoo.

        Este método utiliza `copiar_preguntas_de_template_nom035` para asegurarse de que la evaluación
        actual tenga las preguntas correctas, y luego configura y devuelve un diccionario con
        los detalles para abrir esta evaluación en una vista de formulario específica.

        :return: Un diccionario que contiene todos los parámetros necesarios para abrir la
        evaluación en una vista de formulario específica de Odoo.

        """

        self = self.copiar_preguntas_de_template()

        # Retornar la acción con la vista como destino
        return {
            "type": "ir.actions.act_window",
            "name": "Evaluación Clima",
            "res_model": "evaluacion",
            "view_mode": "form",
            "view_id": self.env.ref("evaluaciones.evaluacion_clima_view_form").id,
            "target": "current",
            "res_id": self.id,
        }

    def evaluacion_nom035_action_form(self):
        """
        Ejecuta la acción de copiar preguntas de un template a la evaluación actual y devuelve
        un diccionario con los parámetros necesarios para abrir una ventana de acción en Odoo.

        Este método utiliza `copiar_preguntas_de_template_nom035` para asegurarse de que la evaluación
        actual tenga las preguntas correctas, y luego configura y devuelve un diccionario con
        los detalles para abrir esta evaluación en una vista de formulario específica.

        :return: Un diccionario que contiene todos los parámetros necesarios para abrir la
        evaluación en una vista de formulario específica de Odoo.

        """
        self = self.copiar_preguntas_de_template_nom035()

        return {
            "type": "ir.actions.act_window",
            "name": "NOM 035",
            "res_model": "evaluacion",
            "view_mode": "form",
            "view_id": self.env.ref("evaluaciones.evaluacion_nom035_view_form").id,
            "target": "current",
            "res_id": self.id,
        }

    def evaluacion_360_action_form(self):
        """
        Ejecuta la acción de redireccionar a la evaluación 360 y devuelve un diccionario

        Este método utiliza los parámetros necesarios para redireccionar a la evaluación 360

        :return: Un diccionario que contiene todos los parámetros necesarios para redireccionar la
        a una vista de la evaluación 360.

        """
        self.tipo = "competencia"
        return {
            "type": "ir.actions.act_window",
            "name": "360",
            "res_model": "evaluacion",
            "view_mode": "form",
            "view_id": self.env.ref("evaluaciones.evaluacion_360_view_form").id,
            "target": "current",
            "res_id": self.id,
        }

    def evaluacion_action_tree(self):
        """
        Ejecuta la acción de redireccionar a la lista de evaluaciones y devuelve un diccionario

        Este método utiliza los parámetros necesarios para redireccionar a la lista de evaluaciones

        :return: Un diccionario que contiene todos los parámetros necesarios para redireccionar la
        a una vista de la lista de las evaluaciones.

        """

        return {
            "name": "Evaluación",
            "type": "ir.actions.act_window",
            "res_model": "evaluacion",
            "view_mode": "tree",
            "target": "current",
        }

    def abrir_evaluacion_action_form(self):
        """
        Abre la evaluación en una vista de formulario.

        Este método configura y devuelve un diccionario con los detalles para abrir la evaluación
        actual en una vista de formulario específica dependiendo de su tipo.

        :return: Un diccionario que contiene todos los parámetros necesarios para abrir la
        evaluación en una vista de formulario específica de Odoo.

        """

        if self.tipo == "competencia":
            action = self.env["ir.actions.act_window"]._for_xml_id(
                "evaluaciones.evaluacion_competencias_action"
            )
        else:
            action = self.env["ir.actions.act_window"]._for_xml_id(
                "evaluaciones.evaluacion_generica_action"
            )

        action["res_id"] = self.id

        return action

    def reporte_generico_action(self):
        """
        Genera una acción de URL para el reporte genérico de la evaluación.

        Esta función genera un URL para redirigir
        a un reporte específico de la evaluación actual.

        :return: una acción de redirección al reporte de la evaluación

        """

        url_base = "/evaluacion/reporte/"
        if self.tipo == "CLIMA":
            url_base = "/evaluacion/reporte-clima/"
        else:
            url_base = "/evaluacion/reporte/"

        return {
            "type": "ir.actions.act_url",
            "url": f"{url_base}{self.id}",
            "target": "new",
        }

    def generar_datos_reporte_generico_action(self):
        """
        Genera los datos necesarios para el reporte genérico de la evaluación.

        Esta función genera los parámetros requeridos para generar un reporte genérico de la evaluación actual,
        incluyendo las preguntas y las respuestas tabuladas.

        :return: Los parámetros necesarios para generar el reporte.

        """
        parametros = {
            "evaluacion": self,
            "preguntas": [],
        }

        for pregunta in self.pregunta_ids:

            respuesta_ids = self.env["respuesta"].search(
                [
                    ("pregunta_id.id", "=", pregunta.id),
                    ("evaluacion_id.id", "=", self.id),
                ]
            )

            respuestas = [respuesta.respuesta_mostrar for respuesta in respuesta_ids]
            respuestas_tabuladas = Counter(respuestas)

            datos_pregunta = {
                "pregunta": pregunta,
                "respuestas": respuestas,
                "respuestas_tabuladas": [
                    {"nombre": nombre, "valor": valor}
                    for nombre, valor in respuestas_tabuladas.items()
                ],
                "datos_grafica": str(respuestas_tabuladas).replace("'", '"'),
            }

            parametros["preguntas"].append(datos_pregunta)

        return parametros

    def generar_datos_reporte_NOM_035_action(self):
        """
        Genera los datos necesarios para el reporte genérico de la evaluación.

        Esta función genera los parámetros requeridos para generar un reporte genérico de la evaluación actual,
        incluyendo las preguntas y las respuestas tabuladas, agrupadas por categoría y dominio.

        :return: Los parámetros necesarios para generar el reporte.
        """
        # Definir estructura de categorías y dominios
        categorias_orden = [
            "Ambiente de Trabajo",
            "Factores propios de la actividad",
            "Organización del tiempo de trabajo",
            "Liderazgo y relaciones en el trabajo",
        ]
        dominios_orden = [
            "Condiciones en el ambiente de trabajo",
            "Carga de trabajo",
            "Falta de control sobre el trabajo",
            "Jornada de trabajo",
            "Interferencia en la relación trabajo-familia",
            "Liderazgo",
            "Relaciones en el trabajo",
            "Violencia",
        ]

        categorias = {nombre: 0 for nombre in categorias_orden}
        dominios = {nombre: 0 for nombre in dominios_orden}

        final = 0

        for pregunta in self.pregunta_ids:
            if not pregunta.categoria:
                continue
            categoria = dict(pregunta._fields["categoria"].selection).get(
                pregunta.categoria
            )
            dominio = dict(pregunta._fields["dominio"].selection).get(pregunta.dominio)
            valor_pregunta = 0

            respuesta_ids = self.env["respuesta"].search(
                [
                    ("pregunta_id.id", "=", pregunta.id),
                    ("evaluacion_id.id", "=", self.id),
                ]
            )

            for respuesta in respuesta_ids:
                valor_respuesta = respuesta.valor_respuesta
                valor_pregunta += valor_respuesta
                final += valor_respuesta

            # Acumular el valor de la pregunta en la categoría y el dominio correspondientes
            if categoria in categorias:
                categorias[categoria] += valor_pregunta
            if dominio in dominios:
                dominios[dominio] += valor_pregunta

        # Función para asignar color

        # Asignar color a las categorías y dominios
        for categoria in categorias_orden:
            categorias[categoria] = {
                "nombre": categoria,
                "valor": categorias[categoria],
                "color": self.asignar_color(categorias[categoria], categoria=categoria),
            }

        for dominio in dominios_orden:
            dominios[dominio] = {
                "nombre": dominio,
                "valor": dominios[dominio],
                "color": self.asignar_color(dominios[dominio], dominio=dominio),
            }

            # Organizar los parámetros en el orden deseado
        parametros = {
            "evaluacion": self,
            "categorias": [categorias[nombre] for nombre in categorias_orden],
            "dominios": [dominios[nombre] for nombre in dominios_orden],
            "final": final,
<<<<<<< HEAD
=======
            "preguntas": self.generar_datos_reporte_generico_action()["preguntas"],
>>>>>>> c3155fd1
        }

        return parametros
    def action_generar_datos_reporte_clima(self):
        """
        Genera los datos necesarios para el reporte de clima organizacional de la evaluación.
        Calcula el porcentaje de satisfacción para cada categoría y departamento.

        :return: Los parámetros necesarios para generar el reporte.
        """
        # Categorías para el reporte de clima laboral
        categorias_clima = [
            "Reclutamiento y Selección de Personal",
            "Formación y Capacitación",
            "Permanencia y Ascenso",
            "Corresponsabilidad en la Vida Laboral, Familiar y Personal",
            "Clima Laboral Libre de Violencia",
            "Acoso y Hostigamiento",
            "Accesibilidad",
            "Respeto a la Diversidad",
            "Condiciones Generales de Trabajo",
        ]

        # Estructura de datos para las categorías
        detalles_categorias = [
            {
                "nombre": cat,
                "valor": 0,
                "color": "#2894a7",
                "puntuacion": 0,
                "puntuacion_maxima": 0,
                "departamentos": [],
            }
            for cat in categorias_clima
        ]

        # Variables para acumular totales
        total_puntuacion = 0
        total_maximo_posible = 0

        for pregunta in self.pregunta_ids:
            if (
                not pregunta.categoria
                or dict(pregunta._fields["categoria"].selection).get(pregunta.categoria)
                not in categorias_clima
            ):
                continue

            categoria_actual = next(
                (
                    cat
                    for cat in detalles_categorias
                    if cat["nombre"]
                    == dict(pregunta._fields["categoria"].selection).get(
                        pregunta.categoria
                    )
                ),
                None,
            )

            if categoria_actual is None:
                continue

            valor_pregunta = 0
            maximo_pregunta = 0

            for respuesta in pregunta.respuesta_ids:
                valor_respuesta = respuesta.valor_respuesta
                valor_pregunta += valor_respuesta
<<<<<<< HEAD
                maximo_pregunta += (
                    pregunta._calculate_valor_maximo()
                )  # Suponiendo un máximo de 4 para cada respuesta en escala

                nombre_departamento = (
                    respuesta.usuario_id.department_id.name
                    if respuesta.usuario_id.department_id
                    else "Sin departamento"
                )
=======
                maximo_pregunta += pregunta._calculate_valor_maximo()  # Suponiendo un máximo de 4 para cada respuesta en escala
 # Suponiendo un máximo de 4 para cada respuesta en escala

                nombre_departamento = respuesta.usuario_id.department_id.name if respuesta.usuario_id.department_id else "Sin departamento"
>>>>>>> c3155fd1
                departamento = next(
                    (
                        dept
                        for dept in categoria_actual["departamentos"]
                        if dept["nombre"] == nombre_departamento
                    ),
                    None,
                )
                if departamento is None:
                    departamento = {
                        "nombre": nombre_departamento,
                        "color": "#2894a7",
                        "puntos": 0,
                        "puntos_maximos": 0,
                    }
                    categoria_actual["departamentos"].append(departamento)

                departamento["puntos"] += valor_respuesta
                departamento["puntos_maximos"] += 4

            total_puntuacion += valor_pregunta
            total_maximo_posible += maximo_pregunta
            categoria_actual["puntuacion"] += valor_pregunta
            categoria_actual["puntuacion_maxima"] += maximo_pregunta

        for categoria in detalles_categorias:
            if categoria["puntuacion_maxima"] > 0:
                categoria["valor"] = (
                    categoria["puntuacion"] / categoria["puntuacion_maxima"]
                ) * 100
                categoria["color"] = self.asignar_color_clima(categoria["valor"])

            for dept in categoria["departamentos"]:
                if dept["puntos_maximos"] > 0:
                    dept["valor"] = (dept["puntos"] / dept["puntos_maximos"]) * 100
                    dept["color"] = self.asignar_color_clima(dept["valor"])

<<<<<<< HEAD
        total_porcentaje = round(
            (
                (total_puntuacion / total_maximo_posible) * 100
                if total_maximo_posible > 0
                else 0
            ),
            2,
        )
=======
        total_porcentaje = round((
            (total_puntuacion / total_maximo_posible) * 100
            if total_maximo_posible > 0
            else 0
        ),2)

      # Datos demograficos
        if self.incluir_demograficos:
            datos_demograficos = self.generar_datos_demograficos()
>>>>>>> c3155fd1

        # Organizar los parámetros en el orden deseado
        parametros = {
            "evaluacion": self,
            "categorias": detalles_categorias,
            "total": total_puntuacion,
            "total_maximo": total_maximo_posible,
            "total_porcentaje": total_porcentaje,
<<<<<<< HEAD
=======
            "preguntas": self.generar_datos_reporte_generico_action()["preguntas"],
>>>>>>> c3155fd1
        }

        return parametros

    def generar_datos_demograficos(self):
        """
        Genera los datos demográficos de la evaluación.

        :return: Los datos demográficos de los usuarios asignados a la evaluación. Incuye departamentos, generaciones, puestos y géneros.
        """
        datos_demograficos = []
        # SQL
        usuario_evaluacion = self.env["usuario.evaluacion.rel"].search(
            [
                ("evaluacion_id.id", "=", self.id),
                ("contestada", "=", "contestada"),
                ("usuario_id.id", "in", self.usuario_ids.mapped("id")),
            ]
        )

        for usuario in usuario_evaluacion.mapped("usuario_id"):
            datos_demograficos.append(self.obtener_datos_demograficos(usuario))

        usuario_evaluacion_externo = self.env["usuario.evaluacion.rel"].search(
            [
                ("evaluacion_id.id", "=", self.id),
                ("contestada", "=", "contestada"),
                ("usuario_externo_id.id", "in", self.usuario_externo_ids.ids),
            ]
        )

        for usuario_externo in usuario_evaluacion_externo.mapped("usuario_externo_id"):
            datos_demograficos.append(
                self.obtener_datos_demograficos_externos(usuario_externo)
            )

        departamentos = defaultdict(int)
        generaciones = defaultdict(int)
        puestos = defaultdict(int)
        generos = defaultdict(int)

        for dato in datos_demograficos:
            departamentos[dato["departamento"]] += 1
            generaciones[dato["generacion"]] += 1
            puestos[dato["puesto"]] += 1
            generos[dato["genero"]] += 1

        return {
            "departamentos": [
                {"nombre": nombre, "valor": conteo}
                for nombre, conteo in departamentos.items()
            ],
            "generaciones": [
                {"nombre": nombre, "valor": conteo}
                for nombre, conteo in generaciones.items()
            ],
            "puestos": [
                {"nombre": nombre, "valor": conteo}
                for nombre, conteo in puestos.items()
            ],
            "generos": [
                {"nombre": nombre, "valor": conteo}
                for nombre, conteo in generos.items()
            ],
        }

    def asignar_color(self, valor, categoria=None, dominio=None):
        """
        Asigna un color a un valor numérico.

        Este método asigna un color a un valor numérico basado en una escala predefinida.

        :param valor: El valor numérico al que se le asignará un color.
        :param categoria: La categoría de la pregunta.
        :param dominio: El dominio de la pregunta.

        :return: El color asignado al valor.
        """

        if categoria:
            if categoria == "Ambiente de Trabajo":
                if valor < 3:
                    return "#2894a7"  # Azul clarito
                elif 3 <= valor < 5:
                    return "#5aaf2b"  # Verde
                elif 5 <= valor < 7:
                    return "#ebae14"  # Amarillo
                elif 7 <= valor < 9:
                    return "#ffa446"  # Naranja
                else:
                    return "#ff4747"  # Rojo
            elif categoria == "Factores propios de la actividad":
                if valor < 10:
                    return "#2894a7"  # Azul clarito
                elif 10 <= valor < 20:
                    return "#5aaf2b"  # Verde
                elif 20 <= valor < 30:
                    return "#ebae14"  # Amarillo
                elif 30 <= valor < 40:
                    return "#ffa446"  # Naranja
                else:
                    return "#ff4747"  # Rojo
            elif categoria == "Organización del tiempo de trabajo":
                if valor < 4:
                    return "#2894a7"  # Azul clarito
                elif 4 <= valor < 6:
                    return "#5aaf2b"  # Verde
                elif 6 <= valor < 9:
                    return "#ebae14"  # Amarillo
                elif 9 <= valor < 12:
                    return "#ffa446"  # Naranja
                else:
                    return "#ff4747"  # Rojo
            elif categoria == "Liderazgo y relaciones en el trabajo":
                if valor < 10:
                    return "#2894a7"  # Azul clarito
                elif 10 <= valor < 18:
                    return "#5aaf2b"  # Verde
                elif 18 <= valor < 28:
                    return "#ebae14"  # Amarillo
                elif 28 <= valor < 38:
                    return "#ffa446"  # Naranja
                else:
                    return "#ff4747"  # Rojo
        elif dominio:
            if dominio == "Condiciones en el ambiente de trabajo":
                if valor < 3:
                    return "#2894a7"  # Azul clarito
                elif 3 <= valor < 5:
                    return "#5aaf2b"  # Verde
                elif 5 <= valor < 7:
                    return "#ebae14"  # Amarillo
                elif 7 <= valor < 9:
                    return "#ffa446"  # Naranja
                else:
                    return "#ff4747"  # Rojo
            elif dominio == "Carga de trabajo":
                if valor < 12:
                    return "#2894a7"  # Azul clarito
                elif 12 <= valor < 16:
                    return "#5aaf2b"  # Verde
                elif 16 <= valor < 20:
                    return "#ebae14"  # Amarillo
                elif 20 <= valor < 24:
                    return "#ffa446"  # Naranja
                else:
                    return "#ff4747"  # Rojo
            elif dominio == "Falta de control sobre el trabajo":
                if valor < 5:
                    return "#2894a7"  # Azul clarito
                elif 5 <= valor < 8:
                    return "#5aaf2b"  # Verde
                elif 8 <= valor < 11:
                    return "#ebae14"  # Amarillo
                elif 11 <= valor < 14:
                    return "#ffa446"  # Naranja
                else:
                    return "#ff4747"  # Rojo
            elif dominio == "Jornada de trabajo":
                if valor < 1:
                    return "#2894a7"  # Azul clarito
                elif 1 <= valor < 2:
                    return "#5aaf2b"  # Verde
                elif 2 <= valor < 4:
                    return "#ebae14"  # Amarillo
                elif 4 <= valor < 6:
                    return "#ffa446"  # Naranja
                else:
                    return "#ff4747"  # Rojo
            elif dominio == "Interferencia en la relación trabajo-familia":
                if valor < 1:
                    return "#2894a7"  # Azul clarito
                elif 1 <= valor < 2:
                    return "#5aaf2b"  # Verde
                elif 2 <= valor < 4:
                    return "#ebae14"  # Amarillo
                elif 4 <= valor < 6:
                    return "#ffa446"  # Naranja
                else:
                    return "#ff4747"  # Rojo
            elif dominio == "Liderazgo":
                if valor < 3:
                    return "#2894a7"  # Azul clarito
                elif 3 <= valor < 5:
                    return "#5aaf2b"  # Verde
                elif 5 <= valor < 8:
                    return "#ebae14"  # Amarillo
                elif 8 <= valor < 11:
                    return "#ffa446"  # Naranja
                else:
                    return "#ff4747"  # Rojo
            elif dominio == "Relaciones en el trabajo":
                if valor < 5:
                    return "#2894a7"  # Azul clarito
                elif 5 <= valor < 8:
                    return "#5aaf2b"  # Verde
                elif 8 <= valor < 11:
                    return "#ebae14"  # Amarillo
                elif 11 <= valor < 14:
                    return "#ffa446"  # Naranja
                else:
                    return "#ff4747"  # Rojo
            elif dominio == "Violencia":
                if valor < 7:
                    return "#2894a7"  # Azul clarito
                elif 7 <= valor < 10:
                    return "#5aaf2b"  # Verde
                elif 10 <= valor < 13:
                    return "#ebae14"  # Amarillo
                elif 13 <= valor < 16:
                    return "#ffa446"  # Naranja
                else:
                    return "#ff4747"  # Rojo
        else:
            if valor < 20:
                return "#2894a7"  # Azul clarito
            elif 20 <= valor < 45:
                return "#5aaf2b"  # Verde
            elif 45 <= valor < 70:
                return "#ebae14"  # Amarillo
            elif 70 <= valor < 90:
                return "#ffa446"  # Naranja
            else:
                return "#ff4747"  # Rojo

    def asignar_color_clima(self, valor):
        """
        Asigna un color a un valor numérico.

        Este método asigna un color a un valor numérico basado en una escala predefinida.

        :param valor: El valor numérico al que se le asignará un color.

        :return: El color asignado al valor.
        """
        if self.techo_verde <= valor <= self.techo_azul:
            return "#2894a7"  # Azul clarito
        elif self.techo_amarillo <= valor <= self.techo_verde:
            return "#5aaf2b"  # Verde
        elif self.techo_naranja <= valor <= self.techo_amarillo:
            return "#ebae14"  # Amarillo
        elif self.techo_rojo <= valor <= self.techo_naranja:
            return "#ffa446"  # Naranja
        else:
            return "#ff4747"  # Rojo

    def obtener_dato(self, dato):
        """
        Obtiene un dato y devuelve 'N/A' si es nulo.

        Este método recibe un dato y verifica si es nulo. Si es nulo, devuelve 'N/A'.

        :param dato: El dato a verificar.

        :return: El dato si no es nulo, 'N/A' si es nulo.
        """
        if not dato:
            return "N/A"

        return dato

    def obtener_generacion(self, anio_nacimiento):
        """
        Obtiene la generación a la que pertenece una persona de acuerdo al año de nacimiento.
        :param anio_nacimiento: El año de nacimiento de la persona.

        :return: La generación a la que pertenece la persona.
        """

        if 1946 <= anio_nacimiento <= 1964:
            return "Baby Boomers"
        elif 1965 <= anio_nacimiento <= 1980:
            return "Generación X"
        elif 1981 <= anio_nacimiento <= 1999:
            return "Millenials"
        elif 2000 <= anio_nacimiento <= 2015:
            return "Generacion Z"
        else:
            return "N/A"

    def obtener_datos_demograficos(self, usuario):
        """
        Obtiene los datos demográficos de un usuario.

        Este método recibe un usuario y obtiene sus datos demográficos, como nombre, género, puesto, año de nacimiento, generación, departamento, nivel jerárquico, gerencia, jefatura, fecha de ingreso y ubicación/región.

        :param usuario: El usuario del que se obtendrán los datos demográficos.

        :return: Un diccionario con los datos demográficos del usuario.
        """

        datos = {}

        datos["nombre"] = self.obtener_dato(usuario.name)
        datos["genero"] = self.obtener_dato(usuario.gender).capitalize()
        datos["puesto"] = self.obtener_dato(usuario.job_title)
        datos["anio_nacimiento"] = usuario.birthday.year if usuario.birthday else "N/A"
        datos["generacion"] = (
            self.obtener_generacion(datos["anio_nacimiento"])
            if datos["anio_nacimiento"] != "N/A"
            else "N/A"
        )
        datos["departamento"] = self.obtener_dato(usuario.department_id.name)

        # Falta
        # Nivel Jerarquico
        # Gerencia
        # Jefatura
        # Fecha de ingreso
        # Ubicación/Region

        return datos

    def obtener_datos_demograficos_externos(self, usuario):
        """
        Obtiene los datos demográficos de un usuario externo.
        :param usuario: El usuario externo del que se obtendrán los datos demográficos.

        :return: Un diccionario con los datos demográficos del usuario externo. Incluye nombre, género, puesto, año de nacimiento, generación y departamento.
        """

        datos = {}

        datos["nombre"] = self.obtener_dato(usuario.nombre)
        datos["genero"] = self.obtener_dato(usuario.genero).capitalize()
        datos["puesto"] = self.obtener_dato(usuario.puesto)
        datos["anio_nacimiento"] = (
            usuario.fecha_nacimiento.year if usuario.fecha_nacimiento else "N/A"
        )
        datos["generacion"] = (
            self.obtener_generacion(datos["anio_nacimiento"])
            if datos["anio_nacimiento"] != "N/A"
            else "N/A"
        )
        datos["departamento"] = self.obtener_dato(usuario.direccion)

        return datos
<<<<<<< HEAD

    def action_get_evaluaciones(self, evaluacion_id):
=======
    
    def get_evaluaciones_action(self, evaluacion_id):
>>>>>>> c3155fd1
        """
        Obtiene las preguntas asociadas a la evaluación.

        Este método obtiene las preguntas asociadas a la evaluación actual y las devuelve en un diccionario.

        :return: Un diccionario con las preguntas asociadas a la evaluación.

        """

        return {
            "evaluacion": self,
            "pregunta": self.pregunta_ids,
        }

    def enviar_evaluacion_action(self):
        """
        Envía la evaluación a los usuarios asignados.

        :return: Un mensaje de notificación que indica que la evaluación ha sido enviada y los usuarios a los que se les ha enviado.
        """

        if self.estado != "publicado":
            return

        usuarios = []

        for usuario in self.usuario_ids:
            usuarios.append(usuario.partner_id.name)

        for usuario_externo in self.usuario_externo_ids:
            usuarios.append(usuario_externo.nombre)

        self.env["usuario.evaluacion.rel"].enviar_evaluacion_action(
            evaluacion_id=self.id
        )
        return {
            "type": "ir.actions.client",
            "tag": "display_notification",
            "params": {
                "title": f"Evaluación {self.nombre} fue enviada!",
                "type": "success",
                "message": f"La evaluación ha sido enviada a {', '.join(usuarios)}.",
                "sticky": False,
            },
        }

    def write(self, vals):
        """
        Sobrescribe el método write para incluir el envío de enlaces al guardar de forma automática
        o manual la evaluación.

        :return: Sobreescribe la asignación de usuarios si hubo cambio en ellos.
        """
        resultado = super(Evaluacion, self).write(vals)
        self.enviar_evaluacion_action()

        return resultado

    def action_asignar_usuarios_externos(self):
        """
        Abre la ventana para asignar usuarios externos a la evaluación. 
        
        :return: Una acción para abrir la ventana de asignación de usuarios externos.
        """
        return {
            "name": "Asignar usuarios externos",
            "type": "ir.actions.act_window",
            "res_model": "asignar.usuario.externo.wizard",
            "view_mode": "form",
            "target": "new",
        }<|MERGE_RESOLUTION|>--- conflicted
+++ resolved
@@ -85,23 +85,6 @@
 
     mensaje = fields.Text(string="Mensaje de bienvenida")
 
-<<<<<<< HEAD
-    incluir_demograficos = fields.Boolean(
-        string="Incluir datos demográficos", default=True
-    )
-
-    @api.constrains("fecha_inicio", "fecha_final")
-    def check_fechas(self):
-        for record in self:
-            if (
-                record.fecha_inicio
-                and record.fecha_final
-                and record.fecha_inicio > record.fecha_final
-            ):
-                raise exceptions.ValidationError(
-                    _("La fecha de inicio debe ser anterior a la fecha final")
-                )
-=======
     incluir_demograficos = fields.Boolean(string="Incluir datos demográficos", default = True)
     
     @api.constrains('fecha_inicio', 'fecha_final')
@@ -120,7 +103,6 @@
                 # Verifica que la fecha de inicio sea antes de la fecha final
                 if record.fecha_inicio > record.fecha_final:
                     raise exceptions.ValidationError(_("La fecha de inicio debe ser anterior a la fecha final"))
->>>>>>> c3155fd1
 
     # Método para copiar preguntas de la plantilla a la evaluación
     def copiar_preguntas_de_template(self):
@@ -464,10 +446,6 @@
             "categorias": [categorias[nombre] for nombre in categorias_orden],
             "dominios": [dominios[nombre] for nombre in dominios_orden],
             "final": final,
-<<<<<<< HEAD
-=======
-            "preguntas": self.generar_datos_reporte_generico_action()["preguntas"],
->>>>>>> c3155fd1
         }
 
         return parametros
@@ -537,22 +515,14 @@
             for respuesta in pregunta.respuesta_ids:
                 valor_respuesta = respuesta.valor_respuesta
                 valor_pregunta += valor_respuesta
-<<<<<<< HEAD
-                maximo_pregunta += (
-                    pregunta._calculate_valor_maximo()
-                )  # Suponiendo un máximo de 4 para cada respuesta en escala
+                maximo_pregunta += pregunta._calculate_valor_maximo()  # Suponiendo un máximo de 4 para cada respuesta en escala
+ # Suponiendo un máximo de 4 para cada respuesta en escala
 
                 nombre_departamento = (
                     respuesta.usuario_id.department_id.name
                     if respuesta.usuario_id.department_id
                     else "Sin departamento"
                 )
-=======
-                maximo_pregunta += pregunta._calculate_valor_maximo()  # Suponiendo un máximo de 4 para cada respuesta en escala
- # Suponiendo un máximo de 4 para cada respuesta en escala
-
-                nombre_departamento = respuesta.usuario_id.department_id.name if respuesta.usuario_id.department_id else "Sin departamento"
->>>>>>> c3155fd1
                 departamento = next(
                     (
                         dept
@@ -590,7 +560,6 @@
                     dept["valor"] = (dept["puntos"] / dept["puntos_maximos"]) * 100
                     dept["color"] = self.asignar_color_clima(dept["valor"])
 
-<<<<<<< HEAD
         total_porcentaje = round(
             (
                 (total_puntuacion / total_maximo_posible) * 100
@@ -599,17 +568,6 @@
             ),
             2,
         )
-=======
-        total_porcentaje = round((
-            (total_puntuacion / total_maximo_posible) * 100
-            if total_maximo_posible > 0
-            else 0
-        ),2)
-
-      # Datos demograficos
-        if self.incluir_demograficos:
-            datos_demograficos = self.generar_datos_demograficos()
->>>>>>> c3155fd1
 
         # Organizar los parámetros en el orden deseado
         parametros = {
@@ -618,10 +576,6 @@
             "total": total_puntuacion,
             "total_maximo": total_maximo_posible,
             "total_porcentaje": total_porcentaje,
-<<<<<<< HEAD
-=======
-            "preguntas": self.generar_datos_reporte_generico_action()["preguntas"],
->>>>>>> c3155fd1
         }
 
         return parametros
@@ -959,13 +913,8 @@
         datos["departamento"] = self.obtener_dato(usuario.direccion)
 
         return datos
-<<<<<<< HEAD
-
-    def action_get_evaluaciones(self, evaluacion_id):
-=======
     
     def get_evaluaciones_action(self, evaluacion_id):
->>>>>>> c3155fd1
         """
         Obtiene las preguntas asociadas a la evaluación.
 
