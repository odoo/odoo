--- conflicted
+++ resolved
@@ -15,13 +15,8 @@
     """
 
     _name = "evaluacion"
-<<<<<<< HEAD
-    _description = "Evaluacion de personal"
-    _inherit = ["mail.thread"]
-=======
     _description = "Evaluacion de pesonal"
     # _inherit = ["mail.thread"]
->>>>>>> c88d5346
 
     nombre = fields.Char(required=True)
 
@@ -105,15 +100,9 @@
         Este método verifica si el objeto actual está vacío (self). Si lo está, crea una nueva
         evaluación con un nombre predeterminado y asigna este nuevo objeto a self. Luego, limpia
         las preguntas existentes y copia todas las preguntas de un template con ID predefinido 
-<<<<<<< HEAD
         (en este caso, 331) al objeto evaluación actual.
         
         :return: object: Retorna el objeto evaluación actualizado con las preguntas copiadas del template.
-=======
-       (en este caso, 331) al objeto evaluación actual.
-
-       :return: object: Retorna el objeto evaluación actualizado con las preguntas copiadas del template.
->>>>>>> c88d5346
         """
 
         if not self:
@@ -290,5 +279,4 @@
 
             parametros["preguntas"].append(datos_pregunta)
 
-        return parametros
- +        return parametros