--- conflicted
+++ resolved
@@ -19,7 +19,6 @@
     # _inherit = ["mail.thread"]
 
     nombre = fields.Char(required=True)
-<<<<<<< HEAD
 
     @api.model
     def _get_evaluation_type(self):
@@ -44,9 +43,7 @@
     tipo = fields.Selection(selection=_get_evaluation_type,
                             required=True, default="get_evaluation_default_type")
 
-=======
     descripcion = fields.Text()
->>>>>>> 0a311cb1
     estado = fields.Selection(
         [
             ("borrador", "Borrador"),
