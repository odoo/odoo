--- conflicted
+++ resolved
@@ -1,9 +1,5 @@
 from odoo import api, models, fields
-<<<<<<< HEAD
-=======
-from collections import defaultdict
 from odoo import exceptions
->>>>>>> 171f2fca
 
 
 class Evaluacion(models.Model):
@@ -612,6 +608,142 @@
         print (categoria["valor"])
         return parametros
 
+    def action_generar_datos_reporte_clima(self):
+        # Categorías para el reporte de clima laboral
+        categorias_clima = [
+            "Reclutamiento y Selección de Personal",
+            "Formación y Capacitación",
+            "Permanencia y Ascenso",
+            "Corresponsabilidad en la Vida Laboral, Familiar y Personal",
+            "Clima Laboral Libre de Violencia",
+            "Acoso y Hostigamiento",
+            "Accesibilidad",
+            "Respeto a la Diversidad",
+            "Condiciones Generales de Trabajo",
+        ]
+
+        # Estructura de datos para las categorías
+        detalles_categorias = [
+            {
+                "nombre": cat,
+                "valor": 0,
+                "color": "#000000",
+                "puntuacion": 0,
+                "puntuacion_maxima": 0,
+                "departamentos": [],
+            }
+            for cat in categorias_clima
+        ]
+
+        # Variables para acumular totales
+        total_puntuacion = 0
+        total_maximo_posible = 0
+
+        for pregunta in self.pregunta_ids:
+            if (
+                not pregunta.categoria
+                or dict(pregunta._fields["categoria"].selection).get(pregunta.categoria)
+                not in categorias_clima
+            ):
+                continue
+
+            categoria_actual = next(
+                (
+                    cat
+                    for cat in detalles_categorias
+                    if cat["nombre"]
+                    == dict(pregunta._fields["categoria"].selection).get(
+                        pregunta.categoria
+                    )
+                ),
+                None,
+            )
+
+            if categoria_actual is None:
+                continue
+
+            valor_pregunta = 0
+            maximo_pregunta = 0
+
+            for respuesta in pregunta.respuesta_ids:
+                valor_respuesta = int(respuesta.respuesta_texto)
+                valor_pregunta += valor_respuesta
+                maximo_pregunta += 4  # Suponiendo un máximo de 4 para cada respuesta en escala
+
+                nombre_departamento = respuesta.usuario_id.department_id.name if respuesta.usuario_id.department_id else "Sin departamento"
+                departamento = next(
+                    (
+                        dept
+                        for dept in categoria_actual["departamentos"]
+                        if dept["nombre"] == nombre_departamento
+                    ),
+                    None,
+                )
+                if departamento is None:
+                    departamento = {
+                        "nombre": nombre_departamento,
+                        "color": "#000000",  
+                        "puntos": 0,
+                        "puntos_maximos": 0,
+                    }
+                    categoria_actual["departamentos"].append(departamento)
+
+                departamento["puntos"] += valor_respuesta
+                departamento["puntos_maximos"] += 4
+
+            total_puntuacion += valor_pregunta
+            total_maximo_posible += maximo_pregunta
+            categoria_actual["puntuacion"] += valor_pregunta
+            categoria_actual["puntuacion_maxima"] += maximo_pregunta
+            categoria_actual["color"] = self.asignar_color_clima(total_puntuacion)
+    
+
+        for categoria in detalles_categorias:
+            if categoria["puntuacion_maxima"] > 0:
+                categoria["valor"] = (
+                    categoria["puntuacion"] / categoria["puntuacion_maxima"]
+                ) * 100
+
+            for dept in categoria["departamentos"]:
+                if dept["puntos_maximos"] > 0:
+                    dept["valor"] = (dept["puntos"] / dept["puntos_maximos"]) * 100
+                    dept["color"] = self.asignar_color_clima(dept["valor"])
+
+        total_porcentaje = round((
+            (total_puntuacion / total_maximo_posible) * 100
+            if total_maximo_posible > 0
+            else 0
+        ),2)
+
+
+        # Datos demograficos
+        # datos_demograficos = []
+
+        # for usuario in self.usuario_ids:
+        #     usuario_evaluacion_rel = self.env["usuario.evaluacion.rel"].search(
+        #         [("usuario_id", "=", usuario.id), ("evaluacion_id", "=", self.id)]
+        #     )
+
+        #     if (
+        #         usuario_evaluacion_rel
+        #         and usuario_evaluacion_rel[0].contestada == "contestada"
+        #     ):
+        #         datos_demograficos.append(self.obtener_datos_demograficos(usuario))
+
+        # Parámetros para el template
+        parametros = {
+            "evaluacion": self,
+            "categorias": detalles_categorias,
+            "total": total_puntuacion,
+            "total_maximo": total_maximo_posible,
+            "total_porcentaje": total_porcentaje,
+            #"datos_demograficos": datos_demograficos,
+        }
+
+        print("Parametros para el reporte de clima:", parametros)
+        print (categoria["valor"])
+        return parametros
+
     def asignar_color(self, valor, categoria=None, dominio=None):
         """
         Asigna un color a un valor numérico.
