from odoo import api, models, fields
from collections import defaultdict


class Evaluacion(models.Model):
    """
    Modelo para representar una evaluación de personal en Odoo.

    :param _name (str): Nombre del modelo en Odoo.
    :param _description (str): Descripción del modelo en Odoo.
    :param nombre (fields.Char): Nombre de la evaluación. Es un campo obligatorio.
    :param estado (fields.Selection): Estado de la evaluación con opciones 'borrador', 'publicado' y 'finalizado'. Por defecto, es 'borrador'.
    :param pregunta_ids (fields.Many2many): Relación de muchos a muchos con el modelo 'pregunta' para almacenar las preguntas asociadas a la evaluación.
    :param competencia_ids (fields.Many2many): Relación de muchos a muchos con el modelo 'competencia' para almacenar las competencias asociadas a la evaluación.
    :param usuario_ids (fields.Many2many): Relación de muchos a muchos con el modelo 'res.users' para asignar usuarios a la evaluación.
    """

    _name = "evaluacion"
    _description = "Evaluacion de pesonal"

    nombre = fields.Char(required=True)

    tipo = fields.Selection(
        [
            ("CLIMA", "Clima Organizacional"),
            ("NOM_035", "NOM 035"),
            ("competencia", "Competencia"),
        ],
        required=True,
        default="competencia",
    )
    descripcion = fields.Text()
    estado = fields.Selection(
        [
            ("borrador", "Borrador"),
            ("publicado", "Publicado"),
            ("finalizado", "Finalizado"),
        ],
        default="borrador",
        required=True,
    )

    pregunta_ids = fields.Many2many(
        "pregunta",
        "pregunta_evaluacion_rel",
        "evaluacion_id",
        "pregunta_id",
        string="Preguntas",
    )

    competencia_ids = fields.Many2many(
        "competencia",
        "competencia_evaluacion_rel",
        "evaluacion_id",
        "competencia_id",
        string="Competencias",
    )

    usuario_ids = fields.Many2many(
        "res.users",
        "usuario_evaluacion_rel",
        "evaluacion_id",
        "usuario_id",
        string="Asignados",
    )

    fecha_inicio = fields.Date()
    fecha_final = fields.Date()

    # Método para copiar preguntas de la plantilla a la evaluación
    def copiar_preguntas_de_template(self):
        """
        Copia preguntas de un template de evaluación predeterminado a una nueva evaluación.

        Este método verifica si el objeto actual está vacío (self). Si lo está, crea una nueva
        evaluación con un nombre predeterminado y asigna este nuevo objeto a self. Luego, limpia
        las preguntas existentes y copia todas las preguntas de un template con ID predefinido
        (en este caso, 332) al objeto evaluación actual.

        Returns:
        object: Retorna el objeto evaluación actualizado con las preguntas copiadas del template.
        """

        if not self:

            new_evaluation = self.env["evaluacion"].create(
                {
                    "nombre": "",
                    "descripcion": "La evaluación Clima es una herramienta de medición de clima organizacional, cuyo objetivo es conocer la percepción que tienen las personas que laboran en los centros de trabajo, sobre aquellos aspectos sociales que conforman su entorno laboral y que facilitan o dificultan su desempeño.",
                    "tipo": "CLIMA",
                }
            )
            self = new_evaluation

        self.pregunta_ids = [(5,)]

        template_id = self.env["ir.model.data"]._xmlid_to_res_id(
            "evaluaciones.template_clima"
        )

        if template_id:
            template = self.env["template"].browse(template_id)
            if template:
                pregunta_ids = template.pregunta_ids.ids
                print("IDs de preguntas:", pregunta_ids)
                self.pregunta_ids = [(6, 0, pregunta_ids)]

        return self

    def copiar_preguntas_de_template_nom035(self):
        """
        Copia preguntas de un template de evaluación predeterminado a una nueva evaluación.

        Este método verifica si el objeto actual está vacío (self). Si lo está, crea una nueva
        evaluación con un nombre predeterminado y asigna este nuevo objeto a self. Luego, limpia
        las preguntas existentes y copia todas las preguntas de un template con ID predefinido
        (en este caso, 331) al objeto evaluación actual.

        :return: object: Retorna el objeto evaluación actualizado con las preguntas copiadas del template.
        """

        if not self:
            new_evaluation = self.env["evaluacion"].create(
                {
                    "nombre": "",
                    "descripcion": "La NOM 035 tiene como objetivo establecer los elementos para identificar, analizar y prevenir los factores de riesgo psicosocial, así como para promover un entorno organizacional favorable en los centros de trabajo.",
                    "tipo": "NOM_035",
                }
            )
            self = new_evaluation

        self.pregunta_ids = [(5,)]

        template_id = self.env["ir.model.data"]._xmlid_to_res_id(
            "evaluaciones.template_nom035"
        )

        if template_id:
            template = self.env["template"].browse(template_id)
            if template:
                pregunta_ids = template.pregunta_ids.ids
                self.pregunta_ids = [(6, 0, pregunta_ids)]

        return self

    def evaluacion_clima_action_form(self):
        """
        Ejecuta la acción de copiar preguntas de un template a la evaluación actual y devuelve
        un diccionario con los parámetros necesarios para abrir una ventana de acción en Odoo.

        Este método utiliza `copiar_preguntas_de_template_nom035` para asegurarse de que la evaluación
        actual tenga las preguntas correctas, y luego configura y devuelve un diccionario con
        los detalles para abrir esta evaluación en una vista de formulario específica.

        Returns:
        dict: Un diccionario que contiene todos los parámetros necesarios para abrir la
        evaluación en una vista de formulario específica de Odoo.

        """

        self = self.copiar_preguntas_de_template()

        # Retornar la acción con la vista como destino
        return {
            "type": "ir.actions.act_window",
            "name": "Evaluación Clima",
            "res_model": "evaluacion",
            "view_mode": "form",
            "view_id": self.env.ref("evaluaciones.evaluacion_clima_view_form").id,
            "target": "current",
            "res_id": self.id,
        }

    def evaluacion_nom035_action_form(self):
        """
        Ejecuta la acción de copiar preguntas de un template a la evaluación actual y devuelve
        un diccionario con los parámetros necesarios para abrir una ventana de acción en Odoo.

        Este método utiliza `copiar_preguntas_de_template_nom035` para asegurarse de que la evaluación
        actual tenga las preguntas correctas, y luego configura y devuelve un diccionario con
        los detalles para abrir esta evaluación en una vista de formulario específica.

        :return: Un diccionario que contiene todos los parámetros necesarios para abrir la
        evaluación en una vista de formulario específica de Odoo.

        """
        self = self.copiar_preguntas_de_template_nom035()

        return {
            "type": "ir.actions.act_window",
            "name": "NOM 035",
            "res_model": "evaluacion",
            "view_mode": "form",
            "view_id": self.env.ref("evaluaciones.evaluacion_nom035_view_form").id,
            "target": "current",
            "res_id": self.id,
        }

    def evaluacion_360_action_form(self):
        """
        Ejecuta la acción de redireccionar a la evaluación 360 y devuelve un diccionario

        Este método utiliza los parámetros necesarios para redireccionar a la evaluación 360

        :return: Un diccionario que contiene todos los parámetros necesarios para redireccionar la
        a una vista de la evaluación 360.

        """
        self.tipo = "competencia"
        return {
            "type": "ir.actions.act_window",
            "name": "360",
            "res_model": "evaluacion",
            "view_mode": "form",
            "view_id": self.env.ref("evaluaciones.evaluacion_360_view_form").id,
            "target": "current",
            "res_id": self.id,
        }

    def evaluacion_action_tree(self):
        """
        Ejecuta la acción de redireccionar a la lista de evaluaciones y devuelve un diccionario

        Este método utiliza los parámetros necesarios para redireccionar a la lista de evaluaciones

        :return: Un diccionario que contiene todos los parámetros necesarios para redireccionar la
        a una vista de la lista de las evaluaciones.

        """

        return {
            "name": "Evaluación",
            "type": "ir.actions.act_window",
            "res_model": "evaluacion",
            "view_mode": "tree",
            "target": "current",
        }

    def abrir_evaluacion_form(self):
        """
        Abre la evaluación en una vista de formulario.

        Este método configura y devuelve un diccionario con los detalles para abrir la evaluación
        actual en una vista de formulario específica dependiendo de su tipo.

        :return: Un diccionario que contiene todos los parámetros necesarios para abrir la
        evaluación en una vista de formulario específica de Odoo.

        """

        if self.tipo == "competencia":
            action = self.env["ir.actions.act_window"]._for_xml_id(
                "evaluaciones.evaluacion_competencias_action"
            )
        else:
            action = self.env["ir.actions.act_window"]._for_xml_id(
                "evaluaciones.evaluacion_generica_action"
            )

        action["res_id"] = self.id

        return action

    def action_reporte_generico(self):
        """
        Genera una acción de URL para el reporte genérico de la evaluación.

        Esta función genera un URL para redirigir
        a un reporte específico de la evaluación actual.

        :return: una acción de redirección al reporte de la evaluación

        """

        url_base = "/evaluacion/reporte/"
        if self.tipo == "CLIMA":
            url_base = "/evaluacion/reporte-clima/"
        else:
            url_base = "/evaluacion/reporte/"

        return {
            "type": "ir.actions.act_url",
            "url": f"{url_base}{self.id}",
            "target": "new",
        }

    def action_generar_datos_reporte_generico(self):
        """
        Genera los datos necesarios para el reporte genérico de la evaluación.

        Esta función genera los parámetros requeridos para generar un reporte genérico de la evaluación actual,
        incluyendo las preguntas y las respuestas tabuladas.

        :return: Los parámetros necesarios para generar el reporte.

        """
        parametros = {
            "evaluacion": self,
            "preguntas": [],
        }

        respuesta_tabulada = {}

        for pregunta in self.pregunta_ids:

            respuestas = []
            respuestas_tabuladas = []

            for respuesta in pregunta.respuesta_ids:
                if respuesta.evaluacion_id.id != self.id:
                    continue

                respuestas.append(respuesta.respuesta_texto)

                for i, respuesta_tabulada in enumerate(respuestas_tabuladas):
                    if respuesta_tabulada["nombre"] == respuesta.respuesta_texto:
                        respuestas_tabuladas[i]["valor"] += 1
                        break
                else:
                    respuestas_tabuladas.append(
                        {"nombre": respuesta.respuesta_texto, "valor": 1}
                    )

            datos_pregunta = {
                "pregunta": pregunta,
                "respuestas": respuestas,
                "respuestas_tabuladas": respuestas_tabuladas,
                "datos_grafica": str(respuestas_tabuladas).replace("'", '"'),
            }

            parametros["preguntas"].append(datos_pregunta)

        return parametros

    def action_generar_datos_reporte_NOM_035(self):
        """
        Genera los datos necesarios para el reporte genérico de la evaluación.

        Esta función genera los parámetros requeridos para generar un reporte genérico de la evaluación actual,
        incluyendo las preguntas y las respuestas tabuladas, agrupadas por categoría y dominio.

        :return: Los parámetros necesarios para generar el reporte.
        """
        # Definir estructura de categorías y dominios
        categorias_orden = [
            "Ambiente de Trabajo",
            "Factores propios de la actividad",
            "Organización del tiempo de trabajo",
            "Liderazgo y relaciones en el trabajo",
        ]
        dominios_orden = [
            "Condiciones en el ambiente de trabajo",
            "Carga de trabajo",
            "Falta de control sobre el trabajo",
            "Jornada de trabajo",
            "Interferencia en la relación trabajo-familia",
            "Liderazgo",
            "Relaciones en el trabajo",
            "Violencia",
        ]

        categorias = {nombre: 0 for nombre in categorias_orden}
        dominios = {nombre: 0 for nombre in dominios_orden}

        final = 0

        for pregunta in self.pregunta_ids:
            if not pregunta.categoria:
                continue
            categoria = dict(pregunta._fields["categoria"].selection).get(
                pregunta.categoria
            )
            dominio = dict(pregunta._fields["dominio"].selection).get(pregunta.dominio)
            valor_pregunta = 0

            for respuesta in pregunta.respuesta_ids:
                if respuesta.evaluacion_id.id != self.id:
                    continue
                valor_respuesta = int(respuesta.respuesta_texto)
                valor_pregunta += valor_respuesta
                final += valor_respuesta

            # Acumular el valor de la pregunta en la categoría y el dominio correspondientes
            if categoria in categorias:
                categorias[categoria] += valor_pregunta
            if dominio in dominios:
                dominios[dominio] += valor_pregunta

        # Función para asignar color

        # Asignar color a las categorías y dominios
        for categoria in categorias_orden:
            categorias[categoria] = {
                "nombre": categoria,
                "valor": categorias[categoria],
                "color": self.asignar_color(categorias[categoria], categoria=categoria),
            }

        for dominio in dominios_orden:
            dominios[dominio] = {
                "nombre": dominio,
                "valor": dominios[dominio],
                "color": self.asignar_color(dominios[dominio], dominio=dominio),
            }

        # Datos demograficos
        datos_demograficos = []

        for usuario in self.usuario_ids:
            usuario_evaluacion_rel = self.env["usuario.evaluacion.rel"].search(
                [("usuario_id", "=", usuario.id), ("evaluacion_id", "=", self.id)]
            )

            if (
                usuario_evaluacion_rel
                and usuario_evaluacion_rel[0].contestada == "contestada"
            ):
                datos_demograficos.append(self.obtener_datos_demograficos(usuario))

        # Organizar los parámetros en el orden deseado
        parametros = {
            "evaluacion": self,
            "categorias": [categorias[nombre] for nombre in categorias_orden],
            "dominios": [dominios[nombre] for nombre in dominios_orden],
            "datos_demograficos": datos_demograficos,
            "final": final,
        }

        return parametros

    def asignar_color(self, valor, categoria=None, dominio=None):
        if categoria:
            if categoria == "Ambiente de Trabajo":
                if valor < 3:
                    return "#2894a7"  # Azul clarito
                elif 3 <= valor < 5:
                    return "#5aaf2b"  # Verde
                elif 5 <= valor < 7:
                    return "#ebae14"  # Amarillo
                elif 7 <= valor < 9:
                    return "#ffa446"  # Naranja
                else:
                    return "#ff4747"  # Rojo
            elif categoria == "Factores propios de la actividad":
                if valor < 10:
                    return "#2894a7"  # Azul clarito
                elif 10 <= valor < 20:
                    return "#5aaf2b"  # Verde
                elif 20 <= valor < 30:
                    return "#ebae14"  # Amarillo
                elif 30 <= valor < 40:
                    return "#ffa446"  # Naranja
                else:
                    return "#ff4747"  # Rojo
            elif categoria == "Organización del tiempo de trabajo":
                if valor < 4:
                    return "#2894a7"  # Azul clarito
                elif 4 <= valor < 6:
                    return "#5aaf2b"  # Verde
                elif 6 <= valor < 9:
                    return "#ebae14"  # Amarillo
                elif 9 <= valor < 12:
                    return "#ffa446"  # Naranja
                else:
                    return "#ff4747"  # Rojo
            elif categoria == "Liderazgo y relaciones en el trabajo":
                if valor < 10:
                    return "#2894a7"  # Azul clarito
                elif 10 <= valor < 18:
                    return "#5aaf2b"  # Verde
                elif 18 <= valor < 28:
                    return "#ebae14"  # Amarillo
                elif 28 <= valor < 38:
                    return "#ffa446"  # Naranja
                else:
                    return "#ff4747"  # Rojo
        elif dominio:
            if dominio == "Condiciones en el ambiente de trabajo":
                if valor < 3:
                    return "#2894a7"  # Azul clarito
                elif 3 <= valor < 5:
                    return "#5aaf2b"  # Verde
                elif 5 <= valor < 7:
                    return "#ebae14"  # Amarillo
                elif 7 <= valor < 9:
                    return "#ffa446"  # Naranja
                else:
                    return "#ff4747"  # Rojo
            elif dominio == "Carga de trabajo":
                if valor < 12:
                    return "#2894a7"  # Azul clarito
                elif 12 <= valor < 16:
                    return "#5aaf2b"  # Verde
                elif 16 <= valor < 20:
                    return "#ebae14"  # Amarillo
                elif 20 <= valor < 24:
                    return "#ffa446"  # Naranja
                else:
                    return "#ff4747"  # Rojo
            elif dominio == "Falta de control sobre el trabajo":
                if valor < 5:
                    return "#2894a7"  # Azul clarito
                elif 5 <= valor < 8:
                    return "#5aaf2b"  # Verde
                elif 8 <= valor < 11:
                    return "#ebae14"  # Amarillo
                elif 11 <= valor < 14:
                    return "#ffa446"  # Naranja
                else:
                    return "#ff4747"  # Rojo
            elif dominio == "Jornada de trabajo":
                if valor < 1:
                    return "#2894a7"  # Azul clarito
                elif 1 <= valor < 2:
                    return "#5aaf2b"  # Verde
                elif 2 <= valor < 4:
                    return "#ebae14"  # Amarillo
                elif 4 <= valor < 6:
                    return "#ffa446"  # Naranja
                else:
                    return "#ff4747"  # Rojo
            elif dominio == "Interferencia en la relación trabajo-familia":
                if valor < 1:
                    return "#2894a7"  # Azul clarito
                elif 1 <= valor < 2:
                    return "#5aaf2b"  # Verde
                elif 2 <= valor < 4:
                    return "#ebae14"  # Amarillo
                elif 4 <= valor < 6:
                    return "#ffa446"  # Naranja
                else:
                    return "#ff4747"  # Rojo
            elif dominio == "Liderazgo":
                if valor < 3:
                    return "#2894a7"  # Azul clarito
                elif 3 <= valor < 5:
                    return "#5aaf2b"  # Verde
                elif 5 <= valor < 8:
                    return "#ebae14"  # Amarillo
                elif 8 <= valor < 11:
                    return "#ffa446"  # Naranja
                else:
                    return "#ff4747"  # Rojo
            elif dominio == "Relaciones en el trabajo":
                if valor < 5:
                    return "#2894a7"  # Azul clarito
                elif 5 <= valor < 8:
                    return "#5aaf2b"  # Verde
                elif 8 <= valor < 11:
                    return "#ebae14"  # Amarillo
                elif 11 <= valor < 14:
                    return "#ffa446"  # Naranja
                else:
                    return "#ff4747"  # Rojo
            elif dominio == "Violencia":
                if valor < 7:
                    return "#2894a7"  # Azul clarito
                elif 7 <= valor < 10:
                    return "#5aaf2b"  # Verde
                elif 10 <= valor < 13:
                    return "#ebae14"  # Amarillo
                elif 13 <= valor < 16:
                    return "#ffa446"  # Naranja
                else:
                    return "#ff4747"  # Rojo
        else:
            if valor < 20:
                return "#2894a7"  # Azul clarito
            elif 20 <= valor < 45:
                return "#5aaf2b"  # Verde
            elif 45 <= valor < 70:
                return "#ebae14"  # Amarillo
            elif 70 <= valor < 90:
                return "#ffa446"  # Naranja
            else:
                return "#ff4747"  # Rojo

    def obtener_dato(self, dato):
        if not dato:
            return "N/A"

        return dato

    def obtener_datos_demograficos(self, usuario):
        datos = {}

        datos["nombre"] = self.obtener_dato(usuario.name)
        datos["genero"] = self.obtener_dato(usuario.gender)
        datos["anio_nacimiento"] = self.obtener_dato(usuario.birthday.year)
        datos["puesto"] = self.obtener_dato(usuario.job_id.name)
        datos["departamento"] = self.obtener_dato(usuario.department_id.name)

        # Falta
        # Nivel Jerarquico
        # Gerencia
        # Jefatura
        # Fecha de ingreso
        # Ubicación/Region

        return datos

    def action_get_evaluaciones(self, evaluacion_id):
        """
        Obtiene las preguntas asociadas a la evaluación.

        Este método obtiene las preguntas asociadas a la evaluación actual y las devuelve en un diccionario.

        :return: Un diccionario con las preguntas asociadas a la evaluación.

        """

        return {
            "evaluacion": self,
            "pregunta": self.pregunta_ids,
        }

    def action_enviar_evaluacion(self):
        usuarios = []

        for usuario in self.usuario_ids:
            usuarios.append(usuario.partner_id.name)
        self.env["usuario.evaluacion.rel"].action_enviar_evaluacion(
            evaluacion_id=self.id
        )
        return {
            "type": "ir.actions.client",
            "tag": "display_notification",
            "params": {
                "title": f"Evaluación {self.nombre} fue enviada!",
                "type": "success",
                "message": f"La evaluación ha sido enviada a {', '.join(usuarios)}.",
                "sticky": False,
            },
<<<<<<< HEAD
        }
        

    def action_get_evaluaciones(self, evaluacion_id):
        """
        Obtiene las preguntas asociadas a la evaluación.

        Este método obtiene las preguntas asociadas a la evaluación actual y las devuelve en un diccionario.

        :return: Un diccionario con las preguntas asociadas a la evaluación.

        """

        return {
            "evaluacion": self,
            "pregunta": self.pregunta_ids,
        }
    
    def action_enviar_evaluacion(self):
        usuarios = []

        for usuario in self.usuario_ids:
            usuarios.append(usuario.partner_id.name)
        self.env['usuario.evaluacion.rel'].action_enviar_evaluacion(evaluacion_id=self.id)
        return {
            "type": "ir.actions.client",
            "tag": "display_notification",
            "params": {
                "title": f"Evaluación {self.nombre} fue enviada!",
                "type": "success",
                "message": f"La evaluación ha sido enviada a {', '.join(usuarios)}.",
                "sticky": False,
            },
        }
        


    def action_generar_datos_reporte_NOM_035(self):
        """
        Genera los datos necesarios para el reporte genérico de la evaluación.

        Esta función genera los parámetros requeridos para generar un reporte genérico de la evaluación actual,
        incluyendo las preguntas y las respuestas tabuladas, agrupadas por categoría y dominio.

        :return: Los parámetros necesarios para generar el reporte.
        """
        # Definir estructura de categorías y dominios
        categorias_orden = [
            "Ambiente de Trabajo",
            "Factores propios de la actividad",
            "Organización del tiempo de trabajo",
            "Liderazgo y relaciones en el trabajo",
        ]
        dominios_orden = [
            "Condiciones en el ambiente de trabajo",
            "Carga de trabajo",
            "Falta de control sobre el trabajo",
            "Jornada de trabajo",
            "Interferencia en la relación trabajo-familia",
            "Liderazgo",
            "Relaciones en el trabajo",
            "Violencia",
        ]

        categorias = {nombre: 0 for nombre in categorias_orden}
        dominios = {nombre: 0 for nombre in dominios_orden}

        final = 0

        for pregunta in self.pregunta_ids:
            if not pregunta.categoria:
                continue
            categoria = dict(pregunta._fields["categoria"].selection).get(pregunta.categoria)
            dominio = dict(pregunta._fields["dominio"].selection).get(pregunta.dominio)
            valor_pregunta = 0

            for respuesta in pregunta.respuesta_ids:
                if respuesta.evaluacion_id.id != self.id:
                    continue
                valor_respuesta = int(respuesta.respuesta_texto)
                valor_pregunta += valor_respuesta
                final += valor_respuesta

            # Acumular el valor de la pregunta en la categoría y el dominio correspondientes
            if categoria in categorias:
                categorias[categoria] += valor_pregunta
            if dominio in dominios:
                dominios[dominio] += valor_pregunta

        # Función para asignar color
        def asignar_color(valor, categoria=None, dominio=None):
            if categoria:
                if categoria == "Ambiente de Trabajo":
                    if valor < 3:
                        return "#2894a7"  # Azul clarito
                    elif 3 <= valor < 5:
                        return "#5aaf2b"  # Verde
                    elif 5 <= valor < 7:
                        return "#ebae14"  # Amarillo
                    elif 7 <= valor < 9:
                        return "#ffa446"  # Naranja
                    else:
                        return "#ff4747"  # Rojo
                elif categoria == "Factores propios de la actividad":
                    if valor < 10:
                        return "#2894a7"  # Azul clarito
                    elif 10 <= valor < 20:
                        return "#5aaf2b"  # Verde
                    elif 20 <= valor < 30:
                        return "#ebae14"  # Amarillo
                    elif 30 <= valor < 40:
                        return "#ffa446"  # Naranja
                    else:
                        return "#ff4747"  # Rojo
                elif categoria == "Organización del tiempo de trabajo":
                    if valor < 4:
                        return "#2894a7"  # Azul clarito
                    elif 4 <= valor < 6:
                        return "#5aaf2b"  # Verde
                    elif 6 <= valor < 9:
                        return "#ebae14"  # Amarillo
                    elif 9 <= valor < 12:
                        return "#ffa446"  # Naranja
                    else:
                        return "#ff4747"  # Rojo
                elif categoria == "Liderazgo y relaciones en el trabajo":
                    if valor < 10:
                        return "#2894a7"  # Azul clarito
                    elif 10 <= valor < 18:
                        return "#5aaf2b"  # Verde
                    elif 18 <= valor < 28:
                        return "#ebae14"  # Amarillo
                    elif 28 <= valor < 38:
                        return "#ffa446"  # Naranja
                    else:
                        return "#ff4747"  # Rojo
            elif dominio:
                if dominio == "Condiciones en el ambiente de trabajo":
                    if valor < 3:
                        return "#2894a7"  # Azul clarito
                    elif 3 <= valor < 5:
                        return "#5aaf2b"  # Verde
                    elif 5 <= valor < 7:
                        return "#ebae14"  # Amarillo
                    elif 7 <= valor < 9:
                        return "#ffa446"  # Naranja
                    else:
                        return "#ff4747"  # Rojo
                elif dominio == "Carga de trabajo":
                    if valor < 12:
                        return "#2894a7"  # Azul clarito
                    elif 12 <= valor < 16:
                        return "#5aaf2b"  # Verde
                    elif 16 <= valor < 20:
                        return "#ebae14"  # Amarillo
                    elif 20 <= valor < 24:
                        return "#ffa446"  # Naranja
                    else:
                        return "#ff4747"  # Rojo
                elif dominio == "Falta de control sobre el trabajo":
                    if valor < 5:
                        return "#2894a7"  # Azul clarito
                    elif 5 <= valor < 8:
                        return "#5aaf2b"  # Verde
                    elif 8 <= valor < 11:
                        return "#ebae14"  # Amarillo
                    elif 11 <= valor < 14:
                        return "#ffa446"  # Naranja
                    else:
                        return "#ff4747"  # Rojo
                elif dominio == "Jornada de trabajo":
                    if valor < 1:
                        return "#2894a7"  # Azul clarito
                    elif 1 <= valor < 2:
                        return "#5aaf2b"  # Verde
                    elif 2 <= valor < 4:
                        return "#ebae14"  # Amarillo
                    elif 4 <= valor < 6:
                        return "#ffa446"  # Naranja
                    else:
                        return "#ff4747"  # Rojo
                elif dominio == "Interferencia en la relación trabajo-familia":
                    if valor < 1:
                        return "#2894a7"  # Azul clarito
                    elif 1 <= valor < 2:
                        return "#5aaf2b"  # Verde
                    elif 2 <= valor < 4:
                        return "#ebae14"  # Amarillo
                    elif 4 <= valor < 6:
                        return "#ffa446"  # Naranja
                    else:
                        return "#ff4747"  # Rojo
                elif dominio == "Liderazgo":
                    if valor < 3:
                        return "#2894a7"  # Azul clarito
                    elif 3 <= valor < 5:
                        return "#5aaf2b"  # Verde
                    elif 5 <= valor < 8:
                        return "#ebae14"  # Amarillo
                    elif 8 <= valor < 11:
                        return "#ffa446"  # Naranja
                    else:
                        return "#ff4747"  # Rojo
                elif dominio == "Relaciones en el trabajo":
                    if valor < 5:
                        return "#2894a7"  # Azul clarito
                    elif 5 <= valor < 8:
                        return "#5aaf2b"  # Verde
                    elif 8 <= valor < 11:
                        return "#ebae14"  # Amarillo
                    elif 11 <= valor < 14:
                        return "#ffa446"  # Naranja
                    else:
                        return "#ff4747"  # Rojo
                elif dominio == "Violencia":
                    if valor < 7:
                        return "#2894a7"  # Azul clarito
                    elif 7 <= valor < 10:
                        return "#5aaf2b"  # Verde
                    elif 10 <= valor < 13:
                        return "#ebae14"  # Amarillo
                    elif 13 <= valor < 16:
                        return "#ffa446"  # Naranja
                    else:
                        return "#ff4747"  # Rojo
            else:
                if valor < 20:
                    return "#2894a7"  # Azul clarito
                elif 20 <= valor < 45:
                    return "#5aaf2b"  # Verde
                elif 45 <= valor < 70:
                    return "#ebae14"  # Amarillo
                elif 70 <= valor < 90:
                    return "#ffa446"  # Naranja
                else:
                    return "#ff4747"  # Rojo


        # Asignar color a las categorías y dominios
        for categoria in categorias_orden:
            categorias[categoria] = {
                "nombre": categoria,
                "valor": categorias[categoria],
                "color": asignar_color(categorias[categoria], categoria=categoria),
            }

        for dominio in dominios_orden:
            dominios[dominio] = {
                "nombre": dominio,
                "valor": dominios[dominio],
                "color": asignar_color(dominios[dominio], dominio=dominio),
            }

        # Organizar los parámetros en el orden deseado
        parametros = {
            "evaluacion": self,
            "categorias": [categorias[nombre] for nombre in categorias_orden],
            "dominios": [dominios[nombre] for nombre in dominios_orden],
            "final": final,
        }

        print(parametros)
        return parametros
    
    def action_generar_datos_reporte_clima(self):
        # Categorías para el reporte de clima laboral
        categorias_clima = [
            "Reclutamiento y Selección de Personal",
            "Formación y Capacitación",
            "Permanencia y Ascenso",
            "Corresponsabilidad en la Vida Laboral, Familiar y Personal",
            "Clima Laboral Libre de Violencia",
            "Acoso y Hostigamiento",
            "Accesibilidad",
            "Respeto a la Diversidad",
            "Condiciones Generales de Trabajo",
        ]

        # Estructura de datos para las categorías
        detalles_categorias = [{
            "nombre": cat,
            "valor": 0,
            "puntuacion": 0,
            "puntuacion_maxima": 0,
            "departamentos": []
        } for cat in categorias_clima]

        # Variables para acumular totales
        total_puntuacion = 0
        total_maximo_posible = 0

        for pregunta in self.pregunta_ids:
            if not pregunta.categoria or dict(pregunta._fields["categoria"].selection).get(pregunta.categoria) not in categorias_clima:
                continue

            categoria_actual = next((cat for cat in detalles_categorias if cat["nombre"] == dict(pregunta._fields["categoria"].selection).get(pregunta.categoria)), None)

            if categoria_actual is None:
                continue

            valor_pregunta = 0
            maximo_pregunta = 0

            for respuesta in pregunta.respuesta_ids:
                valor_respuesta = int(respuesta.respuesta_texto)
                valor_pregunta += valor_respuesta
                maximo_pregunta += 4  # Suponiendo un máximo de 4 para cada respuesta en escala

                nombre_departamento = respuesta.usuario_id.department_id.name
                departamento = next((dept for dept in categoria_actual['departamentos'] if dept["nombre"] == nombre_departamento), None)
                if departamento is None:
                    departamento = {
                        "nombre": nombre_departamento,
                        "puntos": 0,
                        "puntos_maximos": 0,
                    }
                    categoria_actual["departamentos"].append(departamento)

                departamento["puntos"] += valor_respuesta
                departamento["puntos_maximos"] += 4

            total_puntuacion += valor_pregunta
            total_maximo_posible += maximo_pregunta
            categoria_actual["puntuacion"] += valor_pregunta
            categoria_actual["puntuacion_maxima"] += maximo_pregunta

        for categoria in detalles_categorias:
            if categoria["puntuacion_maxima"] > 0:
                categoria["valor"] = (categoria["puntuacion"] / categoria["puntuacion_maxima"]) * 100

        total_porcentaje = (total_puntuacion / total_maximo_posible) * 100 if total_maximo_posible > 0 else 0

        # Parámetros para el template
        parametros = {
            "evaluacion": self,
            "categorias": detalles_categorias,
            "total": total_puntuacion,
            "total_maximo": total_maximo_posible,
            "total_porcentaje": total_porcentaje,
        }
        
        print(parametros)
        return parametros
=======
        }
>>>>>>> ccf6319a
<|MERGE_RESOLUTION|>--- conflicted
+++ resolved
@@ -1,5 +1,4 @@
 from odoo import api, models, fields
-from collections import defaultdict
 
 
 class Evaluacion(models.Model):
@@ -332,6 +331,73 @@
 
         return parametros
 
+    def action_get_evaluaciones(self, evaluacion_id):
+        """
+        Obtiene las preguntas asociadas a la evaluación.
+
+        Este método obtiene las preguntas asociadas a la evaluación actual y las devuelve en un diccionario.
+
+        :return: Un diccionario con las preguntas asociadas a la evaluación.
+
+        """
+
+        return {
+            "evaluacion": self,
+            "pregunta": self.pregunta_ids,
+        }
+    
+    def action_enviar_evaluacion(self):
+        usuarios = []
+
+        for usuario in self.usuario_ids:
+            usuarios.append(usuario.partner_id.name)
+        self.env['usuario.evaluacion.rel'].action_enviar_evaluacion(evaluacion_id=self.id)
+        return {
+            "type": "ir.actions.client",
+            "tag": "display_notification",
+            "params": {
+                "title": f"Evaluación {self.nombre} fue enviada!",
+                "type": "success",
+                "message": f"La evaluación ha sido enviada a {', '.join(usuarios)}.",
+                "sticky": False,
+            },
+        }
+        
+
+    def action_get_evaluaciones(self, evaluacion_id):
+        """
+        Obtiene las preguntas asociadas a la evaluación.
+
+        Este método obtiene las preguntas asociadas a la evaluación actual y las devuelve en un diccionario.
+
+        :return: Un diccionario con las preguntas asociadas a la evaluación.
+
+        """
+
+        return {
+            "evaluacion": self,
+            "pregunta": self.pregunta_ids,
+        }
+    
+    def action_enviar_evaluacion(self):
+        usuarios = []
+
+        for usuario in self.usuario_ids:
+            usuarios.append(usuario.partner_id.name)
+        self.env['usuario.evaluacion.rel'].action_enviar_evaluacion(evaluacion_id=self.id)
+        return {
+            "type": "ir.actions.client",
+            "tag": "display_notification",
+            "params": {
+                "title": f"Evaluación {self.nombre} fue enviada!",
+                "type": "success",
+                "message": f"La evaluación ha sido enviada a {', '.join(usuarios)}.",
+                "sticky": False,
+            },
+        }
+        
+
+
     def action_generar_datos_reporte_NOM_035(self):
         """
         Genera los datos necesarios para el reporte genérico de la evaluación.
@@ -427,474 +493,6 @@
         }
 
         return parametros
-
-    def asignar_color(self, valor, categoria=None, dominio=None):
-        if categoria:
-            if categoria == "Ambiente de Trabajo":
-                if valor < 3:
-                    return "#2894a7"  # Azul clarito
-                elif 3 <= valor < 5:
-                    return "#5aaf2b"  # Verde
-                elif 5 <= valor < 7:
-                    return "#ebae14"  # Amarillo
-                elif 7 <= valor < 9:
-                    return "#ffa446"  # Naranja
-                else:
-                    return "#ff4747"  # Rojo
-            elif categoria == "Factores propios de la actividad":
-                if valor < 10:
-                    return "#2894a7"  # Azul clarito
-                elif 10 <= valor < 20:
-                    return "#5aaf2b"  # Verde
-                elif 20 <= valor < 30:
-                    return "#ebae14"  # Amarillo
-                elif 30 <= valor < 40:
-                    return "#ffa446"  # Naranja
-                else:
-                    return "#ff4747"  # Rojo
-            elif categoria == "Organización del tiempo de trabajo":
-                if valor < 4:
-                    return "#2894a7"  # Azul clarito
-                elif 4 <= valor < 6:
-                    return "#5aaf2b"  # Verde
-                elif 6 <= valor < 9:
-                    return "#ebae14"  # Amarillo
-                elif 9 <= valor < 12:
-                    return "#ffa446"  # Naranja
-                else:
-                    return "#ff4747"  # Rojo
-            elif categoria == "Liderazgo y relaciones en el trabajo":
-                if valor < 10:
-                    return "#2894a7"  # Azul clarito
-                elif 10 <= valor < 18:
-                    return "#5aaf2b"  # Verde
-                elif 18 <= valor < 28:
-                    return "#ebae14"  # Amarillo
-                elif 28 <= valor < 38:
-                    return "#ffa446"  # Naranja
-                else:
-                    return "#ff4747"  # Rojo
-        elif dominio:
-            if dominio == "Condiciones en el ambiente de trabajo":
-                if valor < 3:
-                    return "#2894a7"  # Azul clarito
-                elif 3 <= valor < 5:
-                    return "#5aaf2b"  # Verde
-                elif 5 <= valor < 7:
-                    return "#ebae14"  # Amarillo
-                elif 7 <= valor < 9:
-                    return "#ffa446"  # Naranja
-                else:
-                    return "#ff4747"  # Rojo
-            elif dominio == "Carga de trabajo":
-                if valor < 12:
-                    return "#2894a7"  # Azul clarito
-                elif 12 <= valor < 16:
-                    return "#5aaf2b"  # Verde
-                elif 16 <= valor < 20:
-                    return "#ebae14"  # Amarillo
-                elif 20 <= valor < 24:
-                    return "#ffa446"  # Naranja
-                else:
-                    return "#ff4747"  # Rojo
-            elif dominio == "Falta de control sobre el trabajo":
-                if valor < 5:
-                    return "#2894a7"  # Azul clarito
-                elif 5 <= valor < 8:
-                    return "#5aaf2b"  # Verde
-                elif 8 <= valor < 11:
-                    return "#ebae14"  # Amarillo
-                elif 11 <= valor < 14:
-                    return "#ffa446"  # Naranja
-                else:
-                    return "#ff4747"  # Rojo
-            elif dominio == "Jornada de trabajo":
-                if valor < 1:
-                    return "#2894a7"  # Azul clarito
-                elif 1 <= valor < 2:
-                    return "#5aaf2b"  # Verde
-                elif 2 <= valor < 4:
-                    return "#ebae14"  # Amarillo
-                elif 4 <= valor < 6:
-                    return "#ffa446"  # Naranja
-                else:
-                    return "#ff4747"  # Rojo
-            elif dominio == "Interferencia en la relación trabajo-familia":
-                if valor < 1:
-                    return "#2894a7"  # Azul clarito
-                elif 1 <= valor < 2:
-                    return "#5aaf2b"  # Verde
-                elif 2 <= valor < 4:
-                    return "#ebae14"  # Amarillo
-                elif 4 <= valor < 6:
-                    return "#ffa446"  # Naranja
-                else:
-                    return "#ff4747"  # Rojo
-            elif dominio == "Liderazgo":
-                if valor < 3:
-                    return "#2894a7"  # Azul clarito
-                elif 3 <= valor < 5:
-                    return "#5aaf2b"  # Verde
-                elif 5 <= valor < 8:
-                    return "#ebae14"  # Amarillo
-                elif 8 <= valor < 11:
-                    return "#ffa446"  # Naranja
-                else:
-                    return "#ff4747"  # Rojo
-            elif dominio == "Relaciones en el trabajo":
-                if valor < 5:
-                    return "#2894a7"  # Azul clarito
-                elif 5 <= valor < 8:
-                    return "#5aaf2b"  # Verde
-                elif 8 <= valor < 11:
-                    return "#ebae14"  # Amarillo
-                elif 11 <= valor < 14:
-                    return "#ffa446"  # Naranja
-                else:
-                    return "#ff4747"  # Rojo
-            elif dominio == "Violencia":
-                if valor < 7:
-                    return "#2894a7"  # Azul clarito
-                elif 7 <= valor < 10:
-                    return "#5aaf2b"  # Verde
-                elif 10 <= valor < 13:
-                    return "#ebae14"  # Amarillo
-                elif 13 <= valor < 16:
-                    return "#ffa446"  # Naranja
-                else:
-                    return "#ff4747"  # Rojo
-        else:
-            if valor < 20:
-                return "#2894a7"  # Azul clarito
-            elif 20 <= valor < 45:
-                return "#5aaf2b"  # Verde
-            elif 45 <= valor < 70:
-                return "#ebae14"  # Amarillo
-            elif 70 <= valor < 90:
-                return "#ffa446"  # Naranja
-            else:
-                return "#ff4747"  # Rojo
-
-    def obtener_dato(self, dato):
-        if not dato:
-            return "N/A"
-
-        return dato
-
-    def obtener_datos_demograficos(self, usuario):
-        datos = {}
-
-        datos["nombre"] = self.obtener_dato(usuario.name)
-        datos["genero"] = self.obtener_dato(usuario.gender)
-        datos["anio_nacimiento"] = self.obtener_dato(usuario.birthday.year)
-        datos["puesto"] = self.obtener_dato(usuario.job_id.name)
-        datos["departamento"] = self.obtener_dato(usuario.department_id.name)
-
-        # Falta
-        # Nivel Jerarquico
-        # Gerencia
-        # Jefatura
-        # Fecha de ingreso
-        # Ubicación/Region
-
-        return datos
-
-    def action_get_evaluaciones(self, evaluacion_id):
-        """
-        Obtiene las preguntas asociadas a la evaluación.
-
-        Este método obtiene las preguntas asociadas a la evaluación actual y las devuelve en un diccionario.
-
-        :return: Un diccionario con las preguntas asociadas a la evaluación.
-
-        """
-
-        return {
-            "evaluacion": self,
-            "pregunta": self.pregunta_ids,
-        }
-
-    def action_enviar_evaluacion(self):
-        usuarios = []
-
-        for usuario in self.usuario_ids:
-            usuarios.append(usuario.partner_id.name)
-        self.env["usuario.evaluacion.rel"].action_enviar_evaluacion(
-            evaluacion_id=self.id
-        )
-        return {
-            "type": "ir.actions.client",
-            "tag": "display_notification",
-            "params": {
-                "title": f"Evaluación {self.nombre} fue enviada!",
-                "type": "success",
-                "message": f"La evaluación ha sido enviada a {', '.join(usuarios)}.",
-                "sticky": False,
-            },
-<<<<<<< HEAD
-        }
-        
-
-    def action_get_evaluaciones(self, evaluacion_id):
-        """
-        Obtiene las preguntas asociadas a la evaluación.
-
-        Este método obtiene las preguntas asociadas a la evaluación actual y las devuelve en un diccionario.
-
-        :return: Un diccionario con las preguntas asociadas a la evaluación.
-
-        """
-
-        return {
-            "evaluacion": self,
-            "pregunta": self.pregunta_ids,
-        }
-    
-    def action_enviar_evaluacion(self):
-        usuarios = []
-
-        for usuario in self.usuario_ids:
-            usuarios.append(usuario.partner_id.name)
-        self.env['usuario.evaluacion.rel'].action_enviar_evaluacion(evaluacion_id=self.id)
-        return {
-            "type": "ir.actions.client",
-            "tag": "display_notification",
-            "params": {
-                "title": f"Evaluación {self.nombre} fue enviada!",
-                "type": "success",
-                "message": f"La evaluación ha sido enviada a {', '.join(usuarios)}.",
-                "sticky": False,
-            },
-        }
-        
-
-
-    def action_generar_datos_reporte_NOM_035(self):
-        """
-        Genera los datos necesarios para el reporte genérico de la evaluación.
-
-        Esta función genera los parámetros requeridos para generar un reporte genérico de la evaluación actual,
-        incluyendo las preguntas y las respuestas tabuladas, agrupadas por categoría y dominio.
-
-        :return: Los parámetros necesarios para generar el reporte.
-        """
-        # Definir estructura de categorías y dominios
-        categorias_orden = [
-            "Ambiente de Trabajo",
-            "Factores propios de la actividad",
-            "Organización del tiempo de trabajo",
-            "Liderazgo y relaciones en el trabajo",
-        ]
-        dominios_orden = [
-            "Condiciones en el ambiente de trabajo",
-            "Carga de trabajo",
-            "Falta de control sobre el trabajo",
-            "Jornada de trabajo",
-            "Interferencia en la relación trabajo-familia",
-            "Liderazgo",
-            "Relaciones en el trabajo",
-            "Violencia",
-        ]
-
-        categorias = {nombre: 0 for nombre in categorias_orden}
-        dominios = {nombre: 0 for nombre in dominios_orden}
-
-        final = 0
-
-        for pregunta in self.pregunta_ids:
-            if not pregunta.categoria:
-                continue
-            categoria = dict(pregunta._fields["categoria"].selection).get(pregunta.categoria)
-            dominio = dict(pregunta._fields["dominio"].selection).get(pregunta.dominio)
-            valor_pregunta = 0
-
-            for respuesta in pregunta.respuesta_ids:
-                if respuesta.evaluacion_id.id != self.id:
-                    continue
-                valor_respuesta = int(respuesta.respuesta_texto)
-                valor_pregunta += valor_respuesta
-                final += valor_respuesta
-
-            # Acumular el valor de la pregunta en la categoría y el dominio correspondientes
-            if categoria in categorias:
-                categorias[categoria] += valor_pregunta
-            if dominio in dominios:
-                dominios[dominio] += valor_pregunta
-
-        # Función para asignar color
-        def asignar_color(valor, categoria=None, dominio=None):
-            if categoria:
-                if categoria == "Ambiente de Trabajo":
-                    if valor < 3:
-                        return "#2894a7"  # Azul clarito
-                    elif 3 <= valor < 5:
-                        return "#5aaf2b"  # Verde
-                    elif 5 <= valor < 7:
-                        return "#ebae14"  # Amarillo
-                    elif 7 <= valor < 9:
-                        return "#ffa446"  # Naranja
-                    else:
-                        return "#ff4747"  # Rojo
-                elif categoria == "Factores propios de la actividad":
-                    if valor < 10:
-                        return "#2894a7"  # Azul clarito
-                    elif 10 <= valor < 20:
-                        return "#5aaf2b"  # Verde
-                    elif 20 <= valor < 30:
-                        return "#ebae14"  # Amarillo
-                    elif 30 <= valor < 40:
-                        return "#ffa446"  # Naranja
-                    else:
-                        return "#ff4747"  # Rojo
-                elif categoria == "Organización del tiempo de trabajo":
-                    if valor < 4:
-                        return "#2894a7"  # Azul clarito
-                    elif 4 <= valor < 6:
-                        return "#5aaf2b"  # Verde
-                    elif 6 <= valor < 9:
-                        return "#ebae14"  # Amarillo
-                    elif 9 <= valor < 12:
-                        return "#ffa446"  # Naranja
-                    else:
-                        return "#ff4747"  # Rojo
-                elif categoria == "Liderazgo y relaciones en el trabajo":
-                    if valor < 10:
-                        return "#2894a7"  # Azul clarito
-                    elif 10 <= valor < 18:
-                        return "#5aaf2b"  # Verde
-                    elif 18 <= valor < 28:
-                        return "#ebae14"  # Amarillo
-                    elif 28 <= valor < 38:
-                        return "#ffa446"  # Naranja
-                    else:
-                        return "#ff4747"  # Rojo
-            elif dominio:
-                if dominio == "Condiciones en el ambiente de trabajo":
-                    if valor < 3:
-                        return "#2894a7"  # Azul clarito
-                    elif 3 <= valor < 5:
-                        return "#5aaf2b"  # Verde
-                    elif 5 <= valor < 7:
-                        return "#ebae14"  # Amarillo
-                    elif 7 <= valor < 9:
-                        return "#ffa446"  # Naranja
-                    else:
-                        return "#ff4747"  # Rojo
-                elif dominio == "Carga de trabajo":
-                    if valor < 12:
-                        return "#2894a7"  # Azul clarito
-                    elif 12 <= valor < 16:
-                        return "#5aaf2b"  # Verde
-                    elif 16 <= valor < 20:
-                        return "#ebae14"  # Amarillo
-                    elif 20 <= valor < 24:
-                        return "#ffa446"  # Naranja
-                    else:
-                        return "#ff4747"  # Rojo
-                elif dominio == "Falta de control sobre el trabajo":
-                    if valor < 5:
-                        return "#2894a7"  # Azul clarito
-                    elif 5 <= valor < 8:
-                        return "#5aaf2b"  # Verde
-                    elif 8 <= valor < 11:
-                        return "#ebae14"  # Amarillo
-                    elif 11 <= valor < 14:
-                        return "#ffa446"  # Naranja
-                    else:
-                        return "#ff4747"  # Rojo
-                elif dominio == "Jornada de trabajo":
-                    if valor < 1:
-                        return "#2894a7"  # Azul clarito
-                    elif 1 <= valor < 2:
-                        return "#5aaf2b"  # Verde
-                    elif 2 <= valor < 4:
-                        return "#ebae14"  # Amarillo
-                    elif 4 <= valor < 6:
-                        return "#ffa446"  # Naranja
-                    else:
-                        return "#ff4747"  # Rojo
-                elif dominio == "Interferencia en la relación trabajo-familia":
-                    if valor < 1:
-                        return "#2894a7"  # Azul clarito
-                    elif 1 <= valor < 2:
-                        return "#5aaf2b"  # Verde
-                    elif 2 <= valor < 4:
-                        return "#ebae14"  # Amarillo
-                    elif 4 <= valor < 6:
-                        return "#ffa446"  # Naranja
-                    else:
-                        return "#ff4747"  # Rojo
-                elif dominio == "Liderazgo":
-                    if valor < 3:
-                        return "#2894a7"  # Azul clarito
-                    elif 3 <= valor < 5:
-                        return "#5aaf2b"  # Verde
-                    elif 5 <= valor < 8:
-                        return "#ebae14"  # Amarillo
-                    elif 8 <= valor < 11:
-                        return "#ffa446"  # Naranja
-                    else:
-                        return "#ff4747"  # Rojo
-                elif dominio == "Relaciones en el trabajo":
-                    if valor < 5:
-                        return "#2894a7"  # Azul clarito
-                    elif 5 <= valor < 8:
-                        return "#5aaf2b"  # Verde
-                    elif 8 <= valor < 11:
-                        return "#ebae14"  # Amarillo
-                    elif 11 <= valor < 14:
-                        return "#ffa446"  # Naranja
-                    else:
-                        return "#ff4747"  # Rojo
-                elif dominio == "Violencia":
-                    if valor < 7:
-                        return "#2894a7"  # Azul clarito
-                    elif 7 <= valor < 10:
-                        return "#5aaf2b"  # Verde
-                    elif 10 <= valor < 13:
-                        return "#ebae14"  # Amarillo
-                    elif 13 <= valor < 16:
-                        return "#ffa446"  # Naranja
-                    else:
-                        return "#ff4747"  # Rojo
-            else:
-                if valor < 20:
-                    return "#2894a7"  # Azul clarito
-                elif 20 <= valor < 45:
-                    return "#5aaf2b"  # Verde
-                elif 45 <= valor < 70:
-                    return "#ebae14"  # Amarillo
-                elif 70 <= valor < 90:
-                    return "#ffa446"  # Naranja
-                else:
-                    return "#ff4747"  # Rojo
-
-
-        # Asignar color a las categorías y dominios
-        for categoria in categorias_orden:
-            categorias[categoria] = {
-                "nombre": categoria,
-                "valor": categorias[categoria],
-                "color": asignar_color(categorias[categoria], categoria=categoria),
-            }
-
-        for dominio in dominios_orden:
-            dominios[dominio] = {
-                "nombre": dominio,
-                "valor": dominios[dominio],
-                "color": asignar_color(dominios[dominio], dominio=dominio),
-            }
-
-        # Organizar los parámetros en el orden deseado
-        parametros = {
-            "evaluacion": self,
-            "categorias": [categorias[nombre] for nombre in categorias_orden],
-            "dominios": [dominios[nombre] for nombre in dominios_orden],
-            "final": final,
-        }
-
-        print(parametros)
-        return parametros
     
     def action_generar_datos_reporte_clima(self):
         # Categorías para el reporte de clima laboral
@@ -975,6 +573,208 @@
         
         print(parametros)
         return parametros
-=======
-        }
->>>>>>> ccf6319a
+
+    def asignar_color(self, valor, categoria=None, dominio=None):
+        if categoria:
+            if categoria == "Ambiente de Trabajo":
+                if valor < 3:
+                    return "#2894a7"  # Azul clarito
+                elif 3 <= valor < 5:
+                    return "#5aaf2b"  # Verde
+                elif 5 <= valor < 7:
+                    return "#ebae14"  # Amarillo
+                elif 7 <= valor < 9:
+                    return "#ffa446"  # Naranja
+                else:
+                    return "#ff4747"  # Rojo
+            elif categoria == "Factores propios de la actividad":
+                if valor < 10:
+                    return "#2894a7"  # Azul clarito
+                elif 10 <= valor < 20:
+                    return "#5aaf2b"  # Verde
+                elif 20 <= valor < 30:
+                    return "#ebae14"  # Amarillo
+                elif 30 <= valor < 40:
+                    return "#ffa446"  # Naranja
+                else:
+                    return "#ff4747"  # Rojo
+            elif categoria == "Organización del tiempo de trabajo":
+                if valor < 4:
+                    return "#2894a7"  # Azul clarito
+                elif 4 <= valor < 6:
+                    return "#5aaf2b"  # Verde
+                elif 6 <= valor < 9:
+                    return "#ebae14"  # Amarillo
+                elif 9 <= valor < 12:
+                    return "#ffa446"  # Naranja
+                else:
+                    return "#ff4747"  # Rojo
+            elif categoria == "Liderazgo y relaciones en el trabajo":
+                if valor < 10:
+                    return "#2894a7"  # Azul clarito
+                elif 10 <= valor < 18:
+                    return "#5aaf2b"  # Verde
+                elif 18 <= valor < 28:
+                    return "#ebae14"  # Amarillo
+                elif 28 <= valor < 38:
+                    return "#ffa446"  # Naranja
+                else:
+                    return "#ff4747"  # Rojo
+        elif dominio:
+            if dominio == "Condiciones en el ambiente de trabajo":
+                if valor < 3:
+                    return "#2894a7"  # Azul clarito
+                elif 3 <= valor < 5:
+                    return "#5aaf2b"  # Verde
+                elif 5 <= valor < 7:
+                    return "#ebae14"  # Amarillo
+                elif 7 <= valor < 9:
+                    return "#ffa446"  # Naranja
+                else:
+                    return "#ff4747"  # Rojo
+            elif dominio == "Carga de trabajo":
+                if valor < 12:
+                    return "#2894a7"  # Azul clarito
+                elif 12 <= valor < 16:
+                    return "#5aaf2b"  # Verde
+                elif 16 <= valor < 20:
+                    return "#ebae14"  # Amarillo
+                elif 20 <= valor < 24:
+                    return "#ffa446"  # Naranja
+                else:
+                    return "#ff4747"  # Rojo
+            elif dominio == "Falta de control sobre el trabajo":
+                if valor < 5:
+                    return "#2894a7"  # Azul clarito
+                elif 5 <= valor < 8:
+                    return "#5aaf2b"  # Verde
+                elif 8 <= valor < 11:
+                    return "#ebae14"  # Amarillo
+                elif 11 <= valor < 14:
+                    return "#ffa446"  # Naranja
+                else:
+                    return "#ff4747"  # Rojo
+            elif dominio == "Jornada de trabajo":
+                if valor < 1:
+                    return "#2894a7"  # Azul clarito
+                elif 1 <= valor < 2:
+                    return "#5aaf2b"  # Verde
+                elif 2 <= valor < 4:
+                    return "#ebae14"  # Amarillo
+                elif 4 <= valor < 6:
+                    return "#ffa446"  # Naranja
+                else:
+                    return "#ff4747"  # Rojo
+            elif dominio == "Interferencia en la relación trabajo-familia":
+                if valor < 1:
+                    return "#2894a7"  # Azul clarito
+                elif 1 <= valor < 2:
+                    return "#5aaf2b"  # Verde
+                elif 2 <= valor < 4:
+                    return "#ebae14"  # Amarillo
+                elif 4 <= valor < 6:
+                    return "#ffa446"  # Naranja
+                else:
+                    return "#ff4747"  # Rojo
+            elif dominio == "Liderazgo":
+                if valor < 3:
+                    return "#2894a7"  # Azul clarito
+                elif 3 <= valor < 5:
+                    return "#5aaf2b"  # Verde
+                elif 5 <= valor < 8:
+                    return "#ebae14"  # Amarillo
+                elif 8 <= valor < 11:
+                    return "#ffa446"  # Naranja
+                else:
+                    return "#ff4747"  # Rojo
+            elif dominio == "Relaciones en el trabajo":
+                if valor < 5:
+                    return "#2894a7"  # Azul clarito
+                elif 5 <= valor < 8:
+                    return "#5aaf2b"  # Verde
+                elif 8 <= valor < 11:
+                    return "#ebae14"  # Amarillo
+                elif 11 <= valor < 14:
+                    return "#ffa446"  # Naranja
+                else:
+                    return "#ff4747"  # Rojo
+            elif dominio == "Violencia":
+                if valor < 7:
+                    return "#2894a7"  # Azul clarito
+                elif 7 <= valor < 10:
+                    return "#5aaf2b"  # Verde
+                elif 10 <= valor < 13:
+                    return "#ebae14"  # Amarillo
+                elif 13 <= valor < 16:
+                    return "#ffa446"  # Naranja
+                else:
+                    return "#ff4747"  # Rojo
+        else:
+            if valor < 20:
+                return "#2894a7"  # Azul clarito
+            elif 20 <= valor < 45:
+                return "#5aaf2b"  # Verde
+            elif 45 <= valor < 70:
+                return "#ebae14"  # Amarillo
+            elif 70 <= valor < 90:
+                return "#ffa446"  # Naranja
+            else:
+                return "#ff4747"  # Rojo
+
+    def obtener_dato(self, dato):
+        if not dato:
+            return "N/A"
+
+        return dato
+
+    def obtener_datos_demograficos(self, usuario):
+        datos = {}
+
+        datos["nombre"] = self.obtener_dato(usuario.name)
+        datos["genero"] = self.obtener_dato(usuario.gender)
+        datos["anio_nacimiento"] = self.obtener_dato(usuario.birthday.year)
+        datos["puesto"] = self.obtener_dato(usuario.job_id.name)
+        datos["departamento"] = self.obtener_dato(usuario.department_id.name)
+
+        # Falta
+        # Nivel Jerarquico
+        # Gerencia
+        # Jefatura
+        # Fecha de ingreso
+        # Ubicación/Region
+
+        return datos
+
+    def action_get_evaluaciones(self, evaluacion_id):
+        """
+        Obtiene las preguntas asociadas a la evaluación.
+
+        Este método obtiene las preguntas asociadas a la evaluación actual y las devuelve en un diccionario.
+
+        :return: Un diccionario con las preguntas asociadas a la evaluación.
+
+        """
+
+        return {
+            "evaluacion": self,
+            "pregunta": self.pregunta_ids,
+        }
+
+    def action_enviar_evaluacion(self):
+        usuarios = []
+
+        for usuario in self.usuario_ids:
+            usuarios.append(usuario.partner_id.name)
+        self.env["usuario.evaluacion.rel"].action_enviar_evaluacion(
+            evaluacion_id=self.id
+        )
+        return {
+            "type": "ir.actions.client",
+            "tag": "display_notification",
+            "params": {
+                "title": f"Evaluación {self.nombre} fue enviada!",
+                "type": "success",
+                "message": f"La evaluación ha sido enviada a {', '.join(usuarios)}.",
+                "sticky": False,
+            },
+        }