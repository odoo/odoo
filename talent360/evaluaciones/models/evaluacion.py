from odoo import api, models, fields
from collections import defaultdict
from odoo import exceptions


class Evaluacion(models.Model):
    """
    Modelo para representar una evaluación de personal en Odoo.

    :param _name (str): Nombre del modelo en Odoo.
    :param _description (str): Descripción del modelo en Odoo.
    :param nombre (fields.Char): Nombre de la evaluación. Es un campo obligatorio.
    :param estado (fields.Selection): Estado de la evaluación con opciones 'borrador', 'publicado' y 'finalizado'. Por defecto, es 'borrador'.
    :param pregunta_ids (fields.Many2many): Relación de muchos a muchos con el modelo 'pregunta' para almacenar las preguntas asociadas a la evaluación.
    :param competencia_ids (fields.Many2many): Relación de muchos a muchos con el modelo 'competencia' para almacenar las competencias asociadas a la evaluación.
    :param usuario_ids (fields.Many2many): Relación de muchos a muchos con el modelo 'res.users' para asignar usuarios a la evaluación.
    """

    _name = "evaluacion"
    _description = "Evaluacion de pesonal"
    _rec_name = "nombre"
    nombre = fields.Char(required=True)

    tipo = fields.Selection(
        [
            ("CLIMA", "Clima Organizacional"),
            ("NOM_035", "NOM 035"),
            ("competencia", "Competencia"),
        ],
        required=True,
        default="competencia",
    )
    descripcion = fields.Text()
    estado = fields.Selection(
        [
            ("borrador", "Borrador"),
            ("publicado", "Publicado"),
            ("finalizado", "Finalizado"),
        ],
        default="borrador",
        required=True,
    )

    pregunta_ids = fields.Many2many(
        "pregunta",
        "pregunta_evaluacion_rel",
        "evaluacion_id",
        "pregunta_id",
        string="Preguntas",
    )

    competencia_ids = fields.Many2many(
        "competencia",
        "competencia_evaluacion_rel",
        "evaluacion_id",
        "competencia_id",
        string="Competencias",
    )

    usuario_ids = fields.Many2many(
        "res.users",
        "usuario_evaluacion_rel",
        "evaluacion_id",
        "usuario_id",
        string="Asignados",
    )

    fecha_inicio = fields.Date(string="Ficha de inicio", required=True)
    fecha_final = fields.Date(string="Fecha de finalización", required=True)

    mensaje = fields.Text(string="Mensaje")

    @api.constrains('fecha_inicio', 'fecha_final')
    def check_fechas(self):
        for record in self:
            if record.fecha_inicio and record.fecha_final and record.fecha_inicio > record.fecha_final:
                raise exceptions.ValidationError("La fecha de inicio debe ser anterior a la fecha final")

    incluir_demograficos = fields.Boolean(string="Incluir datos demográficos", default = True)

    # Método para copiar preguntas de la plantilla a la evaluación
    def copiar_preguntas_de_template(self):
        """
        Copia preguntas de un template de evaluación predeterminado a una nueva evaluación.

        Este método verifica si el objeto actual está vacío (self). Si lo está, crea una nueva
        evaluación con un nombre predeterminado y asigna este nuevo objeto a self. Luego, limpia
        las preguntas existentes y copia todas las preguntas de un template con ID predefinido
        (en este caso, 332) al objeto evaluación actual.

        Returns:
        object: Retorna el objeto evaluación actualizado con las preguntas copiadas del template.
        """

        if not self:

            new_evaluation = self.env["evaluacion"].create(
                {
                    "nombre": "",
                    "descripcion": "La evaluación Clima es una herramienta de medición de clima organizacional, cuyo objetivo es conocer la percepción que tienen las personas que laboran en los centros de trabajo, sobre aquellos aspectos sociales que conforman su entorno laboral y que facilitan o dificultan su desempeño.",
                    "tipo": "CLIMA",
                    "fecha_inicio": fields.Date.today(),
                    "fecha_final": fields.Date.today(),
                }
            )
            self = new_evaluation

        self.pregunta_ids = [(5,)]

        template_id = self.env["ir.model.data"]._xmlid_to_res_id(
            "evaluaciones.template_clima"
        )

        if template_id:
            template = self.env["template"].browse(template_id)
            if template:
                pregunta_ids = template.pregunta_ids.ids
                print("IDs de preguntas:", pregunta_ids)
                self.pregunta_ids = [(6, 0, pregunta_ids)]

        return self

    def copiar_preguntas_de_template_nom035(self):
        """
        Copia preguntas de un template de evaluación predeterminado a una nueva evaluación.

        Este método verifica si el objeto actual está vacío (self). Si lo está, crea una nueva
        evaluación con un nombre predeterminado y asigna este nuevo objeto a self. Luego, limpia
        las preguntas existentes y copia todas las preguntas de un template con ID predefinido
        (en este caso, 331) al objeto evaluación actual.

        :return: object: Retorna el objeto evaluación actualizado con las preguntas copiadas del template.
        """

        if not self:
            new_evaluation = self.env["evaluacion"].create(
                {
                    "nombre": "",
                    "descripcion": "La NOM 035 tiene como objetivo establecer los elementos para identificar, analizar y prevenir los factores de riesgo psicosocial, así como para promover un entorno organizacional favorable en los centros de trabajo.",
                    "tipo": "NOM_035",
                    "fecha_inicio": fields.Date.today(),
                    "fecha_final": fields.Date.today(),
                }
            )
            self = new_evaluation

        self.pregunta_ids = [(5,)]

        template_id = self.env["ir.model.data"]._xmlid_to_res_id(
            "evaluaciones.template_nom035"
        )

        if template_id:
            template = self.env["template"].browse(template_id)
            if template:
                pregunta_ids = template.pregunta_ids.ids
                self.pregunta_ids = [(6, 0, pregunta_ids)]

        return self

    def evaluacion_clima_action_form(self):
        """
        Ejecuta la acción de copiar preguntas de un template a la evaluación actual y devuelve
        un diccionario con los parámetros necesarios para abrir una ventana de acción en Odoo.

        Este método utiliza `copiar_preguntas_de_template_nom035` para asegurarse de que la evaluación
        actual tenga las preguntas correctas, y luego configura y devuelve un diccionario con
        los detalles para abrir esta evaluación en una vista de formulario específica.

        Returns:
        dict: Un diccionario que contiene todos los parámetros necesarios para abrir la
        evaluación en una vista de formulario específica de Odoo.

        """

        self = self.copiar_preguntas_de_template()

        # Retornar la acción con la vista como destino
        return {
            "type": "ir.actions.act_window",
            "name": "Evaluación Clima",
            "res_model": "evaluacion",
            "view_mode": "form",
            "view_id": self.env.ref("evaluaciones.evaluacion_clima_view_form").id,
            "target": "current",
            "res_id": self.id,
        }

    def evaluacion_nom035_action_form(self):
        """
        Ejecuta la acción de copiar preguntas de un template a la evaluación actual y devuelve
        un diccionario con los parámetros necesarios para abrir una ventana de acción en Odoo.

        Este método utiliza `copiar_preguntas_de_template_nom035` para asegurarse de que la evaluación
        actual tenga las preguntas correctas, y luego configura y devuelve un diccionario con
        los detalles para abrir esta evaluación en una vista de formulario específica.

        :return: Un diccionario que contiene todos los parámetros necesarios para abrir la
        evaluación en una vista de formulario específica de Odoo.

        """
        self = self.copiar_preguntas_de_template_nom035()

        return {
            "type": "ir.actions.act_window",
            "name": "NOM 035",
            "res_model": "evaluacion",
            "view_mode": "form",
            "view_id": self.env.ref("evaluaciones.evaluacion_nom035_view_form").id,
            "target": "current",
            "res_id": self.id,
        }

    def evaluacion_360_action_form(self):
        """
        Ejecuta la acción de redireccionar a la evaluación 360 y devuelve un diccionario

        Este método utiliza los parámetros necesarios para redireccionar a la evaluación 360

        :return: Un diccionario que contiene todos los parámetros necesarios para redireccionar la
        a una vista de la evaluación 360.

        """
        self.tipo = "competencia"
        return {
            "type": "ir.actions.act_window",
            "name": "360",
            "res_model": "evaluacion",
            "view_mode": "form",
            "view_id": self.env.ref("evaluaciones.evaluacion_360_view_form").id,
            "target": "current",
            "res_id": self.id,
        }

    def evaluacion_action_tree(self):
        """
        Ejecuta la acción de redireccionar a la lista de evaluaciones y devuelve un diccionario

        Este método utiliza los parámetros necesarios para redireccionar a la lista de evaluaciones

        :return: Un diccionario que contiene todos los parámetros necesarios para redireccionar la
        a una vista de la lista de las evaluaciones.

        """

        return {
            "name": "Evaluación",
            "type": "ir.actions.act_window",
            "res_model": "evaluacion",
            "view_mode": "tree",
            "target": "current",
        }

    def abrir_evaluacion_form(self):
        """
        Abre la evaluación en una vista de formulario.

        Este método configura y devuelve un diccionario con los detalles para abrir la evaluación
        actual en una vista de formulario específica dependiendo de su tipo.

        :return: Un diccionario que contiene todos los parámetros necesarios para abrir la
        evaluación en una vista de formulario específica de Odoo.

        """

        if self.tipo == "competencia":
            action = self.env["ir.actions.act_window"]._for_xml_id(
                "evaluaciones.evaluacion_competencias_action"
            )
        else:
            action = self.env["ir.actions.act_window"]._for_xml_id(
                "evaluaciones.evaluacion_generica_action"
            )

        action["res_id"] = self.id

        return action

    def action_reporte_generico(self):
        """
        Genera una acción de URL para el reporte genérico de la evaluación.

        Esta función genera un URL para redirigir
        a un reporte específico de la evaluación actual.

        :return: una acción de redirección al reporte de la evaluación

        """
        return {
            "type": "ir.actions.act_url",
            "url": "/evaluacion/reporte/%s" % (self.id),
            "target": "new",
        }

    def action_generar_datos_reporte_generico(self):
        """
        Genera los datos necesarios para el reporte genérico de la evaluación.

        Esta función genera los parámetros requeridos para generar un reporte genérico de la evaluación actual,
        incluyendo las preguntas y las respuestas tabuladas.

        :return: Los parámetros necesarios para generar el reporte.

        """
        parametros = {
            "evaluacion": self,
            "preguntas": [],
        }

        respuesta_tabulada = {}

        for pregunta in self.pregunta_ids:

            respuestas = []
            respuestas_tabuladas = []

            for respuesta in pregunta.respuesta_ids:
                if respuesta.evaluacion_id.id != self.id:
                    continue

                respuestas.append(respuesta.respuesta_texto)

                for i, respuesta_tabulada in enumerate(respuestas_tabuladas):
                    if respuesta_tabulada["texto"] == respuesta.respuesta_texto:
                        respuestas_tabuladas[i]["conteo"] += 1
                        break
                else:
                    respuestas_tabuladas.append(
                        {"texto": respuesta.respuesta_texto, "conteo": 1}
                    )

            datos_pregunta = {
                "pregunta": pregunta,
                "respuestas": respuestas,
                "respuestas_tabuladas": respuestas_tabuladas,
                "datos_grafica": str(respuestas_tabuladas).replace("'", '"'),
            }

            parametros["preguntas"].append(datos_pregunta)

        return parametros

    def generar_datos_reporte_NOM_035_action(self):
        """
        Genera los datos necesarios para el reporte genérico de la evaluación.

        Esta función genera los parámetros requeridos para generar un reporte genérico de la evaluación actual,
        incluyendo las preguntas y las respuestas tabuladas, agrupadas por categoría y dominio.

        :return: Los parámetros necesarios para generar el reporte.
        """
        # Definir estructura de categorías y dominios
        categorias_orden = [
            "Ambiente de Trabajo",
            "Factores propios de la actividad",
            "Organización del tiempo de trabajo",
            "Liderazgo y relaciones en el trabajo",
        ]
        dominios_orden = [
            "Condiciones en el ambiente de trabajo",
            "Carga de trabajo",
            "Falta de control sobre el trabajo",
            "Jornada de trabajo",
            "Interferencia en la relación trabajo-familia",
            "Liderazgo",
            "Relaciones en el trabajo",
            "Violencia",
        ]

        categorias = {nombre: 0 for nombre in categorias_orden}
        dominios = {nombre: 0 for nombre in dominios_orden}

        final = 0

        for pregunta in self.pregunta_ids:
            if not pregunta.categoria:
                continue
            categoria = dict(pregunta._fields["categoria"].selection).get(
                pregunta.categoria
            )
            dominio = dict(pregunta._fields["dominio"].selection).get(pregunta.dominio)
            valor_pregunta = 0

            for respuesta in pregunta.respuesta_ids:
                if respuesta.evaluacion_id.id != self.id:
                    continue
                valor_respuesta = int(respuesta.respuesta_texto)
                valor_pregunta += valor_respuesta
                final += valor_respuesta

            # Acumular el valor de la pregunta en la categoría y el dominio correspondientes
            if categoria in categorias:
                categorias[categoria] += valor_pregunta
            if dominio in dominios:
                dominios[dominio] += valor_pregunta

        # Función para asignar color

        # Asignar color a las categorías y dominios
        for categoria in categorias_orden:
            categorias[categoria] = {
                "nombre": categoria,
                "valor": categorias[categoria],
                "color": self.asignar_color(categorias[categoria], categoria=categoria),
            }

        for dominio in dominios_orden:
            dominios[dominio] = {
                "nombre": dominio,
                "valor": dominios[dominio],
                "color": self.asignar_color(dominios[dominio], dominio=dominio),
            }

        # Datos demograficos
<<<<<<< HEAD
        if self.incluir_demograficos:
            datos_demograficos = []

            for usuario in self.usuario_ids:
                usuario_evaluacion_rel = self.env["usuario.evaluacion.rel"].search(
                    [("usuario_id", "=", usuario.id), ("evaluacion_id", "=", self.id)]
                )

                if (
                    usuario_evaluacion_rel
                    and usuario_evaluacion_rel[0].contestada == "contestada"
                ):
                    datos_demograficos.append(self.obtener_datos_demograficos(usuario))
                    
            departamentos = defaultdict(int)
            for dato in datos_demograficos:
                departamentos[dato["departamento"]] += 1

            generaciones = defaultdict(int)
            for dato in datos_demograficos:
                generaciones[dato["generacion"]] += 1
=======
        datos_demograficos = []

        for usuario in self.usuario_ids:
            usuario_evaluacion_rel = self.env["usuario.evaluacion.rel"].search(
                [("usuario_id.id", "=", usuario.id), ("evaluacion_id.id", "=", self.id)]
            )

            if (
                usuario_evaluacion_rel
                and usuario_evaluacion_rel[0].contestada == "contestada"
            ):
                datos_demograficos.append(self.obtener_datos_demograficos(usuario))
>>>>>>> ffa5d9b3
                
            puestos = defaultdict(int)
            for dato in datos_demograficos:
                puestos[dato["puesto"]] += 1

            generos = defaultdict(int)
            for dato in datos_demograficos:
                dato["genero"] = dato["genero"].capitalize()
                generos[dato["genero"]] += 1

            # Organizar los parámetros en el orden deseado
            parametros = {
                "evaluacion": self,
                "categorias": [categorias[nombre] for nombre in categorias_orden],
                "dominios": [dominios[nombre] for nombre in dominios_orden],
                "departamentos": [{"nombre": nombre, "valor": conteo} for nombre, conteo in departamentos.items()],
                "generaciones": [{"nombre": nombre, "valor": conteo} for nombre, conteo in generaciones.items()],
                "puestos": [{"nombre": nombre, "valor": conteo} for nombre, conteo in puestos.items()],
                "generos": [{"nombre": nombre, "valor": conteo} for nombre, conteo in generos.items()],
                "final": final,
            }

        else:
            # Organizar los parámetros en el orden deseado
            parametros = {
                "evaluacion": self,
                "categorias": [categorias[nombre] for nombre in categorias_orden],
                "dominios": [dominios[nombre] for nombre in dominios_orden],
                "final": final,
            }

        return parametros

    def asignar_color(self, valor, categoria=None, dominio=None):
        """
        Asigna un color a un valor numérico.
        
        Este método asigna un color a un valor numérico basado en una escala predefinida.
        
        :param valor: El valor numérico al que se le asignará un color.
        :param categoria: La categoría de la pregunta.
        :param dominio: El dominio de la pregunta.
        
        :return: El color asignado al valor.
        """
        
        if categoria:
            if categoria == "Ambiente de Trabajo":
                if valor < 3:
                    return "#2894a7"  # Azul clarito
                elif 3 <= valor < 5:
                    return "#5aaf2b"  # Verde
                elif 5 <= valor < 7:
                    return "#ebae14"  # Amarillo
                elif 7 <= valor < 9:
                    return "#ffa446"  # Naranja
                else:
                    return "#ff4747"  # Rojo
            elif categoria == "Factores propios de la actividad":
                if valor < 10:
                    return "#2894a7"  # Azul clarito
                elif 10 <= valor < 20:
                    return "#5aaf2b"  # Verde
                elif 20 <= valor < 30:
                    return "#ebae14"  # Amarillo
                elif 30 <= valor < 40:
                    return "#ffa446"  # Naranja
                else:
                    return "#ff4747"  # Rojo
            elif categoria == "Organización del tiempo de trabajo":
                if valor < 4:
                    return "#2894a7"  # Azul clarito
                elif 4 <= valor < 6:
                    return "#5aaf2b"  # Verde
                elif 6 <= valor < 9:
                    return "#ebae14"  # Amarillo
                elif 9 <= valor < 12:
                    return "#ffa446"  # Naranja
                else:
                    return "#ff4747"  # Rojo
            elif categoria == "Liderazgo y relaciones en el trabajo":
                if valor < 10:
                    return "#2894a7"  # Azul clarito
                elif 10 <= valor < 18:
                    return "#5aaf2b"  # Verde
                elif 18 <= valor < 28:
                    return "#ebae14"  # Amarillo
                elif 28 <= valor < 38:
                    return "#ffa446"  # Naranja
                else:
                    return "#ff4747"  # Rojo
        elif dominio:
            if dominio == "Condiciones en el ambiente de trabajo":
                if valor < 3:
                    return "#2894a7"  # Azul clarito
                elif 3 <= valor < 5:
                    return "#5aaf2b"  # Verde
                elif 5 <= valor < 7:
                    return "#ebae14"  # Amarillo
                elif 7 <= valor < 9:
                    return "#ffa446"  # Naranja
                else:
                    return "#ff4747"  # Rojo
            elif dominio == "Carga de trabajo":
                if valor < 12:
                    return "#2894a7"  # Azul clarito
                elif 12 <= valor < 16:
                    return "#5aaf2b"  # Verde
                elif 16 <= valor < 20:
                    return "#ebae14"  # Amarillo
                elif 20 <= valor < 24:
                    return "#ffa446"  # Naranja
                else:
                    return "#ff4747"  # Rojo
            elif dominio == "Falta de control sobre el trabajo":
                if valor < 5:
                    return "#2894a7"  # Azul clarito
                elif 5 <= valor < 8:
                    return "#5aaf2b"  # Verde
                elif 8 <= valor < 11:
                    return "#ebae14"  # Amarillo
                elif 11 <= valor < 14:
                    return "#ffa446"  # Naranja
                else:
                    return "#ff4747"  # Rojo
            elif dominio == "Jornada de trabajo":
                if valor < 1:
                    return "#2894a7"  # Azul clarito
                elif 1 <= valor < 2:
                    return "#5aaf2b"  # Verde
                elif 2 <= valor < 4:
                    return "#ebae14"  # Amarillo
                elif 4 <= valor < 6:
                    return "#ffa446"  # Naranja
                else:
                    return "#ff4747"  # Rojo
            elif dominio == "Interferencia en la relación trabajo-familia":
                if valor < 1:
                    return "#2894a7"  # Azul clarito
                elif 1 <= valor < 2:
                    return "#5aaf2b"  # Verde
                elif 2 <= valor < 4:
                    return "#ebae14"  # Amarillo
                elif 4 <= valor < 6:
                    return "#ffa446"  # Naranja
                else:
                    return "#ff4747"  # Rojo
            elif dominio == "Liderazgo":
                if valor < 3:
                    return "#2894a7"  # Azul clarito
                elif 3 <= valor < 5:
                    return "#5aaf2b"  # Verde
                elif 5 <= valor < 8:
                    return "#ebae14"  # Amarillo
                elif 8 <= valor < 11:
                    return "#ffa446"  # Naranja
                else:
                    return "#ff4747"  # Rojo
            elif dominio == "Relaciones en el trabajo":
                if valor < 5:
                    return "#2894a7"  # Azul clarito
                elif 5 <= valor < 8:
                    return "#5aaf2b"  # Verde
                elif 8 <= valor < 11:
                    return "#ebae14"  # Amarillo
                elif 11 <= valor < 14:
                    return "#ffa446"  # Naranja
                else:
                    return "#ff4747"  # Rojo
            elif dominio == "Violencia":
                if valor < 7:
                    return "#2894a7"  # Azul clarito
                elif 7 <= valor < 10:
                    return "#5aaf2b"  # Verde
                elif 10 <= valor < 13:
                    return "#ebae14"  # Amarillo
                elif 13 <= valor < 16:
                    return "#ffa446"  # Naranja
                else:
                    return "#ff4747"  # Rojo
        else:
            if valor < 20:
                return "#2894a7"  # Azul clarito
            elif 20 <= valor < 45:
                return "#5aaf2b"  # Verde
            elif 45 <= valor < 70:
                return "#ebae14"  # Amarillo
            elif 70 <= valor < 90:
                return "#ffa446"  # Naranja
            else:
                return "#ff4747"  # Rojo

    def obtener_dato(self, dato):
        """
        Obtiene un dato y devuelve 'N/A' si es nulo.
        
        Este método recibe un dato y verifica si es nulo. Si es nulo, devuelve 'N/A'.
        
        :param dato: El dato a verificar.
        
        :return: El dato si no es nulo, 'N/A' si es nulo.
        """
        if not dato:
            return "N/A"

        return dato

    def obtener_datos_demograficos(self, usuario):
        """
        Obtiene los datos demográficos de un usuario.
        
        Este método recibe un usuario y obtiene sus datos demográficos, como nombre, género, puesto, año de nacimiento, generación, departamento, nivel jerárquico, gerencia, jefatura, fecha de ingreso y ubicación/región.
        
        :param usuario: El usuario del que se obtendrán los datos demográficos.
        
        :return: Un diccionario con los datos demográficos del usuario.
        """
        
        datos = {}
        
        def obtener_generacion(anio_nacimiento):
            if 1946 <= anio_nacimiento <= 1964:
                return "Baby Boomers"
            elif 1965 <= anio_nacimiento <= 1980:
                return "Generación X"
            elif 1981 <= anio_nacimiento <= 1999:
                return "Millenials"
            elif 2000 <= anio_nacimiento <= 2015:
                return "Generacion Z"
            else:
                return "N/A"


        datos["nombre"] = self.obtener_dato(usuario.name)
        datos["genero"] = self.obtener_dato(usuario.gender)
        datos["puesto"] = self.obtener_dato(usuario.job_title)
        datos["anio_nacimiento"] = usuario.birthday.year if usuario.birthday else "N/A"
        datos["generacion"] = obtener_generacion(datos["anio_nacimiento"]) if datos["anio_nacimiento"] != "N/A" else "N/A"
        datos["departamento"] = self.obtener_dato(usuario.department_id.name)
        
        # Falta
        # Nivel Jerarquico
        # Gerencia
        # Jefatura
        # Fecha de ingreso
        # Ubicación/Region
        
        return datos
    
    def action_get_evaluaciones(self, evaluacion_id):
        """
        Obtiene las preguntas asociadas a la evaluación.

        Este método obtiene las preguntas asociadas a la evaluación actual y las devuelve en un diccionario.

        :return: Un diccionario con las preguntas asociadas a la evaluación.

        """

        return {
            "evaluacion": self,
            "pregunta": self.pregunta_ids,
        }
    
    def enviar_evaluacion_action(self):
        usuarios = []

        for usuario in self.usuario_ids:
            usuarios.append(usuario.partner_id.name)
        self.env['usuario.evaluacion.rel'].enviar_evaluacion_action(evaluacion_id=self.id)
        return {
            "type": "ir.actions.client",
            "tag": "display_notification",
            "params": {
                "title": f"Evaluación {self.nombre} fue enviada!",
                "type": "success",
                "message": f"La evaluación ha sido enviada a {', '.join(usuarios)}.",
                "sticky": False,
            },
        }
    
    def write(self, vals):
        """ 
        Sobrescribe el método write para incluir el envío de enlaces al guardar de forma automática
        o manual la evaluación.

        :return: Sobreescribe la asignación de usuarios si hubo cambio en ellos.
        """
        resultado = super(Evaluacion, self).write(vals)
        if 'usuario_ids' in vals or self.usuario_ids:
            self.enviar_evaluacion_action()
        return resultado
<|MERGE_RESOLUTION|>--- conflicted
+++ resolved
@@ -412,13 +412,12 @@
             }
 
         # Datos demograficos
-<<<<<<< HEAD
         if self.incluir_demograficos:
             datos_demograficos = []
 
             for usuario in self.usuario_ids:
                 usuario_evaluacion_rel = self.env["usuario.evaluacion.rel"].search(
-                    [("usuario_id", "=", usuario.id), ("evaluacion_id", "=", self.id)]
+                    [("usuario_id.id", "=", usuario.id), ("evaluacion_id.id", "=", self.id)]
                 )
 
                 if (
@@ -426,7 +425,7 @@
                     and usuario_evaluacion_rel[0].contestada == "contestada"
                 ):
                     datos_demograficos.append(self.obtener_datos_demograficos(usuario))
-                    
+
             departamentos = defaultdict(int)
             for dato in datos_demograficos:
                 departamentos[dato["departamento"]] += 1
@@ -434,20 +433,6 @@
             generaciones = defaultdict(int)
             for dato in datos_demograficos:
                 generaciones[dato["generacion"]] += 1
-=======
-        datos_demograficos = []
-
-        for usuario in self.usuario_ids:
-            usuario_evaluacion_rel = self.env["usuario.evaluacion.rel"].search(
-                [("usuario_id.id", "=", usuario.id), ("evaluacion_id.id", "=", self.id)]
-            )
-
-            if (
-                usuario_evaluacion_rel
-                and usuario_evaluacion_rel[0].contestada == "contestada"
-            ):
-                datos_demograficos.append(self.obtener_datos_demograficos(usuario))
->>>>>>> ffa5d9b3
                 
             puestos = defaultdict(int)
             for dato in datos_demograficos:
