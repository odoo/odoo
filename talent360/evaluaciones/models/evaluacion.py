from odoo import api, models, fields
from collections import defaultdict
from odoo import exceptions


class Evaluacion(models.Model):
    """
    Modelo para representar una evaluación de personal en Odoo.

    :param _name (str): Nombre del modelo en Odoo.
    :param _description (str): Descripción del modelo en Odoo.
    :param nombre (fields.Char): Nombre de la evaluación. Es un campo obligatorio.
    :param estado (fields.Selection): Estado de la evaluación con opciones 'borrador', 'publicado' y 'finalizado'. Por defecto, es 'borrador'.
    :param pregunta_ids (fields.Many2many): Relación de muchos a muchos con el modelo 'pregunta' para almacenar las preguntas asociadas a la evaluación.
    :param competencia_ids (fields.Many2many): Relación de muchos a muchos con el modelo 'competencia' para almacenar las competencias asociadas a la evaluación.
    :param usuario_ids (fields.Many2many): Relación de muchos a muchos con el modelo 'res.users' para asignar usuarios a la evaluación.
    """

    _name = "evaluacion"
    _description = "Evaluacion de personal"
    _rec_name = "nombre"
<<<<<<< HEAD
    
    nombre = fields.Char(required=True)
=======
    nombre = fields.Char(string="Título de la evaluación", required=True)
>>>>>>> 080b478c

    tipo = fields.Selection(
        [
            ("CLIMA", "Clima Organizacional"),
            ("NOM_035", "NOM 035"),
            ("competencia", "Competencia"),
        ],
        required=True,
        default="competencia",
    )
    descripcion = fields.Text(string="Descripción")
    estado = fields.Selection(
        [
            ("borrador", "Borrador"),
            ("publicado", "Publicado"),
            ("finalizado", "Finalizado"),
        ],
        default="borrador",
        required=True,
    )

    pregunta_ids = fields.Many2many(
        "pregunta",
        "pregunta_evaluacion_rel",
        "evaluacion_id",
        "pregunta_id",
        string="Preguntas",
    )

    competencia_ids = fields.Many2many(
        "competencia",
        "competencia_evaluacion_rel",
        "evaluacion_id",
        "competencia_id",
        string="Competencias",
    )

    usuario_ids = fields.Many2many(
        "res.users",
        "usuario_evaluacion_rel",
        "evaluacion_id",
        "usuario_id",
        string="Asignados",
    )

    fecha_inicio = fields.Date(string="Fecha de inicio", required=True)
    fecha_final = fields.Date(string="Fecha de finalización", required=True)

    mensaje = fields.Text(string="Mensaje de bienvenida")

    @api.constrains('fecha_inicio', 'fecha_final')
    def check_fechas(self):
        for record in self:
            if record.fecha_inicio and record.fecha_final and record.fecha_inicio > record.fecha_final:
                raise exceptions.ValidationError("La fecha de inicio debe ser anterior a la fecha final")

    incluir_demograficos = fields.Boolean(string="Incluir datos demográficos", default = True)

    # Método para copiar preguntas de la plantilla a la evaluación
    def copiar_preguntas_de_template(self):
        """
        Copia preguntas de un template de evaluación predeterminado a una nueva evaluación.

        Este método verifica si el objeto actual está vacío (self). Si lo está, crea una nueva
        evaluación con un nombre predeterminado y asigna este nuevo objeto a self. Luego, limpia
        las preguntas existentes y copia todas las preguntas de un template con ID predefinido
        (en este caso, 332) al objeto evaluación actual.

        Returns:
        object: Retorna el objeto evaluación actualizado con las preguntas copiadas del template.
        """

        if not self:

            new_evaluation = self.env["evaluacion"].create(
                {
                    "nombre": "",
                    "descripcion": "La evaluación Clima es una herramienta de medición de clima organizacional, cuyo objetivo es conocer la percepción que tienen las personas que laboran en los centros de trabajo, sobre aquellos aspectos sociales que conforman su entorno laboral y que facilitan o dificultan su desempeño.",
                    "tipo": "CLIMA",
                    "fecha_inicio": fields.Date.today(),
                    "fecha_final": fields.Date.today(),
                }
            )
            self = new_evaluation

        self.pregunta_ids = [(5,)]

        template_id = self.env["ir.model.data"]._xmlid_to_res_id(
            "evaluaciones.template_clima"
        )

        if template_id:
            template = self.env["template"].browse(template_id)
            if template:
                pregunta_ids = template.pregunta_ids.ids
                self.pregunta_ids = [(6, 0, pregunta_ids)]

        return self

    def copiar_preguntas_de_template_nom035(self):
        """
        Copia preguntas de un template de evaluación predeterminado a una nueva evaluación.

        Este método verifica si el objeto actual está vacío (self). Si lo está, crea una nueva
        evaluación con un nombre predeterminado y asigna este nuevo objeto a self. Luego, limpia
        las preguntas existentes y copia todas las preguntas de un template con ID predefinido
        (en este caso, 331) al objeto evaluación actual.

        :return: object: Retorna el objeto evaluación actualizado con las preguntas copiadas del template.
        """

        if not self:
            new_evaluation = self.env["evaluacion"].create(
                {
                    "nombre": "",
                    "descripcion": "La NOM 035 tiene como objetivo establecer los elementos para identificar, analizar y prevenir los factores de riesgo psicosocial, así como para promover un entorno organizacional favorable en los centros de trabajo.",
                    "tipo": "NOM_035",
                    "fecha_inicio": fields.Date.today(),
                    "fecha_final": fields.Date.today(),
                }
            )
            self = new_evaluation

        self.pregunta_ids = [(5,)]

        template_id = self.env["ir.model.data"]._xmlid_to_res_id(
            "evaluaciones.template_nom035"
        )

        if template_id:
            template = self.env["template"].browse(template_id)
            if template:
                pregunta_ids = template.pregunta_ids.ids
                self.pregunta_ids = [(6, 0, pregunta_ids)]

        return self

    def evaluacion_clima_action_form(self):
        """
        Ejecuta la acción de copiar preguntas de un template a la evaluación actual y devuelve
        un diccionario con los parámetros necesarios para abrir una ventana de acción en Odoo.

        Este método utiliza `copiar_preguntas_de_template_nom035` para asegurarse de que la evaluación
        actual tenga las preguntas correctas, y luego configura y devuelve un diccionario con
        los detalles para abrir esta evaluación en una vista de formulario específica.

        Returns:
        dict: Un diccionario que contiene todos los parámetros necesarios para abrir la
        evaluación en una vista de formulario específica de Odoo.

        """

        self = self.copiar_preguntas_de_template()

        # Retornar la acción con la vista como destino
        return {
            "type": "ir.actions.act_window",
            "name": "Evaluación Clima",
            "res_model": "evaluacion",
            "view_mode": "form",
            "view_id": self.env.ref("evaluaciones.evaluacion_clima_view_form").id,
            "target": "current",
            "res_id": self.id,
        }

    def evaluacion_nom035_action_form(self):
        """
        Ejecuta la acción de copiar preguntas de un template a la evaluación actual y devuelve
        un diccionario con los parámetros necesarios para abrir una ventana de acción en Odoo.

        Este método utiliza `copiar_preguntas_de_template_nom035` para asegurarse de que la evaluación
        actual tenga las preguntas correctas, y luego configura y devuelve un diccionario con
        los detalles para abrir esta evaluación en una vista de formulario específica.

        :return: Un diccionario que contiene todos los parámetros necesarios para abrir la
        evaluación en una vista de formulario específica de Odoo.

        """
        self = self.copiar_preguntas_de_template_nom035()

        return {
            "type": "ir.actions.act_window",
            "name": "NOM 035",
            "res_model": "evaluacion",
            "view_mode": "form",
            "view_id": self.env.ref("evaluaciones.evaluacion_nom035_view_form").id,
            "target": "current",
            "res_id": self.id,
        }

    def evaluacion_360_action_form(self):
        """
        Ejecuta la acción de redireccionar a la evaluación 360 y devuelve un diccionario

        Este método utiliza los parámetros necesarios para redireccionar a la evaluación 360

        :return: Un diccionario que contiene todos los parámetros necesarios para redireccionar la
        a una vista de la evaluación 360.

        """
        self.tipo = "competencia"
        return {
            "type": "ir.actions.act_window",
            "name": "360",
            "res_model": "evaluacion",
            "view_mode": "form",
            "view_id": self.env.ref("evaluaciones.evaluacion_360_view_form").id,
            "target": "current",
            "res_id": self.id,
        }

    def evaluacion_action_tree(self):
        """
        Ejecuta la acción de redireccionar a la lista de evaluaciones y devuelve un diccionario

        Este método utiliza los parámetros necesarios para redireccionar a la lista de evaluaciones

        :return: Un diccionario que contiene todos los parámetros necesarios para redireccionar la
        a una vista de la lista de las evaluaciones.

        """

        return {
            "name": "Evaluación",
            "type": "ir.actions.act_window",
            "res_model": "evaluacion",
            "view_mode": "tree",
            "target": "current",
        }

    def abrir_evaluacion_form(self):
        """
        Abre la evaluación en una vista de formulario.

        Este método configura y devuelve un diccionario con los detalles para abrir la evaluación
        actual en una vista de formulario específica dependiendo de su tipo.

        :return: Un diccionario que contiene todos los parámetros necesarios para abrir la
        evaluación en una vista de formulario específica de Odoo.

        """

        if self.tipo == "competencia":
            action = self.env["ir.actions.act_window"]._for_xml_id(
                "evaluaciones.evaluacion_competencias_action"
            )
        else:
            action = self.env["ir.actions.act_window"]._for_xml_id(
                "evaluaciones.evaluacion_generica_action"
            )

        action["res_id"] = self.id

        return action

    def action_reporte_generico(self):
        """
        Genera una acción de URL para el reporte genérico de la evaluación.

        Esta función genera un URL para redirigir
        a un reporte específico de la evaluación actual.

        :return: una acción de redirección al reporte de la evaluación

        """

        url_base = "/evaluacion/reporte/"
        if self.tipo == "CLIMA":
            url_base = "/evaluacion/reporte-clima/"
        else:
            url_base = "/evaluacion/reporte/"

        return {
            "type": "ir.actions.act_url",
            "url": f"{url_base}{self.id}",
            "target": "new",
        }

    def action_generar_datos_reporte_generico(self):
        """
        Genera los datos necesarios para el reporte genérico de la evaluación.

        Esta función genera los parámetros requeridos para generar un reporte genérico de la evaluación actual,
        incluyendo las preguntas y las respuestas tabuladas.

        :return: Los parámetros necesarios para generar el reporte.

        """
        parametros = {
            "evaluacion": self,
            "preguntas": [],
        }

        respuesta_tabulada = {}

        for pregunta in self.pregunta_ids:

            respuestas = []
            respuestas_tabuladas = []

            for respuesta in pregunta.respuesta_ids:
                if respuesta.evaluacion_id.id != self.id:
                    continue

                respuestas.append(respuesta.respuesta_mostrar)

                for i, respuesta_tabulada in enumerate(respuestas_tabuladas):
                    if respuesta_tabulada["nombre"] == respuesta.respuesta_mostrar:
                        respuestas_tabuladas[i]["valor"] += 1
                        break
                else:
                    respuestas_tabuladas.append(
                        {"nombre": respuesta.respuesta_mostrar, "valor": 1}
                    )

            datos_pregunta = {
                "pregunta": pregunta,
                "respuestas": respuestas,
                "respuestas_tabuladas": respuestas_tabuladas,
                "datos_grafica": str(respuestas_tabuladas).replace("'", '"'),
            }

            parametros["preguntas"].append(datos_pregunta)

        return parametros

    def generar_datos_reporte_NOM_035_action(self):
        """
        Genera los datos necesarios para el reporte genérico de la evaluación.

        Esta función genera los parámetros requeridos para generar un reporte genérico de la evaluación actual,
        incluyendo las preguntas y las respuestas tabuladas, agrupadas por categoría y dominio.

        :return: Los parámetros necesarios para generar el reporte.
        """
        # Definir estructura de categorías y dominios
        categorias_orden = [
            "Ambiente de Trabajo",
            "Factores propios de la actividad",
            "Organización del tiempo de trabajo",
            "Liderazgo y relaciones en el trabajo",
        ]
        dominios_orden = [
            "Condiciones en el ambiente de trabajo",
            "Carga de trabajo",
            "Falta de control sobre el trabajo",
            "Jornada de trabajo",
            "Interferencia en la relación trabajo-familia",
            "Liderazgo",
            "Relaciones en el trabajo",
            "Violencia",
        ]

        categorias = {nombre: 0 for nombre in categorias_orden}
        dominios = {nombre: 0 for nombre in dominios_orden}

        final = 0

        for pregunta in self.pregunta_ids:
            if not pregunta.categoria:
                continue
            categoria = dict(pregunta._fields["categoria"].selection).get(
                pregunta.categoria
            )
            dominio = dict(pregunta._fields["dominio"].selection).get(pregunta.dominio)
            valor_pregunta = 0

            for respuesta in pregunta.respuesta_ids:
                if respuesta.evaluacion_id.id != self.id:
                    continue
                valor_respuesta = respuesta.valor_respuesta
                valor_pregunta += valor_respuesta
                final += valor_respuesta

            # Acumular el valor de la pregunta en la categoría y el dominio correspondientes
            if categoria in categorias:
                categorias[categoria] += valor_pregunta
            if dominio in dominios:
                dominios[dominio] += valor_pregunta

        # Función para asignar color

        # Asignar color a las categorías y dominios
        for categoria in categorias_orden:
            categorias[categoria] = {
                "nombre": categoria,
                "valor": categorias[categoria],
                "color": self.asignar_color(categorias[categoria], categoria=categoria),
            }

        for dominio in dominios_orden:
            dominios[dominio] = {
                "nombre": dominio,
                "valor": dominios[dominio],
                "color": self.asignar_color(dominios[dominio], dominio=dominio),
            }

        # Datos demograficos
        if self.incluir_demograficos:
            datos_demograficos = []

            for usuario in self.usuario_ids:
                usuario_evaluacion_rel = self.env["usuario.evaluacion.rel"].search(
                    [("usuario_id.id", "=", usuario.id), ("evaluacion_id.id", "=", self.id)]
                )

                if (
                    usuario_evaluacion_rel
                    and usuario_evaluacion_rel[0].contestada == "contestada"
                ):
                    datos_demograficos.append(self.obtener_datos_demograficos(usuario))

            departamentos = defaultdict(int)
            for dato in datos_demograficos:
                departamentos[dato["departamento"]] += 1

            generaciones = defaultdict(int)
            for dato in datos_demograficos:
                generaciones[dato["generacion"]] += 1
                
            puestos = defaultdict(int)
            for dato in datos_demograficos:
                puestos[dato["puesto"]] += 1

            generos = defaultdict(int)
            for dato in datos_demograficos:
                dato["genero"] = dato["genero"].capitalize()
                generos[dato["genero"]] += 1

            # Organizar los parámetros en el orden deseado
            parametros = {
                "evaluacion": self,
                "categorias": [categorias[nombre] for nombre in categorias_orden],
                "dominios": [dominios[nombre] for nombre in dominios_orden],
                "departamentos": [{"nombre": nombre, "valor": conteo} for nombre, conteo in departamentos.items()],
                "generaciones": [{"nombre": nombre, "valor": conteo} for nombre, conteo in generaciones.items()],
                "puestos": [{"nombre": nombre, "valor": conteo} for nombre, conteo in puestos.items()],
                "generos": [{"nombre": nombre, "valor": conteo} for nombre, conteo in generos.items()],
                "preguntas": self.action_generar_datos_reporte_generico()["preguntas"],
                "final": final,
            }

        else:
            # Organizar los parámetros en el orden deseado
            parametros = {
                "evaluacion": self,
                "categorias": [categorias[nombre] for nombre in categorias_orden],
                "dominios": [dominios[nombre] for nombre in dominios_orden],
                "preguntas": self.action_generar_datos_reporte_generico()["preguntas"],
                "final": final,
            }

        return parametros

    def action_generar_datos_reporte_clima(self):
        # Categorías para el reporte de clima laboral
        categorias_clima = [
            "Reclutamiento y Selección de Personal",
            "Formación y Capacitación",
            "Permanencia y Ascenso",
            "Corresponsabilidad en la Vida Laboral, Familiar y Personal",
            "Clima Laboral Libre de Violencia",
            "Acoso y Hostigamiento",
            "Accesibilidad",
            "Respeto a la Diversidad",
            "Condiciones Generales de Trabajo",
        ]

        # Estructura de datos para las categorías
        detalles_categorias = [
            {
                "nombre": cat,
                "valor": 0,
                "color": "#2894a7",
                "puntuacion": 0,
                "puntuacion_maxima": 0,
                "departamentos": [],
            }
            for cat in categorias_clima
        ]

        # Variables para acumular totales
        total_puntuacion = 0
        total_maximo_posible = 0

        for pregunta in self.pregunta_ids:
            if (
                not pregunta.categoria
                or dict(pregunta._fields["categoria"].selection).get(pregunta.categoria)
                not in categorias_clima
            ):
                continue

            categoria_actual = next(
                (
                    cat
                    for cat in detalles_categorias
                    if cat["nombre"]
                    == dict(pregunta._fields["categoria"].selection).get(
                        pregunta.categoria
                    )
                ),
                None,
            )

            if categoria_actual is None:
                continue

            valor_pregunta = 0
            maximo_pregunta = 0


            for respuesta in pregunta.respuesta_ids:
                valor_respuesta = respuesta.valor_respuesta
                valor_pregunta += valor_respuesta
                maximo_pregunta += pregunta.valor_maximo  # Suponiendo un máximo de 4 para cada respuesta en escala

                nombre_departamento = respuesta.usuario_id.department_id.name if respuesta.usuario_id.department_id else "Sin departamento"
                departamento = next(
                    (
                        dept
                        for dept in categoria_actual["departamentos"]
                        if dept["nombre"] == nombre_departamento
                    ),
                    None,
                )
                if departamento is None:
                    departamento = {
                        "nombre": nombre_departamento,
                        "color": "#2894a7",  
                        "puntos": 0,
                        "puntos_maximos": 0,
                    }
                    categoria_actual["departamentos"].append(departamento)

                departamento["puntos"] += valor_respuesta
                departamento["puntos_maximos"] += 4

            total_puntuacion += valor_pregunta
            total_maximo_posible += maximo_pregunta
            categoria_actual["puntuacion"] += valor_pregunta
            categoria_actual["puntuacion_maxima"] += maximo_pregunta
            

        for categoria in detalles_categorias:
            if categoria["puntuacion_maxima"] > 0:
                categoria["valor"] = (
                    categoria["puntuacion"] / categoria["puntuacion_maxima"]
                ) * 100
                categoria["color"] = self.asignar_color_clima(categoria["valor"])

            for dept in categoria["departamentos"]:
                if dept["puntos_maximos"] > 0:
                    dept["valor"] = (dept["puntos"] / dept["puntos_maximos"]) * 100
                    dept["color"] = self.asignar_color_clima(dept["valor"])

        total_porcentaje = round((
            (total_puntuacion / total_maximo_posible) * 100
            if total_maximo_posible > 0
            else 0
        ),2)

      # Datos demograficos
        if self.incluir_demograficos:
            datos_demograficos = []

            for usuario in self.usuario_ids:
                usuario_evaluacion_rel = self.env["usuario.evaluacion.rel"].search(
                    [("usuario_id.id", "=", usuario.id), ("evaluacion_id.id", "=", self.id)]
                )

                if (
                    usuario_evaluacion_rel
                    and usuario_evaluacion_rel[0].contestada == "contestada"
                ):
                    datos_demograficos.append(self.obtener_datos_demograficos(usuario))

            departamentos = defaultdict(int)
            for dato in datos_demograficos:
                departamentos[dato["departamento"]] += 1

            generaciones = defaultdict(int)
            for dato in datos_demograficos:
                generaciones[dato["generacion"]] += 1
                
            puestos = defaultdict(int)
            for dato in datos_demograficos:
                puestos[dato["puesto"]] += 1

            generos = defaultdict(int)
            for dato in datos_demograficos:
                dato["genero"] = dato["genero"].capitalize()
                generos[dato["genero"]] += 1

            # Organizar los parámetros en el orden deseado
            parametros = {
                "evaluacion": self,
                "categorias": detalles_categorias,
                "total": total_puntuacion,
                "total_maximo": total_maximo_posible,
                "total_porcentaje": total_porcentaje,
                "departamentos": [{"nombre": nombre, "valor": conteo} for nombre, conteo in departamentos.items()],
                "generaciones": [{"nombre": nombre, "valor": conteo} for nombre, conteo in generaciones.items()],
                "puestos": [{"nombre": nombre, "valor": conteo} for nombre, conteo in puestos.items()],
                "generos": [{"nombre": nombre, "valor": conteo} for nombre, conteo in generos.items()],  
                "preguntas": self.action_generar_datos_reporte_generico()["preguntas"],
            }

        else:
            # Organizar los parámetros en el orden deseado
            parametros = {
                "evaluacion": self,
                "categorias": detalles_categorias,
                "total": total_puntuacion,
                "total_maximo": total_maximo_posible,
                "total_porcentaje": total_porcentaje,
                "preguntas": self.action_generar_datos_reporte_generico()["preguntas"],
            }

        return parametros

    def asignar_color(self, valor, categoria=None, dominio=None):
        """
        Asigna un color a un valor numérico.
        
        Este método asigna un color a un valor numérico basado en una escala predefinida.
        
        :param valor: El valor numérico al que se le asignará un color.
        :param categoria: La categoría de la pregunta.
        :param dominio: El dominio de la pregunta.
        
        :return: El color asignado al valor.
        """
        
        if categoria:
            if categoria == "Ambiente de Trabajo":
                if valor < 3:
                    return "#2894a7"  # Azul clarito
                elif 3 <= valor < 5:
                    return "#5aaf2b"  # Verde
                elif 5 <= valor < 7:
                    return "#ebae14"  # Amarillo
                elif 7 <= valor < 9:
                    return "#ffa446"  # Naranja
                else:
                    return "#ff4747"  # Rojo
            elif categoria == "Factores propios de la actividad":
                if valor < 10:
                    return "#2894a7"  # Azul clarito
                elif 10 <= valor < 20:
                    return "#5aaf2b"  # Verde
                elif 20 <= valor < 30:
                    return "#ebae14"  # Amarillo
                elif 30 <= valor < 40:
                    return "#ffa446"  # Naranja
                else:
                    return "#ff4747"  # Rojo
            elif categoria == "Organización del tiempo de trabajo":
                if valor < 4:
                    return "#2894a7"  # Azul clarito
                elif 4 <= valor < 6:
                    return "#5aaf2b"  # Verde
                elif 6 <= valor < 9:
                    return "#ebae14"  # Amarillo
                elif 9 <= valor < 12:
                    return "#ffa446"  # Naranja
                else:
                    return "#ff4747"  # Rojo
            elif categoria == "Liderazgo y relaciones en el trabajo":
                if valor < 10:
                    return "#2894a7"  # Azul clarito
                elif 10 <= valor < 18:
                    return "#5aaf2b"  # Verde
                elif 18 <= valor < 28:
                    return "#ebae14"  # Amarillo
                elif 28 <= valor < 38:
                    return "#ffa446"  # Naranja
                else:
                    return "#ff4747"  # Rojo
        elif dominio:
            if dominio == "Condiciones en el ambiente de trabajo":
                if valor < 3:
                    return "#2894a7"  # Azul clarito
                elif 3 <= valor < 5:
                    return "#5aaf2b"  # Verde
                elif 5 <= valor < 7:
                    return "#ebae14"  # Amarillo
                elif 7 <= valor < 9:
                    return "#ffa446"  # Naranja
                else:
                    return "#ff4747"  # Rojo
            elif dominio == "Carga de trabajo":
                if valor < 12:
                    return "#2894a7"  # Azul clarito
                elif 12 <= valor < 16:
                    return "#5aaf2b"  # Verde
                elif 16 <= valor < 20:
                    return "#ebae14"  # Amarillo
                elif 20 <= valor < 24:
                    return "#ffa446"  # Naranja
                else:
                    return "#ff4747"  # Rojo
            elif dominio == "Falta de control sobre el trabajo":
                if valor < 5:
                    return "#2894a7"  # Azul clarito
                elif 5 <= valor < 8:
                    return "#5aaf2b"  # Verde
                elif 8 <= valor < 11:
                    return "#ebae14"  # Amarillo
                elif 11 <= valor < 14:
                    return "#ffa446"  # Naranja
                else:
                    return "#ff4747"  # Rojo
            elif dominio == "Jornada de trabajo":
                if valor < 1:
                    return "#2894a7"  # Azul clarito
                elif 1 <= valor < 2:
                    return "#5aaf2b"  # Verde
                elif 2 <= valor < 4:
                    return "#ebae14"  # Amarillo
                elif 4 <= valor < 6:
                    return "#ffa446"  # Naranja
                else:
                    return "#ff4747"  # Rojo
            elif dominio == "Interferencia en la relación trabajo-familia":
                if valor < 1:
                    return "#2894a7"  # Azul clarito
                elif 1 <= valor < 2:
                    return "#5aaf2b"  # Verde
                elif 2 <= valor < 4:
                    return "#ebae14"  # Amarillo
                elif 4 <= valor < 6:
                    return "#ffa446"  # Naranja
                else:
                    return "#ff4747"  # Rojo
            elif dominio == "Liderazgo":
                if valor < 3:
                    return "#2894a7"  # Azul clarito
                elif 3 <= valor < 5:
                    return "#5aaf2b"  # Verde
                elif 5 <= valor < 8:
                    return "#ebae14"  # Amarillo
                elif 8 <= valor < 11:
                    return "#ffa446"  # Naranja
                else:
                    return "#ff4747"  # Rojo
            elif dominio == "Relaciones en el trabajo":
                if valor < 5:
                    return "#2894a7"  # Azul clarito
                elif 5 <= valor < 8:
                    return "#5aaf2b"  # Verde
                elif 8 <= valor < 11:
                    return "#ebae14"  # Amarillo
                elif 11 <= valor < 14:
                    return "#ffa446"  # Naranja
                else:
                    return "#ff4747"  # Rojo
            elif dominio == "Violencia":
                if valor < 7:
                    return "#2894a7"  # Azul clarito
                elif 7 <= valor < 10:
                    return "#5aaf2b"  # Verde
                elif 10 <= valor < 13:
                    return "#ebae14"  # Amarillo
                elif 13 <= valor < 16:
                    return "#ffa446"  # Naranja
                else:
                    return "#ff4747"  # Rojo
        else:
            if valor < 20:
                return "#2894a7"  # Azul clarito
            elif 20 <= valor < 45:
                return "#5aaf2b"  # Verde
            elif 45 <= valor < 70:
                return "#ebae14"  # Amarillo
            elif 70 <= valor < 90:
                return "#ffa446"  # Naranja
            else:
                return "#ff4747"  # Rojo
            
    def asignar_color_clima(self, valor):
        """
        Asigna un color a un valor numérico.
        
        Este método asigna un color a un valor numérico basado en una escala predefinida.
        
        :param valor: El valor numérico al que se le asignará un color.
        
        :return: El color asignado al valor.
        """
        if self.techo_verde <= valor <= self.techo_azul:
            return "#2894a7"  # Azul clarito
        elif self.techo_amarillo <= valor <= self.techo_verde:
            return "#5aaf2b"  # Verde
        elif self.techo_naranja <= valor <= self.techo_amarillo:
            return "#ebae14"  # Amarillo
        elif self.techo_rojo <= valor <= self.techo_naranja:
            return "#ffa446"  # Naranja
        else:
            return "#ff4747"  # Rojo

    def obtener_dato(self, dato):
        """
        Obtiene un dato y devuelve 'N/A' si es nulo.
        
        Este método recibe un dato y verifica si es nulo. Si es nulo, devuelve 'N/A'.
        
        :param dato: El dato a verificar.
        
        :return: El dato si no es nulo, 'N/A' si es nulo.
        """
        if not dato:
            return "N/A"

        return dato

    def obtener_datos_demograficos(self, usuario):
        """
        Obtiene los datos demográficos de un usuario.
        
        Este método recibe un usuario y obtiene sus datos demográficos, como nombre, género, puesto, año de nacimiento, generación, departamento, nivel jerárquico, gerencia, jefatura, fecha de ingreso y ubicación/región.
        
        :param usuario: El usuario del que se obtendrán los datos demográficos.
        
        :return: Un diccionario con los datos demográficos del usuario.
        """
        
        datos = {}
        
        def obtener_generacion(anio_nacimiento):
            if 1946 <= anio_nacimiento <= 1964:
                return "Baby Boomers"
            elif 1965 <= anio_nacimiento <= 1980:
                return "Generación X"
            elif 1981 <= anio_nacimiento <= 1999:
                return "Millenials"
            elif 2000 <= anio_nacimiento <= 2015:
                return "Generacion Z"
            else:
                return "N/A"


        datos["nombre"] = self.obtener_dato(usuario.name)
        datos["genero"] = self.obtener_dato(usuario.gender)
        datos["puesto"] = self.obtener_dato(usuario.job_title)
        datos["anio_nacimiento"] = usuario.birthday.year if usuario.birthday else "N/A"
        datos["generacion"] = obtener_generacion(datos["anio_nacimiento"]) if datos["anio_nacimiento"] != "N/A" else "N/A"
        datos["departamento"] = self.obtener_dato(usuario.department_id.name)
        
        # Falta
        # Nivel Jerarquico
        # Gerencia
        # Jefatura
        # Fecha de ingreso
        # Ubicación/Region
        
        return datos
    
    def action_get_evaluaciones(self, evaluacion_id):
        """
        Obtiene las preguntas asociadas a la evaluación.

        Este método obtiene las preguntas asociadas a la evaluación actual y las devuelve en un diccionario.

        :return: Un diccionario con las preguntas asociadas a la evaluación.

        """

        return {
            "evaluacion": self,
            "pregunta": self.pregunta_ids,
        }
    
    def enviar_evaluacion_action(self):
        usuarios = []

        for usuario in self.usuario_ids:
            usuarios.append(usuario.partner_id.name)
        self.env['usuario.evaluacion.rel'].enviar_evaluacion_action(evaluacion_id=self.id)
        return {
            "type": "ir.actions.client",
            "tag": "display_notification",
            "params": {
                "title": f"Evaluación {self.nombre} fue enviada!",
                "type": "success",
                "message": f"La evaluación ha sido enviada a {', '.join(usuarios)}.",
                "sticky": False,
            },
        }
    
    def write(self, vals):
        """ 
        Sobrescribe el método write para incluir el envío de enlaces al guardar de forma automática
        o manual la evaluación.

        :return: Sobreescribe la asignación de usuarios si hubo cambio en ellos.
        """
        resultado = super(Evaluacion, self).write(vals)
        if 'usuario_ids' in vals or self.usuario_ids:
            self.enviar_evaluacion_action()
        return resultado
<|MERGE_RESOLUTION|>--- conflicted
+++ resolved
@@ -19,12 +19,7 @@
     _name = "evaluacion"
     _description = "Evaluacion de personal"
     _rec_name = "nombre"
-<<<<<<< HEAD
-    
-    nombre = fields.Char(required=True)
-=======
     nombre = fields.Char(string="Título de la evaluación", required=True)
->>>>>>> 080b478c
 
     tipo = fields.Selection(
         [
