from odoo import api, models, fields, _
from collections import defaultdict, Counter
from odoo import exceptions
from datetime import timedelta
from odoo.exceptions import ValidationError


class Evaluacion(models.Model):
    """
    Modelo para representar una evaluación de personal en Odoo.

    :param _name (str): Nombre del modelo en Odoo.
    :param _description (str): Descripción del modelo en Odoo.
    :param nombre (fields.Char): Nombre de la evaluación. Es un campo obligatorio.
    :param tipo (fields.Selection): Tipo de evaluación con opciones 'CLIMA', 'NOM_035' y 'competencia'. Por defecto, es 'competencia'.
    :param descripcion (fields.Text): Descripción de la evaluación.
    :param estado (fields.Selection): Estado de la evaluación con opciones 'borrador', 'publicado' y 'finalizado'. Por defecto, es 'borrador'.
    :param pregunta_ids (fields.Many2many): Relación de muchos a muchos con el modelo 'pregunta' para almacenar las preguntas asociadas a la evaluación.
    :param competencia_ids (fields.Many2many): Relación de muchos a muchos con el modelo 'competencia' para almacenar las competencias asociadas a la evaluación.
    :param usuario_ids (fields.Many2many): Relación de muchos a muchos con el modelo 'res.users' para asignar usuarios a la evaluación.
    :param usuario_externo_ids (fields.Many2many): Relación de muchos a muchos con el modelo 'usuario.externo' para asignar usuarios externos a la evaluación.
    :param fecha_inicio (fields.Date): Fecha de inicio de la evaluación. Es un campo obligatorio.
    :param fecha_final (fields.Date): Fecha de finalización de la evaluación. Es un campo obligatorio.
    :param mensaje (fields.Text): Mensaje de bienvenida para la evaluación.
    :param incluir_demograficos (fields.Boolean): Campo booleano para indicar si se incluirán datos demográficos en el reporte. Por defecto, es True.
    """

    _name = "evaluacion"
    _description = "Evaluacion de personal"
    _rec_name = "nombre"
    nombre = fields.Char(string="Título de la evaluación", required=True)
    escalar_format = fields.Selection([
        ("numericas", "Numéricas"),
        ("textuales", "Textuales"),
        ("caritas", "Caritas"),
        ("estrellas", "Estrellas")
    ], string="Formato para las preguntas escalares", required=True, default="numericas")

    tipo = fields.Selection(
        [
            ("CLIMA", "Clima Organizacional"),
            ("NOM_035", "NOM 035"),
            ("competencia", "Competencia"),
            ("generico", "Genérico"),
        ],
        required=True,
        default="generico",
    )
    descripcion = fields.Text(string="Descripción")
    estado = fields.Selection(
        [
            ("borrador", "Borrador"),
            ("publicado", "Abierta"),
            ("finalizado", "Cerrada"),
        ],
        default="borrador",
        required=True,
    )

    pregunta_ids = fields.Many2many(
        "pregunta",
        "pregunta_evaluacion_rel",
        "evaluacion_id",
        "pregunta_id",
        string="Preguntas",
    )

    competencia_ids = fields.Many2many(
        "competencia",
        "competencia_evaluacion_rel",
        "evaluacion_id",
        "competencia_id",
        string="Competencias",
    )

    usuario_ids = fields.Many2many(
        "res.users",
        "usuario_evaluacion_rel",
        "evaluacion_id",
        "usuario_id",
        string="Asignados",
    )

    usuario_externo_ids = fields.Many2many(
        "usuario.externo",
        "usuario_evaluacion_rel",
        "evaluacion_id",
        "usuario_externo_id",
        string="Asignados Externos",
    )

    niveles = fields.One2many(
        "niveles",
        "evaluacion_id",
        string="Niveles",
    )

    fecha_inicio = fields.Date(string="Fecha de inicio", required=True)
    fecha_final = fields.Date(string="Fecha de finalización", required=True)
    mensaje_bienvenida = fields.Text(
        string="Mensaje de bienvenida",
    )
    contenido_correo = fields.Text(
        string="Contenido del correo",
    )
    mensaje_agradecimiento = fields.Text(
        string="Mensaje de agradecimiento",
    )

    incluir_demograficos = fields.Boolean(
        string="Incluir datos demográficos", default=True
    )

    @api.constrains("fecha_inicio", "fecha_final")
    def checar_fechas(self):
        """
        Valida que la fecha de inicio sea anterior a la fecha final.
        """
        for record in self:

            # Si ya se creo, se compara contra la fecha de creación
            if record.create_date:
                fecha_creacion = record.create_date.date() - timedelta(days=1)
                if record.fecha_inicio < fecha_creacion:
                    raise exceptions.ValidationError(
                        _(
                            f"La fecha de inicio debe ser igual o posterior a la fecha de creación de la evaluación ({fecha_creacion.strftime('%d/%m/%Y')})."
                        )
                    )
            # Si es nuevo, se compara contra la fecha actual
            else:
                fecha_actual = fields.Date.today() - timedelta(days=1)
                if record.fecha_inicio:
                    # Verifica que la fecha de inicio no sea menor a la fecha actual
                    if record.fecha_inicio < fecha_actual:
                        raise exceptions.ValidationError(
                            _(
                                "La fecha de inicio debe ser igual o posterior a la fecha actual."
                            )
                        )

            if record.fecha_inicio and record.fecha_final:
                # Verifica que la fecha de inicio sea antes de la fecha final
                if record.fecha_inicio > record.fecha_final:
                    raise exceptions.ValidationError(
                        _("La fecha de inicio debe ser anterior a la fecha final")
                    )

    # Método para copiar preguntas de la plantilla a la evaluación
    def copiar_preguntas_de_template(self):
        """
        Copia preguntas de un template de evaluación predeterminado a una nueva evaluación.

        Este método verifica si el objeto actual está vacío (self). Si lo está, crea una nueva
        evaluación con un nombre predeterminado y asigna este nuevo objeto a self. Luego, limpia
        las preguntas existentes y copia todas las preguntas de un template con ID predefinido
        (en este caso, 332) al objeto evaluación actual.

        Returns:
        object: Retorna el objeto evaluación actualizado con las preguntas copiadas del template.
        """

        if not self:

            new_evaluation = self.env["evaluacion"].create(
                {
                    "nombre": "",
                    "descripcion": "La evaluación Clima es una herramienta de medición de clima organizacional, cuyo objetivo es conocer la percepción que tienen las personas que laboran en los centros de trabajo, sobre aquellos aspectos sociales que conforman su entorno laboral y que facilitan o dificultan su desempeño.",
                    "tipo": "CLIMA",
                    "fecha_inicio": fields.Date.today(),
                    "fecha_final": fields.Date.today(),
                    "niveles": [
                        (0, 0, {"descripcion_nivel": "Muy malo", "techo": 20, "color": "#ff4747"}),
                        (0, 0, {"descripcion_nivel": "Malo", "techo": 40, "color": "#ffa446"}),
                        (0, 0, {"descripcion_nivel": "Regular", "techo": 60, "color": "#ebae14"}),
                        (0, 0, {"descripcion_nivel": "Bueno", "techo": 80, "color": "#5aaf2b"}),
                        (0, 0, {"descripcion_nivel": "Muy bueno", "techo": 100, "color": "#2894a7"}),
                    ],
                }
            )
            self = new_evaluation

        self.pregunta_ids = [(5,)]

        template_id = self.env["ir.model.data"]._xmlid_to_res_id(
            "evaluaciones.template_clima"
        )

        if template_id:
            template = self.env["template"].browse(template_id)
            if template:
                pregunta_ids = template.pregunta_ids.ids
                self.pregunta_ids = [(6, 0, pregunta_ids)]

        return self

    def copiar_preguntas_de_template_nom035(self):
        """
        Copia preguntas de un template de evaluación predeterminado a una nueva evaluación.

        Este método verifica si el objeto actual está vacío (self). Si lo está, crea una nueva
        evaluación con un nombre predeterminado y asigna este nuevo objeto a self. Luego, limpia
        las preguntas existentes y copia todas las preguntas de un template con ID predefinido
        (en este caso, 331) al objeto evaluación actual.

        :return: object: Retorna el objeto evaluación actualizado con las preguntas copiadas del template.
        """

        if not self:
            new_evaluation = self.env["evaluacion"].create(
                {
                    "nombre": "",
                    "descripcion": "La NOM 035 tiene como objetivo establecer los elementos para identificar, analizar y prevenir los factores de riesgo psicosocial, así como para promover un entorno organizacional favorable en los centros de trabajo.",
                    "tipo": "NOM_035",
                    "fecha_inicio": fields.Date.today(),
                    "fecha_final": fields.Date.today(),
                }
            )
            self = new_evaluation

        self.pregunta_ids = [(5,)]

        template_id = self.env["ir.model.data"]._xmlid_to_res_id(
            "evaluaciones.template_nom035"
        )

        if template_id:
            template = self.env["template"].browse(template_id)
            if template:
                pregunta_ids = template.pregunta_ids.ids
                self.pregunta_ids = [(6, 0, pregunta_ids)]

        return self

    def evaluacion_clima_action_form(self):
        """
        Ejecuta la acción de copiar preguntas de un template a la evaluación actual y devuelve
        un diccionario con los parámetros necesarios para abrir una ventana de acción en Odoo.

        Nos basamos en el método de `copiar_preguntas_de_template_nom035` para asegurarse de que la evaluación
        actual tenga las preguntas correctas, y luego configura y devuelve un diccionario con
        los detalles para abrir esta evaluación en una vista de formulario específica.

        :return: Un diccionario que contiene todos los parámetros necesarios para abrir la
        evaluación en una vista de formulario específica de Odoo.

        """

        self = self.copiar_preguntas_de_template()

        # Retornar la acción con la vista como destino
        return {
            "type": "ir.actions.act_window",
            "name": "Evaluación Clima",
            "res_model": "evaluacion",
            "view_mode": "form",
            "view_id": self.env.ref("evaluaciones.evaluacion_clima_view_form").id,
            "target": "current",
            "res_id": self.id,
        }

    def evaluacion_nom035_action_form(self):
        """
        Ejecuta la acción de copiar preguntas de un template a la evaluación actual y devuelve
        un diccionario con los parámetros necesarios para abrir una ventana de acción en Odoo.

        Este método utiliza `copiar_preguntas_de_template_nom035` para asegurarse de que la evaluación
        actual tenga las preguntas correctas, y luego configura y devuelve un diccionario con
        los detalles para abrir esta evaluación en una vista de formulario específica.

        :return: Un diccionario que contiene todos los parámetros necesarios para abrir la
        evaluación en una vista de formulario específica de Odoo.

        """
        self = self.copiar_preguntas_de_template_nom035()

        return {
            "type": "ir.actions.act_window",
            "name": "NOM 035",
            "res_model": "evaluacion",
            "view_mode": "form",
            "view_id": self.env.ref("evaluaciones.evaluacion_nom035_view_form").id,
            "target": "current",
            "res_id": self.id,
        }

    def evaluacion_360_action_form(self):
        """
        Ejecuta la acción de redireccionar a la evaluación 360 y devuelve un diccionario

        Este método utiliza los parámetros necesarios para redireccionar a la evaluación 360

        :return: Un diccionario que contiene todos los parámetros necesarios para redireccionar la
        a una vista de la evaluación 360.

        """
        self.tipo = "competencia"
        return {
            "type": "ir.actions.act_window",
            "name": "360",
            "res_model": "evaluacion",
            "view_mode": "form",
            "view_id": self.env.ref("evaluaciones.evaluacion_360_view_form").id,
            "target": "current",
            "res_id": self.id,
        }

    def evaluacion_action_tree(self):
        """
        Ejecuta la acción de redireccionar a la lista de evaluaciones y devuelve un diccionario

        Este método utiliza los parámetros necesarios para redireccionar a la lista de evaluaciones

        :return: Un diccionario que contiene todos los parámetros necesarios para redireccionar la
        a una vista de la lista de las evaluaciones.

        """

        return {
            "name": "Evaluación",
            "type": "ir.actions.act_window",
            "res_model": "evaluacion",
            "view_mode": "tree",
            "target": "current",
        }

    def abrir_evaluacion_action_form(self):
        """
        Abre la evaluación en una vista de formulario.

        Este método configura y devuelve un diccionario con los detalles para abrir la evaluación
        actual en una vista de formulario específica dependiendo de su tipo.

        :return: Un diccionario que contiene todos los parámetros necesarios para abrir la
        evaluación en una vista de formulario específica de Odoo.

        """

        if self.tipo == "competencia":
            action = self.env["ir.actions.act_window"]._for_xml_id(
                "evaluaciones.evaluacion_competencias_action"
            )
        else:
            action = self.env["ir.actions.act_window"]._for_xml_id(
                "evaluaciones.evaluacion_generica_action"
            )

        action["res_id"] = self.id

        return action

    def reporte_generico_action(self):
        """
        Genera una acción de URL para el reporte genérico de la evaluación.

        Esta función genera un URL para redirigir
        a un reporte específico de la evaluación actual.

        :return: una acción de redirección al reporte de la evaluación

        """

        if self.porcentaje_respuestas <= 0:
            raise exceptions.ValidationError(
                _("No se puede generar un reporte para una evaluación sin respuestas.")
            )

        return {
            "type": "ir.actions.act_url",
            "url": f"/evaluacion/reporte/{self.id}",
            "target": "new",
        }

    def filtros_reporte_action(self):
        """
        Genera filtros para el reporte de la evaluación.

        Esta función genera filtros para el reporte de la evaluación actual
        y sigue con el proceso de renderización del reporte.

        :return: una acción de redirección al modal creación de filtros
        """

        # Validar si existen respuestas
        if self.porcentaje_respuestas <= 0:
            raise exceptions.ValidationError(
                _("No se puede generar un reporte para una evaluación sin respuestas.")
            )

        datos_demograficos = self.generar_datos_demograficos()

        categorias = [
            ("Departamento", "departamentos", "departamento"),
            ("Generación", "generaciones", "generacion"),
            ("Puesto", "puestos", "puesto"),
            ("Género", "generos", "genero"),
        ]

        filtros_ids = []

        for categoria, nombre_grupal, nombre_individual in categorias:
            filtro_id = self.env["filtro.wizard"].create(
                {
                    "categoria": categoria,
                    "categoria_interna": nombre_individual,
                }
            )
            filtros_ids.append(filtro_id.id)

            self.env["filtro.seleccion.wizard"].create(
                [
                    {
                        "texto": dep["nombre"],
                        "categoria": categoria,
                        "filtro_original_id": filtro_id.id,
                    }
                    for dep in datos_demograficos[nombre_grupal]
                ]
            )

        filtros_wizard = self.env["crear.filtros.wizard"].create(
            {"filtros_ids": [(6, 0, filtros_ids)]}
        )

        return {
            "name": "Filtrar Reporte",
            "type": "ir.actions.act_window",
            "res_model": "crear.filtros.wizard",
            "view_mode": "form",
            "target": "new",
            "res_id": filtros_wizard.id,
            "context": {"actual_evaluacion_id": self.id},
        }

    def generar_datos_reporte_generico_action(self, filtros=None):
        """
        Genera los datos necesarios para el reporte genérico de la evaluación.

        Esta función genera los parámetros requeridos para generar un reporte genérico de la evaluación actual,
        incluyendo las preguntas y las respuestas tabuladas.

        :param filtros: Los filtros a aplicar al reporte.

        :return: Los parámetros necesarios para generar el reporte.

        """
        parametros = {
            "evaluacion": self,
            "preguntas": [],
        }

        for pregunta in self.pregunta_ids:

            respuesta_ids = self.env["respuesta"].search(
                [
                    ("pregunta_id.id", "=", pregunta.id),
                    ("evaluacion_id.id", "=", self.id),
                ]
            )
            if filtros:
                respuesta_ids = respuesta_ids.filtered(
                    lambda r: self.validar_filtro(filtros, r)
                )

            respuestas = [respuesta.respuesta_mostrar for respuesta in respuesta_ids]
            respuestas_tabuladas = dict(Counter(respuestas))
            datos_pregunta = {
                "pregunta": pregunta,
                "respuestas": respuestas,
                "respuestas_tabuladas": [
                    {"nombre": nombre, "valor": valor}
                    for nombre, valor in respuestas_tabuladas.items()
                ],
            }

            parametros["preguntas"].append(datos_pregunta)

        return parametros

    def generar_datos_reporte_NOM_035_action(self, filtros=None):
        """
        Genera los datos necesarios para el reporte genérico de la evaluación.

        Esta función genera los parámetros requeridos para generar un reporte genérico de la evaluación actual,
        incluyendo las preguntas y las respuestas tabuladas, agrupadas por categoría y dominio.

        :return: Los parámetros necesarios para generar el reporte.
        """
        # Definir estructura de categorías y dominios
        categorias_orden = [
            "Ambiente de Trabajo",
            "Factores propios de la actividad",
            "Organización del tiempo de trabajo",
            "Liderazgo y relaciones en el trabajo",
        ]
        dominios_orden = [
            "Condiciones en el ambiente de trabajo",
            "Carga de trabajo",
            "Falta de control sobre el trabajo",
            "Jornada de trabajo",
            "Interferencia en la relación trabajo-familia",
            "Liderazgo",
            "Relaciones en el trabajo",
            "Violencia",
        ]

        categorias = {nombre: 0 for nombre in categorias_orden}
        dominios = {nombre: 0 for nombre in dominios_orden}

        final = 0

        for pregunta in self.pregunta_ids:
            if not pregunta.categoria:
                continue
            categoria = dict(pregunta._fields["categoria"].selection).get(
                pregunta.categoria
            )
            dominio = dict(pregunta._fields["dominio"].selection).get(pregunta.dominio)
            valor_pregunta = 0

            respuesta_ids = self.env["respuesta"].search(
                [
                    ("pregunta_id.id", "=", pregunta.id),
                    ("evaluacion_id.id", "=", self.id),
                ]
            )

            for respuesta in respuesta_ids:
                if filtros and not self.validar_filtro(filtros, respuesta):
                    continue

                valor_respuesta = respuesta.valor_respuesta
                valor_pregunta += valor_respuesta
                final += valor_respuesta

            # Acumular el valor de la pregunta en la categoría y el dominio correspondientes
            if categoria in categorias:
                categorias[categoria] += valor_pregunta
            if dominio in dominios:
                dominios[dominio] += valor_pregunta

        # Función para asignar color

        # Asignar color a las categorías y dominios
        for categoria in categorias_orden:
            categorias[categoria] = {
                "nombre": categoria,
                "valor": categorias[categoria],
                "color": self.asignar_color(categorias[categoria], categoria=categoria),
            }

        for dominio in dominios_orden:
            dominios[dominio] = {
                "nombre": dominio,
                "valor": dominios[dominio],
                "color": self.asignar_color(dominios[dominio], dominio=dominio),
            }

            # Organizar los parámetros en el orden deseado
        parametros = {
            "evaluacion": self,
            "categorias": [categorias[nombre] for nombre in categorias_orden],
            "dominios": [dominios[nombre] for nombre in dominios_orden],
            "final": final,
        }

        return parametros

    def generar_datos_reporte_clima_action(self, filtros=None):
        """
        Genera los datos necesarios para el reporte de clima organizacional de la evaluación.
        Calcula el porcentaje de satisfacción para cada categoría y departamento.

        :param filtros: Los filtros a aplicar al reporte.

        :return: Los parámetros necesarios para generar el reporte.
        """
        # Categorías para el reporte de clima laboral
        categorias_clima = [
            "Reclutamiento y Selección de Personal",
            "Formación y Capacitación",
            "Permanencia y Ascenso",
            "Corresponsabilidad en la Vida Laboral, Familiar y Personal",
            "Clima Laboral Libre de Violencia",
            "Acoso y Hostigamiento",
            "Accesibilidad",
            "Respeto a la Diversidad",
            "Condiciones Generales de Trabajo",
        ]

        # Estructura de datos para las categorías
        detalles_categorias = [
            {
                "nombre": cat,
                "valor": 0,
                "color": "#2894a7",
                "puntuacion": 0,
                "puntuacion_maxima": 0,
                "departamentos": [],
            }
            for cat in categorias_clima
        ]

        # Variables para acumular totales
        total_puntuacion = 0
        total_maximo_posible = 0

        for pregunta in self.pregunta_ids:
            if (
                not pregunta.categoria
                or dict(pregunta._fields["categoria"].selection).get(pregunta.categoria)
                not in categorias_clima
            ):
                continue

            categoria_actual = next(
                (
                    cat
                    for cat in detalles_categorias
                    if cat["nombre"]
                    == dict(pregunta._fields["categoria"].selection).get(
                        pregunta.categoria
                    )
                ),
                None,
            )

            if categoria_actual is None:
                continue

            valor_pregunta = 0
            maximo_pregunta = 0

            for respuesta in pregunta.respuesta_ids:
                if filtros and not self.validar_filtro(filtros, respuesta):
                    continue

                valor_respuesta = respuesta.valor_respuesta
                valor_pregunta += valor_respuesta
                maximo_pregunta += pregunta._calculate_valor_maximo()

                if respuesta.usuario_id:
                    nombre_departamento = (
                        respuesta.usuario_id.department_id.name
                        if respuesta.usuario_id.department_id
                        else "Sin departamento"
                    )
                elif respuesta.usuario_externo_id:
                    usuario_externo = self.env["usuario.externo"].browse(
                        respuesta.usuario_externo_id
                    )
                    nombre_departamento = (
                        usuario_externo.direccion
                        if usuario_externo.direccion
                        else "Sin departamento"
                    )
                else:
                    nombre_departamento = "Sin Usuario"

                departamento = next(
                    (
                        dept
                        for dept in categoria_actual["departamentos"]
                        if dept["nombre"] == nombre_departamento
                    ),
                    None,
                )
                if departamento is None:
                    departamento = {
                        "nombre": nombre_departamento,
                        "color": "#2894a7",
                        "puntos": 0,
                        "puntos_maximos": 0,
                    }
                    categoria_actual["departamentos"].append(departamento)

                departamento["puntos"] += valor_respuesta
                departamento["puntos_maximos"] += pregunta._calculate_valor_maximo()

            total_puntuacion += valor_pregunta
            total_maximo_posible += maximo_pregunta
            categoria_actual["puntuacion"] += valor_pregunta
            categoria_actual["puntuacion_maxima"] += maximo_pregunta

        for categoria in detalles_categorias:
            if categoria["puntuacion_maxima"] > 0:
                categoria["valor"] = (
                    categoria["puntuacion"] / categoria["puntuacion_maxima"]
                ) * 100
                categoria["color"] = self.asignar_color_clima(categoria["valor"])

            for dept in categoria["departamentos"]:
                if dept["puntos_maximos"] > 0:
                    dept["valor"] = (dept["puntos"] / dept["puntos_maximos"]) * 100
                    dept["color"] = self.asignar_color_clima(dept["valor"])

        total_porcentaje = round(
            (
                (total_puntuacion / total_maximo_posible) * 100
                if total_maximo_posible > 0
                else 0
            ),
            2,
        )

        # Organizar los parámetros en el orden deseado
        parametros = {
            "evaluacion": self,
            "categorias": detalles_categorias,
            "total": total_puntuacion,
            "total_maximo": total_maximo_posible,
            "total_porcentaje": total_porcentaje,
        }

        return parametros

    def validar_filtro(self, filtros, respuesta=None, datos_demograficos=None):
        """
        Valida si una respuesta cumple con los filtros especificados.

        :param filtros: Los filtros a aplicar.
        :param respuesta: La respuesta a validar.
        :param datos_demograficos: Los datos demográficos del usuario.

        :return: True si la respuesta cumple con los filtros, False en caso contrario.
        """

        if not filtros:
            return True

        if not datos_demograficos:
            if not respuesta:
                return False

            if respuesta.usuario_id:
                datos_demograficos = self.obtener_datos_demograficos(
                    respuesta.usuario_id
                )
            elif respuesta.usuario_externo_id:
                usuario_externo = self.env["usuario.externo"].browse(
                    respuesta.usuario_externo_id
                )
                datos_demograficos = self.obtener_datos_demograficos_externos(
                    usuario_externo
                )
            else:
                return False

        for _, filtro in filtros.items():
            categoria = filtro["categoria_interna"]

            if not (categoria in datos_demograficos.keys()):
                continue

            if not datos_demograficos[filtro["categoria_interna"]] in filtro["valores"]:
                return False

        return True

    def generar_datos_demograficos(self, filtros=None):
        """
        Genera los datos demográficos de la evaluación.

        :return: Los datos demográficos de los usuarios asignados a la evaluación. Incuye departamentos, generaciones, puestos y géneros.
        """
        datos_demograficos = []
        # SQL
        usuario_evaluacion = self.env["usuario.evaluacion.rel"].search(
            [
                ("evaluacion_id.id", "=", self.id),
                ("contestada", "=", "contestada"),
                ("usuario_id.id", "in", self.usuario_ids.mapped("id")),
            ]
        )

        for usuario in usuario_evaluacion.mapped("usuario_id"):
            datos_demograficos_usuario = self.obtener_datos_demograficos(usuario)
            if filtros and not self.validar_filtro(
                filtros, datos_demograficos=datos_demograficos_usuario
            ):
                continue

            datos_demograficos.append(datos_demograficos_usuario)

        usuario_evaluacion_externo = self.env["usuario.evaluacion.rel"].search(
            [
                ("evaluacion_id.id", "=", self.id),
                ("contestada", "=", "contestada"),
                ("usuario_externo_id.id", "in", self.usuario_externo_ids.ids),
            ]
        )

        for usuario_externo in usuario_evaluacion_externo.mapped("usuario_externo_id"):
            datos_demograficos_usuario = self.obtener_datos_demograficos_externos(
                usuario_externo
            )
            if filtros and not self.validar_filtro(
                filtros, datos_demograficos=datos_demograficos_usuario
            ):
                continue

            datos_demograficos.append(datos_demograficos_usuario)

        departamentos = defaultdict(int)
        generaciones = defaultdict(int)
        puestos = defaultdict(int)
        generos = defaultdict(int)

        for dato in datos_demograficos:
            departamentos[dato["departamento"]] += 1
            generaciones[dato["generacion"]] += 1
            puestos[dato["puesto"]] += 1
            generos[dato["genero"]] += 1

        return {
            "departamentos": [
                {"nombre": nombre, "valor": conteo}
                for nombre, conteo in departamentos.items()
            ],
            "generaciones": [
                {"nombre": nombre, "valor": conteo}
                for nombre, conteo in generaciones.items()
            ],
            "puestos": [
                {"nombre": nombre, "valor": conteo}
                for nombre, conteo in puestos.items()
            ],
            "generos": [
                {"nombre": nombre, "valor": conteo}
                for nombre, conteo in generos.items()
            ],
        }

    def asignar_color(self, valor, categoria=None, dominio=None):
        """
        Asigna un color a un valor numérico.

        Este método asigna un color a un valor numérico basado en una escala predefinida.

        :param valor: El valor numérico al que se le asignará un color.
        :param categoria: La categoría de la pregunta.
        :param dominio: El dominio de la pregunta.

        :return: El color asignado al valor.
        """

        if categoria:
            if categoria == "Ambiente de Trabajo":
                if valor < 3:
                    return "#2894a7"  # Azul clarito
                elif 3 <= valor < 5:
                    return "#5aaf2b"  # Verde
                elif 5 <= valor < 7:
                    return "#ebae14"  # Amarillo
                elif 7 <= valor < 9:
                    return "#ffa446"  # Naranja
                else:
                    return "#ff4747"  # Rojo
            elif categoria == "Factores propios de la actividad":
                if valor < 10:
                    return "#2894a7"  # Azul clarito
                elif 10 <= valor < 20:
                    return "#5aaf2b"  # Verde
                elif 20 <= valor < 30:
                    return "#ebae14"  # Amarillo
                elif 30 <= valor < 40:
                    return "#ffa446"  # Naranja
                else:
                    return "#ff4747"  # Rojo
            elif categoria == "Organización del tiempo de trabajo":
                if valor < 4:
                    return "#2894a7"  # Azul clarito
                elif 4 <= valor < 6:
                    return "#5aaf2b"  # Verde
                elif 6 <= valor < 9:
                    return "#ebae14"  # Amarillo
                elif 9 <= valor < 12:
                    return "#ffa446"  # Naranja
                else:
                    return "#ff4747"  # Rojo
            elif categoria == "Liderazgo y relaciones en el trabajo":
                if valor < 10:
                    return "#2894a7"  # Azul clarito
                elif 10 <= valor < 18:
                    return "#5aaf2b"  # Verde
                elif 18 <= valor < 28:
                    return "#ebae14"  # Amarillo
                elif 28 <= valor < 38:
                    return "#ffa446"  # Naranja
                else:
                    return "#ff4747"  # Rojo
        elif dominio:
            if dominio == "Condiciones en el ambiente de trabajo":
                if valor < 3:
                    return "#2894a7"  # Azul clarito
                elif 3 <= valor < 5:
                    return "#5aaf2b"  # Verde
                elif 5 <= valor < 7:
                    return "#ebae14"  # Amarillo
                elif 7 <= valor < 9:
                    return "#ffa446"  # Naranja
                else:
                    return "#ff4747"  # Rojo
            elif dominio == "Carga de trabajo":
                if valor < 12:
                    return "#2894a7"  # Azul clarito
                elif 12 <= valor < 16:
                    return "#5aaf2b"  # Verde
                elif 16 <= valor < 20:
                    return "#ebae14"  # Amarillo
                elif 20 <= valor < 24:
                    return "#ffa446"  # Naranja
                else:
                    return "#ff4747"  # Rojo
            elif dominio == "Falta de control sobre el trabajo":
                if valor < 5:
                    return "#2894a7"  # Azul clarito
                elif 5 <= valor < 8:
                    return "#5aaf2b"  # Verde
                elif 8 <= valor < 11:
                    return "#ebae14"  # Amarillo
                elif 11 <= valor < 14:
                    return "#ffa446"  # Naranja
                else:
                    return "#ff4747"  # Rojo
            elif dominio == "Jornada de trabajo":
                if valor < 1:
                    return "#2894a7"  # Azul clarito
                elif 1 <= valor < 2:
                    return "#5aaf2b"  # Verde
                elif 2 <= valor < 4:
                    return "#ebae14"  # Amarillo
                elif 4 <= valor < 6:
                    return "#ffa446"  # Naranja
                else:
                    return "#ff4747"  # Rojo
            elif dominio == "Interferencia en la relación trabajo-familia":
                if valor < 1:
                    return "#2894a7"  # Azul clarito
                elif 1 <= valor < 2:
                    return "#5aaf2b"  # Verde
                elif 2 <= valor < 4:
                    return "#ebae14"  # Amarillo
                elif 4 <= valor < 6:
                    return "#ffa446"  # Naranja
                else:
                    return "#ff4747"  # Rojo
            elif dominio == "Liderazgo":
                if valor < 3:
                    return "#2894a7"  # Azul clarito
                elif 3 <= valor < 5:
                    return "#5aaf2b"  # Verde
                elif 5 <= valor < 8:
                    return "#ebae14"  # Amarillo
                elif 8 <= valor < 11:
                    return "#ffa446"  # Naranja
                else:
                    return "#ff4747"  # Rojo
            elif dominio == "Relaciones en el trabajo":
                if valor < 5:
                    return "#2894a7"  # Azul clarito
                elif 5 <= valor < 8:
                    return "#5aaf2b"  # Verde
                elif 8 <= valor < 11:
                    return "#ebae14"  # Amarillo
                elif 11 <= valor < 14:
                    return "#ffa446"  # Naranja
                else:
                    return "#ff4747"  # Rojo
            elif dominio == "Violencia":
                if valor < 7:
                    return "#2894a7"  # Azul clarito
                elif 7 <= valor < 10:
                    return "#5aaf2b"  # Verde
                elif 10 <= valor < 13:
                    return "#ebae14"  # Amarillo
                elif 13 <= valor < 16:
                    return "#ffa446"  # Naranja
                else:
                    return "#ff4747"  # Rojo
        else:
            if valor < 20:
                return "#2894a7"  # Azul clarito
            elif 20 <= valor < 45:
                return "#5aaf2b"  # Verde
            elif 45 <= valor < 70:
                return "#ebae14"  # Amarillo
            elif 70 <= valor < 90:
                return "#ffa446"  # Naranja
            else:
                return "#ff4747"  # Rojo

    def asignar_color_clima(self, valor):
        """
        Asigna un color a un valor numérico.

        Este método asigna un color a un valor numérico basado en una escala predefinida.

        :param valor: El valor numérico al que se le asignará un color.

        :return: El color asignado al valor.
        """

        for nivel in self.niveles:
            if valor <= nivel.techo:
                return nivel.color

    def obtener_dato(self, dato):
        """
        Obtiene un dato y devuelve 'N/A' si es nulo.

        Este método recibe un dato y verifica si es nulo. Si es nulo, devuelve 'N/A'.

        :param dato: El dato a verificar.

        :return: El dato si no es nulo, 'N/A' si es nulo.
        """
        if not dato:
            return "N/A"

        return dato

    def obtener_generacion(self, anio_nacimiento):
        """
        Obtiene la generación a la que pertenece una persona de acuerdo al año de nacimiento.
        :param anio_nacimiento: El año de nacimiento de la persona.

        :return: La generación a la que pertenece la persona.
        """

        if 1946 <= anio_nacimiento <= 1964:
            return "Baby Boomers"
        elif 1965 <= anio_nacimiento <= 1980:
            return "Generación X"
        elif 1981 <= anio_nacimiento <= 1999:
            return "Millenials"
        elif 2000 <= anio_nacimiento <= 2015:
            return "Generacion Z"
        else:
            return "N/A"

    def obtener_datos_demograficos(self, usuario):
        """
        Obtiene los datos demográficos de un usuario.

        Este método recibe un usuario y obtiene sus datos demográficos, como nombre, género, puesto, año de nacimiento, generación, departamento, nivel jerárquico, gerencia, jefatura, fecha de ingreso y ubicación/región.

        :param usuario: El usuario del que se obtendrán los datos demográficos.

        :return: Un diccionario con los datos demográficos del usuario.
        """

        datos = {}

        datos["nombre"] = self.obtener_dato(usuario.name)
        datos["genero"] = self.obtener_dato(usuario.gender).capitalize()
        datos["puesto"] = self.obtener_dato(usuario.job_title)
        datos["anio_nacimiento"] = usuario.birthday.year if usuario.birthday else "N/A"
        datos["generacion"] = (
            self.obtener_generacion(datos["anio_nacimiento"])
            if datos["anio_nacimiento"] != "N/A"
            else "N/A"
        )
        datos["departamento"] = self.obtener_dato(usuario.department_id.name)

        # Falta
        # Nivel Jerarquico
        # Gerencia
        # Jefatura
        # Fecha de ingreso
        # Ubicación/Region

        return datos

    def obtener_datos_demograficos_externos(self, usuario):
        """
        Obtiene los datos demográficos de un usuario externo.
        :param usuario: El usuario externo del que se obtendrán los datos demográficos.

        :return: Un diccionario con los datos demográficos del usuario externo. Incluye nombre, género, puesto, año de nacimiento, generación y departamento.
        """

        datos = {}

        datos["nombre"] = self.obtener_dato(usuario.nombre)
        datos["genero"] = self.obtener_dato(usuario.genero).capitalize()
        datos["puesto"] = self.obtener_dato(usuario.puesto)
        datos["anio_nacimiento"] = (
            usuario.fecha_nacimiento.year if usuario.fecha_nacimiento else "N/A"
        )
        datos["generacion"] = (
            self.obtener_generacion(datos["anio_nacimiento"])
            if datos["anio_nacimiento"] != "N/A"
            else "N/A"
        )
        datos["departamento"] = self.obtener_dato(usuario.direccion)

        return datos

    def get_evaluaciones_action(self, evaluacion_id):
        """
        Obtiene las preguntas asociadas a la evaluación.

        Este método obtiene las preguntas asociadas a la evaluación actual y las devuelve en un diccionario.

        :return: Un diccionario con las preguntas asociadas a la evaluación.

        """

        return {
            "evaluacion": self,
            "pregunta": self.pregunta_ids,
        }

    def enviar_evaluacion_action(self):
        """
        Envía la evaluación a los usuarios asignados.

        :return: Un mensaje de notificación que indica que la evaluación ha sido enviada y los usuarios a los que se les ha enviado.
        """

        if self.estado != "publicado":
            return

        usuarios = []

        for usuario in self.usuario_ids:
            usuarios.append(usuario.partner_id.name)

        for usuario_externo in self.usuario_externo_ids:
            usuarios.append(usuario_externo.nombre)

        self.env["usuario.evaluacion.rel"].enviar_evaluacion_action(
            evaluacion_id=self.id
        )
        return {
            "type": "ir.actions.client",
            "tag": "display_notification",
            "params": {
                "title": f"Evaluación {self.nombre} fue enviada!",
                "type": "success",
                "message": f"La evaluación ha sido enviada a {', '.join(usuarios)}.",
                "sticky": False,
            },
        }

    def write(self, vals):
        """
        Sobrescribe el método write para incluir el envío de enlaces al guardar de forma automática
        o manual la evaluación.

        :return: Sobreescribe la asignación de usuarios si hubo cambio en ellos.
        """
        resultado = super(Evaluacion, self).write(vals)
        self.enviar_evaluacion_action()

        # Si se está eliminando un usuario o usuario externo, eliminar sus respuestas

        if "usuario_ids" in vals:
            usuarios_eliminados = list(map(
                lambda val: val[1], filter(lambda val: val[0] == 3, vals["usuario_ids"])
            ))
            
            if usuarios_eliminados:
                respuestas = self.env["respuesta"].search(
                    [
                        ("usuario_id.id", "in", usuarios_eliminados),
                        ("evaluacion_id.id", "=", self.id),
                    ]
                )

                respuestas.unlink()

        if "usuario_externo_ids" in vals:
            usuarios_eliminados = list(map(
                lambda val: val[1],
                filter(lambda val: val[0] == 3, vals["usuario_externo_ids"]),
            ))

            if usuarios_eliminados:
                respuestas = self.env["respuesta"].search(
                    [
                        ("usuario_externo_id", "in", usuarios_eliminados),
                        ("evaluacion_id.id", "=", self.id),
                    ]
                )
                respuestas.unlink()

        for record in self:
            if record.tipo == "generico" and len(record.pregunta_ids) < 1:
                raise exceptions.ValidationError(_("La evaluación debe tener al menos una pregunta."))
            if record.tipo == "generico" and len(record.usuario_ids) < 1:
                raise exceptions.ValidationError(_("La evaluación debe tener al menos una persona asignada."))

        return resultado

    def action_asignar_usuarios_externos(self):
        """
        Abre la ventana para asignar usuarios externos a la evaluación.

        :return: Una acción para abrir la ventana de asignación de usuarios externos.
        """
        return {
            "name": "Asignar usuarios externos",
            "type": "ir.actions.act_window",
            "res_model": "asignar.usuario.externo.wizard",
            "view_mode": "form",
            "target": "new",
        }
    
<<<<<<< HEAD
    @api.constrains("niveles")
    def checar_techo(self):
        """
        Verifica que los valores de la ponderación sean válidos.

        """
        for nivel in self.niveles:
            # Verificar que el valor de la ponderación sea mayor que 0
            if nivel.techo <= 0:
                raise ValidationError(
                    "El valor de la ponderación debe ser mayor que 0."
                )

            # Verificar que no haya valores duplicados en la ponderación para la misma evaluación
            techos = self.niveles.filtered(lambda n: n.id != nivel.id).mapped("techo")
            if nivel.techo in techos:
                raise ValidationError(
                    "No puede haber valores duplicados en la ponderación."
                )

        todos_techos = self.niveles.mapped("techo")
        # Verificar que no haya más de 10 techos
        if len(todos_techos) > 10:
            raise ValidationError(
                "No puede haber más de 10 valores de ponderación."
            )
        
        # Verificar que los valores de la ponderación estén en orden ascendente
        
        if todos_techos != sorted(todos_techos):
            raise ValidationError(
                "Los valores de la ponderación deben estar en orden ascendente."
            )

        # Verificar que el valor de los 'techos' no sean mayores a 100 y que el último sea 100
        if todos_techos[-1] > 100:
            raise ValidationError(
                "El valor de la ponderación no puede ser mayor a 100."
            )
        if todos_techos[-1] != 100:
            raise ValidationError("El último valor de la ponderación debe ser 100.")


=======
    def actualizar_estados_eval(self):
        """
        Actualiza el estado de las evaluaciones según la fecha actual.

        - Si la fecha actual está dentro del rango de fechas de inicio y finalización,
        se cambia el estado a 'publicado' (Abierta).
        - De lo contrario, pasa a 'finalizado' (Cerrada).

        :return: None
        """

        hoy = fields.Date.today()
        hora = fields.Datetime.now().strftime("%H:%M:%S")

        # asignar 11:59pm como hora de cierre de evaluaciones
        hora_cierre = "23:59:55"

        # Asignar la hora de apertura de las evaluaciones 12:01am
        hora_apertura = "00:00:55"

        evaluaciones = self.search([])

        # Actualizar el estado de las evaluaciones según la fecha y hora actual
        for evaluacion in evaluaciones:
            if evaluacion.fecha_inicio <= hoy <= evaluacion.fecha_final:
                if hoy == evaluacion.fecha_inicio and hora < hora_apertura:
                    evaluacion.estado = "borrador"
                elif hoy == evaluacion.fecha_final and hora > hora_cierre:
                    evaluacion.estado = "finalizado"
                else:
                    evaluacion.estado = "publicado"
            elif evaluacion.fecha_final < hoy:
                evaluacion.estado = "finalizado"
            elif evaluacion.fecha_inicio > hoy:
                evaluacion.estado = "borrador"
                
>>>>>>> ae166344
    def evaluacion_general_action_form(self):
        """
        Ejecuta la acción de redireccionar a la evaluación general y devuelve un diccionario

        Este método utiliza los parámetros necesarios para redireccionar a la evaluación general

        :return: Un diccionario que contiene todos los parámetros necesarios para redireccionar la
        a una vista de la evaluación general.

        """
        
        nueva_evaluacion = self.env["evaluacion"].create(
            {
                "nombre": "",
                "tipo": "generico",
                "fecha_inicio": fields.Date.today(),
                "fecha_final": fields.Date.today(),
            }
        )
        self = nueva_evaluacion

        return {
            "type": "ir.actions.act_window",
            "name": "General",
            "res_model": "evaluacion",
            "view_mode": "form",
            "view_id": self.env.ref("evaluaciones.evaluacion_general_view_form").id,
            "target": "current",
            "res_id": self.id,
        }

    def get_escalar_format(self):
        """
        Devuelve el formato escalar seleccionado para la evaluación actual.
        
        :return: El formato escalar seleccionado para la evaluación.
        """
        return self.escalar_format

    def generar_reporte(self):
        """
        Devuelve las fechas de inicio y final que el usuario acordo al realizar la evaluación.

        :return: Las fechas de inicio y final.
        """
        return {
            
            "type": "ir.actions.report",
            "report_name": "evaluaciones.reporte_template",
            "context": {
                "evaluacion_id": self.id,
                "fecha_inicio": self.fecha_inicio,
                "fecha_final": self.fecha_final,
            }
        }

    def action_importar_preguntas_clima(self):
        """
        Abre la ventana para importar preguntas de clima laboral.

        :return: Una acción para abrir la ventana de importación de preguntas
        """
        return {
            "name": "Importar preguntas de clima laboral",
            "type": "ir.actions.act_window",
            "res_model": "importar.preguntas.wizard",
            "view_mode": "form",
            "target": "new",
        }
    
    <|MERGE_RESOLUTION|>--- conflicted
+++ resolved
@@ -1208,7 +1208,6 @@
             "target": "new",
         }
     
-<<<<<<< HEAD
     @api.constrains("niveles")
     def checar_techo(self):
         """
@@ -1252,7 +1251,6 @@
             raise ValidationError("El último valor de la ponderación debe ser 100.")
 
 
-=======
     def actualizar_estados_eval(self):
         """
         Actualiza el estado de las evaluaciones según la fecha actual.
@@ -1289,7 +1287,6 @@
             elif evaluacion.fecha_inicio > hoy:
                 evaluacion.estado = "borrador"
                 
->>>>>>> ae166344
     def evaluacion_general_action_form(self):
         """
         Ejecuta la acción de redireccionar a la evaluación general y devuelve un diccionario
