--- conflicted
+++ resolved
@@ -9,13 +9,10 @@
     descripcion = fields.Text("Descripción")
 
     company_id = fields.Many2one("res.company", string="Compañía")
-<<<<<<< HEAD
+
+    pregunta_ids = fields.Many2many("pregunta", string="Preguntas")
 
     pregunta_ids = fields.Many2many(
         "pregunta",
         string="Preguntas",
-    )
-=======
-    
-    pregunta_ids = fields.Many2many("pregunta", string="Preguntas")
->>>>>>> d1c2265e
+    )