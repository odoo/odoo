--- conflicted
+++ resolved
@@ -10,11 +10,7 @@
 
     company_id = fields.Many2one("res.company", string="Compañía")
 
-<<<<<<< HEAD
-    pregunta_ids = fields.Many2many("pregunta", string="Preguntas")
-=======
     pregunta_ids = fields.Many2many(
         "pregunta",
         string="Preguntas",
-    )
->>>>>>> c88d5346
+    )