from odoo import api, fields, models
from odoo.exceptions import ValidationError
from datetime import date

"""
Modelo para representar un objetivo de desempeño en Odoo

Atributos:
    _name(str): Nombre del modelo en Odoo
    _description (str): Descripción del modelo en Odoo
    titulo (fields.Char): Título del objetivo
    descripcion (fields.Text): Descrpición del objetivo
    metrica(fields.Selection): Seleccionar la forma en la que se va a medir el objetivo
    tipo(fields.Selection): Seleccionar el tipo del objetivo
    orden(fields.Selection): Seleccionar si el objetivo es para incrementar o decrementar un comportamiento
    peso(fields.Integer): Peso del objetivo de la evaluación
    piso_minimo(fields.Integer): El resultado mínimo que se espera
    piso_maximo(fields.Integer): El resultado máximo que se espera
    fecha_fin(fields.Date): Fecha final del objetivo
    resultado(fields.Integer): Resultado del objetivo
    estado(fields.Selection): Seleccionar el estado actual del objetivo
    usuario_ids(fields.Many2Many): Arreglo de usuarios asignado a un objetivo
    evaluador(fields.Char): Nombre del evaluador del objetivo
"""
class Objetivo(models.Model):
    _name = "objetivo"
    _description = "Objetivos de desempeño"

    titulo = fields.Char(required=True, string="Título")
    descripcion = fields.Text(required=True, string="Descripción", help="Descripción del objetivo")
    metrica = fields.Selection(
        [
            ("porcentaje", "Porcentaje"),
            ("monto", "Monto"),
        ],
        default="porcentaje",
        required=True,
        string="Métrica",
        help="¿Cómo se medirá el objetivo? Ej. Porcentaje o Monto",
    )

    tipo = fields.Selection(
        [
            ("puesto", "Del puesto"),
            ("estrategico", "Estratégico"),
        ],
        default="puesto",
        required=True,
        help="Tipo de objetivo",
    )

    orden = fields.Selection(
        [
            ("ascendente", "Ascendente"),
            ("descendente", "Descendente"),
        ],
        default="ascendente",
        required=True,
        help="Si el objetivo es para lograr una meta, es ascendente, si es para reducir algo, es descendente",
    )

    peso = fields.Integer(required=True, help="Peso del objetivo en la evaluación")
    piso_minimo = fields.Integer(required=True, string="Piso Mínimo", help="¿Cuál es el mínimo aceptable?")
    piso_maximo = fields.Integer(required=True, string="Piso Máximo", help="¿Cuál es el máximo aceptable?")
    fecha_fin = fields.Date(required=True, string="Fecha final", default=fields.Datetime.today() ,help="Fecha en la que se debe cumplir el objetivo")
    resultado = fields.Integer(store=True)
    estado = fields.Selection(
        [
            ("rojo", "No cumple con las expectativas"),
            ("amarillo", "Medianamente cumple con las expectativas"),
            ("verde", "Cumple con las expectativas"),
            ("azul", "Supera las expectativas")
        ],
        default="rojo",
        compute="_compute_estado",
        store=True,
    )

    usuario_ids = fields.Many2many(
        "res.users",
        "usuario_objetivo_rel",
        "objetivo_id",
        "usuario_id",
        string="Asignados",
    )
    
    evaluador = fields.Char()

    @api.constrains("piso_minimo", "piso_maximo")
    def _check_pisos(self):
        """
        Método para verificar que el piso mínimo sea menor al piso máximo en todo momento. Asimismo, se verifica que los valores de piso mínimo y piso máximo sean mayores a 0

        De no ser el caso, el sistema manda un error al usuario.
        """
        for record in self:
            if record.piso_minimo >= record.piso_maximo:
                raise ValidationError("El piso mínimo debe ser menor al piso máximo")
            if record.piso_minimo < 0 or record.piso_maximo < 0:
                raise ValidationError("Los pisos minimos y maximos deben ser mayores a 0")

    @api.constrains("peso")
    def _check_peso(self):
        """
        Método para verificar que el valor del peso sea entre 1 y 100.

        De no ser el caso, el sistema manda un error al usuario.
        """
        for record in self:
            if record.peso > 100 or record.peso <= 0:
                raise ValidationError("El peso debe estar en el rango de 1 y 100")
            
    def write(self, vals):
        """
        Método funcional cuando se edita un objetivo.

        Método para verificar que el piso mínimo sea menor al piso máximo. También, se verifica que los valores de piso mínimo y piso máximo sean mayores a 0.

        Método para verificar que el valor del peso sea entre 1 y 100.

        De no ser ningún caso, el sistema manda un error al usuario.
        """
        if "piso_minimo" in vals or "piso_maximo" in vals:
            new_piso_minimo = vals.get("piso_minimo", self.piso_minimo)
            new_piso_maximo = vals.get("piso_maximo", self.piso_maximo)
            if new_piso_minimo >= new_piso_maximo:
                raise ValidationError("El piso mínimo debe ser menor al piso máximo")
            if new_piso_minimo < 0 or new_piso_maximo < 0:
                raise ValidationError("Los pisos mínimos y máximos deben ser mayores a 0")
            
        if "peso" in vals:
            new_peso = vals.get("peso", self.peso)
            if new_peso > 100 or new_peso <= 0:
                raise ValidationError("El peso debe estar en el rango de 1 y 100")
        return super(Objetivo, self).write(vals)
    
    @api.constrains("fecha_fin")
    def _check_fecha_fin(self):
        """
        Método para verificar que la fecha final sea mayor a la fecha de hoy.

        De no ser el caso, el sistema manda un error al usuario.
        """
        for record in self:
            if record.fecha_fin and record.fecha_fin < date.today():
                raise ValidationError("La fecha final debe ser mayor a la fecha de hoy")
            
    @api.depends("resultado", "piso_maximo")
    def _compute_estado(self):
        """
        Método que calcula el estado actual del objetivo dependiendo del resultado
        """
        for record in self:
<<<<<<< HEAD
            if record.piso_maximo and record.resultado:
                ratio = record.resultado / record.piso_maximo
                if 0 <= ratio <= 0.6:
                    record.estado = "rojo"
                elif 0.61 <= ratio <= 0.85:
                    record.estado = "amarillo"
                elif 0.851 <= ratio <= 1:
                    record.estado = "verde"
                elif ratio > 1:
                    record.estado = "azul"
            
    @api.constrains("usuario_ids")
    def _check_usuario_ids(self):
        """
        Método para verificar que el número de usuarios asignados a un objetivo sea mayor a 0.

        De no ser el caso, el sistema manda un error al usuario.
        """
        for record in self:
            if not record.usuario_ids:
                raise ValidationError("Debe asignar al menos un usuario al objetivo")
=======
            if record.piso_maximo and record.piso_minimo and record.resultado and record.orden:
                if record.orden == "descendente": 
                    ratio = (record.piso_minimo - record.resultado) / (record.piso_minimo - record.piso_maximo)
                    
                if record.orden == "ascendente":
                    ratio = 1 - (record.piso_maximo - record.resultado) / (record.piso_maximo - record.piso_minimo)
                    
                if record.orden == "ascendente":
                    if 0 <= ratio <= 0.6:
                        record.estado = "rojo"
                    elif 0.61 <= ratio <= 0.85:
                        record.estado = "amarillo"
                    elif 0.851 <= ratio <= 1:
                        record.estado = "verde"
                    elif ratio > 1:
                        record.estado = "azul"
            
>>>>>>> d9886a2b
<|MERGE_RESOLUTION|>--- conflicted
+++ resolved
@@ -151,7 +151,6 @@
         Método que calcula el estado actual del objetivo dependiendo del resultado
         """
         for record in self:
-<<<<<<< HEAD
             if record.piso_maximo and record.resultado:
                 ratio = record.resultado / record.piso_maximo
                 if 0 <= ratio <= 0.6:
@@ -172,23 +171,4 @@
         """
         for record in self:
             if not record.usuario_ids:
-                raise ValidationError("Debe asignar al menos un usuario al objetivo")
-=======
-            if record.piso_maximo and record.piso_minimo and record.resultado and record.orden:
-                if record.orden == "descendente": 
-                    ratio = (record.piso_minimo - record.resultado) / (record.piso_minimo - record.piso_maximo)
-                    
-                if record.orden == "ascendente":
-                    ratio = 1 - (record.piso_maximo - record.resultado) / (record.piso_maximo - record.piso_minimo)
-                    
-                if record.orden == "ascendente":
-                    if 0 <= ratio <= 0.6:
-                        record.estado = "rojo"
-                    elif 0.61 <= ratio <= 0.85:
-                        record.estado = "amarillo"
-                    elif 0.851 <= ratio <= 1:
-                        record.estado = "verde"
-                    elif ratio > 1:
-                        record.estado = "azul"
-            
->>>>>>> d9886a2b
+                raise ValidationError("Debe asignar al menos un usuario al objetivo")