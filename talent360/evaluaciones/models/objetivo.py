--- conflicted
+++ resolved
@@ -204,7 +204,6 @@
             if not registro.usuario_ids:
                 raise ValidationError(_("Debe asignar al menos un usuario al objetivo"))
             
-<<<<<<< HEAD
     def action_registrar_avance(self):
         """
         Método para llamar la funcionalidad de registro de avances.
@@ -216,7 +215,7 @@
             "view_mode": "form",
             "target": "new",
         }
-=======
+    
     @api.onchange("metrica")
     def _onchange_metrica(self):
         if self.metrica != "otro":
@@ -243,5 +242,4 @@
         for record in self:
             if record.metrica == "otro" and (not record.nueva_metrica or record.nueva_metrica.strip() == ''):
                 raise ValidationError(("El campo 'Métrica Personalizada' no puede estar vacío."))
-                
->>>>>>> 7b202b42
+                