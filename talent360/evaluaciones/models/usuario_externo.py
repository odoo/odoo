--- conflicted
+++ resolved
@@ -26,11 +26,7 @@
     _description = "Usuarios externos a la plataforma. Se utiliza para que puedan responer encuestas sin tener un usuario"
     _rec_name = "nombre"
 
-<<<<<<< HEAD
-    nombre = fields.Char(string="Nombre", required=True)
-=======
     nombre = fields.Char(required=True)
->>>>>>> 0ba9bb7a
     email = fields.Char(string="Correo electrónico", required=True)
     puesto = fields.Char()
     nivel_jerarquico = fields.Char(string="Nivel jerárquico")
@@ -55,11 +51,7 @@
         Esta función busca las respuestas de un usuario externo para una evaluación específica. Si encuentra respuestas, muestra una ventana con las respuestas del usuario. Si no encuentra respuestas o si el usuario está asignado a la evaluación varias veces, lanza un error.
         """
 
-<<<<<<< HEAD
-        evaluacion_id = self._context.get("current_evaluacion_id")
-=======
         evaluacion_id = self._context.get("actual_evaluacion_id")
->>>>>>> 0ba9bb7a
 
         usuario_evaluacion_rel = self.env["usuario.evaluacion.rel"].search(
             [
