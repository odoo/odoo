from odoo import models, fields


class Respuesta(models.Model):
    _name = "respuesta"
    _description = "Respuesta a una pregunta"

    pregunta_id = fields.Many2one("pregunta", string="Preguntas")
    usuario_id = fields.Many2one("res.users", string="Usuario")
    evaluacion_id = fields.Many2one("evaluacion", string="Evaluacion")
    pregunta_texto = fields.Char(related="pregunta_id.pregunta_texto")

<<<<<<< HEAD
    respuesta_texto = fields.Char("Respuesta", required=True)

    
=======
    respuesta_texto = fields.Char("Respuesta")

    token = fields.Char(string="Token")

    opcion_id = fields.Many2one("opcion", string="Opción")

    def action_guardar_respuesta(self, radios, texto, evaluacion_id, user_id, pregunta_id, token, scale=False):
        """Método para guardar la respuesta de una pregunta.
        Este método se encarga de guardar la respuesta de una pregunta en la base de datos.
        """

        resp = None

        if user_id:
            if scale:
                resp = self.env["respuesta"].create({
                    "evaluacion_id": evaluacion_id,
                    "user_id": user_id,
                    "pregunta_id": pregunta_id,
                    "respuesta_texto": radios
                })

            elif texto:
                resp = self.env["respuesta"].create({
                    "evaluacion_id": evaluacion_id,
                    "user_id": user_id,
                    "pregunta_id": pregunta_id,
                    "respuesta_texto": texto
                })

            elif radios:
                resp = self.env["respuesta"].create({
                    "evaluacion_id": evaluacion_id,
                    "user_id": user_id,
                    "pregunta_id": pregunta_id,
                    "opcion_id": radios
                })

        else:
            if scale:
                resp = self.env["respuesta"].create({
                    "evaluacion_id": evaluacion_id,
                    "token": token,
                    "pregunta_id": pregunta_id,
                    "respuesta_texto": radios
                })

            elif texto:
                resp = self.env["respuesta"].create({
                    "evaluacion_id": evaluacion_id,
                    "token": token,
                    "pregunta_id": pregunta_id,
                    "respuesta_texto": texto
                })

            elif radios:
                resp = self.env["respuesta"].create({
                    "evaluacion_id": evaluacion_id,
                    "token": token,
                    "pregunta_id": pregunta_id,
                    "opcion_id": radios
                })
            
        return resp
>>>>>>> 6153e57f
<|MERGE_RESOLUTION|>--- conflicted
+++ resolved
@@ -10,11 +10,6 @@
     evaluacion_id = fields.Many2one("evaluacion", string="Evaluacion")
     pregunta_texto = fields.Char(related="pregunta_id.pregunta_texto")
 
-<<<<<<< HEAD
-    respuesta_texto = fields.Char("Respuesta", required=True)
-
-    
-=======
     respuesta_texto = fields.Char("Respuesta")
 
     token = fields.Char(string="Token")
@@ -78,5 +73,4 @@
                     "opcion_id": radios
                 })
             
-        return resp
->>>>>>> 6153e57f
+        return resp