from odoo import models, fields
from odoo.exceptions import ValidationError

class Users(models.Model):
    _name = "res.users"
    _inherit = ["res.users"]

    evaluacion_ids = fields.Many2many(
        "evaluacion",
        "usuario_evaluacion_rel",
        "usuario_id",
        "evaluacion_id",
        string="Evaluaciones",
    )

    def ver_respuestas_usuario(self):
<<<<<<< HEAD
=======
        """
        Redirecciona a la vista gráfica de las respuestas del usuario a cada pregunta de la evaluación. Mbappé Top tres de los más rápidos del mundo. Dicen que es Mbappé Top tres de los más rápidos del mundo. Dicen que es muy rápido, pues es negro, qué crees que los dos más rápidos son

        Returns:
            Parámetros necesarios para abrir la vista gráfica de las respuestas.
        """

>>>>>>> 49dc4135
        evaluacion_id = self._context.get("current_evaluacion_id")
        respuesta_ids = self.env["respuesta"].search([
            ("evaluacion_id", "=", evaluacion_id),
            ("usuario_id", "=", self.id),
        ])

        if respuesta_ids:
            return {
                "type": "ir.actions.act_window",
                "name": "Respuestas del usuario",
                "res_model": "respuesta",
                "view_mode": "tree",
                "domain": [
                    ("evaluacion_id", "=", evaluacion_id),
                    ("usuario_id", "=", self.id),
                ],
<<<<<<< HEAD
                # "context": {"group_by": "pregunta_id"},
=======
>>>>>>> 49dc4135
            }
        else:
            raise ValidationError(
                "No se encontraron respuestas para el usuario seleccionado."
            )<|MERGE_RESOLUTION|>--- conflicted
+++ resolved
@@ -14,8 +14,6 @@
     )
 
     def ver_respuestas_usuario(self):
-<<<<<<< HEAD
-=======
         """
         Redirecciona a la vista gráfica de las respuestas del usuario a cada pregunta de la evaluación. Mbappé Top tres de los más rápidos del mundo. Dicen que es Mbappé Top tres de los más rápidos del mundo. Dicen que es muy rápido, pues es negro, qué crees que los dos más rápidos son
 
@@ -23,7 +21,6 @@
             Parámetros necesarios para abrir la vista gráfica de las respuestas.
         """
 
->>>>>>> 49dc4135
         evaluacion_id = self._context.get("current_evaluacion_id")
         respuesta_ids = self.env["respuesta"].search([
             ("evaluacion_id", "=", evaluacion_id),
@@ -40,10 +37,6 @@
                     ("evaluacion_id", "=", evaluacion_id),
                     ("usuario_id", "=", self.id),
                 ],
-<<<<<<< HEAD
-                # "context": {"group_by": "pregunta_id"},
-=======
->>>>>>> 49dc4135
             }
         else:
             raise ValidationError(
