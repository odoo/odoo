--- conflicted
+++ resolved
@@ -12,11 +12,7 @@
             ("pendiente", "Pendiente"),
             ("contestada", "Contestada"),
         ],
-<<<<<<< HEAD
-        default="pendiente"
-=======
         default="pendiente",
->>>>>>> 372d1534
     )
     
     # Campos relacionados para acceder a atributos de evaluacion
