--- conflicted
+++ resolved
@@ -13,9 +13,6 @@
             ("contestada", "Contestada"),
         ],
         default="pendiente",
-<<<<<<< HEAD
-    )
-=======
     )
     
     # Campos relacionados para acceder a atributos de evaluacion
@@ -119,5 +116,4 @@
         #     "view_mode": "tree",
         #     "target": "current",
         # }        
-    
->>>>>>> 737d36fa
+    