from odoo import models, fields, api
import secrets


class UsuarioEvaluacionRel(models.Model):
    """
    Modelo para representar la relación entre evaluaciones y usuarios
    
    :param _name (str): Nombre del modelo en Odoo
    :param _description (str): Descripción del modelo en Odoo
    :param evaluacion_id (int): Identificador de la evaluación
    :param usuario_id (int): Identificador del usuario
    :param contestada (str): Estado de la evaluación
    :param evaluacion_nombre (str): Nombre de la evaluación
    :param evaluacion_estado (str): Estado de la evaluación
    :param evaluacion_tipo (str): Tipo de la evaluación
    :param evaluacion_usuario_ids (list): Lista de usuarios de la evaluación
    :param token (str): Token para la evaluación
    """
    
    _name = "usuario.evaluacion.rel"
    _description = "Relación entre evaluacion y usuarios"

    evaluacion_id = fields.Many2one("evaluacion", string="Evaluacion")
    usuario_id = fields.Many2one("res.users", string="Usuario")
    contestada = fields.Selection(
        [
            ("pendiente", "Pendiente"),
            ("contestada", "Contestada"),
        ],
        default="pendiente",
    )

    # Campos relacionados para acceder a atributos de evaluacion
    evaluacion_nombre = fields.Char(
        related="evaluacion_id.nombre", string="Nombre de Evaluación", readonly=True
    )
    evaluacion_estado = fields.Selection(
        related="evaluacion_id.estado", string="Estado de Evaluación", readonly=True
    )
    evaluacion_tipo = fields.Selection(
        related="evaluacion_id.tipo", string="Tipo de Evaluación", readonly=True
    )
    evaluacion_usuario_ids = fields.Many2many(
        related="evaluacion_id.usuario_ids",
        string="Usuarios de Evaluación",
        readonly=True,
    )
    token = fields.Char(string="Token")

    usuario_externo_id = fields.Many2one("usuario.externo", string="Usuario Externo")

    def write(self, vals):
        """Sobreescribir el método write para enviar la evaluación al usuario."""
        res = super(UsuarioEvaluacionRel, self).write(vals)
        if "contestada" in vals:
            self.evaluacion_id._compute_porcentaje_respuestas()

        return res

    def action_get_estado(self, usuario_id, evaluacion_id, token):
        """Método para obtener el estado de la evaluación para el usuario.

        :param usuario_id: ID del usuario
        :param evaluacion_id: ID de la evaluación
        :return: estado de la evaluación
        """
        if usuario_id:
            usuario_evaluacion = self.env["usuario.evaluacion.rel"].search(
                [
                    ("usuario_id.id", "=", usuario_id),
                    ("evaluacion_id.id", "=", evaluacion_id),
                ]
            )
        else:
            usuario_evaluacion = self.env["usuario.evaluacion.rel"].search(
                [("evaluacion_id.id", "=", evaluacion_id), ("token", "=", token)]
            )

        return usuario_evaluacion.contestada

    def action_update_estado(self, usuario_id, evaluacion_id, token):
        """Método para actualizar el estado de la evaluación para el usuario.

        :param usuario_id: ID del usuario
        :param evaluacion_id: ID de la evaluación
        """

        if usuario_id:
            usuario_evaluacion = self.env["usuario.evaluacion.rel"].search(
                [
                    ("usuario_id.id", "=", usuario_id),
                    ("evaluacion_id.id", "=", evaluacion_id),
                ]
            )
        else:
            usuario_evaluacion = self.env["usuario.evaluacion.rel"].search(
                [("evaluacion_id.id", "=", evaluacion_id), ("token", "=", token)]
            )

        usuario_evaluacion.write({"contestada": "contestada"})

    def enviar_evaluacion_action(self, evaluacion_id):
        """
        Ejecuta la acción de redireccionar a la lista de evaluaciones y devuelve un diccionario

        Este método utiliza los parámetros necesarios para redireccionar a la lista de evaluaciones

        :return: Un diccionario que contiene todos los parámetros necesarios para redireccionar la
        a una vista de la lista de las evaluaciones.

        """

        length = 32
        base_url = "http://localhost:8069/evaluacion/responder"

        usuario_evaluacion = self.env["usuario.evaluacion.rel"].search(
            [("evaluacion_id.id", "=", evaluacion_id)]
        )

        for user in usuario_evaluacion:
            token = secrets.token_hex(length)
            if not user.token:
<<<<<<< HEAD
                user.write({"token": token, "contestada": "pendiente"})
                if user.usuario_id:
                    correo = user.usuario_id.email
                    nombre = user.usuario_id.name
                elif user.usuario_externo_id:
                    correo = user.usuario_externo_id.email
                    nombre = user.usuario_externo_id.nombre
                else:
                    print("No se encontró un usuario asociado")
                    raise ValueError("No se encontró un usuario asociado")
                    
                mail_values = {
                    "subject": "Invitación para completar la evaluación",
                    "email_from": self.env.user.email_formatted,
                    "email_to": correo,
                    "body_html": f"<p>Hola, <strong>{nombre}</strong></p>"
                    f"<p>en conocer tu opinión, a fin de identificar áreas de mejora que nos permitan mejorar</p>"
                    f"<p>tu experiencia con nosotros. Por ello, te invitamos a responder la Encuesta de Clima</p>"
                    f"<p>Laboral: <strong>(Nombre de evaluación)</strong></p>"
                    f"<p>Disponible del <strong>(Fecha Inicio)</strong> al <strong>(Fecha Fin)</strong></p>"
                    f'<a href="{base_url}/{evaluacion_id}/{token}">',
                }

                print(f"Nombre:{nombre}\nCorreo:{correo}\nURL: {base_url}/{evaluacion_id}/{token}")

                mail = self.env["mail.mail"].create(mail_values)
                if mail.state == "sent":
                    print(f"Correo enviado exitosamente a {correo}")
                elif mail.state == "exception":
                    print(f"Fallo al enviar correo a {correo}")
                else:
                    print(f"Correo en estado pendiente o desconocido: {mail.state}")


        
=======
                user.write({
                    "token": token,
                    "contestada": "pendiente"
                })

                evaluacion_url = f"{base_url}/{evaluacion_id}/{token}"
                mail_values = {
                    'subject': 'Invitación para completar la evaluación',
                    'email_from': "talent360@cr-organizacional.com",
                    'email_to': user.usuario_id.email,
                    'body_html': 
                        f'''<p>Hola, <strong>{user.usuario_id.name}</strong>,</p>
                        <p>En <strong>{self.env.user.company_id.name}</strong> estamos interesados en tu opinión para mejorar.</p>
                        <p>Por favor, participa en la evaluación de clima laboral disponible del <strong>(Fecha Inicio)</strong> al <strong>(Fecha Fin)</strong>.</p>
                        <p>Puedes comenzar la evaluación haciendo clic en el siguiente enlace:</p>
                        <p><a href="{evaluacion_url}">Comenzar Evaluación</a></p>''',
                }

                mail = self.env['mail.mail'].create(mail_values)
                mail.send()
    
        return {
            "type": "ir.actions.act_window",
            "name": "Evaluaciones",
            "res_model": "evaluacion.evaluacion",
            "view_mode": "tree,form",
            "target": "current",
        }    
    
>>>>>>> 5007738d
<|MERGE_RESOLUTION|>--- conflicted
+++ resolved
@@ -121,8 +121,6 @@
         for user in usuario_evaluacion:
             token = secrets.token_hex(length)
             if not user.token:
-<<<<<<< HEAD
-                user.write({"token": token, "contestada": "pendiente"})
                 if user.usuario_id:
                     correo = user.usuario_id.email
                     nombre = user.usuario_id.name
@@ -133,31 +131,6 @@
                     print("No se encontró un usuario asociado")
                     raise ValueError("No se encontró un usuario asociado")
                     
-                mail_values = {
-                    "subject": "Invitación para completar la evaluación",
-                    "email_from": self.env.user.email_formatted,
-                    "email_to": correo,
-                    "body_html": f"<p>Hola, <strong>{nombre}</strong></p>"
-                    f"<p>en conocer tu opinión, a fin de identificar áreas de mejora que nos permitan mejorar</p>"
-                    f"<p>tu experiencia con nosotros. Por ello, te invitamos a responder la Encuesta de Clima</p>"
-                    f"<p>Laboral: <strong>(Nombre de evaluación)</strong></p>"
-                    f"<p>Disponible del <strong>(Fecha Inicio)</strong> al <strong>(Fecha Fin)</strong></p>"
-                    f'<a href="{base_url}/{evaluacion_id}/{token}">',
-                }
-
-                print(f"Nombre:{nombre}\nCorreo:{correo}\nURL: {base_url}/{evaluacion_id}/{token}")
-
-                mail = self.env["mail.mail"].create(mail_values)
-                if mail.state == "sent":
-                    print(f"Correo enviado exitosamente a {correo}")
-                elif mail.state == "exception":
-                    print(f"Fallo al enviar correo a {correo}")
-                else:
-                    print(f"Correo en estado pendiente o desconocido: {mail.state}")
-
-
-        
-=======
                 user.write({
                     "token": token,
                     "contestada": "pendiente"
@@ -167,15 +140,16 @@
                 mail_values = {
                     'subject': 'Invitación para completar la evaluación',
                     'email_from': "talent360@cr-organizacional.com",
-                    'email_to': user.usuario_id.email,
+                    'email_to': correo,
                     'body_html': 
-                        f'''<p>Hola, <strong>{user.usuario_id.name}</strong>,</p>
+                        f'''<p>Hola, <strong>{nombre}</strong>,</p>
                         <p>En <strong>{self.env.user.company_id.name}</strong> estamos interesados en tu opinión para mejorar.</p>
                         <p>Por favor, participa en la evaluación de clima laboral disponible del <strong>(Fecha Inicio)</strong> al <strong>(Fecha Fin)</strong>.</p>
                         <p>Puedes comenzar la evaluación haciendo clic en el siguiente enlace:</p>
                         <p><a href="{evaluacion_url}">Comenzar Evaluación</a></p>''',
                 }
 
+                print(f"Nombre:{nombre}\nCorreo:{correo}\nURL: {evaluacion_url}")
                 mail = self.env['mail.mail'].create(mail_values)
                 mail.send()
     
@@ -186,5 +160,4 @@
             "view_mode": "tree,form",
             "target": "current",
         }    
-    
->>>>>>> 5007738d
+    