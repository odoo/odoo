--- conflicted
+++ resolved
@@ -93,7 +93,6 @@
                 user.write({"token": token, "contestada": "pendiente"})
 
                 mail_values = {
-<<<<<<< HEAD
                     'subject': 'Invitación para completar la evaluación',
                     'email_from': self.env.user.email_formatted,
                     'email_to': user.usuario_id.email,
@@ -103,34 +102,12 @@
                                 f'<p>Laboral: <strong>(Nombre de evaluación)</strong></p>'
                                 f'<p>Disponible del <strong>(Fecha Inicio)</strong> al <strong>(Fecha Fin)</strong></p>'
                                 f'<a href="{base_url}/{evaluacion_id}/{token}">',
-=======
-                    "subject": "Invitación para completar la evaluación",
-                    "email_from": self.env.user.email_formatted,
-                    "email_to": user.usuario_id.email,
-                    "body_html": f"<p>Hola, <strong>{user.usuario_id.name}</strong></p>"
-                    f"<p>En <strong>{self.env.user.company_id.name}</strong> estamos muy interesados"
-                    f"<p>en conocer tu opinión, a fin de identificar áreas de mejora que nos permitan mejorar</p>"
-                    f"<p>tu experiencia con nosotros. Por ello, te invitamos a responder la Encuesta de Clima</p>"
-                    f"<p>Laboral: <strong>(Nombre de evaluación)</strong></p>"
-                    f"<p>Disponible del <strong>(Fecha Inicio)</strong> al <strong>(Fecha Fin)</strong></p>"
-                    f'<a href="{base_url}/{evaluacion_id}/{token}">',
->>>>>>> 2fb36a76
                 }
 
                 mail = self.env["mail.mail"].create(mail_values)
-                # mail.send()
-
                 if mail.state == "sent":
                     print(f"Correo enviado exitosamente a {user.usuario_id.email}")
                 elif mail.state == "exception":
                     print(f"Fallo al enviar correo a {user.usuario_id.email}")
                 else:
-                    print(f"Correo en estado pendiente o desconocido: {mail.state}")
-
-        # return {
-        #     "type": "ir.actions.act_window",
-        #     "name": "Evaluaciones",
-        #     "res_model": "evaluacion",
-        #     "view_mode": "tree",
-        #     "target": "current",
-        # }+                    print(f"Correo en estado pendiente o desconocido: {mail.state}")