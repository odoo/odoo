# from . import pregunta_competencia_rel
from . import pregunta_evaluacion_rel
from . import pregunta_template_rel
from . import usuario_evaluacion_rel
from . import competencia
from . import evaluacion
from . import pregunta
from . import respuesta
from . import template
from . import res_users
from . import opcion
<<<<<<< HEAD
from . import objetivo
=======
from . import evaluacion_360
>>>>>>> c88d5346
<|MERGE_RESOLUTION|>--- conflicted
+++ resolved
@@ -9,8 +9,5 @@
 from . import template
 from . import res_users
 from . import opcion
-<<<<<<< HEAD
-from . import objetivo
-=======
 from . import evaluacion_360
->>>>>>> c88d5346
+from . import objetivo