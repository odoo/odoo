/** @odoo-module **/

import { _t } from "@web/core/l10n/translation";
import { loadBundle } from "@web/core/assets";
import publicWidget from "@web/legacy/js/public/public_widget";

// The given colors are the same as those used by D3
var D3_COLORS = ["#1f77b4","#ff7f0e","#aec7e8","#ffbb78","#2ca02c","#98df8a","#d62728",
                    "#ff9896","#9467bd","#c5b0d5","#8c564b","#c49c94","#e377c2","#f7b6d2",
                    "#7f7f7f","#c7c7c7","#bcbd22","#dbdb8d","#17becf","#9edae5"];

// TODO awa: this widget loads all records and only hides some based on page
// -> this is ugly / not efficient, needs to be refactored
publicWidget.registry.SurveyResultPagination = publicWidget.Widget.extend({
    events: {
        'click li.o_survey_js_results_pagination a': '_onPageClick',
        "click .o_survey_question_answers_show_btn": "_onShowAllAnswers",
    },

    //--------------------------------------------------------------------------
    // Widget
    //--------------------------------------------------------------------------

    /**
     * @override
     * @param {$.Element} params.questionsEl The element containing the actual questions
     *   to be able to hide / show them based on the page number
     */
    init: function (parent, params) {
        this._super.apply(this, arguments);
        this.$questionsEl = params.questionsEl;
    },

    /**
     * @override
     */
    start: function () {
        var self = this;
        return this._super.apply(this, arguments).then(function () {
            self.limit = self.$el.data("record_limit");
        });
    },

    // -------------------------------------------------------------------------
    // Handlers
    // -------------------------------------------------------------------------

    /**
     * @private
     * @param {MouseEvent} ev
     */
    _onPageClick: function (ev) {
        ev.preventDefault();
        this.$('li.o_survey_js_results_pagination').removeClass('active');

        var $target = $(ev.currentTarget);
        $target.closest('li').addClass('active');
        this.$questionsEl.find("tbody tr").addClass("d-none");

        var num = $target.text();
        var min = this.limit * (num - 1) - 1;
        if (min === -1) {
            this.$questionsEl
                .find("tbody tr:lt(" + this.limit * num + ")")
                .removeClass("d-none");
        } else {
            this.$questionsEl
                .find("tbody tr:lt(" + this.limit * num + "):gt(" + min + ")")
                .removeClass("d-none");
        }
    },

    /**
     * @private
     * @param {MouseEvent} ev
     */
    _onShowAllAnswers: function (ev) {
        const btnEl = ev.currentTarget;
        const pager = btnEl.previousElementSibling;
        btnEl.classList.add("d-none");
        this.$questionsEl.find("tbody tr").removeClass("d-none");
        pager.classList.add("d-none");
        this.$questionsEl.parent().addClass("h-auto");
    },
});

/**
 * Widget responsible for the initialization and the drawing of the various charts.
 *
 */
publicWidget.registry.SurveyResultChart = publicWidget.Widget.extend({

    //--------------------------------------------------------------------------
    // Widget
    //--------------------------------------------------------------------------

    /**
     * Initializes the widget based on its defined graph_type and loads the chart.
     *
     * @override
     */
    start: function () {
        var self = this;
        return this._super.apply(this, arguments).then(function () {
            self.graphData = self.$el.data("graphData");
            self.label = self.$el.data("label") || 'Data';
            
            if (typeof self.graphData === 'string') {
                self.graphData = JSON.parse(self.graphData.replace(/'/g, '"'));
            }
<<<<<<< HEAD

=======
    
>>>>>>> 67227440
            self.labels = self.graphData.map(function (categoria) {
                return categoria.nombre;
            });
    
            self.counts = self.graphData.map(function (categoria) {
                return categoria.valor;
            });

            self.color = self.graphData.map(function (categoria) {
                return categoria.color;
            });

            if (self.graphData && self.graphData.length !== 0) {
                switch (self.$el.data("graphType")) {
                    case 'bar':
                        self.chartConfig = self._getBarChartConfig();
                        break;
                    case 'col':
                        self.chartConfig = self._getColChartConfig();
                        break;
                    case 'pie':
                        self.chartConfig = self._getPieChartConfig();
                        break;
                    case 'radar':
                        self.chartConfig = self._getRadarChartConfig();
                        break;
                }
            }
        });
    },

    willStart: async function () {
        await loadBundle("web.chartjs_lib");
    },

    // -------------------------------------------------------------------------
    // Private
    // -------------------------------------------------------------------------

    /**
     * Returns a standard bar chart configuration.
     *
     * @private
     */
    _getBarChartConfig: function () {
        return {
            type: 'bar',
            data: {
                labels: this.labels,
                datasets:[{
                    label: this.label,
                    data: this.counts,
                    backgroundColor: this.color || this.counts.map(function (val, index) {
                        return D3_COLORS[index % 20];
                    }),
                }]
            },
            options: {
                responsive: true,
                plugins: {
                    legend: {
                        display: false,
                    },
                    tooltip: {
                        enabled: false,
                    },
                },
                scales: {
                    x: {
                        ticks: {
                            callback: function (val, index) {
                                // For a category axis, the val is the index so the lookup via getLabelForValue is needed
                                const value = this.getLabelForValue(val);
                                const tickLimit = 35;
                                return value?.length > tickLimit
                                    ? `${value.slice(0, tickLimit)}...`
                                    : value;
                            },
                        },
                    },
                    y: {
                        ticks: {
                            precision: 0,
                        },
                        beginAtZero: true,
                    },
                },
            },
        };
    },

    _getColChartConfig: function () {
        return {
            type: 'bar',
            data: {
                labels: this.labels,
                datasets:[{
                    label: "Conteo",
                    data: this.counts,
                    backgroundColor: this.counts.map(function (val, index) {
                        return D3_COLORS[index % 20];
                    }),
                }]
            },
            options: {
                plugins: {
                    legend: {
                        display: false,
                    },
                    tooltip: {
                        enabled: false,
                    },
                },
                indexAxis: 'y',
                scales: {
                    y: {
                        ticks: {
                            callback: function (val, index) {
                                // For a category axis, the val is the index so the lookup via getLabelForValue is needed
                                const value = this.getLabelForValue(val);
                                const tickLimit = 35;
                                return value?.length > tickLimit
                                    ? `${value.slice(0, tickLimit)}...`
                                    : value;
                            },
                        },
                    },
                    x: {
                        ticks: {
                            precision: 0,
                        },
                        beginAtZero: true,
                    },
                },
            },
        };
    },

    /**
     * Returns a standard pie chart configuration.
     *
     * @private
     */
    _getPieChartConfig: function () {
        return {
            type: 'pie',
            data: {
                labels: this.labels,
                datasets: [{
                    label: '',
                    data: this.counts,
                    backgroundColor: this.counts.map(function (val, index) {
                        return D3_COLORS[index % 20];
                    }),
                }]
            },
            options: {
                aspectRatio: 2,
            },
        };
    },

    /**
     * Returns a standard radar chart configuration.
     *
     * @private
     */
    _getRadarChartConfig: function () {
        return {
            type: 'radar',
            data: {
                labels: this.labels,
                datasets: [
                {
                    label: this.label,
                    data: this.counts,
                    backgroundColor: 'rgba(255, 99, 132, 0.2)',
                    borderColor: 'rgb(255, 99, 132)',
                    pointBackgroundColor: 'rgb(255, 99, 132)',
                    pointBorderColor: '#fff',
                    pointHoverBackgroundColor: '#fff',
                    pointHoverBorderColor: 'rgb(255, 99, 132)'
                }],
            },
            options: {
                responsive: true,
                elements: {
                    line: {
                        borderWidth: 3
                    }
                }
            },
        };
    },

    /**
     * Loads the chart using the provided Chart library.
     *
     * @private
     */
    _loadChart: function () {
        this.$el.css({position: 'relative'});
        var $canvas = this.$('canvas');
        var ctx = $canvas.get(0).getContext('2d');
        this.chart = new Chart(ctx, this.chartConfig);
    },

    _reloadChart: function () {
        if (this.chart !== undefined) {
            this.chart.destroy();
        }
        this._loadChart();
    }
});

publicWidget.registry.SurveyResultWidget = publicWidget.Widget.extend({
    selector: '.o_survey_result',
    events: {
        "click .o_survey_results_print": "_onPrintResultsClick",
    },

    //--------------------------------------------------------------------------
    // Widget
    //--------------------------------------------------------------------------

    /**
    * @override
    */
    start: function () {
        var self = this;
        return this._super.apply(this, arguments).then(function () {
            var allPromises = [];
            self.$('.pagination_wrapper').each(function (){
                var questionId = $(this).data("question_id");
                allPromises.push(new publicWidget.registry.SurveyResultPagination(self, {
                    'questionsEl': self.$('#survey_table_question_'+ questionId)
                }).attachTo($(this)));
            });

            self.charts = [];
            self.$('.survey_graph').each(function () {
                var chartWidget = new publicWidget.registry.SurveyResultChart(self);
                allPromises.push(chartWidget.attachTo($(this)));
                self.charts.push(chartWidget);
            }); 

            if (allPromises.length !== 0) {
                return Promise.all(allPromises).finally(() => self._attach_listener(self));
            } else {
                return Promise.resolve();
            }
        });
    },

    /**
     * Call print dialog
     * @private
     */
    _onPrintResultsClick: function () {  
        window.print();
    },
    
     _attach_listener: function (self){
        console.log("attatching listeners")

        for (let chart of self.charts) {
            chart._reloadChart();
        }

        const tabEls = document.querySelectorAll('a[data-bs-toggle="tab"][data-chart="1"]');
        tabEls.forEach(function (tabEl) {
          tabEl.addEventListener("shown.bs.tab", function (event) {
            const index = Array.from(tabEls).indexOf(event.target);
            self.charts[index]._reloadChart();
          });
        });
    }
});





export default {
    resultWidget: publicWidget.registry.SurveyResultWidget,
    chartWidget: publicWidget.registry.SurveyResultChart,
    paginationWidget: publicWidget.registry.SurveyResultPagination
};<|MERGE_RESOLUTION|>--- conflicted
+++ resolved
@@ -108,11 +108,15 @@
             if (typeof self.graphData === 'string') {
                 self.graphData = JSON.parse(self.graphData.replace(/'/g, '"'));
             }
-<<<<<<< HEAD
-
-=======
+
+            // self.labels = self.graphData.map(function (respuesta) {
+            //     return respuesta.texto;
+            // });
     
->>>>>>> 67227440
+            // self.counts = self.graphData.map(function (respuesta) {
+            //     return respuesta.conteo;
+            // });
+    
             self.labels = self.graphData.map(function (categoria) {
                 return categoria.nombre;
             });
