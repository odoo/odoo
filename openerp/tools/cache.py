--- conflicted
+++ resolved
@@ -176,8 +176,6 @@
         pass
 
 
-<<<<<<< HEAD
-=======
 def log_ormcache_stats(sig=None, frame=None):
     """ Log statistics of ormcache usage by database, model, and method. """
     from openerp.modules.registry import RegistryManager
@@ -198,6 +196,5 @@
 
     me.dbname = me_dbname
 
->>>>>>> 4bef17cc
 # For backward compatibility
 cache = ormcache