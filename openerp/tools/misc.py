# -*- coding: utf-8 -*-
##############################################################################
#
#    OpenERP, Open Source Management Solution
#    Copyright (C) 2004-2009 Tiny SPRL (<http://tiny.be>).
#    Copyright (C) 2010-2014 OpenERP s.a. (<http://openerp.com>).
#
#    This program is free software: you can redistribute it and/or modify
#    it under the terms of the GNU Affero General Public License as
#    published by the Free Software Foundation, either version 3 of the
#    License, or (at your option) any later version.
#
#    This program is distributed in the hope that it will be useful,
#    but WITHOUT ANY WARRANTY; without even the implied warranty of
#    MERCHANTABILITY or FITNESS FOR A PARTICULAR PURPOSE.  See the
#    GNU Affero General Public License for more details.
#
#    You should have received a copy of the GNU Affero General Public License
#    along with this program.  If not, see <http://www.gnu.org/licenses/>.
#
##############################################################################


"""
Miscellaneous tools used by OpenERP.
"""

from functools import wraps
import cProfile
from contextlib import contextmanager
import subprocess
import logging
import os
import pdb
import socket
import sys
import threading
import time
import types
import zipfile
from collections import defaultdict, Mapping
from datetime import datetime
from itertools import islice, izip, groupby
from lxml import etree
from which import which
from threading import local
import traceback

try:
    from html2text import html2text
except ImportError:
    html2text = None

from config import config
from cache import *

import openerp
# get_encodings, ustr and exception_to_unicode were originally from tools.misc.
# There are moved to loglevels until we refactor tools.
from openerp.loglevels import get_encodings, ustr, exception_to_unicode     # noqa

_logger = logging.getLogger(__name__)

# List of etree._Element subclasses that we choose to ignore when parsing XML.
# We include the *Base ones just in case, currently they seem to be subclasses of the _* ones.
SKIPPED_ELEMENT_TYPES = (etree._Comment, etree._ProcessingInstruction, etree.CommentBase, etree.PIBase)

def find_in_path(name):
    try:
        return which(name)
    except IOError:
        return None

def find_pg_tool(name):
    path = None
    if config['pg_path'] and config['pg_path'] != 'None':
        path = config['pg_path']
    try:
        return which(name, path=path)
    except IOError:
        return None

def exec_pg_command(name, *args):
    prog = find_pg_tool(name)
    if not prog:
        raise Exception('Couldn\'t find %s' % name)
    args2 = (prog,) + args

    with open(os.devnull) as dn:
        return subprocess.call(args2, stdout=dn, stderr=subprocess.STDOUT)

def exec_pg_command_pipe(name, *args):
    prog = find_pg_tool(name)
    if not prog:
        raise Exception('Couldn\'t find %s' % name)
    # on win32, passing close_fds=True is not compatible
    # with redirecting std[in/err/out]
    pop = subprocess.Popen((prog,) + args, bufsize= -1,
          stdin=subprocess.PIPE, stdout=subprocess.PIPE,
          close_fds=(os.name=="posix"))
    return pop.stdin, pop.stdout

def exec_command_pipe(name, *args):
    prog = find_in_path(name)
    if not prog:
        raise Exception('Couldn\'t find %s' % name)
    # on win32, passing close_fds=True is not compatible
    # with redirecting std[in/err/out]
    pop = subprocess.Popen((prog,) + args, bufsize= -1,
          stdin=subprocess.PIPE, stdout=subprocess.PIPE,
          close_fds=(os.name=="posix"))
    return pop.stdin, pop.stdout

#----------------------------------------------------------
# File paths
#----------------------------------------------------------
#file_path_root = os.getcwd()
#file_path_addons = os.path.join(file_path_root, 'addons')

def file_open(name, mode="r", subdir='addons', pathinfo=False):
    """Open a file from the OpenERP root, using a subdir folder.

    Example::
    
    >>> file_open('hr/report/timesheer.xsl')
    >>> file_open('addons/hr/report/timesheet.xsl')
    >>> file_open('../../base/report/rml_template.xsl', subdir='addons/hr/report', pathinfo=True)

    @param name name of the file
    @param mode file open mode
    @param subdir subdirectory
    @param pathinfo if True returns tuple (fileobject, filepath)

    @return fileobject if pathinfo is False else (fileobject, filepath)
    """
    import openerp.modules as addons
    adps = addons.module.ad_paths
    rtp = os.path.normcase(os.path.abspath(config['root_path']))

    basename = name

    if os.path.isabs(name):
        # It is an absolute path
        # Is it below 'addons_path' or 'root_path'?
        name = os.path.normcase(os.path.normpath(name))
        for root in adps + [rtp]:
            root = os.path.normcase(os.path.normpath(root)) + os.sep
            if name.startswith(root):
                base = root.rstrip(os.sep)
                name = name[len(base) + 1:]
                break
        else:
            # It is outside the OpenERP root: skip zipfile lookup.
            base, name = os.path.split(name)
        return _fileopen(name, mode=mode, basedir=base, pathinfo=pathinfo, basename=basename)

    if name.replace(os.sep, '/').startswith('addons/'):
        subdir = 'addons'
        name2 = name[7:]
    elif subdir:
        name = os.path.join(subdir, name)
        if name.replace(os.sep, '/').startswith('addons/'):
            subdir = 'addons'
            name2 = name[7:]
        else:
            name2 = name

    # First, try to locate in addons_path
    if subdir:
        for adp in adps:
            try:
                return _fileopen(name2, mode=mode, basedir=adp,
                                 pathinfo=pathinfo, basename=basename)
            except IOError:
                pass

    # Second, try to locate in root_path
    return _fileopen(name, mode=mode, basedir=rtp, pathinfo=pathinfo, basename=basename)


def _fileopen(path, mode, basedir, pathinfo, basename=None):
    name = os.path.normpath(os.path.join(basedir, path))

    if basename is None:
        basename = name
    # Give higher priority to module directories, which is
    # a more common case than zipped modules.
    if os.path.isfile(name):
        fo = open(name, mode)
        if pathinfo:
            return fo, name
        return fo

    # Support for loading modules in zipped form.
    # This will not work for zipped modules that are sitting
    # outside of known addons paths.
    head = os.path.normpath(path)
    zipname = False
    while os.sep in head:
        head, tail = os.path.split(head)
        if not tail:
            break
        if zipname:
            zipname = os.path.join(tail, zipname)
        else:
            zipname = tail
        zpath = os.path.join(basedir, head + '.zip')
        if zipfile.is_zipfile(zpath):
            from cStringIO import StringIO
            zfile = zipfile.ZipFile(zpath)
            try:
                fo = StringIO()
                fo.write(zfile.read(os.path.join(
                    os.path.basename(head), zipname).replace(
                        os.sep, '/')))
                fo.seek(0)
                if pathinfo:
                    return fo, name
                return fo
            except Exception:
                pass
    # Not found
    if name.endswith('.rml'):
        raise IOError('Report %r doesn\'t exist or deleted' % basename)
    raise IOError('File not found: %s' % basename)


#----------------------------------------------------------
# iterables
#----------------------------------------------------------
def flatten(list):
    """Flatten a list of elements into a uniqu list
    Author: Christophe Simonis (christophe@tinyerp.com)

    Examples::
    >>> flatten(['a'])
    ['a']
    >>> flatten('b')
    ['b']
    >>> flatten( [] )
    []
    >>> flatten( [[], [[]]] )
    []
    >>> flatten( [[['a','b'], 'c'], 'd', ['e', [], 'f']] )
    ['a', 'b', 'c', 'd', 'e', 'f']
    >>> t = (1,2,(3,), [4, 5, [6, [7], (8, 9), ([10, 11, (12, 13)]), [14, [], (15,)], []]])
    >>> flatten(t)
    [1, 2, 3, 4, 5, 6, 7, 8, 9, 10, 11, 12, 13, 14, 15]
    """

    def isiterable(x):
        return hasattr(x, "__iter__")

    r = []
    for e in list:
        if isiterable(e):
            map(r.append, flatten(e))
        else:
            r.append(e)
    return r

def reverse_enumerate(l):
    """Like enumerate but in the other sens
    
    Usage::
    >>> a = ['a', 'b', 'c']
    >>> it = reverse_enumerate(a)
    >>> it.next()
    (2, 'c')
    >>> it.next()
    (1, 'b')
    >>> it.next()
    (0, 'a')
    >>> it.next()
    Traceback (most recent call last):
      File "<stdin>", line 1, in <module>
    StopIteration
    """
    return izip(xrange(len(l)-1, -1, -1), reversed(l))


class UpdateableStr(local):
    """ Class that stores an updateable string (used in wizards)
    """

    def __init__(self, string=''):
        self.string = string

    def __str__(self):
        return str(self.string)

    def __repr__(self):
        return str(self.string)

    def __nonzero__(self):
        return bool(self.string)


class UpdateableDict(local):
    """Stores an updateable dict to use in wizards
    """

    def __init__(self, dict=None):
        if dict is None:
            dict = {}
        self.dict = dict

    def __str__(self):
        return str(self.dict)

    def __repr__(self):
        return str(self.dict)

    def clear(self):
        return self.dict.clear()

    def keys(self):
        return self.dict.keys()

    def __setitem__(self, i, y):
        self.dict.__setitem__(i, y)

    def __getitem__(self, i):
        return self.dict.__getitem__(i)

    def copy(self):
        return self.dict.copy()

    def iteritems(self):
        return self.dict.iteritems()

    def iterkeys(self):
        return self.dict.iterkeys()

    def itervalues(self):
        return self.dict.itervalues()

    def pop(self, k, d=None):
        return self.dict.pop(k, d)

    def popitem(self):
        return self.dict.popitem()

    def setdefault(self, k, d=None):
        return self.dict.setdefault(k, d)

    def update(self, E, **F):
        return self.dict.update(E, F)

    def values(self):
        return self.dict.values()

    def get(self, k, d=None):
        return self.dict.get(k, d)

    def has_key(self, k):
        return self.dict.has_key(k)

    def items(self):
        return self.dict.items()

    def __cmp__(self, y):
        return self.dict.__cmp__(y)

    def __contains__(self, k):
        return self.dict.__contains__(k)

    def __delitem__(self, y):
        return self.dict.__delitem__(y)

    def __eq__(self, y):
        return self.dict.__eq__(y)

    def __ge__(self, y):
        return self.dict.__ge__(y)

    def __gt__(self, y):
        return self.dict.__gt__(y)

    def __hash__(self):
        return self.dict.__hash__()

    def __iter__(self):
        return self.dict.__iter__()

    def __le__(self, y):
        return self.dict.__le__(y)

    def __len__(self):
        return self.dict.__len__()

    def __lt__(self, y):
        return self.dict.__lt__(y)

    def __ne__(self, y):
        return self.dict.__ne__(y)

class currency(float):
    """ Deprecate
    
    .. warning::
    
    Don't use ! Use res.currency.round()
    """

    def __init__(self, value, accuracy=2, rounding=None):
        if rounding is None:
            rounding=10**-accuracy
        self.rounding=rounding
        self.accuracy=accuracy

    def __new__(cls, value, accuracy=2, rounding=None):
        return float.__new__(cls, round(value, accuracy))

    #def __str__(self):
    #   display_value = int(self*(10**(-self.accuracy))/self.rounding)*self.rounding/(10**(-self.accuracy))
    #   return str(display_value)

def to_xml(s):
    return s.replace('&','&amp;').replace('<','&lt;').replace('>','&gt;')

def get_iso_codes(lang):
    if lang.find('_') != -1:
        if lang.split('_')[0] == lang.split('_')[1].lower():
            lang = lang.split('_')[0]
    return lang

ALL_LANGUAGES = {
        'ab_RU': u'Abkhazian / аҧсуа',
        'am_ET': u'Amharic / አምሃርኛ',
        'ar_SY': u'Arabic / الْعَرَبيّة',
        'bg_BG': u'Bulgarian / български език',
        'bs_BS': u'Bosnian / bosanski jezik',
        'ca_ES': u'Catalan / Català',
        'cs_CZ': u'Czech / Čeština',
        'da_DK': u'Danish / Dansk',
        'de_DE': u'German / Deutsch',
        'el_GR': u'Greek / Ελληνικά',
        'en_CA': u'English (CA)',
        'en_GB': u'English (UK)',
        'en_US': u'English (US)',
        'es_AR': u'Spanish (AR) / Español (AR)',
        'es_BO': u'Spanish (BO) / Español (BO)',
        'es_CL': u'Spanish (CL) / Español (CL)',
        'es_CO': u'Spanish (CO) / Español (CO)',
        'es_CR': u'Spanish (CR) / Español (CR)',
        'es_DO': u'Spanish (DO) / Español (DO)',
        'es_EC': u'Spanish (EC) / Español (EC)',
        'es_ES': u'Spanish / Español',
        'es_GT': u'Spanish (GT) / Español (GT)',
        'es_HN': u'Spanish (HN) / Español (HN)',
        'es_MX': u'Spanish (MX) / Español (MX)',
        'es_NI': u'Spanish (NI) / Español (NI)',
        'es_PA': u'Spanish (PA) / Español (PA)',
        'es_PE': u'Spanish (PE) / Español (PE)',
        'es_PR': u'Spanish (PR) / Español (PR)',
        'es_PY': u'Spanish (PY) / Español (PY)',
        'es_SV': u'Spanish (SV) / Español (SV)',
        'es_UY': u'Spanish (UY) / Español (UY)',
        'es_VE': u'Spanish (VE) / Español (VE)',
        'et_EE': u'Estonian / Eesti keel',
        'fa_IR': u'Persian / فارس',
        'fi_FI': u'Finnish / Suomi',
        'fr_BE': u'French (BE) / Français (BE)',
        'fr_CA': u'French (CA) / Français (CA)',
        'fr_CH': u'French (CH) / Français (CH)',
        'fr_FR': u'French / Français',
        'gl_ES': u'Galician / Galego',
        'gu_IN': u'Gujarati / ગુજરાતી',
        'he_IL': u'Hebrew / עִבְרִי',
        'hi_IN': u'Hindi / हिंदी',
        'hr_HR': u'Croatian / hrvatski jezik',
        'hu_HU': u'Hungarian / Magyar',
        'id_ID': u'Indonesian / Bahasa Indonesia',
        'it_IT': u'Italian / Italiano',
        'iu_CA': u'Inuktitut / ᐃᓄᒃᑎᑐᑦ',
        'ja_JP': u'Japanese / 日本語',
        'ko_KP': u'Korean (KP) / 한국어 (KP)',
        'ko_KR': u'Korean (KR) / 한국어 (KR)',
        'lo_LA': u'Lao / ພາສາລາວ',
        'lt_LT': u'Lithuanian / Lietuvių kalba',
        'lv_LV': u'Latvian / latviešu valoda',
        'mk_MK': u'Macedonian / македонски јазик',
        'ml_IN': u'Malayalam / മലയാളം',
        'mn_MN': u'Mongolian / монгол',
        'nb_NO': u'Norwegian Bokmål / Norsk bokmål',
        'nl_NL': u'Dutch / Nederlands',
        'nl_BE': u'Flemish (BE) / Vlaams (BE)',
        'oc_FR': u'Occitan (FR, post 1500) / Occitan',
        'pl_PL': u'Polish / Język polski',
        'pt_BR': u'Portuguese (BR) / Português (BR)',
        'pt_PT': u'Portuguese / Português',
        'ro_RO': u'Romanian / română',
        'ru_RU': u'Russian / русский язык',
        'si_LK': u'Sinhalese / සිංහල',
        'sl_SI': u'Slovenian / slovenščina',
        'sk_SK': u'Slovak / Slovenský jazyk',
        'sq_AL': u'Albanian / Shqip',
        'sr_RS': u'Serbian (Cyrillic) / српски',
        'sr@latin': u'Serbian (Latin) / srpski',
        'sv_SE': u'Swedish / svenska',
        'te_IN': u'Telugu / తెలుగు',
        'tr_TR': u'Turkish / Türkçe',
        'vi_VN': u'Vietnamese / Tiếng Việt',
        'uk_UA': u'Ukrainian / українська',
        'ur_PK': u'Urdu / اردو',
        'zh_CN': u'Chinese (CN) / 简体中文',
        'zh_HK': u'Chinese (HK)',
        'zh_TW': u'Chinese (TW) / 正體字',
        'th_TH': u'Thai / ภาษาไทย',
        'tlh_TLH': u'Klingon',
    }

def scan_languages():
    """ Returns all languages supported by OpenERP for translation

    :returns: a list of (lang_code, lang_name) pairs
    :rtype: [(str, unicode)]
    """
    return sorted(ALL_LANGUAGES.iteritems(), key=lambda k: k[1])

def get_user_companies(cr, user):
    def _get_company_children(cr, ids):
        if not ids:
            return []
        cr.execute('SELECT id FROM res_company WHERE parent_id IN %s', (tuple(ids),))
        res = [x[0] for x in cr.fetchall()]
        res.extend(_get_company_children(cr, res))
        return res
    cr.execute('SELECT company_id FROM res_users WHERE id=%s', (user,))
    user_comp = cr.fetchone()[0]
    if not user_comp:
        return []
    return [user_comp] + _get_company_children(cr, [user_comp])

def mod10r(number):
    """
    Input number : account or invoice number
    Output return: the same number completed with the recursive mod10
    key
    """
    codec=[0,9,4,6,8,2,7,1,3,5]
    report = 0
    result=""
    for digit in number:
        result += digit
        if digit.isdigit():
            report = codec[ (int(digit) + report) % 10 ]
    return result + str((10 - report) % 10)


def human_size(sz):
    """
    Return the size in a human readable format
    """
    if not sz:
        return False
    units = ('bytes', 'Kb', 'Mb', 'Gb')
    if isinstance(sz,basestring):
        sz=len(sz)
    s, i = float(sz), 0
    while s >= 1024 and i < len(units)-1:
        s /= 1024
        i += 1
    return "%0.2f %s" % (s, units[i])

def logged(f):
    @wraps(f)
    def wrapper(*args, **kwargs):
        from pprint import pformat

        vector = ['Call -> function: %r' % f]
        for i, arg in enumerate(args):
            vector.append('  arg %02d: %s' % (i, pformat(arg)))
        for key, value in kwargs.items():
            vector.append('  kwarg %10s: %s' % (key, pformat(value)))

        timeb4 = time.time()
        res = f(*args, **kwargs)

        vector.append('  result: %s' % pformat(res))
        vector.append('  time delta: %s' % (time.time() - timeb4))
        _logger.debug('\n'.join(vector))
        return res

    return wrapper

class profile(object):
    def __init__(self, fname=None):
        self.fname = fname

    def __call__(self, f):
        @wraps(f)
        def wrapper(*args, **kwargs):
            profile = cProfile.Profile()
            result = profile.runcall(f, *args, **kwargs)
            profile.dump_stats(self.fname or ("%s.cprof" % (f.func_name,)))
            return result

        return wrapper

__icons_list = ['STOCK_ABOUT', 'STOCK_ADD', 'STOCK_APPLY', 'STOCK_BOLD',
'STOCK_CANCEL', 'STOCK_CDROM', 'STOCK_CLEAR', 'STOCK_CLOSE', 'STOCK_COLOR_PICKER',
'STOCK_CONNECT', 'STOCK_CONVERT', 'STOCK_COPY', 'STOCK_CUT', 'STOCK_DELETE',
'STOCK_DIALOG_AUTHENTICATION', 'STOCK_DIALOG_ERROR', 'STOCK_DIALOG_INFO',
'STOCK_DIALOG_QUESTION', 'STOCK_DIALOG_WARNING', 'STOCK_DIRECTORY', 'STOCK_DISCONNECT',
'STOCK_DND', 'STOCK_DND_MULTIPLE', 'STOCK_EDIT', 'STOCK_EXECUTE', 'STOCK_FILE',
'STOCK_FIND', 'STOCK_FIND_AND_REPLACE', 'STOCK_FLOPPY', 'STOCK_GOTO_BOTTOM',
'STOCK_GOTO_FIRST', 'STOCK_GOTO_LAST', 'STOCK_GOTO_TOP', 'STOCK_GO_BACK',
'STOCK_GO_DOWN', 'STOCK_GO_FORWARD', 'STOCK_GO_UP', 'STOCK_HARDDISK',
'STOCK_HELP', 'STOCK_HOME', 'STOCK_INDENT', 'STOCK_INDEX', 'STOCK_ITALIC',
'STOCK_JUMP_TO', 'STOCK_JUSTIFY_CENTER', 'STOCK_JUSTIFY_FILL',
'STOCK_JUSTIFY_LEFT', 'STOCK_JUSTIFY_RIGHT', 'STOCK_MEDIA_FORWARD',
'STOCK_MEDIA_NEXT', 'STOCK_MEDIA_PAUSE', 'STOCK_MEDIA_PLAY',
'STOCK_MEDIA_PREVIOUS', 'STOCK_MEDIA_RECORD', 'STOCK_MEDIA_REWIND',
'STOCK_MEDIA_STOP', 'STOCK_MISSING_IMAGE', 'STOCK_NETWORK', 'STOCK_NEW',
'STOCK_NO', 'STOCK_OK', 'STOCK_OPEN', 'STOCK_PASTE', 'STOCK_PREFERENCES',
'STOCK_PRINT', 'STOCK_PRINT_PREVIEW', 'STOCK_PROPERTIES', 'STOCK_QUIT',
'STOCK_REDO', 'STOCK_REFRESH', 'STOCK_REMOVE', 'STOCK_REVERT_TO_SAVED',
'STOCK_SAVE', 'STOCK_SAVE_AS', 'STOCK_SELECT_COLOR', 'STOCK_SELECT_FONT',
'STOCK_SORT_ASCENDING', 'STOCK_SORT_DESCENDING', 'STOCK_SPELL_CHECK',
'STOCK_STOP', 'STOCK_STRIKETHROUGH', 'STOCK_UNDELETE', 'STOCK_UNDERLINE',
'STOCK_UNDO', 'STOCK_UNINDENT', 'STOCK_YES', 'STOCK_ZOOM_100',
'STOCK_ZOOM_FIT', 'STOCK_ZOOM_IN', 'STOCK_ZOOM_OUT',
'terp-account', 'terp-crm', 'terp-mrp', 'terp-product', 'terp-purchase',
'terp-sale', 'terp-tools', 'terp-administration', 'terp-hr', 'terp-partner',
'terp-project', 'terp-report', 'terp-stock', 'terp-calendar', 'terp-graph',
'terp-check','terp-go-month','terp-go-year','terp-go-today','terp-document-new','terp-camera_test',
'terp-emblem-important','terp-gtk-media-pause','terp-gtk-stop','terp-gnome-cpu-frequency-applet+',
'terp-dialog-close','terp-gtk-jump-to-rtl','terp-gtk-jump-to-ltr','terp-accessories-archiver',
'terp-stock_align_left_24','terp-stock_effects-object-colorize','terp-go-home','terp-gtk-go-back-rtl',
'terp-gtk-go-back-ltr','terp-personal','terp-personal-','terp-personal+','terp-accessories-archiver-minus',
'terp-accessories-archiver+','terp-stock_symbol-selection','terp-call-start','terp-dolar',
'terp-face-plain','terp-folder-blue','terp-folder-green','terp-folder-orange','terp-folder-yellow',
'terp-gdu-smart-failing','terp-go-week','terp-gtk-select-all','terp-locked','terp-mail-forward',
'terp-mail-message-new','terp-mail-replied','terp-rating-rated','terp-stage','terp-stock_format-scientific',
'terp-dolar_ok!','terp-idea','terp-stock_format-default','terp-mail-','terp-mail_delete'
]

def icons(*a, **kw):
    global __icons_list
    return [(x, x) for x in __icons_list ]

def detect_ip_addr():
    """Try a very crude method to figure out a valid external
       IP or hostname for the current machine. Don't rely on this
       for binding to an interface, but it could be used as basis
       for constructing a remote URL to the server.
    """
    def _detect_ip_addr():
        from array import array
        from struct import pack, unpack

        try:
            import fcntl
        except ImportError:
            fcntl = None

        ip_addr = None

        if not fcntl: # not UNIX:
            host = socket.gethostname()
            ip_addr = socket.gethostbyname(host)
        else: # UNIX:
            # get all interfaces:
            nbytes = 128 * 32
            s = socket.socket(socket.AF_INET, socket.SOCK_DGRAM)
            names = array('B', '\0' * nbytes)
            #print 'names: ', names
            outbytes = unpack('iL', fcntl.ioctl( s.fileno(), 0x8912, pack('iL', nbytes, names.buffer_info()[0])))[0]
            namestr = names.tostring()

            # try 64 bit kernel:
            for i in range(0, outbytes, 40):
                name = namestr[i:i+16].split('\0', 1)[0]
                if name != 'lo':
                    ip_addr = socket.inet_ntoa(namestr[i+20:i+24])
                    break

            # try 32 bit kernel:
            if ip_addr is None:
                ifaces = filter(None, [namestr[i:i+32].split('\0', 1)[0] for i in range(0, outbytes, 32)])

                for ifname in [iface for iface in ifaces if iface != 'lo']:
                    ip_addr = socket.inet_ntoa(fcntl.ioctl(s.fileno(), 0x8915, pack('256s', ifname[:15]))[20:24])
                    break

        return ip_addr or 'localhost'

    try:
        ip_addr = _detect_ip_addr()
    except Exception:
        ip_addr = 'localhost'
    return ip_addr

# RATIONALE BEHIND TIMESTAMP CALCULATIONS AND TIMEZONE MANAGEMENT:
#  The server side never does any timestamp calculation, always
#  sends them in a naive (timezone agnostic) format supposed to be
#  expressed within the server timezone, and expects the clients to
#  provide timestamps in the server timezone as well.
#  It stores all timestamps in the database in naive format as well,
#  which also expresses the time in the server timezone.
#  For this reason the server makes its timezone name available via the
#  common/timezone_get() rpc method, which clients need to read
#  to know the appropriate time offset to use when reading/writing
#  times.
def get_win32_timezone():
    """Attempt to return the "standard name" of the current timezone on a win32 system.
       @return the standard name of the current win32 timezone, or False if it cannot be found.
    """
    res = False
    if sys.platform == "win32":
        try:
            import _winreg
            hklm = _winreg.ConnectRegistry(None,_winreg.HKEY_LOCAL_MACHINE)
            current_tz_key = _winreg.OpenKey(hklm, r"SYSTEM\CurrentControlSet\Control\TimeZoneInformation", 0,_winreg.KEY_ALL_ACCESS)
            res = str(_winreg.QueryValueEx(current_tz_key,"StandardName")[0])  # [0] is value, [1] is type code
            _winreg.CloseKey(current_tz_key)
            _winreg.CloseKey(hklm)
        except Exception:
            pass
    return res

def detect_server_timezone():
    """Attempt to detect the timezone to use on the server side.
       Defaults to UTC if no working timezone can be found.
       @return the timezone identifier as expected by pytz.timezone.
    """
    try:
        import pytz
    except Exception:
        _logger.warning("Python pytz module is not available. "
            "Timezone will be set to UTC by default.")
        return 'UTC'

    # Option 1: the configuration option (did not exist before, so no backwards compatibility issue)
    # Option 2: to be backwards compatible with 5.0 or earlier, the value from time.tzname[0], but only if it is known to pytz
    # Option 3: the environment variable TZ
    sources = [ (config['timezone'], 'OpenERP configuration'),
                (time.tzname[0], 'time.tzname'),
                (os.environ.get('TZ',False),'TZ environment variable'), ]
    # Option 4: OS-specific: /etc/timezone on Unix
    if os.path.exists("/etc/timezone"):
        tz_value = False
        try:
            f = open("/etc/timezone")
            tz_value = f.read(128).strip()
        except Exception:
            pass
        finally:
            f.close()
        sources.append((tz_value,"/etc/timezone file"))
    # Option 5: timezone info from registry on Win32
    if sys.platform == "win32":
        # Timezone info is stored in windows registry.
        # However this is not likely to work very well as the standard name
        # of timezones in windows is rarely something that is known to pytz.
        # But that's ok, it is always possible to use a config option to set
        # it explicitly.
        sources.append((get_win32_timezone(),"Windows Registry"))

    for (value,source) in sources:
        if value:
            try:
                tz = pytz.timezone(value)
                _logger.info("Using timezone %s obtained from %s.", tz.zone, source)
                return value
            except pytz.UnknownTimeZoneError:
                _logger.warning("The timezone specified in %s (%s) is invalid, ignoring it.", source, value)

    _logger.warning("No valid timezone could be detected, using default UTC "
        "timezone. You can specify it explicitly with option 'timezone' in "
        "the server configuration.")
    return 'UTC'

def get_server_timezone():
    return "UTC"


DEFAULT_SERVER_DATE_FORMAT = "%Y-%m-%d"
DEFAULT_SERVER_TIME_FORMAT = "%H:%M:%S"
DEFAULT_SERVER_DATETIME_FORMAT = "%s %s" % (
    DEFAULT_SERVER_DATE_FORMAT,
    DEFAULT_SERVER_TIME_FORMAT)

# Python's strftime supports only the format directives
# that are available on the platform's libc, so in order to
# be cross-platform we map to the directives required by
# the C standard (1989 version), always available on platforms
# with a C standard implementation.
DATETIME_FORMATS_MAP = {
        '%C': '', # century
        '%D': '%m/%d/%Y', # modified %y->%Y
        '%e': '%d',
        '%E': '', # special modifier
        '%F': '%Y-%m-%d',
        '%g': '%Y', # modified %y->%Y
        '%G': '%Y',
        '%h': '%b',
        '%k': '%H',
        '%l': '%I',
        '%n': '\n',
        '%O': '', # special modifier
        '%P': '%p',
        '%R': '%H:%M',
        '%r': '%I:%M:%S %p',
        '%s': '', #num of seconds since epoch
        '%T': '%H:%M:%S',
        '%t': ' ', # tab
        '%u': ' %w',
        '%V': '%W',
        '%y': '%Y', # Even if %y works, it's ambiguous, so we should use %Y
        '%+': '%Y-%m-%d %H:%M:%S',

        # %Z is a special case that causes 2 problems at least:
        #  - the timezone names we use (in res_user.context_tz) come
        #    from pytz, but not all these names are recognized by
        #    strptime(), so we cannot convert in both directions
        #    when such a timezone is selected and %Z is in the format
        #  - %Z is replaced by an empty string in strftime() when
        #    there is not tzinfo in a datetime value (e.g when the user
        #    did not pick a context_tz). The resulting string does not
        #    parse back if the format requires %Z.
        # As a consequence, we strip it completely from format strings.
        # The user can always have a look at the context_tz in
        # preferences to check the timezone.
        '%z': '',
        '%Z': '',
}

POSIX_TO_LDML = {
    'a': 'E',
    'A': 'EEEE',
    'b': 'MMM',
    'B': 'MMMM',
    #'c': '',
    'd': 'dd',
    'H': 'HH',
    'I': 'hh',
    'j': 'DDD',
    'm': 'MM',
    'M': 'mm',
    'p': 'a',
    'S': 'ss',
    'U': 'w',
    'w': 'e',
    'W': 'w',
    'y': 'yy',
    'Y': 'yyyy',
    # see comments above, and babel's format_datetime assumes an UTC timezone
    # for naive datetime objects
    #'z': 'Z',
    #'Z': 'z',
}

def posix_to_ldml(fmt, locale):
    """ Converts a posix/strftime pattern into an LDML date format pattern.

    :param fmt: non-extended C89/C90 strftime pattern
    :param locale: babel locale used for locale-specific conversions (e.g. %x and %X)
    :return: unicode
    """
    buf = []
    pc = False
    quoted = []

    for c in fmt:
        # LDML date format patterns uses letters, so letters must be quoted
        if not pc and c.isalpha():
            quoted.append(c if c != "'" else "''")
            continue
        if quoted:
            buf.append("'")
            buf.append(''.join(quoted))
            buf.append("'")
            quoted = []

        if pc:
            if c == '%': # escaped percent
                buf.append('%')
            elif c == 'x': # date format, short seems to match
                buf.append(locale.date_formats['short'].pattern)
            elif c == 'X': # time format, seems to include seconds. short does not
                buf.append(locale.time_formats['medium'].pattern)
            else: # look up format char in static mapping
                buf.append(POSIX_TO_LDML[c])
            pc = False
        elif c == '%':
            pc = True
        else:
            buf.append(c)

    # flush anything remaining in quoted buffer
    if quoted:
        buf.append("'")
        buf.append(''.join(quoted))
        buf.append("'")

    return ''.join(buf)

def server_to_local_timestamp(src_tstamp_str, src_format, dst_format, dst_tz_name,
        tz_offset=True, ignore_unparsable_time=True):
    """
    Convert a source timestamp string into a destination timestamp string, attempting to apply the
    correct offset if both the server and local timezone are recognized, or no
    offset at all if they aren't or if tz_offset is false (i.e. assuming they are both in the same TZ).

    WARNING: This method is here to allow formatting dates correctly for inclusion in strings where
             the client would not be able to format/offset it correctly. DO NOT use it for returning
             date fields directly, these are supposed to be handled by the client!!

    @param src_tstamp_str: the str value containing the timestamp in the server timezone.
    @param src_format: the format to use when parsing the server timestamp.
    @param dst_format: the format to use when formatting the resulting timestamp for the local/client timezone.
    @param dst_tz_name: name of the destination timezone (such as the 'tz' value of the client context)
    @param ignore_unparsable_time: if True, return False if src_tstamp_str cannot be parsed
                                   using src_format or formatted using dst_format.

    @return local/client formatted timestamp, expressed in the local/client timezone if possible
            and if tz_offset is true, or src_tstamp_str if timezone offset could not be determined.
    """
    if not src_tstamp_str:
        return False

    res = src_tstamp_str
    if src_format and dst_format:
        # find out server timezone
        server_tz = get_server_timezone()
        try:
            # dt_value needs to be a datetime.datetime object (so no time.struct_time or mx.DateTime.DateTime here!)
            dt_value = datetime.strptime(src_tstamp_str, src_format)
            if tz_offset and dst_tz_name:
                try:
                    import pytz
                    src_tz = pytz.timezone(server_tz)
                    dst_tz = pytz.timezone(dst_tz_name)
                    src_dt = src_tz.localize(dt_value, is_dst=True)
                    dt_value = src_dt.astimezone(dst_tz)
                except Exception:
                    pass
            res = dt_value.strftime(dst_format)
        except Exception:
            # Normal ways to end up here are if strptime or strftime failed
            if not ignore_unparsable_time:
                return False
    return res


def split_every(n, iterable, piece_maker=tuple):
    """Splits an iterable into length-n pieces. The last piece will be shorter
       if ``n`` does not evenly divide the iterable length.
       @param ``piece_maker``: function to build the pieces
       from the slices (tuple,list,...)
    """
    iterator = iter(iterable)
    piece = piece_maker(islice(iterator, n))
    while piece:
        yield piece
        piece = piece_maker(islice(iterator, n))

if __name__ == '__main__':
    import doctest
    doctest.testmod()

class upload_data_thread(threading.Thread):
    def __init__(self, email, data, type):
        self.args = [('email',email),('type',type),('data',data)]
        super(upload_data_thread,self).__init__()
    def run(self):
        try:
            import urllib
            args = urllib.urlencode(self.args)
            fp = urllib.urlopen('http://www.openerp.com/scripts/survey.php', args)
            fp.read()
            fp.close()
        except Exception:
            pass

def upload_data(email, data, type='SURVEY'):
    a = upload_data_thread(email, data, type)
    a.start()
    return True

def get_and_group_by_field(cr, uid, obj, ids, field, context=None):
    """ Read the values of ``field´´ for the given ``ids´´ and group ids by value.

       :param string field: name of the field we want to read and group by
       :return: mapping of field values to the list of ids that have it
       :rtype: dict
    """
    res = {}
    for record in obj.read(cr, uid, ids, [field], context=context):
        key = record[field]
        res.setdefault(key[0] if isinstance(key, tuple) else key, []).append(record['id'])
    return res

def get_and_group_by_company(cr, uid, obj, ids, context=None):
    return get_and_group_by_field(cr, uid, obj, ids, field='company_id', context=context)

# port of python 2.6's attrgetter with support for dotted notation
def resolve_attr(obj, attr):
    for name in attr.split("."):
        obj = getattr(obj, name)
    return obj

def attrgetter(*items):
    if len(items) == 1:
        attr = items[0]
        def g(obj):
            return resolve_attr(obj, attr)
    else:
        def g(obj):
            return tuple(resolve_attr(obj, attr) for attr in items)
    return g

class unquote(str):
    """A subclass of str that implements repr() without enclosing quotation marks
       or escaping, keeping the original string untouched. The name come from Lisp's unquote.
       One of the uses for this is to preserve or insert bare variable names within dicts during eval()
       of a dict's repr(). Use with care.

       Some examples (notice that there are never quotes surrounding
       the ``active_id`` name:

       >>> unquote('active_id')
       active_id
       >>> d = {'test': unquote('active_id')}
       >>> d
       {'test': active_id}
       >>> print d
       {'test': active_id}
    """
    def __repr__(self):
        return self

class UnquoteEvalContext(defaultdict):
    """Defaultdict-based evaluation context that returns 
       an ``unquote`` string for any missing name used during
       the evaluation.
       Mostly useful for evaluating OpenERP domains/contexts that
       may refer to names that are unknown at the time of eval,
       so that when the context/domain is converted back to a string,
       the original names are preserved.

       **Warning**: using an ``UnquoteEvalContext`` as context for ``eval()`` or
       ``safe_eval()`` will shadow the builtins, which may cause other
       failures, depending on what is evaluated.

       Example (notice that ``section_id`` is preserved in the final
       result) :

       >>> context_str = "{'default_user_id': uid, 'default_section_id': section_id}"
       >>> eval(context_str, UnquoteEvalContext(uid=1))
       {'default_user_id': 1, 'default_section_id': section_id}

       """
    def __init__(self, *args, **kwargs):
        super(UnquoteEvalContext, self).__init__(None, *args, **kwargs)

    def __missing__(self, key):
        return unquote(key)


class mute_logger(object):
    """Temporary suppress the logging.
    Can be used as context manager or decorator.

        @mute_logger('openerp.plic.ploc')
        def do_stuff():
            blahblah()

        with mute_logger('openerp.foo.bar'):
            do_suff()

    """
    def __init__(self, *loggers):
        self.loggers = loggers

    def filter(self, record):
        return 0

    def __enter__(self):
        for logger in self.loggers:
            assert isinstance(logger, basestring),\
                "A logger name must be a string, got %s" % type(logger)
            logging.getLogger(logger).addFilter(self)

    def __exit__(self, exc_type=None, exc_val=None, exc_tb=None):
        for logger in self.loggers:
            logging.getLogger(logger).removeFilter(self)

    def __call__(self, func):
        @wraps(func)
        def deco(*args, **kwargs):
            with self:
                return func(*args, **kwargs)
        return deco

_ph = object()
class CountingStream(object):
    """ Stream wrapper counting the number of element it has yielded. Similar
    role to ``enumerate``, but for use when the iteration process of the stream
    isn't fully under caller control (the stream can be iterated from multiple
    points including within a library)

    ``start`` allows overriding the starting index (the index before the first
    item is returned).

    On each iteration (call to :meth:`~.next`), increases its :attr:`~.index`
    by one.

    .. attribute:: index

        ``int``, index of the last yielded element in the stream. If the stream
        has ended, will give an index 1-past the stream
    """
    def __init__(self, stream, start=-1):
        self.stream = iter(stream)
        self.index = start
        self.stopped = False
    def __iter__(self):
        return self
    def next(self):
        if self.stopped: raise StopIteration()
        self.index += 1
        val = next(self.stream, _ph)
        if val is _ph:
            self.stopped = True
            raise StopIteration()
        return val

def post_mortem(info=None):
    if info is None: info = sys.exc_info()
    if config['debug_mode'] and isinstance(info[2], types.TracebackType):
        pdb.post_mortem(info[2])

def stripped_sys_argv(*strip_args):
    """Return sys.argv with some arguments stripped, suitable for reexecution or subprocesses"""
    strip_args = sorted(set(strip_args) | set(['-s', '--save', '-d', '--database', '-u', '--update', '-i', '--init']))
    assert all(config.parser.has_option(s) for s in strip_args)
    takes_value = dict((s, config.parser.get_option(s).takes_value()) for s in strip_args)

    longs, shorts = list(tuple(y) for _, y in groupby(strip_args, lambda x: x.startswith('--')))
    longs_eq = tuple(l + '=' for l in longs if takes_value[l])

    args = sys.argv[:]

    def strip(args, i):
        return args[i].startswith(shorts) \
            or args[i].startswith(longs_eq) or (args[i] in longs) \
            or (i >= 1 and (args[i - 1] in strip_args) and takes_value[args[i - 1]])

    return [x for i, x in enumerate(args) if not strip(args, i)]


class ConstantMapping(Mapping):
    """
    An immutable mapping returning the provided value for every single key.

    Useful for default value to methods
    """
    __slots__ = ['_value']
    def __init__(self, val):
        self._value = val

    def __len__(self):
        """
        defaultdict updates its length for each individually requested key, is
        that really useful?
        """
        return 0

    def __iter__(self):
        """
        same as len, defaultdict udpates its iterable keyset with each key
        requested, is there a point for this?
        """
        return iter([])

    def __getitem__(self, item):
        return self._value


def dumpstacks(sig=None, frame=None):
    """ Signal handler: dump a stack trace for each existing thread."""
    code = []

    def extract_stack(stack):
        for filename, lineno, name, line in traceback.extract_stack(stack):
            yield 'File: "%s", line %d, in %s' % (filename, lineno, name)
            if line:
                yield "  %s" % (line.strip(),)

    # code from http://stackoverflow.com/questions/132058/getting-stack-trace-from-a-running-python-application#answer-2569696
    # modified for python 2.5 compatibility
    threads_info = dict([(th.ident, {'name': th.name, 'uid': getattr(th, 'uid', 'n/a')})
                        for th in threading.enumerate()])
    for threadId, stack in sys._current_frames().items():
        thread_info = threads_info.get(threadId)
        code.append("\n# Thread: %s (id:%s) (uid:%s)" %
                    (thread_info and thread_info['name'] or 'n/a',
                     threadId,
                     thread_info and thread_info['uid'] or 'n/a'))
        for line in extract_stack(stack):
            code.append(line)

    if openerp.evented:
        # code from http://stackoverflow.com/questions/12510648/in-gevent-how-can-i-dump-stack-traces-of-all-running-greenlets
        import gc
        from greenlet import greenlet
        for ob in gc.get_objects():
            if not isinstance(ob, greenlet) or not ob:
                continue
            code.append("\n# Greenlet: %r" % (ob,))
            for line in extract_stack(ob.gr_frame):
                code.append(line)

    _logger.info("\n".join(code))

<<<<<<< HEAD

class frozendict(dict):
    """ An implementation of an immutable dictionary. """
    def __delitem__(self, key):
        raise NotImplementedError("'__delitem__' not supported on frozendict")
    def __setitem__(self, key, val):
        raise NotImplementedError("'__setitem__' not supported on frozendict")
    def clear(self):
        raise NotImplementedError("'clear' not supported on frozendict")
    def pop(self, key, default=None):
        raise NotImplementedError("'pop' not supported on frozendict")
    def popitem(self):
        raise NotImplementedError("'popitem' not supported on frozendict")
    def setdefault(self, key, default=None):
        raise NotImplementedError("'setdefault' not supported on frozendict")
    def update(self, *args, **kwargs):
        raise NotImplementedError("'update' not supported on frozendict")

=======
@contextmanager
def ignore(*exc):
    try:
        yield
    except exc:
        pass
>>>>>>> b4283f02

# vim:expandtab:smartindent:tabstop=4:softtabstop=4:shiftwidth=4:<|MERGE_RESOLUTION|>--- conflicted
+++ resolved
@@ -31,12 +31,10 @@
 import subprocess
 import logging
 import os
-import pdb
 import socket
 import sys
 import threading
 import time
-import types
 import zipfile
 from collections import defaultdict, Mapping
 from datetime import datetime
@@ -1129,11 +1127,6 @@
             raise StopIteration()
         return val
 
-def post_mortem(info=None):
-    if info is None: info = sys.exc_info()
-    if config['debug_mode'] and isinstance(info[2], types.TracebackType):
-        pdb.post_mortem(info[2])
-
 def stripped_sys_argv(*strip_args):
     """Return sys.argv with some arguments stripped, suitable for reexecution or subprocesses"""
     strip_args = sorted(set(strip_args) | set(['-s', '--save', '-d', '--database', '-u', '--update', '-i', '--init']))
@@ -1216,8 +1209,6 @@
                 code.append(line)
 
     _logger.info("\n".join(code))
-
-<<<<<<< HEAD
 
 class frozendict(dict):
     """ An implementation of an immutable dictionary. """
@@ -1236,13 +1227,11 @@
     def update(self, *args, **kwargs):
         raise NotImplementedError("'update' not supported on frozendict")
 
-=======
 @contextmanager
 def ignore(*exc):
     try:
         yield
     except exc:
         pass
->>>>>>> b4283f02
 
 # vim:expandtab:smartindent:tabstop=4:softtabstop=4:shiftwidth=4: