--- conflicted
+++ resolved
@@ -1212,14 +1212,13 @@
 
     _logger.info("\n".join(code))
 
-<<<<<<< HEAD
 @contextmanager
 def ignore(*exc):
     try:
         yield
     except exc:
         pass
-=======
+
 # Avoid DeprecationWarning while still remaining compatible with werkzeug pre-0.9
 if parse_version(getattr(werkzeug, '__version__', '0.0')) < parse_version('0.9.0'):
     def html_escape(text):
@@ -1227,6 +1226,5 @@
 else:
     def html_escape(text):
         return werkzeug.utils.escape(text)
->>>>>>> ad4c6cae
 
 # vim:expandtab:smartindent:tabstop=4:softtabstop=4:shiftwidth=4: