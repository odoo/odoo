#openerp.loggers.handlers. -*- coding: utf-8 -*-
##############################################################################
#
#    OpenERP, Open Source Management Solution
#    Copyright (C) 2004-2009 Tiny SPRL (<http://tiny.be>).
#    Copyright (C) 2010-2014 OpenERP s.a. (<http://openerp.com>).
#
#    This program is free software: you can redistribute it and/or modify
#    it under the terms of the GNU Affero General Public License as
#    published by the Free Software Foundation, either version 3 of the
#    License, or (at your option) any later version.
#
#    This program is distributed in the hope that it will be useful,
#    but WITHOUT ANY WARRANTY; without even the implied warranty of
#    MERCHANTABILITY or FITNESS FOR A PARTICULAR PURPOSE.  See the
#    GNU Affero General Public License for more details.
#
#    You should have received a copy of the GNU Affero General Public License
#    along with this program.  If not, see <http://www.gnu.org/licenses/>.
#
##############################################################################

import ConfigParser
import optparse
import os
import sys
import openerp
import openerp.conf
import openerp.loglevels as loglevels
import logging
import openerp.release as release
import appdirs

class MyOption (optparse.Option, object):
    """ optparse Option with two additional attributes.

    The list of command line options (getopt.Option) is used to create the
    list of the configuration file options. When reading the file, and then
    reading the command line arguments, we don't want optparse.parse results
    to override the configuration file values. But if we provide default
    values to optparse, optparse will return them and we can't know if they
    were really provided by the user or not. A solution is to not use
    optparse's default attribute, but use a custom one (that will be copied
    to create the default values of the configuration file).

    """
    def __init__(self, *opts, **attrs):
        self.my_default = attrs.pop('my_default', None)
        super(MyOption, self).__init__(*opts, **attrs)


def check_ssl():
    try:
        from OpenSSL import SSL
        import socket

        return hasattr(socket, 'ssl') and hasattr(SSL, "Connection")
    except:
        return False

DEFAULT_LOG_HANDLER = [':INFO']

def _get_default_datadir():
    home = os.path.expanduser('~')
    if os.path.exists(home):
        func = appdirs.user_data_dir
    else:
        if sys.platform in ['win32', 'darwin']:
            func = appdirs.site_data_dir
        else:
            func = lambda **kwarg: "/var/lib/%s" % kwarg['appname'].lower()
    # No "version" kwarg as session and filestore paths are shared against series
    return func(appname=release.product_name, appauthor=release.author)

class configmanager(object):
    def __init__(self, fname=None):
        """Constructor.

        :param fname: a shortcut allowing to instantiate :class:`configmanager`
                      from Python code without resorting to environment
                      variable
        """
        # Options not exposed on the command line. Command line options will be added
        # from optparse's parser.
        self.options = {
            'admin_passwd': 'admin',
            'csv_internal_sep': ',',
            'publisher_warranty_url': 'http://services.openerp.com/publisher-warranty/',
            'reportgz': False,
            'root_path': None,
        }

        # Not exposed in the configuration file.
        self.blacklist_for_save = set([
            'publisher_warranty_url', 'load_language', 'root_path',
            'init', 'save', 'config', 'update', 'stop_after_init'
        ])

        # dictionary mapping option destination (keys in self.options) to MyOptions.
        self.casts = {}

        self.misc = {}
        self.config_file = fname
        self.has_ssl = check_ssl()

        self._LOGLEVELS = dict([
            (getattr(loglevels, 'LOG_%s' % x), getattr(logging, x)) 
            for x in ('CRITICAL', 'ERROR', 'WARNING', 'INFO', 'DEBUG', 'NOTSET')
        ])

        version = "%s %s" % (release.description, release.version)
        self.parser = parser = optparse.OptionParser(version=version, option_class=MyOption)

        # Server startup config
        group = optparse.OptionGroup(parser, "Common options")
        group.add_option("-c", "--config", dest="config", help="specify alternate config file")
        group.add_option("-s", "--save", action="store_true", dest="save", default=False,
                          help="save configuration to ~/.openerp_serverrc")
        group.add_option("-i", "--init", dest="init", help="install one or more modules (comma-separated list, use \"all\" for all modules), requires -d")
        group.add_option("-u", "--update", dest="update",
                          help="update one or more modules (comma-separated list, use \"all\" for all modules). Requires -d.")
        group.add_option("--without-demo", dest="without_demo",
                          help="disable loading demo data for modules to be installed (comma-separated, use \"all\" for all modules). Requires -d and -i. Default is %default",
                          my_default=False)
        group.add_option("-P", "--import-partial", dest="import_partial", my_default='',
                        help="Use this for big data importation, if it crashes you will be able to continue at the current state. Provide a filename to store intermediate importation states.")
        group.add_option("--pidfile", dest="pidfile", help="file where the server pid will be stored")
        group.add_option("--addons-path", dest="addons_path",
                         help="specify additional addons paths (separated by commas).",
                         action="callback", callback=self._check_addons_path, nargs=1, type="string")
        group.add_option("--load", dest="server_wide_modules", help="Comma-separated list of server-wide modules default=web")

        group.add_option("-D", "--data-dir", dest="data_dir", my_default=_get_default_datadir(),
                         help="Directory where to store Odoo data")
        parser.add_option_group(group)

        # XML-RPC / HTTP
        group = optparse.OptionGroup(parser, "XML-RPC Configuration")
        group.add_option("--xmlrpc-interface", dest="xmlrpc_interface", my_default='',
                         help="Specify the TCP IP address for the XML-RPC protocol. The empty string binds to all interfaces.")
        group.add_option("--xmlrpc-port", dest="xmlrpc_port", my_default=8069,
                         help="specify the TCP port for the XML-RPC protocol", type="int")
        group.add_option("--no-xmlrpc", dest="xmlrpc", action="store_false", my_default=True,
                         help="disable the XML-RPC protocol")
        group.add_option("--proxy-mode", dest="proxy_mode", action="store_true", my_default=False,
                         help="Enable correct behavior when behind a reverse proxy")
        group.add_option("--longpolling-port", dest="longpolling_port", my_default=8072,
                         help="specify the TCP port for longpolling requests", type="int")
        parser.add_option_group(group)

        # XML-RPC / HTTPS
        title = "XML-RPC Secure Configuration"
        if not self.has_ssl:
            title += " (disabled as ssl is unavailable)"

        group = optparse.OptionGroup(parser, title)
        group.add_option("--xmlrpcs-interface", dest="xmlrpcs_interface", my_default='',
                         help="Specify the TCP IP address for the XML-RPC Secure protocol. The empty string binds to all interfaces.")
        group.add_option("--xmlrpcs-port", dest="xmlrpcs_port", my_default=8071,
                         help="specify the TCP port for the XML-RPC Secure protocol", type="int")
        group.add_option("--no-xmlrpcs", dest="xmlrpcs", action="store_false", my_default=True,
                         help="disable the XML-RPC Secure protocol")
        group.add_option("--cert-file", dest="secure_cert_file", my_default='server.cert',
                         help="specify the certificate file for the SSL connection")
        group.add_option("--pkey-file", dest="secure_pkey_file", my_default='server.pkey',
                         help="specify the private key file for the SSL connection")
        parser.add_option_group(group)

        # WEB
        group = optparse.OptionGroup(parser, "Web interface Configuration")
        group.add_option("--db-filter", dest="dbfilter", my_default='.*',
                         help="Filter listed database", metavar="REGEXP")
        parser.add_option_group(group)

        # Testing Group
        group = optparse.OptionGroup(parser, "Testing Configuration")
        group.add_option("--test-file", dest="test_file", my_default=False,
                         help="Launch a python or YML test file.")
        group.add_option("--test-report-directory", dest="test_report_directory", my_default=False,
                         help="If set, will save sample of all reports in this directory.")
        group.add_option("--test-enable", action="store_true", dest="test_enable",
                         my_default=False, help="Enable YAML and unit tests.")
        group.add_option("--test-commit", action="store_true", dest="test_commit",
                         my_default=False, help="Commit database changes performed by YAML or XML tests.")
        parser.add_option_group(group)

        # Logging Group
        group = optparse.OptionGroup(parser, "Logging Configuration")
        group.add_option("--logfile", dest="logfile", help="file where the server log will be stored")
        group.add_option("--logrotate", dest="logrotate", action="store_true", my_default=False, help="enable logfile rotation")
        group.add_option("--syslog", action="store_true", dest="syslog", my_default=False, help="Send the log to the syslog server")
        group.add_option('--log-handler', action="append", default=DEFAULT_LOG_HANDLER, my_default=DEFAULT_LOG_HANDLER, metavar="PREFIX:LEVEL", help='setup a handler at LEVEL for a given PREFIX. An empty PREFIX indicates the root logger. This option can be repeated. Example: "openerp.orm:DEBUG" or "werkzeug:CRITICAL" (default: ":INFO")')
        group.add_option('--log-request', action="append_const", dest="log_handler", const="openerp.http.rpc.request:DEBUG", help='shortcut for --log-handler=openerp.http.rpc.request:DEBUG')
        group.add_option('--log-response', action="append_const", dest="log_handler", const="openerp.http.rpc.response:DEBUG", help='shortcut for --log-handler=openerp.http.rpc.response:DEBUG')
        group.add_option('--log-web', action="append_const", dest="log_handler", const="openerp.http:DEBUG", help='shortcut for --log-handler=openerp.http:DEBUG')
        group.add_option('--log-sql', action="append_const", dest="log_handler", const="openerp.sql_db:DEBUG", help='shortcut for --log-handler=openerp.sql_db:DEBUG')
        group.add_option('--log-db', dest='log_db', help="Logging database", my_default=False)
        # For backward-compatibility, map the old log levels to something
        # quite close.
<<<<<<< HEAD
        levels = [
            'info', 'debug_rpc', 'warn', 'test', 'critical',
            'debug_sql', 'error', 'debug', 'debug_rpc_answer', 'notset'
        ]
        group.add_option('--log-level', dest='log_level', type='choice',
                         choices=levels, my_default='info',
                         help='specify the level of the logging. Accepted values: %s (deprecated option).' % (levels,))
=======
        levels = ['info', 'debug_rpc', 'warn', 'test', 'critical',
            'debug_sql', 'error', 'debug', 'debug_rpc_answer', 'notset']
        group.add_option('--log-level', dest='log_level', type='choice', choices=levels,
            my_default='info', help='specify the level of the logging. Accepted values: ' + str(levels))
>>>>>>> 879fca08

        parser.add_option_group(group)

        # SMTP Group
        group = optparse.OptionGroup(parser, "SMTP Configuration")
        group.add_option('--email-from', dest='email_from', my_default=False,
                         help='specify the SMTP email address for sending email')
        group.add_option('--smtp', dest='smtp_server', my_default='localhost',
                         help='specify the SMTP server for sending email')
        group.add_option('--smtp-port', dest='smtp_port', my_default=25,
                         help='specify the SMTP port', type="int")
        group.add_option('--smtp-ssl', dest='smtp_ssl', action='store_true', my_default=False,
                         help='if passed, SMTP connections will be encrypted with SSL (STARTTLS)')
        group.add_option('--smtp-user', dest='smtp_user', my_default=False,
                         help='specify the SMTP username for sending email')
        group.add_option('--smtp-password', dest='smtp_password', my_default=False,
                         help='specify the SMTP password for sending email')
        parser.add_option_group(group)

        group = optparse.OptionGroup(parser, "Database related options")
        group.add_option("-d", "--database", dest="db_name", my_default=False,
                         help="specify the database name")
        group.add_option("-r", "--db_user", dest="db_user", my_default=False,
                         help="specify the database user name")
        group.add_option("-w", "--db_password", dest="db_password", my_default=False,
                         help="specify the database password")
        group.add_option("--pg_path", dest="pg_path", help="specify the pg executable path")
        group.add_option("--db_host", dest="db_host", my_default=False,
                         help="specify the database host")
        group.add_option("--db_port", dest="db_port", my_default=False,
                         help="specify the database port", type="int")
        group.add_option("--db_maxconn", dest="db_maxconn", type='int', my_default=64,
                         help="specify the the maximum number of physical connections to posgresql")
        group.add_option("--db-template", dest="db_template", my_default="template1",
                         help="specify a custom database template to create a new database")
        parser.add_option_group(group)

        group = optparse.OptionGroup(parser, "Internationalisation options",
            "Use these options to translate Odoo to another language."
            "See i18n section of the user manual. Option '-d' is mandatory."
            "Option '-l' is mandatory in case of importation"
            )
        group.add_option('--load-language', dest="load_language",
                         help="specifies the languages for the translations you want to be loaded")
        group.add_option('-l', "--language", dest="language",
                         help="specify the language of the translation file. Use it with --i18n-export or --i18n-import")
        group.add_option("--i18n-export", dest="translate_out",
                         help="export all sentences to be translated to a CSV file, a PO file or a TGZ archive and exit")
        group.add_option("--i18n-import", dest="translate_in",
                         help="import a CSV or a PO file with translations and exit. The '-l' option is required.")
        group.add_option("--i18n-overwrite", dest="overwrite_existing_translations", action="store_true", my_default=False,
                         help="overwrites existing translation terms on updating a module or importing a CSV or a PO file.")
        group.add_option("--modules", dest="translate_modules",
                         help="specify modules to export. Use in combination with --i18n-export")
        parser.add_option_group(group)

        security = optparse.OptionGroup(parser, 'Security-related options')
        security.add_option('--no-database-list', action="store_false", dest='list_db', my_default=True,
                            help="disable the ability to return the list of databases")
        parser.add_option_group(security)

        # Advanced options
        group = optparse.OptionGroup(parser, "Advanced options")
        if os.name == 'posix':
            group.add_option('--auto-reload', dest='auto_reload', action='store_true', my_default=False, help='enable auto reload')
        group.add_option('--debug', dest='debug_mode', action='store_true', my_default=False, help='enable debug mode')
        group.add_option("--stop-after-init", action="store_true", dest="stop_after_init", my_default=False,
                          help="stop the server after its initialization")
        group.add_option("-t", "--timezone", dest="timezone", my_default=False,
                         help="specify reference timezone for the server (e.g. Europe/Brussels")
        group.add_option("--osv-memory-count-limit", dest="osv_memory_count_limit", my_default=False,
                         help="Force a limit on the maximum number of records kept in the virtual "
                              "osv_memory tables. The default is False, which means no count-based limit.",
                         type="int")
        group.add_option("--osv-memory-age-limit", dest="osv_memory_age_limit", my_default=1.0,
                         help="Force a limit on the maximum age of records kept in the virtual "
                              "osv_memory tables. This is a decimal value expressed in hours, "
                              "and the default is 1 hour.",
                         type="float")
        group.add_option("--max-cron-threads", dest="max_cron_threads", my_default=2,
                         help="Maximum number of threads processing concurrently cron jobs (default 2).",
                         type="int")
        group.add_option("--unaccent", dest="unaccent", my_default=False, action="store_true",
                         help="Use the unaccent function provided by the database when available.")
        group.add_option("--geoip-db", dest="geoip_database", my_default='/usr/share/GeoIP/GeoLiteCity.dat',
                         help="Absolute path to the GeoIP database file.")
        parser.add_option_group(group)

        if os.name == 'posix':
            group = optparse.OptionGroup(parser, "Multiprocessing options")
            # TODO sensible default for the three following limits.
            group.add_option("--workers", dest="workers", my_default=0,
                             help="Specify the number of workers, 0 disable prefork mode.",
                             type="int")
            group.add_option("--limit-memory-soft", dest="limit_memory_soft", my_default=2048 * 1024 * 1024,
                             help="Maximum allowed virtual memory per worker, when reached the worker be reset after the current request (default 671088640 aka 640MB).",
                             type="int")
            group.add_option("--limit-memory-hard", dest="limit_memory_hard", my_default=2560 * 1024 * 1024,
                             help="Maximum allowed virtual memory per worker, when reached, any memory allocation will fail (default 805306368 aka 768MB).",
                             type="int")
            group.add_option("--limit-time-cpu", dest="limit_time_cpu", my_default=60,
                             help="Maximum allowed CPU time per request (default 60).",
                             type="int")
            group.add_option("--limit-time-real", dest="limit_time_real", my_default=120,
                             help="Maximum allowed Real time per request (default 120).",
                             type="int")
            group.add_option("--limit-request", dest="limit_request", my_default=8192,
                             help="Maximum number of request to be processed per worker (default 8192).",
                             type="int")
            parser.add_option_group(group)

        # Copy all optparse options (i.e. MyOption) into self.options.
        for group in parser.option_groups:
            for option in group.option_list:
                if option.dest not in self.options:
                    self.options[option.dest] = option.my_default
                    self.casts[option.dest] = option

        # generate default config
        self._parse_config()

    def parse_config(self, args=None):
        """ Parse the configuration file (if any) and the command-line
        arguments.

        This method initializes openerp.tools.config and openerp.conf (the
        former should be removed in the furture) with library-wide
        configuration values.

        This method must be called before proper usage of this library can be
        made.

        Typical usage of this method:

            openerp.tools.config.parse_config(sys.argv[1:])
        """
        self._parse_config(args)
        openerp.netsvc.init_logger()
        openerp.modules.module.initialize_sys_path()

    def _parse_config(self, args=None):
        if args is None:
            args = []
        opt, args = self.parser.parse_args(args)

        def die(cond, msg):
            if cond:
                self.parser.error(msg)

        # Ensures no illegitimate argument is silently discarded (avoids insidious "hyphen to dash" problem)
        die(args, "unrecognized parameters: '%s'" % " ".join(args))

        die(bool(opt.syslog) and bool(opt.logfile),
            "the syslog and logfile options are exclusive")

        die(opt.translate_in and (not opt.language or not opt.db_name),
            "the i18n-import option cannot be used without the language (-l) and the database (-d) options")

        die(opt.overwrite_existing_translations and not (opt.translate_in or opt.update),
            "the i18n-overwrite option cannot be used without the i18n-import option or without the update option")

        die(opt.translate_out and (not opt.db_name),
            "the i18n-export option cannot be used without the database (-d) option")

        # Check if the config file exists (-c used, but not -s)
        die(not opt.save and opt.config and not os.access(opt.config, os.R_OK),
            "The config file '%s' selected with -c/--config doesn't exist or is not readable, "\
            "use -s/--save if you want to generate it"% opt.config)

        # place/search the config file on Win32 near the server installation
        # (../etc from the server)
        # if the server is run by an unprivileged user, he has to specify location of a config file where he has the rights to write,
        # else he won't be able to save the configurations, or even to start the server...
        # TODO use appdirs
        if os.name == 'nt':
            rcfilepath = os.path.join(os.path.abspath(os.path.dirname(sys.argv[0])), 'openerp-server.conf')
        else:
            rcfilepath = os.path.expanduser('~/.openerp_serverrc')

        self.rcfile = os.path.abspath(
            self.config_file or opt.config or os.environ.get('OPENERP_SERVER') or rcfilepath)
        self.load()

        # Verify that we want to log or not, if not the output will go to stdout
        if self.options['logfile'] in ('None', 'False'):
            self.options['logfile'] = False
        # the same for the pidfile
        if self.options['pidfile'] in ('None', 'False'):
            self.options['pidfile'] = False

        # if defined dont take the configfile value even if the defined value is None
        keys = ['xmlrpc_interface', 'xmlrpc_port', 'longpolling_port',
                'db_name', 'db_user', 'db_password', 'db_host',
                'db_port', 'db_template', 'logfile', 'pidfile', 'smtp_port',
                'email_from', 'smtp_server', 'smtp_user', 'smtp_password',
                'db_maxconn', 'import_partial', 'addons_path',
                'xmlrpc', 'syslog', 'without_demo', 'timezone',
                'xmlrpcs_interface', 'xmlrpcs_port', 'xmlrpcs',
                'secure_cert_file', 'secure_pkey_file', 'dbfilter', 'log_handler', 'log_level', 'log_db',
                'geoip_database',
        ]

        for arg in keys:
            # Copy the command-line argument (except the special case for log_handler, due to
            # action=append requiring a real default, so we cannot use the my_default workaround)
            if getattr(opt, arg) and getattr(opt, arg) != DEFAULT_LOG_HANDLER:
                self.options[arg] = getattr(opt, arg)
            # ... or keep, but cast, the config file value.
            elif isinstance(self.options[arg], basestring) and self.casts[arg].type in optparse.Option.TYPE_CHECKER:
                self.options[arg] = optparse.Option.TYPE_CHECKER[self.casts[arg].type](self.casts[arg], arg, self.options[arg])

        if isinstance(self.options['log_handler'], basestring):
            self.options['log_handler'] = self.options['log_handler'].split(',')

        # if defined but None take the configfile value
        keys = [
            'language', 'translate_out', 'translate_in', 'overwrite_existing_translations',
            'debug_mode', 'smtp_ssl', 'load_language',
            'stop_after_init', 'logrotate', 'without_demo', 'xmlrpc', 'syslog',
            'list_db', 'xmlrpcs', 'proxy_mode',
            'test_file', 'test_enable', 'test_commit', 'test_report_directory',
            'osv_memory_count_limit', 'osv_memory_age_limit', 'max_cron_threads', 'unaccent',
            'data_dir',
        ]

        posix_keys = [
            'auto_reload', 'workers',
            'limit_memory_hard', 'limit_memory_soft',
            'limit_time_cpu', 'limit_time_real', 'limit_request',
        ]

        if os.name == 'posix':
            keys += posix_keys
        else:
            self.options.update(dict.fromkeys(posix_keys, None))

        # Copy the command-line arguments...
        for arg in keys:
            if getattr(opt, arg) is not None:
                self.options[arg] = getattr(opt, arg)
            # ... or keep, but cast, the config file value.
            elif isinstance(self.options[arg], basestring) and self.casts[arg].type in optparse.Option.TYPE_CHECKER:
                self.options[arg] = optparse.Option.TYPE_CHECKER[self.casts[arg].type](self.casts[arg], arg, self.options[arg])

        self.options['root_path'] = os.path.abspath(os.path.expanduser(os.path.expandvars(os.path.dirname(openerp.__file__))))
        if not self.options['addons_path'] or self.options['addons_path']=='None':
            default_addons = []
            base_addons = os.path.join(self.options['root_path'], 'addons')
            if os.path.exists(base_addons):
                default_addons.append(base_addons)
            main_addons = os.path.abspath(os.path.join(self.options['root_path'], '../addons'))
            if os.path.exists(main_addons):
                default_addons.append(main_addons)
            self.options['addons_path'] = ','.join(default_addons)
        else:
            self.options['addons_path'] = ",".join(
                    os.path.abspath(os.path.expanduser(os.path.expandvars(x)))
                      for x in self.options['addons_path'].split(','))

        self.options['init'] = opt.init and dict.fromkeys(opt.init.split(','), 1) or {}
        self.options["demo"] = not opt.without_demo and self.options['init'] or {}
        self.options['update'] = opt.update and dict.fromkeys(opt.update.split(','), 1) or {}
        self.options['translate_modules'] = opt.translate_modules and map(lambda m: m.strip(), opt.translate_modules.split(',')) or ['all']
        self.options['translate_modules'].sort()

        # TODO checking the type of the parameters should be done for every
        # parameters, not just the timezone.
        # The call to get_server_timezone() sets the timezone; this should
        # probably done here.
        if self.options['timezone']:
            # Prevent the timezone to be True. (The config file parsing changes
            # the string 'True' to the boolean value True. It would be probably
            # be better to remove that conversion.)
            die(not isinstance(self.options['timezone'], basestring),
                "Invalid timezone value in configuration or environment: %r.\n"
                "Please fix this in your configuration." %(self.options['timezone']))

            # If an explicit TZ was provided in the config, make sure it is known
            try:
                import pytz
                pytz.timezone(self.options['timezone'])
            except pytz.UnknownTimeZoneError:
                die(True, "The specified timezone (%s) is invalid" % self.options['timezone'])
            except:
                # If pytz is missing, don't check the provided TZ, it will be ignored anyway.
                pass

        if opt.pg_path:
            self.options['pg_path'] = opt.pg_path

        if self.options.get('language', False):
            if len(self.options['language']) > 5:
                raise Exception('ERROR: The Lang name must take max 5 chars, Eg: -lfr_BE')

        if not self.options['db_user']:
            try:
                import getpass
                self.options['db_user'] = getpass.getuser()
            except:
                self.options['db_user'] = None

        die(not self.options['db_user'], 'ERROR: No user specified for the connection to the database')

        if self.options['db_password']:
            if sys.platform == 'win32' and not self.options['db_host']:
                self.options['db_host'] = 'localhost'
            #if self.options['db_host']:
            #    self._generate_pgpassfile()

        if opt.save:
            self.save()

        openerp.conf.addons_paths = self.options['addons_path'].split(',')
        if opt.server_wide_modules:
            openerp.conf.server_wide_modules = map(lambda m: m.strip(), opt.server_wide_modules.split(','))
        else:
            openerp.conf.server_wide_modules = ['web','web_kanban']

    def _generate_pgpassfile(self):
        """
        Generate the pgpass file with the parameters from the command line (db_host, db_user,
        db_password)

        Used because pg_dump and pg_restore can not accept the password on the command line.
        """
        is_win32 = sys.platform == 'win32'
        if is_win32:
            filename = os.path.join(os.environ['APPDATA'], 'pgpass.conf')
        else:
            filename = os.path.join(os.environ['HOME'], '.pgpass')

        text_to_add = "%(db_host)s:*:*:%(db_user)s:%(db_password)s" % self.options

        if os.path.exists(filename):
            content = [x.strip() for x in file(filename, 'r').readlines()]
            if text_to_add in content:
                return

        fp = file(filename, 'a+')
        fp.write(text_to_add + "\n")
        fp.close()

        if is_win32:
            try:
                import _winreg
            except ImportError:
                _winreg = None
            x=_winreg.ConnectRegistry(None,_winreg.HKEY_LOCAL_MACHINE)
            y = _winreg.OpenKey(x, r"SYSTEM\CurrentControlSet\Control\Session Manager\Environment", 0,_winreg.KEY_ALL_ACCESS)
            _winreg.SetValueEx(y,"PGPASSFILE", 0, _winreg.REG_EXPAND_SZ, filename )
            _winreg.CloseKey(y)
            _winreg.CloseKey(x)
        else:
            import stat
            os.chmod(filename, stat.S_IRUSR + stat.S_IWUSR)

    def _is_addons_path(self, path):
        for f in os.listdir(path):
            modpath = os.path.join(path, f)
            if os.path.isdir(modpath):
                def hasfile(filename):
                    return os.path.isfile(os.path.join(modpath, filename))
                if hasfile('__init__.py') and (hasfile('__openerp__.py') or hasfile('__terp__.py')):
                    return True
        return False

    def _check_addons_path(self, option, opt, value, parser):
        ad_paths = []
        for path in value.split(','):
            path = path.strip()
            res = os.path.abspath(os.path.expanduser(path))
            if not os.path.isdir(res):
                raise optparse.OptionValueError("option %s: no such directory: %r" % (opt, path))
            if not self._is_addons_path(res):
                raise optparse.OptionValueError("option %s: The addons-path %r does not seem to a be a valid Addons Directory!" % (opt, path))
            ad_paths.append(res)

        setattr(parser.values, option.dest, ",".join(ad_paths))

    def load(self):
        p = ConfigParser.ConfigParser()
        try:
            p.read([self.rcfile])
            for (name,value) in p.items('options'):
                if value=='True' or value=='true':
                    value = True
                if value=='False' or value=='false':
                    value = False
                self.options[name] = value
            #parse the other sections, as well
            for sec in p.sections():
                if sec == 'options':
                    continue
                if not self.misc.has_key(sec):
                    self.misc[sec]= {}
                for (name, value) in p.items(sec):
                    if value=='True' or value=='true':
                        value = True
                    if value=='False' or value=='false':
                        value = False
                    self.misc[sec][name] = value
        except IOError:
            pass
        except ConfigParser.NoSectionError:
            pass

    def save(self):
        p = ConfigParser.ConfigParser()
        loglevelnames = dict(zip(self._LOGLEVELS.values(), self._LOGLEVELS.keys()))
        p.add_section('options')
        for opt in sorted(self.options.keys()):
            if opt in ('version', 'language', 'translate_out', 'translate_in', 'overwrite_existing_translations', 'init', 'update'):
                continue
            if opt in self.blacklist_for_save:
                continue
            if opt in ('log_level',):
                p.set('options', opt, loglevelnames.get(self.options[opt], self.options[opt]))
            else:
                p.set('options', opt, self.options[opt])

        for sec in sorted(self.misc.keys()):
            p.add_section(sec)
            for opt in sorted(self.misc[sec].keys()):
                p.set(sec,opt,self.misc[sec][opt])

        # try to create the directories and write the file
        try:
            rc_exists = os.path.exists(self.rcfile)
            if not rc_exists and not os.path.exists(os.path.dirname(self.rcfile)):
                os.makedirs(os.path.dirname(self.rcfile))
            try:
                p.write(file(self.rcfile, 'w'))
                if not rc_exists:
                    os.chmod(self.rcfile, 0600)
            except IOError:
                sys.stderr.write("ERROR: couldn't write the config file\n")

        except OSError:
            # what to do if impossible?
            sys.stderr.write("ERROR: couldn't create the config directory\n")

    def get(self, key, default=None):
        return self.options.get(key, default)

    def get_misc(self, sect, key, default=None):
        return self.misc.get(sect,{}).get(key, default)

    def __setitem__(self, key, value):
        self.options[key] = value
        if key in self.options and isinstance(self.options[key], basestring) and \
                key in self.casts and self.casts[key].type in optparse.Option.TYPE_CHECKER:
            self.options[key] = optparse.Option.TYPE_CHECKER[self.casts[key].type](self.casts[key], key, self.options[key])

    def __getitem__(self, key):
        return self.options[key]

    @property
    def addons_data_dir(self):
        d = os.path.join(self['data_dir'], 'addons', release.series)
        if not os.path.exists(d):
            os.makedirs(d, 0700)
        else:
            os.chmod(d, 0700)
        return d

    @property
    def session_dir(self):
        d = os.path.join(self['data_dir'], 'sessions')
        if not os.path.exists(d):
            os.makedirs(d, 0700)
        else:
            os.chmod(d, 0700)
        return d

    def filestore(self, dbname):
        return os.path.join(self['data_dir'], 'filestore', dbname)

config = configmanager()


# vim:expandtab:smartindent:tabstop=4:softtabstop=4:shiftwidth=4:<|MERGE_RESOLUTION|>--- conflicted
+++ resolved
@@ -197,20 +197,13 @@
         group.add_option('--log-db', dest='log_db', help="Logging database", my_default=False)
         # For backward-compatibility, map the old log levels to something
         # quite close.
-<<<<<<< HEAD
         levels = [
             'info', 'debug_rpc', 'warn', 'test', 'critical',
             'debug_sql', 'error', 'debug', 'debug_rpc_answer', 'notset'
         ]
         group.add_option('--log-level', dest='log_level', type='choice',
                          choices=levels, my_default='info',
-                         help='specify the level of the logging. Accepted values: %s (deprecated option).' % (levels,))
-=======
-        levels = ['info', 'debug_rpc', 'warn', 'test', 'critical',
-            'debug_sql', 'error', 'debug', 'debug_rpc_answer', 'notset']
-        group.add_option('--log-level', dest='log_level', type='choice', choices=levels,
-            my_default='info', help='specify the level of the logging. Accepted values: ' + str(levels))
->>>>>>> 879fca08
+                         help='specify the level of the logging. Accepted values: %s.' % (levels,))
 
         parser.add_option_group(group)
 
