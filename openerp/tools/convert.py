--- conflicted
+++ resolved
@@ -29,15 +29,11 @@
 
 # for eval context:
 import time
-<<<<<<< HEAD
-import openerp.release as release
+
 from openerp.osv.api import Scope
-=======
-
 import openerp
 import openerp.release
 import openerp.workflow
->>>>>>> fc4d9c86
 
 import assertion_report
 
