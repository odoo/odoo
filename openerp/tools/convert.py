--- conflicted
+++ resolved
@@ -856,11 +856,7 @@
             'template': self._tag_template,
             'workflow': self._tag_workflow,
             'report': self._tag_report,
-<<<<<<< HEAD
-            'ir_set': self._tag_ir_set,
-=======
             'ir_set': self._tag_ir_set, # deprecated:: 9.0
->>>>>>> 4bef17cc
             'act_window': self._tag_act_window,
             'assert': self._tag_assert,
         }
