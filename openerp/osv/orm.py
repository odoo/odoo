--- conflicted
+++ resolved
@@ -972,16 +972,10 @@
             # list of primary fields followed by secondary field(s)
             primary_done = []
 
-<<<<<<< HEAD
             # process column by column
             for i, path in enumerate(fields):
                 if not path:
                     continue
-=======
-    def __export_row(self, cr, uid, row, fields, raw_data=False, context=None):
-        if context is None:
-            context = {}
->>>>>>> cee85a92
 
                 name = path[0]
                 if name in primary_done:
@@ -1002,7 +996,6 @@
                     else:
                         primary_done.append(name)
 
-<<<<<<< HEAD
                         # This is a special case, its strange behavior is intended!
                         if field.type == 'many2many' and len(path) > 1 and path[1] == 'id':
                             xml_ids = [r.__export_xml_id() for r in value]
@@ -1031,74 +1024,19 @@
         return lines
 
     @api.multi
-    def export_data(self, fields_to_export):
+    def export_data(self, fields_to_export, raw_data=False):
         """ Export fields for selected objects
-=======
-                        for row2 in r:
-                            lines2 = row2._model.__export_row(cr, uid, row2, fields2, context=context)
-                            if first:
-                                for fpos2 in range(len(fields)):
-                                    if lines2 and lines2[0][fpos2]:
-                                        data[fpos2] = lines2[0][fpos2]
-                                if not data[fpos]:
-                                    dt = ''
-                                    for rr in r:
-                                        name_relation = self.pool[rr._table_name]._rec_name
-                                        if isinstance(rr[name_relation], browse_record):
-                                            rr = rr[name_relation]
-                                        rr_name = self.pool[rr._table_name].name_get(cr, uid, [rr.id], context=context)
-                                        rr_name = rr_name and rr_name[0] and rr_name[0][1] or ''
-                                        dt += tools.ustr(rr_name or '') + ','
-                                    data[fpos] = dt[:-1]
-                                    break
-                                lines += lines2[1:]
-                                first = False
-                            else:
-                                lines += lines2
-                        break
-                    i += 1
-
-                if i == len(f):
-                    if isinstance(r, browse_record):
-                        r = self.pool[r._table_name].name_get(cr, uid, [r.id], context=context)
-                        r = r and r[0] and r[0][1] or ''
-                    if raw_data and cols and cols._type in ('integer', 'boolean', 'float'):
-                        data[fpos] = r
-                    elif raw_data and cols and cols._type == 'date':
-                        data[fpos] = datetime.datetime.strptime(r, tools.DEFAULT_SERVER_DATE_FORMAT).date()
-                    elif raw_data and cols and cols._type == 'datetime':
-                        data[fpos] = datetime.datetime.strptime(r, tools.DEFAULT_SERVER_DATETIME_FORMAT)
-                    else:
-                        data[fpos] = tools.ustr(r or '')
-        return [data] + lines
-
-    def export_data(self, cr, uid, ids, fields_to_export, raw_data=False, context=None):
-        """
-        Export fields for selected objects
-
-        :param cr: database cursor
-        :param uid: current user id
-        :param ids: list of ids
-        :param fields_to_export: list of fields
-        :param raw_data: True to return value in fields type, False for string values
-        :param context: context arguments, like lang, time zone
-        :rtype: dictionary with a *datas* matrix
->>>>>>> cee85a92
 
             :param fields_to_export: list of fields
+            :param raw_data: True to return value in native Python type
             :rtype: dictionary with a *datas* matrix
 
             This method is used when exporting data via client menu
         """
         fields_to_export = map(fix_import_export_id_paths, fields_to_export)
-<<<<<<< HEAD
+        if raw_data:
+            self = self.attach_env(self._env(export_raw_data=True))
         return {'datas': self.__export_rows(fields_to_export)}
-=======
-        datas = []
-        for row in self.browse(cr, uid, ids, context):
-            datas += self.__export_row(cr, uid, row, fields_to_export, raw_data=raw_data, context=context)
-        return {'datas': datas}
->>>>>>> cee85a92
 
     def import_data(self, cr, uid, fields, datas, mode='init', current_module='', noupdate=False, context=None, filename=None):
         """
