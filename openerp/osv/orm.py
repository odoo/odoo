--- conflicted
+++ resolved
@@ -838,26 +838,16 @@
                 # register it on the pool for invalidation
                 pool._pure_function_fields[cls._name].append(fname)
                 continue
-<<<<<<< HEAD
             # process store parameter
             store = column.store
             if store is True:
-                store = {cls._name: (lambda self, cr, uid, ids, c={}: ids, None, 10, None)}
+                get_ids = lambda self, cr, uid, ids, c={}: ids
+                store = {cls._name: (get_ids, None, column.priority, None)}
             for model, spec in store.iteritems():
                 if len(spec) == 4:
                     (fnct, fields2, order, length) = spec
                 elif len(spec) == 3:
                     (fnct, fields2, order) = spec
-=======
-            sm = f.store
-            if sm is True:
-                sm = {self._name: (lambda self, cr, uid, ids, c={}: ids, None, f.priority, None)}
-            for object, aa in sm.items():
-                if len(aa) == 4:
-                    (fnct, fields2, order, length) = aa
-                elif len(aa) == 3:
-                    (fnct, fields2, order) = aa
->>>>>>> a75ebb62
                     length = None
                 else:
                     raise except_orm('Error',
