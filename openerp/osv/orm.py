# -*- coding: utf-8 -*-
##############################################################################
#
#    OpenERP, Open Source Management Solution
#    Copyright (C) 2004-2009 Tiny SPRL (<http://tiny.be>).
#
#    This program is free software: you can redistribute it and/or modify
#    it under the terms of the GNU Affero General Public License as
#    published by the Free Software Foundation, either version 3 of the
#    License, or (at your option) any later version.
#
#    This program is distributed in the hope that it will be useful,
#    but WITHOUT ANY WARRANTY; without even the implied warranty of
#    MERCHANTABILITY or FITNESS FOR A PARTICULAR PURPOSE.  See the
#    GNU Affero General Public License for more details.
#
#    You should have received a copy of the GNU Affero General Public License
#    along with this program.  If not, see <http://www.gnu.org/licenses/>.
#
##############################################################################


"""
    Object Relational Mapping module:
     * Hierarchical structure
     * Constraints consistency and validation
     * Object metadata depends on its status
     * Optimised processing by complex query (multiple actions at once)
     * Default field values
     * Permissions optimisation
     * Persistant object: DB postgresql
     * Data conversion
     * Multi-level caching system
     * Two different inheritance mechanisms
     * Rich set of field types:
          - classical (varchar, integer, boolean, ...)
          - relational (one2many, many2one, many2many)
          - functional

"""

import calendar
from collections import defaultdict, Iterable
import copy
import datetime
import itertools
import logging
import operator
import pickle
import functools
import re
import simplejson
import time

import babel.dates
import dateutil.parser
import psycopg2
from lxml import etree

import api
from scope import proxy as scope_proxy
import fields
import openerp
import openerp.tools as tools
from openerp.exceptions import AccessError, MissingError
from openerp.tools import DEFAULT_SERVER_DATETIME_FORMAT
from openerp.tools.config import config
from openerp.tools.misc import CountingStream
from openerp.tools.safe_eval import safe_eval as eval
from openerp.tools.translate import _
from openerp import SUPERUSER_ID
from query import Query

_logger = logging.getLogger(__name__)
_schema = logging.getLogger(__name__ + '.schema')

# List of etree._Element subclasses that we choose to ignore when parsing XML.
from openerp.tools import SKIPPED_ELEMENT_TYPES

regex_order = re.compile('^(([a-z0-9_]+|"[a-z0-9_]+")( *desc| *asc)?( *, *|))+$', re.I)
regex_object_name = re.compile(r'^[a-z0-9_.]+$')

def transfer_field_to_modifiers(field, modifiers):
    default_values = {}
    state_exceptions = {}
    for attr in ('invisible', 'readonly', 'required'):
        state_exceptions[attr] = []
        default_values[attr] = bool(field.get(attr))
    for state, modifs in (field.get("states",{})).items():
        for modif in modifs:
            if default_values[modif[0]] != modif[1]:
                state_exceptions[modif[0]].append(state)

    for attr, default_value in default_values.items():
        if state_exceptions[attr]:
            modifiers[attr] = [("state", "not in" if default_value else "in", state_exceptions[attr])]
        else:
            modifiers[attr] = default_value


# Don't deal with groups, it is done by check_group().
# Need the context to evaluate the invisible attribute on tree views.
# For non-tree views, the context shouldn't be given.
def transfer_node_to_modifiers(node, modifiers, context=None, in_tree_view=False):
    if node.get('attrs'):
        modifiers.update(eval(node.get('attrs')))

    if node.get('states'):
        if 'invisible' in modifiers and isinstance(modifiers['invisible'], list):
            # TODO combine with AND or OR, use implicit AND for now.
            modifiers['invisible'].append(('state', 'not in', node.get('states').split(',')))
        else:
            modifiers['invisible'] = [('state', 'not in', node.get('states').split(','))]

    for a in ('invisible', 'readonly', 'required'):
        if node.get(a):
            v = bool(eval(node.get(a), {'context': context or {}}))
            if in_tree_view and a == 'invisible':
                # Invisible in a tree view has a specific meaning, make it a
                # new key in the modifiers attribute.
                modifiers['tree_invisible'] = v
            elif v or (a not in modifiers or not isinstance(modifiers[a], list)):
                # Don't set the attribute to False if a dynamic value was
                # provided (i.e. a domain from attrs or states).
                modifiers[a] = v


def simplify_modifiers(modifiers):
    for a in ('invisible', 'readonly', 'required'):
        if a in modifiers and not modifiers[a]:
            del modifiers[a]


def transfer_modifiers_to_node(modifiers, node):
    if modifiers:
        simplify_modifiers(modifiers)
        node.set('modifiers', simplejson.dumps(modifiers))

def setup_modifiers(node, field=None, context=None, in_tree_view=False):
    """ Processes node attributes and field descriptors to generate
    the ``modifiers`` node attribute and set it on the provided node.

    Alters its first argument in-place.

    :param node: ``field`` node from an OpenERP view
    :type node: lxml.etree._Element
    :param dict field: field descriptor corresponding to the provided node
    :param dict context: execution context used to evaluate node attributes
    :param bool in_tree_view: triggers the ``tree_invisible`` code
                              path (separate from ``invisible``): in
                              tree view there are two levels of
                              invisibility, cell content (a column is
                              present but the cell itself is not
                              displayed) with ``invisible`` and column
                              invisibility (the whole column is
                              hidden) with ``tree_invisible``.
    :returns: nothing
    """
    modifiers = {}
    if field is not None:
        transfer_field_to_modifiers(field, modifiers)
    transfer_node_to_modifiers(
        node, modifiers, context=context, in_tree_view=in_tree_view)
    transfer_modifiers_to_node(modifiers, node)

def test_modifiers(what, expected):
    modifiers = {}
    if isinstance(what, basestring):
        node = etree.fromstring(what)
        transfer_node_to_modifiers(node, modifiers)
        simplify_modifiers(modifiers)
        json = simplejson.dumps(modifiers)
        assert json == expected, "%s != %s" % (json, expected)
    elif isinstance(what, dict):
        transfer_field_to_modifiers(what, modifiers)
        simplify_modifiers(modifiers)
        json = simplejson.dumps(modifiers)
        assert json == expected, "%s != %s" % (json, expected)


# To use this test:
# import openerp
# openerp.osv.orm.modifiers_tests()
def modifiers_tests():
    test_modifiers('<field name="a"/>', '{}')
    test_modifiers('<field name="a" invisible="1"/>', '{"invisible": true}')
    test_modifiers('<field name="a" readonly="1"/>', '{"readonly": true}')
    test_modifiers('<field name="a" required="1"/>', '{"required": true}')
    test_modifiers('<field name="a" invisible="0"/>', '{}')
    test_modifiers('<field name="a" readonly="0"/>', '{}')
    test_modifiers('<field name="a" required="0"/>', '{}')
    test_modifiers('<field name="a" invisible="1" required="1"/>', '{"invisible": true, "required": true}') # TODO order is not guaranteed
    test_modifiers('<field name="a" invisible="1" required="0"/>', '{"invisible": true}')
    test_modifiers('<field name="a" invisible="0" required="1"/>', '{"required": true}')
    test_modifiers("""<field name="a" attrs="{'invisible': [('b', '=', 'c')]}"/>""", '{"invisible": [["b", "=", "c"]]}')

    # The dictionary is supposed to be the result of fields_get().
    test_modifiers({}, '{}')
    test_modifiers({"invisible": True}, '{"invisible": true}')
    test_modifiers({"invisible": False}, '{}')


def check_object_name(name):
    """ Check if the given name is a valid openerp object name.

        The _name attribute in osv and osv_memory object is subject to
        some restrictions. This function returns True or False whether
        the given name is allowed or not.

        TODO: this is an approximation. The goal in this approximation
        is to disallow uppercase characters (in some places, we quote
        table/column names and in other not, which leads to this kind
        of errors:

            psycopg2.ProgrammingError: relation "xxx" does not exist).

        The same restriction should apply to both osv and osv_memory
        objects for consistency.

    """
    if regex_object_name.match(name) is None:
        return False
    return True

def raise_on_invalid_object_name(name):
    if not check_object_name(name):
        msg = "The _name attribute %s is not valid." % name
        _logger.error(msg)
        raise except_orm('ValueError', msg)

POSTGRES_CONFDELTYPES = {
    'RESTRICT': 'r',
    'NO ACTION': 'a',
    'CASCADE': 'c',
    'SET NULL': 'n',
    'SET DEFAULT': 'd',
}

def intersect(la, lb):
    return filter(lambda x: x in lb, la)

def same_name(f, g):
    """ Test whether functions `f` and `g` are identical or have the same name """
    return f == g or getattr(f, '__name__', 0) == getattr(g, '__name__', 1)

def fix_import_export_id_paths(fieldname):
    """
    Fixes the id fields in import and exports, and splits field paths
    on '/'.

    :param str fieldname: name of the field to import/export
    :return: split field name
    :rtype: list of str
    """
    fixed_db_id = re.sub(r'([^/])\.id', r'\1/.id', fieldname)
    fixed_external_id = re.sub(r'([^/]):id', r'\1/id', fixed_db_id)
    return fixed_external_id.split('/')

class except_orm(Exception):
    def __init__(self, name, value):
        self.name = name
        self.value = value
        self.args = (name, value)

<<<<<<< HEAD
=======
class BrowseRecordError(Exception):
    pass

class browse_null(object):
    """ Readonly python database object browser
    """

    def __init__(self):
        self.id = False

    def __getitem__(self, name):
        return None

    def __getattr__(self, name):
        return None  # XXX: return self ?

    def __int__(self):
        return False

    def __str__(self):
        return ''

    def __nonzero__(self):
        return False

    def __unicode__(self):
        return u''

    def __iter__(self):
        raise NotImplementedError("Iteration is not allowed on %s" % self)


#
# TODO: execute an object method on browse_record_list
#
class browse_record_list(list):
    """ Collection of browse objects

        Such an instance will be returned when doing a ``browse([ids..])``
        and will be iterable, yielding browse() objects
    """

    def __init__(self, lst, context=None):
        if not context:
            context = {}
        super(browse_record_list, self).__init__(lst)
        self.context = context


class browse_record(object):
    """ An object that behaves like a row of an object's table.
        It has attributes after the columns of the corresponding object.

        Examples::

            uobj = pool.get('res.users')
            user_rec = uobj.browse(cr, uid, 104)
            name = user_rec.name
    """

    def __init__(self, cr, uid, id, table, cache, context=None,
                 list_class=browse_record_list, fields_process=None):
        """
        :param table: the browsed object (inherited from orm)
        :param dict cache: a dictionary of model->field->data to be shared
                           across browse objects, thus reducing the SQL
                           read()s. It can speed up things a lot, but also be
                           disastrous if not discarded after write()/unlink()
                           operations
        :param dict context: dictionary with an optional context
        """
        if fields_process is None:
            fields_process = {}
        if context is None:
            context = {}
        self._list_class = list_class
        self._cr = cr
        self._uid = uid
        self._id = id
        self._table = table # deprecated, use _model!
        self._model = table
        self._table_name = self._table._name
        self.__logger = logging.getLogger('openerp.osv.orm.browse_record.' + self._table_name)
        self._context = context
        self._fields_process = fields_process

        cache.setdefault(table._name, {})
        self._data = cache[table._name]

#        if not (id and isinstance(id, (int, long,))):
#            raise BrowseRecordError(_('Wrong ID for the browse record, got %r, expected an integer.') % (id,))
#        if not table.exists(cr, uid, id, context):
#            raise BrowseRecordError(_('Object %s does not exists') % (self,))

        if id not in self._data:
            self._data[id] = {'id': id}

        self._cache = cache

    def __getitem__(self, name):
        if name == 'id':
            return self._id

        if name not in self._data[self._id]:
            # build the list of fields we will fetch

            # fetch the definition of the field which was asked for
            if name in self._table._columns:
                col = self._table._columns[name]
            elif name in self._table._inherit_fields:
                col = self._table._inherit_fields[name][2]
            elif hasattr(self._table, str(name)):
                attr = getattr(self._table, name)
                if isinstance(attr, (types.MethodType, types.LambdaType, types.FunctionType)):
                    def function_proxy(*args, **kwargs):
                        if 'context' not in kwargs and self._context:
                            kwargs.update(context=self._context)
                        return attr(self._cr, self._uid, [self._id], *args, **kwargs)
                    return function_proxy
                else:
                    return attr
            else:
                error_msg = "Field '%s' does not exist in object '%s'" % (name, self)
                self.__logger.warning(error_msg)
                if self.__logger.isEnabledFor(logging.DEBUG):
                    self.__logger.debug(''.join(traceback.format_stack()))
                raise KeyError(error_msg)

            prefetchable = lambda f: f._classic_write and f._prefetch and not f.groups and not f.deprecated

            # if the field is a classic one or a many2one, we'll fetch all classic and many2one fields
            if prefetchable(col):
                # gen the list of "local" (ie not inherited) fields which are classic or many2one
                field_filter = lambda x: prefetchable(x[1])
                fields_to_fetch = filter(field_filter, self._table._columns.items())
                # gen the list of inherited fields
                inherits = map(lambda x: (x[0], x[1][2]), self._table._inherit_fields.items())
                # complete the field list with the inherited fields which are classic or many2one
                fields_to_fetch += filter(field_filter, inherits)
            # otherwise we fetch only that field
            else:
                fields_to_fetch = [(name, col)]

            ids = filter(lambda id: name not in self._data[id], self._data.keys())
            # read the results
            field_names = map(lambda x: x[0], fields_to_fetch)
            try:
                field_values = self._table.read(self._cr, self._uid, ids, field_names, context=self._context, load="_classic_write")
            except (openerp.exceptions.AccessError, except_orm):
                if len(ids) == 1:
                    raise
                # prefetching attempt failed, perhaps we're violating ACL restrictions involuntarily
                _logger.info('Prefetching attempt for fields %s on %s failed for ids %s, re-trying just for id %s', field_names, self._model._name, ids, self._id)
                ids = [self._id]
                field_values = self._table.read(self._cr, self._uid, ids, field_names, context=self._context, load="_classic_write")

            # TODO: improve this, very slow for reports
            if self._fields_process:
                lang = self._context.get('lang', 'en_US') or 'en_US'
                lang_obj_ids = self.pool.get('res.lang').search(self._cr, self._uid, [('code', '=', lang)])
                if not lang_obj_ids:
                    raise Exception(_('Language with code "%s" is not defined in your system !\nDefine it through the Administration menu.') % (lang,))
                lang_obj = self.pool.get('res.lang').browse(self._cr, self._uid, lang_obj_ids[0])

                for field_name, field_column in fields_to_fetch:
                    if field_column._type in self._fields_process:
                        for result_line in field_values:
                            result_line[field_name] = self._fields_process[field_column._type](result_line[field_name])
                            if result_line[field_name]:
                                result_line[field_name].set_value(self._cr, self._uid, result_line[field_name], self, field_column, lang_obj)

            if not field_values:
                # Where did those ids come from? Perhaps old entries in ir_model_dat?
                _logger.warning("No field_values found for ids %s in %s", ids, self)
                raise KeyError('Field %s not found in %s'%(name, self))
            # create browse records for 'remote' objects
            for result_line in field_values:
                new_data = {}
                for field_name, field_column in fields_to_fetch:
                    if field_column._type == 'many2one':
                        if result_line[field_name]:
                            obj = self._table.pool[field_column._obj]
                            if isinstance(result_line[field_name], (list, tuple)):
                                value = result_line[field_name][0]
                            else:
                                value = result_line[field_name]
                            if value:
                                # FIXME: this happen when a _inherits object
                                #        overwrite a field of it parent. Need
                                #        testing to be sure we got the right
                                #        object and not the parent one.
                                if not isinstance(value, browse_record):
                                    if obj is None:
                                        # In some cases the target model is not available yet, so we must ignore it,
                                        # which is safe in most cases, this value will just be loaded later when needed.
                                        # This situation can be caused by custom fields that connect objects with m2o without
                                        # respecting module dependencies, causing relationships to be connected to soon when
                                        # the target is not loaded yet.
                                        continue
                                    new_data[field_name] = browse_record(self._cr,
                                        self._uid, value, obj, self._cache,
                                        context=self._context,
                                        list_class=self._list_class,
                                        fields_process=self._fields_process)
                                else:
                                    new_data[field_name] = value
                            else:
                                new_data[field_name] = browse_null()
                        else:
                            new_data[field_name] = browse_null()
                    elif field_column._type in ('one2many', 'many2many') and len(result_line[field_name]):
                        new_data[field_name] = self._list_class([browse_record(self._cr, self._uid, id, self._table.pool[field_column._obj], self._cache, context=self._context, list_class=self._list_class, fields_process=self._fields_process) for id in result_line[field_name]], self._context)
                    elif field_column._type == 'reference':
                        if result_line[field_name]:
                            if isinstance(result_line[field_name], browse_record):
                                new_data[field_name] = result_line[field_name]
                            else:
                                ref_obj, ref_id = result_line[field_name].split(',')
                                ref_id = long(ref_id)
                                if ref_id:
                                    obj = self._table.pool[ref_obj]
                                    new_data[field_name] = browse_record(self._cr, self._uid, ref_id, obj, self._cache, context=self._context, list_class=self._list_class, fields_process=self._fields_process)
                                else:
                                    new_data[field_name] = browse_null()
                        else:
                            new_data[field_name] = browse_null()
                    else:
                        new_data[field_name] = result_line[field_name]
                self._data[result_line['id']].update(new_data)

        if not name in self._data[self._id]:
            # How did this happen? Could be a missing model due to custom fields used too soon, see above.
            self.__logger.error("Fields to fetch: %s, Field values: %s", field_names, field_values)
            self.__logger.error("Cached: %s, Table: %s", self._data[self._id], self._table)
            raise KeyError(_('Unknown attribute %s in %s ') % (name, self))
        return self._data[self._id][name]

    def __getattr__(self, name):
        try:
            return self[name]
        except KeyError, e:
            import sys
            exc_info = sys.exc_info()
            raise AttributeError, "Got %r while trying to get attribute %s on a %s record." % (e, name, self._table._name), exc_info[2]

    def __contains__(self, name):
        return (name in self._table._columns) or (name in self._table._inherit_fields) or hasattr(self._table, name)

    def __iter__(self):
        raise NotImplementedError("Iteration is not allowed on %s" % self)

    def __hasattr__(self, name):
        return name in self

    def __int__(self):
        return self._id

    def __str__(self):
        return "browse_record(%s, %d)" % (self._table_name, self._id)

    def __eq__(self, other):
        if not isinstance(other, browse_record):
            return False
        return (self._table_name, self._id) == (other._table_name, other._id)

    def __ne__(self, other):
        if not isinstance(other, browse_record):
            return True
        return (self._table_name, self._id) != (other._table_name, other._id)

    # we need to define __unicode__ even though we've already defined __str__
    # because we have overridden __getattr__
    def __unicode__(self):
        return unicode(str(self))

    def __hash__(self):
        return hash((self._table_name, self._id))

    __repr__ = __str__

    def refresh(self):
        """Force refreshing this browse_record's data and all the data of the
           records that belong to the same cache, by emptying the cache completely,
           preserving only the record identifiers (for prefetching optimizations).
        """
        for model, model_cache in self._cache.iteritems():
            # only preserve the ids of the records that were in the cache
            cached_ids = dict([(i, {'id': i}) for i in model_cache.keys()])
            self._cache[model].clear()
            self._cache[model].update(cached_ids)
>>>>>>> 51e05e06

def pg_varchar(size=0):
    """ Returns the VARCHAR declaration for the provided size:

    * If no size (or an empty or negative size is provided) return an
      'infinite' VARCHAR
    * Otherwise return a VARCHAR(n)

    :type int size: varchar size, optional
    :rtype: str
    """
    if size:
        if not isinstance(size, int):
            raise TypeError("VARCHAR parameter should be an int, got %s"
                            % type(size))
        if size > 0:
            return 'VARCHAR(%d)' % size
    return 'VARCHAR'

FIELDS_TO_PGTYPES = {
    fields.boolean: 'bool',
    fields.integer: 'int4',
    fields.text: 'text',
    fields.html: 'text',
    fields.date: 'date',
    fields.datetime: 'timestamp',
    fields.binary: 'bytea',
    fields.many2one: 'int4',
    fields.serialized: 'text',
}

def get_pg_type(f, type_override=None):
    """
    :param fields._column f: field to get a Postgres type for
    :param type type_override: use the provided type for dispatching instead of the field's own type
    :returns: (postgres_identification_type, postgres_type_specification)
    :rtype: (str, str)
    """
    field_type = type_override or type(f)

    if field_type in FIELDS_TO_PGTYPES:
        pg_type =  (FIELDS_TO_PGTYPES[field_type], FIELDS_TO_PGTYPES[field_type])
    elif issubclass(field_type, fields.float):
        if f.digits:
            pg_type = ('numeric', 'NUMERIC')
        else:
            pg_type = ('float8', 'DOUBLE PRECISION')
    elif issubclass(field_type, (fields.char, fields.reference)):
        pg_type = ('varchar', pg_varchar(f.size))
    elif issubclass(field_type, fields.selection):
        if (isinstance(f.selection, list) and isinstance(f.selection[0][0], int))\
                or getattr(f, 'size', None) == -1:
            pg_type = ('int4', 'INTEGER')
        else:
            pg_type = ('varchar', pg_varchar(getattr(f, 'size', None)))
    elif issubclass(field_type, fields.function):
        if f._type == 'selection':
            pg_type = ('varchar', pg_varchar())
        else:
            pg_type = get_pg_type(f, getattr(fields, f._type))
    else:
        _logger.warning('%s type not supported!', field_type)
        pg_type = None

    return pg_type


class MetaModel(api.Meta):
    """ Metaclass for the models.

    This class is used as the metaclass for the class :class:`BaseModel` to
    discover the models defined in a module (without instanciating them).
    If the automatic discovery is not needed, it is possible to set the model's
    ``_register`` attribute to False.

    """

    module_to_models = {}

    def __init__(self, name, bases, attrs):
        if not self._register:
            self._register = True
            super(MetaModel, self).__init__(name, bases, attrs)
            return

        if not hasattr(self, '_module'):
            # The (OpenERP) module name can be in the `openerp.addons` namespace
            # or not.  For instance, module `sale` can be imported as
            # `openerp.addons.sale` (the right way) or `sale` (for backward
            # compatibility).
            module_parts = self.__module__.split('.')
            if len(module_parts) > 2 and module_parts[:2] == ['openerp', 'addons']:
                module_name = self.__module__.split('.')[2]
            else:
                module_name = self.__module__.split('.')[0]
            self._module = module_name

        # Remember which models to instanciate for this module.
        if not self._custom:
            self.module_to_models.setdefault(self._module, []).append(self)


class NewId(object):
    """ Pseudo-ids for new records. """
    def __nonzero__(self):
        return False


# special columns automatically created by the ORM
MAGIC_COLUMNS = ['id', 'create_uid', 'create_date', 'write_uid', 'write_date']

class BaseModel(object):
    """ Base class for OpenERP models.

    OpenERP models are created by inheriting from this class' subclasses:

    *   :class:`Model` for regular database-persisted models

    *   :class:`TransientModel` for temporary data, stored in the database but
        automatically vaccuumed every so often

    *   :class:`AbstractModel` for abstract super classes meant to be shared by
        multiple inheriting model

    The system automatically instantiates every model once per database. Those
    instances represent the available models on each database, and depend on
    which modules are installed on that database. The actual class of each
    instance is built from the Python classes that create and inherit from the
    corresponding model.

    Every model instance is a "recordset", i.e., an ordered collection of
    records of the model. Recordsets are returned by methods like
    :meth:`~.browse`, :meth:`~.search`, or field accesses. Records have no
    explicit representation: a record is represented as a recordset of one
    record.

    To create a class that should not be instantiated, the _register class
    attribute may be set to False.
    """
    __metaclass__ = MetaModel
    _auto = True # create database backend
    _register = False # Set to false if the model shouldn't be automatically discovered.
    _name = None
    _columns = {}
    _constraints = []
    _custom = False
    _defaults = {}
    _rec_name = None
    _parent_name = 'parent_id'
    _parent_store = False
    _parent_order = False
    _date_name = 'date'
    _order = 'id'
    _sequence = None
    _description = None
    _needaction = False

    # dict of {field:method}, with method returning the (name_get of records, {id: fold})
    # to include in the _read_group, if grouped on this field
    _group_by_full = {}

    # Transience
    _transient = False # True in a TransientModel

    # structure:
    #  { 'parent_model': 'm2o_field', ... }
    _inherits = {}

    # Mapping from inherits'd field name to triple (m, r, f, n) where m is the
    # model from which it is inherits'd, r is the (local) field towards m, f
    # is the _column object itself, and n is the original (i.e. top-most)
    # parent model.
    # Example:
    #  { 'field_name': ('parent_model', 'm2o_field_to_reach_parent',
    #                   field_column_obj, origina_parent_model), ... }
    _inherit_fields = {}

    # Mapping field name/column_info object
    # This is similar to _inherit_fields but:
    # 1. includes self fields,
    # 2. uses column_info instead of a triple.
    _all_columns = {}

    _table = None
    _log_create = False
    _sql_constraints = []

    CONCURRENCY_CHECK_FIELD = '__last_update'

    def log(self, cr, uid, id, message, secondary=False, context=None):
        return _logger.warning("log() is deprecated. Please use OpenChatter notification system instead of the res.log mechanism.")

    def view_init(self, cr, uid, fields_list, context=None):
        """Override this method to do specific things when a view on the object is opened."""
        pass

    def _field_create(self, cr, context=None):
        """ Create entries in ir_model_fields for all the model's fields.

        If necessary, also create an entry in ir_model, and if called from the
        modules loading scheme (by receiving 'module' in the context), also
        create entries in ir_model_data (for the model and the fields).

        - create an entry in ir_model (if there is not already one),
        - create an entry in ir_model_data (if there is not already one, and if
          'module' is in the context),
        - update ir_model_fields with the fields found in _columns
          (TODO there is some redundancy as _columns is updated from
          ir_model_fields in __init__).

        """
        if context is None:
            context = {}
        cr.execute("SELECT id FROM ir_model WHERE model=%s", (self._name,))
        if not cr.rowcount:
            cr.execute('SELECT nextval(%s)', ('ir_model_id_seq',))
            model_id = cr.fetchone()[0]
            cr.execute("INSERT INTO ir_model (id,model, name, info,state) VALUES (%s, %s, %s, %s, %s)", (model_id, self._name, self._description, self.__doc__, 'base'))
        else:
            model_id = cr.fetchone()[0]
        if 'module' in context:
            name_id = 'model_'+self._name.replace('.', '_')
            cr.execute('select * from ir_model_data where name=%s and module=%s', (name_id, context['module']))
            if not cr.rowcount:
                cr.execute("INSERT INTO ir_model_data (name,date_init,date_update,module,model,res_id) VALUES (%s, (now() at time zone 'UTC'), (now() at time zone 'UTC'), %s, %s, %s)", \
                    (name_id, context['module'], 'ir.model', model_id)
                )

        cr.commit()

        cr.execute("SELECT * FROM ir_model_fields WHERE model=%s", (self._name,))
        cols = {}
        for rec in cr.dictfetchall():
            cols[rec['name']] = rec

        ir_model_fields_obj = self.pool.get('ir.model.fields')

        # sparse field should be created at the end, as it depends on its serialized field already existing
        model_fields = sorted(self._columns.items(), key=lambda x: 1 if x[1]._type == 'sparse' else 0)
        for (k, f) in model_fields:
            vals = {
                'model_id': model_id,
                'model': self._name,
                'name': k,
                'field_description': f.string,
                'ttype': f._type,
                'relation': f._obj or '',
                'select_level': tools.ustr(f.select or 0),
                'readonly': (f.readonly and 1) or 0,
                'required': (f.required and 1) or 0,
                'selectable': (f.selectable and 1) or 0,
                'translate': (f.translate and 1) or 0,
                'relation_field': f._fields_id if isinstance(f, fields.one2many) else '',
                'serialization_field_id': None,
            }
            if getattr(f, 'serialization_field', None):
                # resolve link to serialization_field if specified by name
                serialization_field_id = ir_model_fields_obj.search(cr, SUPERUSER_ID, [('model','=',vals['model']), ('name', '=', f.serialization_field)])
                if not serialization_field_id:
                    raise except_orm(_('Error'), _("Serialization field `%s` not found for sparse field `%s`!") % (f.serialization_field, k))
                vals['serialization_field_id'] = serialization_field_id[0]

            # When its a custom field,it does not contain f.select
            if context.get('field_state', 'base') == 'manual':
                if context.get('field_name', '') == k:
                    vals['select_level'] = context.get('select', '0')
                #setting value to let the problem NOT occur next time
                elif k in cols:
                    vals['select_level'] = cols[k]['select_level']

            if k not in cols:
                cr.execute('select nextval(%s)', ('ir_model_fields_id_seq',))
                id = cr.fetchone()[0]
                vals['id'] = id
                cr.execute("""INSERT INTO ir_model_fields (
                    id, model_id, model, name, field_description, ttype,
                    relation,state,select_level,relation_field, translate, serialization_field_id
                ) VALUES (
                    %s,%s,%s,%s,%s,%s,%s,%s,%s,%s,%s,%s
                )""", (
                    id, vals['model_id'], vals['model'], vals['name'], vals['field_description'], vals['ttype'],
                     vals['relation'], 'base',
                    vals['select_level'], vals['relation_field'], bool(vals['translate']), vals['serialization_field_id']
                ))
                if 'module' in context:
                    name1 = 'field_' + self._table + '_' + k
                    cr.execute("select name from ir_model_data where name=%s", (name1,))
                    if cr.fetchone():
                        name1 = name1 + "_" + str(id)
                    cr.execute("INSERT INTO ir_model_data (name,date_init,date_update,module,model,res_id) VALUES (%s, (now() at time zone 'UTC'), (now() at time zone 'UTC'), %s, %s, %s)", \
                        (name1, context['module'], 'ir.model.fields', id)
                    )
            else:
                for key, val in vals.items():
                    if cols[k][key] != vals[key]:
                        cr.execute('update ir_model_fields set field_description=%s where model=%s and name=%s', (vals['field_description'], vals['model'], vals['name']))
                        cr.commit()
                        cr.execute("""UPDATE ir_model_fields SET
                            model_id=%s, field_description=%s, ttype=%s, relation=%s,
                            select_level=%s, readonly=%s ,required=%s, selectable=%s, relation_field=%s, translate=%s, serialization_field_id=%s
                        WHERE
                            model=%s AND name=%s""", (
                                vals['model_id'], vals['field_description'], vals['ttype'],
                                vals['relation'],
                                vals['select_level'], bool(vals['readonly']), bool(vals['required']), bool(vals['selectable']), vals['relation_field'], bool(vals['translate']), vals['serialization_field_id'], vals['model'], vals['name']
                            ))
                        break
        self.invalidate_cache()
        cr.commit()

    @classmethod
    def _add_field(cls, name, field):
        """ Add the given `field` under the given `name` in the class """
        field.set_model_name(cls._name, name)

        # add field in _fields (for reflection)
        cls._fields[name] = field

        # add field as an attribute, unless another kind of value already exists
        if isinstance(getattr(cls, name, field), Field):
            setattr(cls, name, field)
        else:
            _logger.warning("In model %r, member %r is not a field", cls._name, name)

        if field.store:
            cls._columns[name] = field.to_column()
        else:
            # remove potential column that may be overridden by field
            cls._columns.pop(name, None)

    @classmethod
    def _add_magic_fields(cls):
        """ Introduce magic fields on the current class

        * id is a "normal" field (with a specific getter)
        * create_uid, create_date, write_uid and write_date have become
          "normal" fields
        * $CONCURRENCY_CHECK_FIELD is a computed field with its computing
          method defined dynamically. Uses ``str(datetime.datetime.utcnow())``
          to get the same structure as the previous
          ``(now() at time zone 'UTC')::timestamp``::

              # select (now() at time zone 'UTC')::timestamp;
                        timezone
              ----------------------------
               2013-06-18 08:30:37.292809

              >>> str(datetime.datetime.utcnow())
              '2013-06-18 08:31:32.821177'
        """
        # this field 'id' must override any other column or field
        cls._add_field('id', fields2.Id())

        # create display_name if not present yet
        if 'display_name' not in cls._columns and 'display_name' not in cls._fields:
            cls._add_field('display_name',
                fields2.Char(string='Name', store=False,
                    compute='_compute_display_name',
                    inverse='_inverse_display_name',
                    search='_search_display_name'))

        if cls._log_access:
            # FIXME: what if these fields are already defined on the class?
            cls._add_field('create_uid', fields2.Many2one('res.users'))
            cls._add_field('create_date', fields2.Datetime())

            cls._add_field('write_uid', fields2.Many2one('res.users'))
            cls._add_field('write_date', fields2.Datetime())

            compute_concurrency_field = 'compute_concurrency_field_with_access'

        else:
            compute_concurrency_field = "compute_concurrency_field"

        cls._add_field(cls.CONCURRENCY_CHECK_FIELD,
            fields2.Datetime(compute=compute_concurrency_field, store=False))

    @api.one
    def compute_concurrency_field(self):
        self[self.CONCURRENCY_CHECK_FIELD] = \
            datetime.datetime.utcnow().strftime(DEFAULT_SERVER_DATETIME_FORMAT)

    @api.one
    @api.depends('create_date', 'write_date')
    def compute_concurrency_field_with_access(self):
        self[self.CONCURRENCY_CHECK_FIELD] = \
            self.write_date or self.create_date or \
            datetime.datetime.utcnow().strftime(DEFAULT_SERVER_DATETIME_FORMAT)

    #
    # Goal: try to apply inheritance at the instanciation level and
    #       put objects in the pool var
    #
    @classmethod
    def _build_model(cls, pool, cr):
        """ Instanciate a given model.

        This class method instanciates the class of some model (i.e. a class
        deriving from osv or osv_memory). The class might be the class passed
        in argument or, if it inherits from another class, a class constructed
        by combining the two classes.

        """

        # IMPORTANT: the registry contains an instance for each model. The class
        # of each model carries inferred metadata that is shared among the
        # model's instances for this registry, but not among registries. Hence
        # we cannot use that "registry class" for combining model classes by
        # inheritance, since it confuses the metadata inference process.

        # Keep links to non-inherited constraints in cls; this is useful for
        # instance when exporting translations
        cls._local_constraints = cls.__dict__.get('_constraints', [])
        cls._local_sql_constraints = cls.__dict__.get('_sql_constraints', [])

        # determine inherited models
        parents = getattr(cls, '_inherit', [])
        parents = [parents] if isinstance(parents, basestring) else (parents or [])

        # determine the model's name
        name = cls._name or (len(parents) == 1 and parents[0]) or cls.__name__

        # determine the module that introduced the model
        original_module = pool[name]._original_module if name in parents else cls._module

        # build the class hierarchy for the model
        for parent in parents:
            if parent not in pool:
                raise TypeError('The model "%s" specifies an unexisting parent class "%s"\n'
                    'You may need to add a dependency on the parent class\' module.' % (name, parent))
            parent_model = pool[parent]

            # do no use the class of parent_model, since that class contains
            # inferred metadata; use its ancestor instead
            parent_class = type(parent_model).__base__

            # don't inherit custom fields, and duplicate inherited fields
            # because some have a per-registry cache (like float)
            columns = dict(
                (key, copy.copy(val))
                for key, val in parent_class._columns.iteritems()
                if not val.manual)
            columns.update(cls._columns)

            defaults = dict(parent_class._defaults)
            defaults.update(cls._defaults)

            inherits = dict(parent_class._inherits)
            inherits.update(cls._inherits)

            old_constraints = parent_class._constraints
            new_constraints = cls._constraints
            # filter out from old_constraints the ones overridden by a
            # constraint with the same function name in new_constraints
            constraints = new_constraints + [oldc
                for oldc in old_constraints
                if not any(newc[2] == oldc[2] and same_name(newc[0], oldc[0])
                           for newc in new_constraints)
            ]

            sql_constraints = cls._sql_constraints + \
                              parent_class._sql_constraints

            attrs = {
                '_name': name,
                '_register': False,
                '_columns': columns,
                '_defaults': defaults,
                '_inherits': inherits,
                '_constraints': constraints,
                '_sql_constraints': sql_constraints,
            }
            cls = type(name, (cls, parent_class), attrs)

        # introduce the "registry class" of the model;
        # duplicate some attributes so that the ORM can modify them
        attrs = {
            '_name': name,
            '_register': False,
            '_columns': dict(cls._columns),
            '_defaults': dict(cls._defaults),
            '_inherits': dict(cls._inherits),
            '_constraints': list(cls._constraints),
            '_sql_constraints': list(cls._sql_constraints),
            '_original_module': original_module,
        }
        cls = type(cls._name, (cls,), attrs)

        # link the class to the registry, and update the registry
        cls.pool = pool
        # Note: we have to insert an instance into the registry now, because it
        # can trigger some stuff on other models which expect this new instance
        # (like method _inherits_reload_src())
        instance = cls.browse()
        pool.add(name, instance)

        # determine description, table, sequence and log_access
        if not cls._description:
            cls._description = cls._name
        if not cls._table:
            cls._table = cls._name.replace('.', '_')
        if not cls._sequence:
            cls._sequence = cls._table + '_id_seq'
        if not hasattr(cls, '_log_access'):
            # If _log_access is not specified, it is the same value as _auto.
            cls._log_access = cls._auto

        # Transience
        if cls.is_transient():
            cls._transient_check_count = 0
            cls._transient_max_count = config.get('osv_memory_count_limit')
            cls._transient_max_hours = config.get('osv_memory_age_limit')
            assert cls._log_access, \
                "TransientModels must have log_access turned on, " \
                "in order to implement their access rights policy"

        # retrieve new-style fields and duplicate them (to avoid clashes with
        # inheritance between different models)
        cls._fields = {}
        for attr in dir(cls):
            field = getattr(cls, attr)
            if isinstance(field, Field) and not field.interface_for:
                cls._add_field(attr, field.copy())

        # introduce magic fields
        cls._add_magic_fields()

        # register stuff about low-level function fields and custom fields
        cls._init_function_fields(pool, cr)
        cls._init_manual_fields(pool, cr)

        cls._init_constraints()

        # process _inherits
        cls._inherits_check()
        cls._inherits_reload()

        # check defaults
        for k in cls._defaults:
            assert k in cls._fields, \
                "Model %s has a default for nonexiting field %s" % (cls._name, k)

        # restart columns
        for column in cls._columns.itervalues():
            column.restart()

        # validate rec_name
        if cls._rec_name:
            assert cls._rec_name in cls._fields, \
                "Invalid rec_name %s for model %s" % (cls._rec_name, cls._name)
        elif 'name' in cls._fields:
            cls._rec_name = 'name'

        # prepare ormcache, which must be shared by all instances of the model
        cls._ormcache = {}

        # complete the initialization of instance
        instance.__init__(pool, cr)
        return instance

    @classmethod
    def _init_function_fields(cls, pool, cr):
        # initialize the list of non-stored function fields for this model
        pool._pure_function_fields[cls._name] = []

        # process store of low-level function fields
        for fname, column in cls._columns.iteritems():
            if hasattr(column, 'digits_change'):
                column.digits_change(cr)
            # filter out existing store about this field
            pool._store_function[cls._name] = [
                stored
                for stored in pool._store_function.get(cls._name, [])
                if (stored[0], stored[1]) != (cls._name, fname)
            ]
            if not isinstance(column, fields.function):
                continue
            if not column.store:
                # register it on the pool for invalidation
                pool._pure_function_fields[cls._name].append(fname)
                continue
            # process store parameter
            store = column.store
            if store is True:
                store = {cls._name: (lambda self, cr, uid, ids, c={}: ids, None, 10, None)}
            for model, spec in store.iteritems():
                if len(spec) == 4:
                    (fnct, fields2, order, length) = spec
                elif len(spec) == 3:
                    (fnct, fields2, order) = spec
                    length = None
                else:
                    raise except_orm('Error',
                        ('Invalid function definition %s in object %s !\nYou must use the definition: store={object:(fnct, fields, priority, time length)}.' % (fname, cls._name)))
                pool._store_function.setdefault(model, [])
                t = (cls._name, fname, fnct, tuple(fields2) if fields2 else None, order, length)
                if t not in pool._store_function[model]:
                    pool._store_function[model].append(t)
                    pool._store_function[model].sort(key=lambda x: x[4])

    @classmethod
    def _init_manual_fields(cls, pool, cr):
        # Check whether the query is already done
        if pool.fields_by_model is not None:
            manual_fields = pool.fields_by_model.get(cls._name, [])
        else:
            cr.execute('SELECT * FROM ir_model_fields WHERE model=%s AND state=%s', (cls._name, 'manual'))
            manual_fields = cr.dictfetchall()

        for field in manual_fields:
            if field['name'] in cls._columns:
                continue
            attrs = {
                'string': field['field_description'],
                'required': bool(field['required']),
                'readonly': bool(field['readonly']),
                'domain': eval(field['domain']) if field['domain'] else None,
                'size': field['size'] or None,
                'ondelete': field['on_delete'],
                'translate': (field['translate']),
                'manual': True,
                '_prefetch': False,
                #'select': int(field['select_level'])
            }
            if field['serialization_field_id']:
                cr.execute('SELECT name FROM ir_model_fields WHERE id=%s', (field['serialization_field_id'],))
                attrs.update({'serialization_field': cr.fetchone()[0], 'type': field['ttype']})
                if field['ttype'] in ['many2one', 'one2many', 'many2many']:
                    attrs.update({'relation': field['relation']})
                cls._columns[field['name']] = fields.sparse(**attrs)
            elif field['ttype'] == 'selection':
                cls._columns[field['name']] = fields.selection(eval(field['selection']), **attrs)
            elif field['ttype'] == 'reference':
                cls._columns[field['name']] = fields.reference(selection=eval(field['selection']), **attrs)
            elif field['ttype'] == 'many2one':
                cls._columns[field['name']] = fields.many2one(field['relation'], **attrs)
            elif field['ttype'] == 'one2many':
                cls._columns[field['name']] = fields.one2many(field['relation'], field['relation_field'], **attrs)
            elif field['ttype'] == 'many2many':
                _rel1 = field['relation'].replace('.', '_')
                _rel2 = field['model'].replace('.', '_')
                _rel_name = 'x_%s_%s_%s_rel' % (_rel1, _rel2, field['name'])
                cls._columns[field['name']] = fields.many2many(field['relation'], _rel_name, 'id1', 'id2', **attrs)
            else:
                cls._columns[field['name']] = getattr(fields, field['ttype'])(**attrs)

    @classmethod
    def _init_constraints(cls):
        # store sql constraint error messages
        for (key, _, msg) in cls._sql_constraints:
            cls.pool._sql_error[cls._table + '_' + key] = msg

        # collect constraint methods
        cls._constraint_methods = []
        for attr in dir(cls):
            value = getattr(cls, attr)
            if callable(value) and hasattr(value, '_constrains'):
                cls._constraint_methods.append(value)

    def __new__(cls):
        # In the past, this method was registering the model class in the server.
        # This job is now done entirely by the metaclass MetaModel.
        #
        # Do not create an instance here.  Model instances are created by method
        # _build_model().
        return None

    def __init__(self, pool, cr):
        # this method no longer does anything; kept for backward compatibility
        pass

    def __export_xml_id(self):
        """ Return a valid xml_id for the record `self`. """
        ir_model_data = self.pool['ir.model.data']
        with scope_proxy.SUDO():
            data = ir_model_data.search([('model', '=', self._name), ('res_id', '=', self.id)])
            if data:
                if data.module:
                    return '%s.%s' % (data.module, data.name)
                else:
                    return data.name
            else:
                postfix = 0
                name = '%s_%s' % (self._table, self.id)
                while ir_model_data.search([('module', '=', '__export__'), ('name', '=', name)]):
                    postfix += 1
                    name = '%s_%s_%s' % (self._table, self.id, postfix)
                ir_model_data.create({
                    'model': self._name,
                    'res_id': self.id,
                    'module': '__export__',
                    'name': name,
                })
                return '__export__.' + name

    @api.multi
    def __export_rows(self, fields):
        """ Export fields of the records in `self`.

            :param fields: list of lists of fields to traverse
            :return: list of lists of corresponding values
        """
        lines = []
        for record in self:
            # main line of record, initially empty
            current = [''] * len(fields)
            lines.append(current)

            # list of primary fields followed by secondary field(s)
            primary_done = []

            # process column by column
            for i, path in enumerate(fields):
                if not path:
                    continue

                name = path[0]
                if name in primary_done:
                    continue

                if name == '.id':
                    current[i] = str(record.id)
                elif name == 'id':
                    current[i] = record.__export_xml_id()
                else:
                    field = record._fields[name]
                    value = record[name]

                    # this part could be simpler, but it has to be done this way
                    # in order to reproduce the former behavior
                    if not isinstance(value, BaseModel):
                        current[i] = field.convert_to_export(value)
                    else:
                        primary_done.append(name)

                        # This is a special case, its strange behavior is intended!
                        if field.type == 'many2many' and len(path) > 1 and path[1] == 'id':
                            xml_ids = [r.__export_xml_id() for r in value]
                            current[i] = ','.join(xml_ids) or False
                            continue

                        # recursively export the fields that follow name
                        fields2 = [(p[1:] if p and p[0] == name else []) for p in fields]
                        lines2 = value.__export_rows(fields2)
                        if lines2:
                            # merge first line with record's main line
                            for j, val in enumerate(lines2[0]):
                                if val:
                                    current[j] = val
                            # check value of current field
                            if not current[i]:
                                # assign xml_ids, and forget about remaining lines
                                xml_ids = [item[1] for item in value.name_get()]
                                current[i] = ','.join(xml_ids)
                            else:
                                # append the other lines at the end
                                lines += lines2[1:]
                        else:
                            current[i] = False

        return lines

    @api.multi
    def export_data(self, fields_to_export):
        """ Export fields for selected objects

            :param fields_to_export: list of fields
            :rtype: dictionary with a *datas* matrix

            This method is used when exporting data via client menu
        """
        fields_to_export = map(fix_import_export_id_paths, fields_to_export)
        return {'datas': self.__export_rows(fields_to_export)}

    def import_data(self, cr, uid, fields, datas, mode='init', current_module='', noupdate=False, context=None, filename=None):
        """
        .. deprecated:: 7.0
            Use :meth:`~load` instead

        Import given data in given module

        This method is used when importing data via client menu.

        Example of fields to import for a sale.order::

            .id,                         (=database_id)
            partner_id,                  (=name_search)
            order_line/.id,              (=database_id)
            order_line/name,
            order_line/product_id/id,    (=xml id)
            order_line/price_unit,
            order_line/product_uom_qty,
            order_line/product_uom/id    (=xml_id)

        This method returns a 4-tuple with the following structure::

            (return_code, errored_resource, error_message, unused)

        * The first item is a return code, it is ``-1`` in case of
          import error, or the last imported row number in case of success
        * The second item contains the record data dict that failed to import
          in case of error, otherwise it's 0
        * The third item contains an error message string in case of error,
          otherwise it's 0
        * The last item is currently unused, with no specific semantics

        :param fields: list of fields to import
        :param datas: data to import
        :param mode: 'init' or 'update' for record creation
        :param current_module: module name
        :param noupdate: flag for record creation
        :param filename: optional file to store partial import state for recovery
        :returns: 4-tuple in the form (return_code, errored_resource, error_message, unused)
        :rtype: (int, dict or 0, str or 0, str or 0)
        """
        context = dict(context) if context is not None else {}
        context['_import_current_module'] = current_module

        fields = map(fix_import_export_id_paths, fields)
        ir_model_data_obj = self.pool.get('ir.model.data')

        def log(m):
            if m['type'] == 'error':
                raise Exception(m['message'])

        if config.get('import_partial') and filename:
            with open(config.get('import_partial'), 'rb') as partial_import_file:
                data = pickle.load(partial_import_file)
                position = data.get(filename, 0)

        position = 0
        try:
            for res_id, xml_id, res, info in self._convert_records(cr, uid,
                            self._extract_records(cr, uid, fields, datas,
                                                  context=context, log=log),
                            context=context, log=log):
                ir_model_data_obj._update(cr, uid, self._name,
                     current_module, res, mode=mode, xml_id=xml_id,
                     noupdate=noupdate, res_id=res_id, context=context)
                position = info.get('rows', {}).get('to', 0) + 1
                if config.get('import_partial') and filename and (not (position%100)):
                    with open(config.get('import_partial'), 'rb') as partial_import:
                        data = pickle.load(partial_import)
                    data[filename] = position
                    with open(config.get('import_partial'), 'wb') as partial_import:
                        pickle.dump(data, partial_import)
                    if context.get('defer_parent_store_computation'):
                        self._parent_store_compute(cr)
                    cr.commit()
        except Exception, e:
            cr.rollback()
            return -1, {}, 'Line %d : %s' % (position + 1, tools.ustr(e)), ''

        if context.get('defer_parent_store_computation'):
            self._parent_store_compute(cr)
        return position, 0, 0, 0

    def load(self, cr, uid, fields, data, context=None):
        """
        Attempts to load the data matrix, and returns a list of ids (or
        ``False`` if there was an error and no id could be generated) and a
        list of messages.

        The ids are those of the records created and saved (in database), in
        the same order they were extracted from the file. They can be passed
        directly to :meth:`~read`

        :param fields: list of fields to import, at the same index as the corresponding data
        :type fields: list(str)
        :param data: row-major matrix of data to import
        :type data: list(list(str))
        :param dict context:
        :returns: {ids: list(int)|False, messages: [Message]}
        """
        cr.execute('SAVEPOINT model_load')
        messages = []

        fields = map(fix_import_export_id_paths, fields)
        ModelData = self.pool['ir.model.data'].clear_caches()

        fg = self.fields_get(cr, uid, context=context)

        mode = 'init'
        current_module = ''
        noupdate = False

        ids = []
        for id, xid, record, info in self._convert_records(cr, uid,
                self._extract_records(cr, uid, fields, data,
                                      context=context, log=messages.append),
                context=context, log=messages.append):
            try:
                cr.execute('SAVEPOINT model_load_save')
            except psycopg2.InternalError, e:
                # broken transaction, exit and hope the source error was
                # already logged
                if not any(message['type'] == 'error' for message in messages):
                    messages.append(dict(info, type='error',message=
                        u"Unknown database error: '%s'" % e))
                break
            try:
                ids.append(ModelData._update(cr, uid, self._name,
                     current_module, record, mode=mode, xml_id=xid,
                     noupdate=noupdate, res_id=id, context=context))
                cr.execute('RELEASE SAVEPOINT model_load_save')
            except psycopg2.Warning, e:
                messages.append(dict(info, type='warning', message=str(e)))
                cr.execute('ROLLBACK TO SAVEPOINT model_load_save')
            except psycopg2.Error, e:
                messages.append(dict(
                    info, type='error',
                    **PGERROR_TO_OE[e.pgcode](self, fg, info, e)))
                # Failed to write, log to messages, rollback savepoint (to
                # avoid broken transaction) and keep going
                cr.execute('ROLLBACK TO SAVEPOINT model_load_save')
        if any(message['type'] == 'error' for message in messages):
            cr.execute('ROLLBACK TO SAVEPOINT model_load')
            ids = False
        return {'ids': ids, 'messages': messages}

    def _extract_records(self, cr, uid, fields_, data,
                         context=None, log=lambda a: None):
        """ Generates record dicts from the data sequence.

        The result is a generator of dicts mapping field names to raw
        (unconverted, unvalidated) values.

        For relational fields, if sub-fields were provided the value will be
        a list of sub-records

        The following sub-fields may be set on the record (by key):
        * None is the name_get for the record (to use with name_create/name_search)
        * "id" is the External ID for the record
        * ".id" is the Database ID for the record
        """
        columns = dict((k, v.column) for k, v in self._all_columns.iteritems())
        # Fake columns to avoid special cases in extractor
        columns[None] = fields.char('rec_name')
        columns['id'] = fields.char('External ID')
        columns['.id'] = fields.integer('Database ID')

        # m2o fields can't be on multiple lines so exclude them from the
        # is_relational field rows filter, but special-case it later on to
        # be handled with relational fields (as it can have subfields)
        is_relational = lambda field: columns[field]._type in ('one2many', 'many2many', 'many2one')
        get_o2m_values = itemgetter_tuple(
            [index for index, field in enumerate(fields_)
                  if columns[field[0]]._type == 'one2many'])
        get_nono2m_values = itemgetter_tuple(
            [index for index, field in enumerate(fields_)
                  if columns[field[0]]._type != 'one2many'])
        # Checks if the provided row has any non-empty non-relational field
        def only_o2m_values(row, f=get_nono2m_values, g=get_o2m_values):
            return any(g(row)) and not any(f(row))

        index = 0
        while True:
            if index >= len(data): return

            row = data[index]
            # copy non-relational fields to record dict
            record = dict((field[0], value)
                for field, value in itertools.izip(fields_, row)
                if not is_relational(field[0]))

            # Get all following rows which have relational values attached to
            # the current record (no non-relational values)
            record_span = itertools.takewhile(
                only_o2m_values, itertools.islice(data, index + 1, None))
            # stitch record row back on for relational fields
            record_span = list(itertools.chain([row], record_span))
            for relfield in set(
                    field[0] for field in fields_
                             if is_relational(field[0])):
                column = columns[relfield]
                # FIXME: how to not use _obj without relying on fields_get?
                Model = self.pool[column._obj]

                # get only cells for this sub-field, should be strictly
                # non-empty, field path [None] is for name_get column
                indices, subfields = zip(*((index, field[1:] or [None])
                                           for index, field in enumerate(fields_)
                                           if field[0] == relfield))

                # return all rows which have at least one value for the
                # subfields of relfield
                relfield_data = filter(any, map(itemgetter_tuple(indices), record_span))
                record[relfield] = [subrecord
                    for subrecord, _subinfo in Model._extract_records(
                        cr, uid, subfields, relfield_data,
                        context=context, log=log)]

            yield record, {'rows': {
                'from': index,
                'to': index + len(record_span) - 1
            }}
            index += len(record_span)
    
    def _convert_records(self, cr, uid, records,
                         context=None, log=lambda a: None):
        """ Converts records from the source iterable (recursive dicts of
        strings) into forms which can be written to the database (via
        self.create or (ir.model.data)._update)

        :returns: a list of triplets of (id, xid, record)
        :rtype: list((int|None, str|None, dict))
        """
        if context is None: context = {}
        Converter = self.pool['ir.fields.converter']
        columns = dict((k, v.column) for k, v in self._all_columns.iteritems())
        Translation = self.pool['ir.translation']
        field_names = dict(
            (f, (Translation._get_source(cr, uid, self._name + ',' + f, 'field',
                                         context.get('lang'))
                 or column.string))
            for f, column in columns.iteritems())

        convert = Converter.for_model(cr, uid, self, context=context)

        def _log(base, field, exception):
            type = 'warning' if isinstance(exception, Warning) else 'error'
            # logs the logical (not human-readable) field name for automated
            # processing of response, but injects human readable in message
            record = dict(base, type=type, field=field,
                          message=unicode(exception.args[0]) % base)
            if len(exception.args) > 1 and exception.args[1]:
                record.update(exception.args[1])
            log(record)

        stream = CountingStream(records)
        for record, extras in stream:
            dbid = False
            xid = False
            # name_get/name_create
            if None in record: pass
            # xid
            if 'id' in record:
                xid = record['id']
            # dbid
            if '.id' in record:
                try:
                    dbid = int(record['.id'])
                except ValueError:
                    # in case of overridden id column
                    dbid = record['.id']
                if not self.search(cr, uid, [('id', '=', dbid)], context=context):
                    log(dict(extras,
                        type='error',
                        record=stream.index,
                        field='.id',
                        message=_(u"Unknown database identifier '%s'") % dbid))
                    dbid = False

            converted = convert(record, lambda field, err:\
                _log(dict(extras, record=stream.index, field=field_names[field]), field, err))

            yield dbid, xid, converted, dict(extras, record=stream.index)

    @api.multi
    def _validate_fields(self, field_names):
        field_names = set(field_names)

        # old-style constraint methods
        trans = scope_proxy['ir.translation']
        cr, uid, context = scope_proxy.args
        lang = scope_proxy.lang
        ids = self.unbrowse()
        errors = []
        for fun, msg, names in self._constraints:
            # validation must be context-independent; call `fun` without context
            if set(names) & field_names and not fun(self, cr, uid, ids):
                if callable(msg):
                    res_msg = msg(self, cr, uid, ids, context=context)
                    if isinstance(res_msg, tuple):
                        template, params = res_msg
                        res_msg = template % params
                else:
                    res_msg = trans._get_source(self._name, 'constraint', lang, msg)
                errors.append(
                    _("Field(s) `%s` failed against a constraint: %s") %
                        (', '.join(names), res_msg)
                )
        if errors:
            raise except_orm('ValidateError', '\n'.join(errors))

        # new-style constraint methods
        for check in self._constraint_methods:
            if set(check._constrains) & field_names:
                check(self)

    def default_get(self, cr, uid, fields_list, context=None):
        """ Return default values for the fields in `fields_list`. Default
            values are determined by the context, user defaults, and the model
            itself.

            :param fields_list: a list of field names
            :return: a dictionary mapping each field name to its corresponding
                default value; the keys of the dictionary are the fields in
                `fields_list` that have a default value different from ``False``.

            This method should not be overridden. In order to change the
            mechanism for determining default values, you should override method
            :meth:`add_default_value` instead.
        """
        # trigger view init hook
        self.view_init(cr, uid, fields_list, context)

        # use a new record to determine default values
        record = self.new()
        for name in fields_list:
            record[name]                # force evaluation of defaults

        # retrieve defaults from record's cache
        return self._convert_to_write(record._get_cache())

    def add_default_value(self, name):
        """ Set the default value of field `name` to the new record `self`.
            The value must be assigned to `self` as ``self.field = value`` or
            ``self[name] = value``.
        """
        assert not self._id, "Expected new record: %s" % self
        cr, uid, context = scope_proxy.args
        field = self._fields[name]

        # 1. look up context
        key = 'default_' + name
        if key in context:
            self[name] = context[key]
            return

        # 2. look up ir_values
        #    Note: performance is good, because get_defaults_dict is cached!
        ir_values_dict = self.pool['ir.values'].get_defaults_dict(self._name)
        if name in ir_values_dict:
            self[name] = ir_values_dict[name]
            return

        # 3. look up property fields
        #    TODO: get rid of this one
        column = self._columns.get(name)
        if isinstance(column, fields.property):
            self[name] = self.pool['ir.property'].get(name, self._name)
            return

        # 4. look up _defaults
        if name in self._defaults:
            value = self._defaults[name]
            if callable(value):
                value = value(self, cr, uid, context)
            self[name] = value
            return

        # 5. delegate to field
        field.determine_default(self)

    def fields_get_keys(self, cr, user, context=None):
        res = self._columns.keys()
        # TODO I believe this loop can be replace by
        # res.extend(self._inherit_fields.key())
        for parent in self._inherits:
            res.extend(self.pool[parent].fields_get_keys(cr, user, context))
        return res

    def _rec_name_fallback(self, cr, uid, context=None):
        rec_name = self._rec_name
        if rec_name not in self._columns:
            rec_name = self._columns.keys()[0] if len(self._columns.keys()) > 0 else "id"
        return rec_name

    #
    # Overload this method if you need a window title which depends on the context
    #
    def view_header_get(self, cr, user, view_id=None, view_type='form', context=None):
        return False

    def user_has_groups(self, cr, uid, groups, context=None):
        """Return true if the user is at least member of one of the groups
           in groups_str. Typically used to resolve `groups` attribute
           in view and model definitions.

           :param str groups: comma-separated list of fully-qualified group
                              external IDs, e.g.: ``base.group_user,base.group_system``
           :return: True if the current user is a member of one of the
                    given groups
        """
        return any([self.pool.get('res.users').has_group(cr, uid, group_ext_id)
                        for group_ext_id in groups.split(',')])

    def __view_look_dom(self, cr, user, node, view_id, in_tree_view, model_fields, context=None):
        """Return the description of the fields in the node.

        In a normal call to this method, node is a complete view architecture
        but it is actually possible to give some sub-node (this is used so
        that the method can call itself recursively).

        Originally, the field descriptions are drawn from the node itself.
        But there is now some code calling fields_get() in order to merge some
        of those information in the architecture.

        """
        if context is None:
            context = {}
        result = False
        fields = {}
        children = True

        modifiers = {}

        def encode(s):
            if isinstance(s, unicode):
                return s.encode('utf8')
            return s

        def check_group(node):
            """Apply group restrictions,  may be set at view level or model level::
               * at view level this means the element should be made invisible to
                 people who are not members
               * at model level (exclusively for fields, obviously), this means
                 the field should be completely removed from the view, as it is
                 completely unavailable for non-members

               :return: True if field should be included in the result of fields_view_get
            """
            if node.tag == 'field' and node.get('name') in self._all_columns:
                column = self._all_columns[node.get('name')].column
                if column.groups and not self.user_has_groups(cr, user,
                                                              groups=column.groups,
                                                              context=context):
                    node.getparent().remove(node)
                    fields.pop(node.get('name'), None)
                    # no point processing view-level ``groups`` anymore, return
                    return False
            if node.get('groups'):
                can_see = self.user_has_groups(cr, user,
                                               groups=node.get('groups'),
                                               context=context)
                if not can_see:
                    node.set('invisible', '1')
                    modifiers['invisible'] = True
                    if 'attrs' in node.attrib:
                        del(node.attrib['attrs']) #avoid making field visible later
                del(node.attrib['groups'])
            return True

        if node.tag in ('field', 'node', 'arrow'):
            if node.get('object'):
                attrs = {}
                views = {}
                xml = "<form>"
                for f in node:
                    if f.tag == 'field':
                        xml += etree.tostring(f, encoding="utf-8")
                xml += "</form>"
                new_xml = etree.fromstring(encode(xml))
                ctx = context.copy()
                ctx['base_model_name'] = self._name
                xarch, xfields = self.pool[node.get('object')].__view_look_dom_arch(cr, user, new_xml, view_id, ctx)
                views['form'] = {
                    'arch': xarch,
                    'fields': xfields
                }
                attrs = {'views': views}
                fields = xfields
            if node.get('name'):
                attrs = {}
                try:
                    if node.get('name') in self._columns:
                        column = self._columns[node.get('name')]
                    else:
                        column = self._inherit_fields[node.get('name')][2]
                except Exception:
                    column = False

                if column:
                    relation = self.pool[column._obj] if column._obj else None

                    children = False
                    views = {}
                    for f in node:
                        if f.tag in ('form', 'tree', 'graph', 'kanban'):
                            node.remove(f)
                            ctx = context.copy()
                            ctx['base_model_name'] = self._name
                            xarch, xfields = relation.__view_look_dom_arch(cr, user, f, view_id, ctx)
                            views[str(f.tag)] = {
                                'arch': xarch,
                                'fields': xfields
                            }
                    attrs = {'views': views}
                    if node.get('widget') and node.get('widget') == 'selection':
                        # Prepare the cached selection list for the client. This needs to be
                        # done even when the field is invisible to the current user, because
                        # other events could need to change its value to any of the selectable ones
                        # (such as on_change events, refreshes, etc.)

                        # If domain and context are strings, we keep them for client-side, otherwise
                        # we evaluate them server-side to consider them when generating the list of
                        # possible values
                        # TODO: find a way to remove this hack, by allow dynamic domains
                        dom = []
                        if column._domain and not isinstance(column._domain, basestring):
                            dom = list(column._domain)
                        dom += eval(node.get('domain', '[]'), {'uid': user, 'time': time})
                        search_context = dict(context)
                        if column._context and not isinstance(column._context, basestring):
                            search_context.update(column._context)
                        attrs['selection'] = relation._name_search(cr, user, '', dom, context=search_context, limit=None, name_get_uid=1)
                        if (node.get('required') and not int(node.get('required'))) or not column.required:
                            attrs['selection'].append((False, ''))
                fields[node.get('name')] = attrs

                field = model_fields.get(node.get('name'))
                if field:
                    transfer_field_to_modifiers(field, modifiers)


        elif node.tag in ('form', 'tree'):
            result = self.view_header_get(cr, user, False, node.tag, context)
            if result:
                node.set('string', result)
            in_tree_view = node.tag == 'tree'

        elif node.tag == 'calendar':
            for additional_field in ('date_start', 'date_delay', 'date_stop', 'color'):
                if node.get(additional_field):
                    fields[node.get(additional_field)] = {}

        if not check_group(node):
            # node must be removed, no need to proceed further with its children
            return fields

        # The view architeture overrides the python model.
        # Get the attrs before they are (possibly) deleted by check_group below
        transfer_node_to_modifiers(node, modifiers, context, in_tree_view)

        # TODO remove attrs couterpart in modifiers when invisible is true ?

        # translate view
        if 'lang' in context:
            if node.text and node.text.strip():
                trans = self.pool.get('ir.translation')._get_source(cr, user, self._name, 'view', context['lang'], node.text.strip())
                if trans:
                    node.text = node.text.replace(node.text.strip(), trans)
            if node.tail and node.tail.strip():
                trans = self.pool.get('ir.translation')._get_source(cr, user, self._name, 'view', context['lang'], node.tail.strip())
                if trans:
                    node.tail =  node.tail.replace(node.tail.strip(), trans)

            if node.get('string') and not result:
                trans = self.pool.get('ir.translation')._get_source(cr, user, self._name, 'view', context['lang'], node.get('string'))
                if trans == node.get('string') and ('base_model_name' in context):
                    # If translation is same as source, perhaps we'd have more luck with the alternative model name
                    # (in case we are in a mixed situation, such as an inherited view where parent_view.model != model
                    trans = self.pool.get('ir.translation')._get_source(cr, user, context['base_model_name'], 'view', context['lang'], node.get('string'))
                if trans:
                    node.set('string', trans)

            for attr_name in ('confirm', 'sum', 'avg', 'help', 'placeholder'):
                attr_value = node.get(attr_name)
                if attr_value:
                    trans = self.pool.get('ir.translation')._get_source(cr, user, self._name, 'view', context['lang'], attr_value)
                    if trans:
                        node.set(attr_name, trans)

        for f in node:
            if children or (node.tag == 'field' and f.tag in ('filter','separator')):
                fields.update(self.__view_look_dom(cr, user, f, view_id, in_tree_view, model_fields, context))

        transfer_modifiers_to_node(modifiers, node)
        return fields

    def _disable_workflow_buttons(self, cr, user, node):
        """ Set the buttons in node to readonly if the user can't activate them. """
        if user == 1:
            # admin user can always activate workflow buttons
            return node

        # TODO handle the case of more than one workflow for a model or multiple
        # transitions with different groups and same signal
        usersobj = self.pool.get('res.users')
        buttons = (n for n in node.getiterator('button') if n.get('type') != 'object')
        for button in buttons:
            user_groups = usersobj.read(cr, user, [user], ['groups_id'])[0]['groups_id']
            cr.execute("""SELECT DISTINCT t.group_id
                        FROM wkf
                  INNER JOIN wkf_activity a ON a.wkf_id = wkf.id
                  INNER JOIN wkf_transition t ON (t.act_to = a.id)
                       WHERE wkf.osv = %s
                         AND t.signal = %s
                         AND t.group_id is NOT NULL
                   """, (self._name, button.get('name')))
            group_ids = [x[0] for x in cr.fetchall() if x[0]]
            can_click = not group_ids or bool(set(user_groups).intersection(group_ids))
            button.set('readonly', str(int(not can_click)))
        return node

    def __view_look_dom_arch(self, cr, user, node, view_id, context=None):
        """ Return an architecture and a description of all the fields.

        The field description combines the result of fields_get() and
        __view_look_dom().

        :param node: the architecture as as an etree
        :return: a tuple (arch, fields) where arch is the given node as a
            string and fields is the description of all the fields.

        """
        fields = {}
        if node.tag == 'diagram':
            if node.getchildren()[0].tag == 'node':
                node_model = self.pool[node.getchildren()[0].get('object')]
                node_fields = node_model.fields_get(cr, user, None, context)
                fields.update(node_fields)
                if not node.get("create") and not node_model.check_access_rights(cr, user, 'create', raise_exception=False):
                    node.set("create", 'false')
            if node.getchildren()[1].tag == 'arrow':
                arrow_fields = self.pool[node.getchildren()[1].get('object')].fields_get(cr, user, None, context)
                fields.update(arrow_fields)
        else:
            fields = self.fields_get(cr, user, None, context)
        fields_def = self.__view_look_dom(cr, user, node, view_id, False, fields, context=context)
        node = self._disable_workflow_buttons(cr, user, node)
        if node.tag in ('kanban', 'tree', 'form', 'gantt'):
            for action, operation in (('create', 'create'), ('delete', 'unlink'), ('edit', 'write')):
                if not node.get(action) and not self.check_access_rights(cr, user, operation, raise_exception=False):
                    node.set(action, 'false')
        arch = etree.tostring(node, encoding="utf-8").replace('\t', '')
        for k in fields.keys():
            if k not in fields_def:
                del fields[k]
        for field in fields_def:
            if field == 'id':
                # sometime, the view may contain the (invisible) field 'id' needed for a domain (when 2 objects have cross references)
                fields['id'] = {'readonly': True, 'type': 'integer', 'string': 'ID'}
            elif field in fields:
                fields[field].update(fields_def[field])
            else:
                cr.execute('select name, model from ir_ui_view where (id=%s or inherit_id=%s) and arch like %s', (view_id, view_id, '%%%s%%' % field))
                res = cr.fetchall()[:]
                model = res[0][1]
                res.insert(0, ("Can't find field '%s' in the following view parts composing the view of object model '%s':" % (field, model), None))
                msg = "\n * ".join([r[0] for r in res])
                msg += "\n\nEither you wrongly customized this view, or some modules bringing those views are not compatible with your current data model"
                _logger.error(msg)
                raise except_orm('View error', msg)
        return arch, fields

    def _get_default_form_view(self, cr, user, context=None):
        """ Generates a default single-line form view using all fields
        of the current model except the m2m and o2m ones.

        :param cr: database cursor
        :param int user: user id
        :param dict context: connection context
        :returns: a form view as an lxml document
        :rtype: etree._Element
        """
        view = etree.Element('form', string=self._description)
        # TODO it seems fields_get can be replaced by _all_columns (no need for translation)
        for field, descriptor in self.fields_get(cr, user, context=context).iteritems():
            if descriptor['type'] in ('one2many', 'many2many'):
                continue
            etree.SubElement(view, 'field', name=field)
            if descriptor['type'] == 'text':
                etree.SubElement(view, 'newline')
        return view

    def _get_default_search_view(self, cr, user, context=None):
        """ Generates a single-field search view, based on _rec_name.

        :param cr: database cursor
        :param int user: user id
        :param dict context: connection context
        :returns: a tree view as an lxml document
        :rtype: etree._Element
        """
        view = etree.Element('search', string=self._description)
        etree.SubElement(view, 'field', name=self._rec_name_fallback(cr, user, context))
        return view

    def _get_default_tree_view(self, cr, user, context=None):
        """ Generates a single-field tree view, based on _rec_name.

        :param cr: database cursor
        :param int user: user id
        :param dict context: connection context
        :returns: a tree view as an lxml document
        :rtype: etree._Element
        """
        view = etree.Element('tree', string=self._description)
        etree.SubElement(view, 'field', name=self._rec_name_fallback(cr, user, context))
        return view

    def _get_default_calendar_view(self, cr, user, context=None):
        """ Generates a default calendar view by trying to infer
        calendar fields from a number of pre-set attribute names

        :param cr: database cursor
        :param int user: user id
        :param dict context: connection context
        :returns: a calendar view
        :rtype: etree._Element
        """
        def set_first_of(seq, in_, to):
            """Sets the first value of `seq` also found in `in_` to
            the `to` attribute of the view being closed over.

            Returns whether it's found a suitable value (and set it on
            the attribute) or not
            """
            for item in seq:
                if item in in_:
                    view.set(to, item)
                    return True
            return False

        view = etree.Element('calendar', string=self._description)
        etree.SubElement(view, 'field', self._rec_name_fallback(cr, user, context))

        if self._date_name not in self._columns:
            date_found = False
            for dt in ['date', 'date_start', 'x_date', 'x_date_start']:
                if dt in self._columns:
                    self._date_name = dt
                    date_found = True
                    break

            if not date_found:
                raise except_orm(_('Invalid Object Architecture!'), _("Insufficient fields for Calendar View!"))
        view.set('date_start', self._date_name)

        set_first_of(["user_id", "partner_id", "x_user_id", "x_partner_id"],
                     self._columns, 'color')

        if not set_first_of(["date_stop", "date_end", "x_date_stop", "x_date_end"],
                            self._columns, 'date_stop'):
            if not set_first_of(["date_delay", "planned_hours", "x_date_delay", "x_planned_hours"],
                                self._columns, 'date_delay'):
                raise except_orm(
                    _('Invalid Object Architecture!'),
                    _("Insufficient fields to generate a Calendar View for %s, missing a date_stop or a date_delay" % self._name))

        return view

    #
    # if view_id, view_type is not required
    #
    def fields_view_get(self, cr, user, view_id=None, view_type='form', context=None, toolbar=False, submenu=False):
        """
        Get the detailed composition of the requested view like fields, model, view architecture

        :param cr: database cursor
        :param user: current user id
        :param view_id: id of the view or None
        :param view_type: type of the view to return if view_id is None ('form', tree', ...)
        :param context: context arguments, like lang, time zone
        :param toolbar: true to include contextual actions
        :param submenu: deprecated
        :return: dictionary describing the composition of the requested view (including inherited views and extensions)
        :raise AttributeError:
                            * if the inherited view has unknown position to work with other than 'before', 'after', 'inside', 'replace'
                            * if some tag other than 'position' is found in parent view
        :raise Invalid ArchitectureError: if there is view type other than form, tree, calendar, search etc defined on the structure

        """
        if context is None:
            context = {}

        def encode(s):
            if isinstance(s, unicode):
                return s.encode('utf8')
            return s

        def raise_view_error(error_msg, child_view_id):
            view, child_view = self.pool.get('ir.ui.view').browse(cr, user, [view_id, child_view_id], context)
            error_msg = error_msg % {'parent_xml_id': view.xml_id}
            raise AttributeError("View definition error for inherited view '%s' on model '%s': %s"
                                 %  (child_view.xml_id, self._name, error_msg))

        def locate(source, spec):
            """ Locate a node in a source (parent) architecture.

            Given a complete source (parent) architecture (i.e. the field
            `arch` in a view), and a 'spec' node (a node in an inheriting
            view that specifies the location in the source view of what
            should be changed), return (if it exists) the node in the
            source view matching the specification.

            :param source: a parent architecture to modify
            :param spec: a modifying node in an inheriting view
            :return: a node in the source matching the spec

            """
            if spec.tag == 'xpath':
                nodes = source.xpath(spec.get('expr'))
                return nodes[0] if nodes else None
            elif spec.tag == 'field':
                # Only compare the field name: a field can be only once in a given view
                # at a given level (and for multilevel expressions, we should use xpath
                # inheritance spec anyway).
                for node in source.getiterator('field'):
                    if node.get('name') == spec.get('name'):
                        return node
                return None

            for node in source.getiterator(spec.tag):
                if isinstance(node, SKIPPED_ELEMENT_TYPES):
                    continue
                if all(node.get(attr) == spec.get(attr) \
                        for attr in spec.attrib
                            if attr not in ('position','version')):
                    # Version spec should match parent's root element's version
                    if spec.get('version') and spec.get('version') != source.get('version'):
                        return None
                    return node
            return None

        def apply_inheritance_specs(source, specs_arch, inherit_id=None):
            """ Apply an inheriting view.

            Apply to a source architecture all the spec nodes (i.e. nodes
            describing where and what changes to apply to some parent
            architecture) given by an inheriting view.

            :param source: a parent architecture to modify
            :param specs_arch: a modifying architecture in an inheriting view
            :param inherit_id: the database id of the inheriting view
            :return: a modified source where the specs are applied

            """
            specs_tree = etree.fromstring(encode(specs_arch))
            # Queue of specification nodes (i.e. nodes describing where and
            # changes to apply to some parent architecture).
            specs = [specs_tree]

            while len(specs):
                spec = specs.pop(0)
                if isinstance(spec, SKIPPED_ELEMENT_TYPES):
                    continue
                if spec.tag == 'data':
                    specs += [ c for c in specs_tree ]
                    continue
                node = locate(source, spec)
                if node is not None:
                    pos = spec.get('position', 'inside')
                    if pos == 'replace':
                        if node.getparent() is None:
                            source = copy.deepcopy(spec[0])
                        else:
                            for child in spec:
                                node.addprevious(child)
                            node.getparent().remove(node)
                    elif pos == 'attributes':
                        for child in spec.getiterator('attribute'):
                            attribute = (child.get('name'), child.text and child.text.encode('utf8') or None)
                            if attribute[1]:
                                node.set(attribute[0], attribute[1])
                            elif attribute[0] in node.attrib:
                                del node.attrib[attribute[0]]
                    else:
                        sib = node.getnext()
                        for child in spec:
                            if pos == 'inside':
                                node.append(child)
                            elif pos == 'after':
                                if sib is None:
                                    node.addnext(child)
                                    node = child
                                else:
                                    sib.addprevious(child)
                            elif pos == 'before':
                                node.addprevious(child)
                            else:
                                raise_view_error("Invalid position value: '%s'" % pos, inherit_id)
                else:
                    attrs = ''.join([
                        ' %s="%s"' % (attr, spec.get(attr))
                        for attr in spec.attrib
                        if attr != 'position'
                    ])
                    tag = "<%s%s>" % (spec.tag, attrs)
                    if spec.get('version') and spec.get('version') != source.get('version'):
                        raise_view_error("Mismatching view API version for element '%s': %r vs %r in parent view '%%(parent_xml_id)s'" % \
                                            (tag, spec.get('version'), source.get('version')), inherit_id)
                    raise_view_error("Element '%s' not found in parent view '%%(parent_xml_id)s'" % tag, inherit_id)

            return source

        def apply_view_inheritance(cr, user, source, inherit_id):
            """ Apply all the (directly and indirectly) inheriting views.

            :param source: a parent architecture to modify (with parent
                modifications already applied)
            :param inherit_id: the database view_id of the parent view
            :return: a modified source where all the modifying architecture
                are applied

            """
            sql_inherit = self.pool.get('ir.ui.view').get_inheriting_views_arch(cr, user, inherit_id, self._name, context=context)
            for (view_arch, view_id) in sql_inherit:
                source = apply_inheritance_specs(source, view_arch, view_id)
                source = apply_view_inheritance(cr, user, source, view_id)
            return source

        result = {'type': view_type, 'model': self._name}

        sql_res = False
        parent_view_model = None
        view_ref_key = view_type + '_view_ref'
        view_ref = context.get(view_ref_key)
        # Search for a root (i.e. without any parent) view.
        while True:
            if view_ref and not view_id:
                if '.' in view_ref:
                    module, view_ref = view_ref.split('.', 1)
                    cr.execute("SELECT res_id FROM ir_model_data WHERE model='ir.ui.view' AND module=%s AND name=%s", (module, view_ref))
                    view_ref_res = cr.fetchone()
                    if view_ref_res:
                        view_id = view_ref_res[0]
                else:
                    _logger.warning('%r requires a fully-qualified external id (got: %r for model %s). '
                        'Please use the complete `module.view_id` form instead.', view_ref_key, view_ref,
                        self._name)

            if view_id:
                cr.execute("""SELECT arch,name,field_parent,id,type,inherit_id,model
                              FROM ir_ui_view
                              WHERE id=%s""", (view_id,))
            else:
                cr.execute("""SELECT arch,name,field_parent,id,type,inherit_id,model
                              FROM ir_ui_view
                              WHERE model=%s AND type=%s AND inherit_id IS NULL
                              ORDER BY priority""", (self._name, view_type))
            sql_res = cr.dictfetchone()

            if not sql_res:
                break

            view_id = sql_res['inherit_id'] or sql_res['id']
            parent_view_model = sql_res['model']
            if not sql_res['inherit_id']:
                break

        # if a view was found
        if sql_res:
            source = etree.fromstring(encode(sql_res['arch']))
            result.update(
                arch=apply_view_inheritance(cr, user, source, sql_res['id']),
                type=sql_res['type'],
                view_id=sql_res['id'],
                name=sql_res['name'],
                field_parent=sql_res['field_parent'] or False)
        else:
            # otherwise, build some kind of default view
            try:
                view = getattr(self, '_get_default_%s_view' % view_type)(
                    cr, user, context)
            except AttributeError:
                # what happens here, graph case?
                raise except_orm(_('Invalid Architecture!'), _("There is no view of type '%s' defined for the structure!") % view_type)

            result.update(
                arch=view,
                name='default',
                field_parent=False,
                view_id=0)

        if parent_view_model != self._name:
            ctx = context.copy()
            ctx['base_model_name'] = parent_view_model
        else:
            ctx = context
        xarch, xfields = self.__view_look_dom_arch(cr, user, result['arch'], view_id, context=ctx)
        result['arch'] = xarch
        result['fields'] = xfields

        if toolbar:
            def clean(x):
                x = x[2]
                for key in ('report_sxw_content', 'report_rml_content',
                        'report_sxw', 'report_rml',
                        'report_sxw_content_data', 'report_rml_content_data'):
                    if key in x:
                        del x[key]
                return x
            ir_values_obj = self.pool.get('ir.values')
            resprint = ir_values_obj.get(cr, user, 'action',
                    'client_print_multi', [(self._name, False)], False,
                    context)
            resaction = ir_values_obj.get(cr, user, 'action',
                    'client_action_multi', [(self._name, False)], False,
                    context)

            resrelate = ir_values_obj.get(cr, user, 'action',
                    'client_action_relate', [(self._name, False)], False,
                    context)
            resaction = [clean(action) for action in resaction
                         if view_type == 'tree' or not action[2].get('multi')]
            resprint = [clean(print_) for print_ in resprint
                        if view_type == 'tree' or not print_[2].get('multi')]
            #When multi="True" set it will display only in More of the list view
            resrelate = [clean(action) for action in resrelate
                         if (action[2].get('multi') and view_type == 'tree') or (not action[2].get('multi') and view_type == 'form')]

            for x in itertools.chain(resprint, resaction, resrelate):
                x['string'] = x['name']

            result['toolbar'] = {
                'print': resprint,
                'action': resaction,
                'relate': resrelate
            }
        return result

    _view_look_dom_arch = __view_look_dom_arch

    def search_count(self, cr, user, args, context=None):
        if not context:
            context = {}
        res = self.search(cr, user, args, context=context, count=True)
        if isinstance(res, list):
            return len(res)
        return res

    @api.returns('self')
    def search(self, cr, user, args, offset=0, limit=None, order=None, context=None, count=False):
        """
        Search for records based on a search domain.

        :param cr: database cursor
        :param user: current user id
        :param args: list of tuples specifying the search domain [('field_name', 'operator', value), ...]. Pass an empty list to match all records.
        :param offset: optional number of results to skip in the returned values (default: 0)
        :param limit: optional max number of records to return (default: **None**)
        :param order: optional columns to sort by (default: self._order=id )
        :param context: optional context arguments, like lang, time zone
        :type context: dictionary
        :param count: optional (default: **False**), if **True**, returns only the number of records matching the criteria, not their ids
        :return: id or list of ids of records matching the criteria
        :rtype: integer or list of integers
        :raise AccessError: * if user tries to bypass access rules for read on the requested object.

        **Expressing a search domain (args)**

        Each tuple in the search domain needs to have 3 elements, in the form: **('field_name', 'operator', value)**, where:

            * **field_name** must be a valid name of field of the object model, possibly following many-to-one relationships using dot-notation, e.g 'street' or 'partner_id.country' are valid values.
            * **operator** must be a string with a valid comparison operator from this list: ``=, !=, >, >=, <, <=, like, ilike, in, not in, child_of, parent_left, parent_right``
              The semantics of most of these operators are obvious.
              The ``child_of`` operator will look for records who are children or grand-children of a given record,
              according to the semantics of this model (i.e following the relationship field named by
              ``self._parent_name``, by default ``parent_id``.
            * **value** must be a valid value to compare with the values of **field_name**, depending on its type.

        Domain criteria can be combined using 3 logical operators than can be added between tuples:  '**&**' (logical AND, default), '**|**' (logical OR), '**!**' (logical NOT).
        These are **prefix** operators and the arity of the '**&**' and '**|**' operator is 2, while the arity of the '**!**' is just 1.
        Be very careful about this when you combine them the first time.

        Here is an example of searching for Partners named *ABC* from Belgium and Germany whose language is not english ::

            [('name','=','ABC'),'!',('language.code','=','en_US'),'|',('country_id.code','=','be'),('country_id.code','=','de'))

        The '&' is omitted as it is the default, and of course we could have used '!=' for the language, but what this domain really represents is::

            (name is 'ABC' AND (language is NOT english) AND (country is Belgium OR Germany))

        """
        return self._search(cr, user, args, offset=offset, limit=limit, order=order, context=context, count=count)

    #
    # display_name, name_get, name_create, name_search
    #

    @api.depends(lambda self: (self._rec_name,) if self._rec_name else ())
    def _compute_display_name(self):
        name = self._rec_name
        if name in self._fields:
            convert = self._fields[name].convert_to_display_name
            for record in self:
                record.display_name = convert(record[name])
        else:
            for record in self:
                record.display_name = "%s,%s" % (self._name, self.id)

    def _inverse_display_name(self):
        name = self._rec_name
        if name in self._fields and not self._fields[name].relational:
            for record in self:
                record[name] = record.display_name
        else:
            _logger.warning("Cannot inverse field display_name on %s", self._name)

    def _search_display_name(self, operator, value):
        name = self._rec_name
        if name in self._fields:
            return [(name, operator, value)]
        else:
            _logger.warning("Cannot search field display_name on %s", self._name)
            return [(0, '=', 1)]

    @api.multi
    def name_get(self):
        """ Return a textual representation for the records in `self`.
            By default this is the value of field ``display_name``.

            :rtype: list(tuple)
            :return: list of pairs ``(id, text_repr)`` for all records
        """
        return [(record.id, record.display_name) for record in self.exists()]

    @api.model
    def name_create(self, name):
        """ Create a new record by calling :meth:`~.create` with only one value
            provided: the display name of the new record.

            The new record will be initialized with any default values
            applicable to this model, or provided through the context. The usual
            behavior of :meth:`~.create` applies.

            :param name: display name of the record to create
            :rtype: tuple
            :return: the :meth:`~.name_get` pair value of the created record
        """
        # Shortcut the inverse function of 'display_name' with self._rec_name.
        # This is useful when self._rec_name is a required field: in that case,
        # create() creates a record without the field, and inverse display_name
        # afterwards.
        field_name = self._rec_name if self._rec_name else 'display_name'
        record = self.create({field_name: name})
        return (record.id, record.display_name)

    @api.model
    def name_search(self, name='', args=None, operator='ilike', limit=100):
        """ Search for records that have a display name matching the given
            `name` pattern when compared with the given `operator`, while also
            matching the optional search domain (`args`).

            This is used for example to provide suggestions based on a partial
            value for a relational field. Sometimes be seen as the inverse
            function of :meth:`~.name_get`, but it is not guaranteed to be.

            This method is equivalent to calling :meth:`~.search` with a search
            domain based on `display_name` and then :meth:`~.name_get` on the
            result of the search.

            :param name: the name pattern to match
            :param list args: optional search domain (see :meth:`~.search` for
                syntax), specifying further restrictions
            :param str operator: domain operator for matching `name`, such as
                ``'like'`` or ``'='``.
            :param int limit: optional max number of records to return
            :rtype: list
            :return: list of pairs ``(id, text_repr)`` for all matching records.
        """
        args = list(args or [])
        if not (name == '' and operator == 'ilike'):
            args += [('display_name', operator, name)]
        return self.search(args, limit=limit).name_get()

    def _name_search(self, cr, user, name='', args=None, operator='ilike', context=None, limit=100, name_get_uid=None):
        # private implementation of name_search, allows passing a dedicated user
        # for the name_get part to solve some access rights issues
        args = list(args or [])
        # optimize out the default criterion of ``ilike ''`` that matches everything
        if not (name == '' and operator == 'ilike'):
            args += [('display_name', operator, name)]
        access_rights_uid = name_get_uid or user
        ids = self._search(cr, user, args, limit=limit, context=context, access_rights_uid=access_rights_uid)
        res = self.name_get(cr, access_rights_uid, ids, context)
        return res

    def read_string(self, cr, uid, id, langs, fields=None, context=None):
        res = {}
        res2 = {}
        self.pool.get('ir.translation').check_access_rights(cr, uid, 'read')
        if not fields:
            fields = self._columns.keys() + self._inherit_fields.keys()
        #FIXME: collect all calls to _get_source into one SQL call.
        for lang in langs:
            res[lang] = {'code': lang}
            for f in fields:
                if f in self._columns:
                    res_trans = self.pool.get('ir.translation')._get_source(cr, uid, self._name+','+f, 'field', lang)
                    if res_trans:
                        res[lang][f] = res_trans
                    else:
                        res[lang][f] = self._columns[f].string
        for table in self._inherits:
            cols = intersect(self._inherit_fields.keys(), fields)
            res2 = self.pool[table].read_string(cr, uid, id, langs, cols, context)
        for lang in res2:
            if lang in res:
                res[lang]['code'] = lang
            for f in res2[lang]:
                res[lang][f] = res2[lang][f]
        return res

    def write_string(self, cr, uid, id, langs, vals, context=None):
        self.pool.get('ir.translation').check_access_rights(cr, uid, 'write')
        #FIXME: try to only call the translation in one SQL
        for lang in langs:
            for field in vals:
                if field in self._columns:
                    src = self._columns[field].string
                    self.pool.get('ir.translation')._set_ids(cr, uid, self._name+','+field, 'field', lang, [0], vals[field], src)
        for table in self._inherits:
            cols = intersect(self._inherit_fields.keys(), vals)
            if cols:
                self.pool[table].write_string(cr, uid, id, langs, vals, context)
        return True

    def _add_missing_default_values(self, cr, uid, values, context=None):
        # avoid overriding inherited values when parent is set
        avoid_tables = []
        for tables, parent_field in self._inherits.items():
            if parent_field in values:
                avoid_tables.append(tables)

        # compute missing fields
        missing_defaults = set()
        for field in self._columns.keys():
            if not field in values:
                missing_defaults.add(field)
        for field in self._inherit_fields.keys():
            if (field not in values) and (self._inherit_fields[field][0] not in avoid_tables):
                missing_defaults.add(field)
        # discard magic fields
        missing_defaults -= set(MAGIC_COLUMNS)

        if missing_defaults:
            # override defaults with the provided values, never allow the other way around
            defaults = self.default_get(cr, uid, list(missing_defaults), context)
            for dv in defaults:
                if ((dv in self._columns and self._columns[dv]._type == 'many2many') \
                     or (dv in self._inherit_fields and self._inherit_fields[dv][2]._type == 'many2many')) \
                        and defaults[dv] and isinstance(defaults[dv][0], (int, long)):
                    defaults[dv] = [(6, 0, defaults[dv])]
                if (dv in self._columns and self._columns[dv]._type == 'one2many' \
                    or (dv in self._inherit_fields and self._inherit_fields[dv][2]._type == 'one2many')) \
                        and isinstance(defaults[dv], (list, tuple)) and defaults[dv] and isinstance(defaults[dv][0], dict):
                    defaults[dv] = [(0, 0, x) for x in defaults[dv]]
            defaults.update(values)
            values = defaults
        return values

    def clear_caches(self):
        """ Clear the caches

        This clears the caches associated to methods decorated with
        ``tools.ormcache`` or ``tools.ormcache_multi``.
        """
        try:
            getattr(self, '_ormcache')
            self._ormcache = {}
            self.pool._any_cache_cleared = True
        except AttributeError:
            pass


    def _read_group_fill_results(self, cr, uid, domain, groupby, groupby_list, aggregated_fields,
                                 read_group_result, read_group_order=None, context=None):
        """Helper method for filling in empty groups for all possible values of
           the field being grouped by"""

        # self._group_by_full should map groupable fields to a method that returns
        # a list of all aggregated values that we want to display for this field,
        # in the form of a m2o-like pair (key,label).
        # This is useful to implement kanban views for instance, where all columns
        # should be displayed even if they don't contain any record.

        # Grab the list of all groups that should be displayed, including all present groups
        present_group_ids = [x[groupby][0] for x in read_group_result if x[groupby]]
        all_groups,folded = self._group_by_full[groupby](self, cr, uid, present_group_ids, domain,
                                                  read_group_order=read_group_order,
                                                  access_rights_uid=openerp.SUPERUSER_ID,
                                                  context=context)

        result_template = dict.fromkeys(aggregated_fields, False)
        result_template[groupby + '_count'] = 0
        if groupby_list and len(groupby_list) > 1:
            result_template['__context'] = {'group_by': groupby_list[1:]}

        # Merge the left_side (current results as dicts) with the right_side (all
        # possible values as m2o pairs). Both lists are supposed to be using the
        # same ordering, and can be merged in one pass.
        result = []
        known_values = {}
        def append_left(left_side):
            grouped_value = left_side[groupby] and left_side[groupby][0]
            if not grouped_value in known_values:
                result.append(left_side)
                known_values[grouped_value] = left_side
            else:
                count_attr = groupby + '_count'
                known_values[grouped_value].update({count_attr: left_side[count_attr]})
        def append_right(right_side):
            grouped_value = right_side[0]
            if not grouped_value in known_values:
                line = dict(result_template)
                line[groupby] = right_side
                line['__domain'] = [(groupby,'=',grouped_value)] + domain
                result.append(line)
                known_values[grouped_value] = line
        while read_group_result or all_groups:
            left_side = read_group_result[0] if read_group_result else None
            right_side = all_groups[0] if all_groups else None
            assert left_side is None or left_side[groupby] is False \
                 or isinstance(left_side[groupby], (tuple,list)), \
                'M2O-like pair expected, got %r' % left_side[groupby]
            assert right_side is None or isinstance(right_side, (tuple,list)), \
                'M2O-like pair expected, got %r' % right_side
            if left_side is None:
                append_right(all_groups.pop(0))
            elif right_side is None:
                append_left(read_group_result.pop(0))
            elif left_side[groupby] == right_side:
                append_left(read_group_result.pop(0))
                all_groups.pop(0) # discard right_side
            elif not left_side[groupby] or not left_side[groupby][0]:
                # left side == "Undefined" entry, not present on right_side
                append_left(read_group_result.pop(0))
            else:
                append_right(all_groups.pop(0))

        if folded:
            for r in result:
                r['__fold'] = folded.get(r[groupby] and r[groupby][0], False)
        return result

    def read_group(self, cr, uid, domain, fields, groupby, offset=0, limit=None, context=None, orderby=False):
        """
        Get the list of records in list view grouped by the given ``groupby`` fields

        :param cr: database cursor
        :param uid: current user id
        :param domain: list specifying search criteria [['field_name', 'operator', 'value'], ...]
        :param list fields: list of fields present in the list view specified on the object
        :param list groupby: fields by which the records will be grouped
        :param int offset: optional number of records to skip
        :param int limit: optional max number of records to return
        :param dict context: context arguments, like lang, time zone. A special
                             context key exist for datetime fields : ``datetime_format``.
                             context[``datetime_format``] = {
                                'field_name': {
                                    groupby_format: format for to_char (default: yyyy-mm)
                                    display_format: format for displaying the value
                                                    in the result (default: MMM yyyy)
                                    interval: day, month or year; used for begin
                                              and end date of group_by intervals
                                              computation (default: month)
                                }
                             }
        :param list orderby: optional ``order by`` specification, for
                             overriding the natural sort ordering of the
                             groups, see also :py:meth:`~osv.osv.osv.search`
                             (supported only for many2one fields currently)
        :return: list of dictionaries(one dictionary for each record) containing:

                    * the values of fields grouped by the fields in ``groupby`` argument
                    * __domain: list of tuples specifying the search criteria
                    * __context: dictionary with argument like ``groupby``
        :rtype: [{'field_name_1': value, ...]
        :raise AccessError: * if user has no read rights on the requested object
                            * if user tries to bypass access rules for read on the requested object

        """
        context = context or {}
        self.check_access_rights(cr, uid, 'read')
        if not fields:
            fields = self._columns.keys()

        query = self._where_calc(cr, uid, domain, context=context)
        self._apply_ir_rules(cr, uid, query, 'read', context=context)

        # Take care of adding join(s) if groupby is an '_inherits'ed field
        groupby_list = groupby
        qualified_groupby_field = groupby
        if groupby:
            if isinstance(groupby, list):
                groupby = groupby[0]
            qualified_groupby_field = self._inherits_join_calc(groupby, query)

        if groupby:
            assert not groupby or groupby in fields, "Fields in 'groupby' must appear in the list of fields to read (perhaps it's missing in the list view?)"
            groupby_def = self._columns.get(groupby) or (self._inherit_fields.get(groupby) and self._inherit_fields.get(groupby)[2])
            assert groupby_def and groupby_def._classic_write, "Fields in 'groupby' must be regular database-persisted fields (no function or related fields), or function fields with store=True"

        # TODO it seems fields_get can be replaced by _all_columns (no need for translation)
        fget = self.fields_get(cr, uid, fields)
        flist = ''
        group_count = group_by = groupby
        group_by_params = {}
        if groupby:
            if fget.get(groupby):
                groupby_type = fget[groupby]['type']
                if groupby_type in ('date', 'datetime'):
                    if context.get('datetime_format') and isinstance(context['datetime_format'], dict) \
                            and context['datetime_format'].get(groupby) and isinstance(context['datetime_format'][groupby], dict):
                        groupby_format = context['datetime_format'][groupby].get('groupby_format', 'yyyy-mm')
                        display_format = context['datetime_format'][groupby].get('display_format', 'MMMM yyyy')
                        interval = context['datetime_format'][groupby].get('interval', 'month')
                    else:
                        groupby_format = 'yyyy-mm'
                        display_format = 'MMMM yyyy'
                        interval = 'month'
                    group_by_params = {
                        'groupby_format': groupby_format,
                        'display_format': display_format,
                        'interval': interval,
                    }
                    qualified_groupby_field = "to_char(%s,%%s)" % qualified_groupby_field
                    flist = "%s as %s " % (qualified_groupby_field, groupby)
                elif groupby_type == 'boolean':
                    qualified_groupby_field = "coalesce(%s,false)" % qualified_groupby_field
                    flist = "%s as %s " % (qualified_groupby_field, groupby)
                else:
                    flist = qualified_groupby_field
            else:
                # Don't allow arbitrary values, as this would be a SQL injection vector!
                raise except_orm(_('Invalid group_by'),
                                 _('Invalid group_by specification: "%s".\nA group_by specification must be a list of valid fields.')%(groupby,))

        aggregated_fields = [
            f for f in fields
            if f not in ('id', 'sequence')
            if fget[f]['type'] in ('integer', 'float')
            if (f in self._columns and getattr(self._columns[f], '_classic_write'))]
        for f in aggregated_fields:
            group_operator = fget[f].get('group_operator', 'sum')
            if flist:
                flist += ', '
            qualified_field = '"%s"."%s"' % (self._table, f)
            flist += "%s(%s) AS %s" % (group_operator, qualified_field, f)

        gb = groupby and (' GROUP BY ' + qualified_groupby_field) or ''

        from_clause, where_clause, where_clause_params = query.get_sql()
        if group_by_params and group_by_params.get('groupby_format'):
            where_clause_params = [group_by_params['groupby_format']] + where_clause_params + [group_by_params['groupby_format']]
        where_clause = where_clause and ' WHERE ' + where_clause
        limit_str = limit and ' limit %d' % limit or ''
        offset_str = offset and ' offset %d' % offset or ''
        if len(groupby_list) < 2 and context.get('group_by_no_leaf'):
            group_count = '_'
        cr.execute('SELECT min(%s.id) AS id, count(%s.id) AS %s_count' % (self._table, self._table, group_count) + (flist and ',') + flist + ' FROM ' + from_clause + where_clause + gb + limit_str + offset_str, where_clause_params)
        alldata = {}
        groupby = group_by
        for r in cr.dictfetchall():
            for fld, val in r.items():
                if val is None: r[fld] = False
            alldata[r['id']] = r
            del r['id']

        order = orderby or groupby
        data_ids = self.search(cr, uid, [('id', 'in', alldata.keys())], order=order, context=context)

        # the IDs of records that have groupby field value = False or '' should be included too
        data_ids += set(alldata.keys()).difference(data_ids)

        if groupby:
            data = self.read(cr, uid, data_ids, [groupby], context=context)
            # restore order of the search as read() uses the default _order (this is only for groups, so the footprint of data should be small):
            data_dict = dict((d['id'], d[groupby] ) for d in data)
            result = [{'id': i, groupby: data_dict[i]} for i in data_ids]
        else:
            result = [{'id': i} for i in data_ids]

        for d in result:
            if groupby:
                d['__domain'] = [(groupby, '=', alldata[d['id']][groupby] or False)] + domain
                if not isinstance(groupby_list, (str, unicode)):
                    if groupby or not context.get('group_by_no_leaf', False):
                        d['__context'] = {'group_by': groupby_list[1:]}
            if groupby and groupby in fget:
                if d[groupby] and fget[groupby]['type'] in ('date', 'datetime'):
                    _default = datetime.datetime(1970, 1, 1)    # force starts of month
                    groupby_datetime = dateutil.parser.parse(alldata[d['id']][groupby], default=_default)
                    d[groupby] = babel.dates.format_date(
                        groupby_datetime, format=group_by_params.get('display_format', 'MMMM yyyy'), locale=context.get('lang', 'en_US'))
                    if group_by_params.get('interval') == 'month':
                        days = calendar.monthrange(groupby_datetime.year, groupby_datetime.month)[1]
                        domain_dt_begin = groupby_datetime.replace(day=1)
                        domain_dt_end = groupby_datetime.replace(day=days)
                    elif group_by_params.get('interval') == 'day':
                        domain_dt_begin = groupby_datetime.replace(hour=0, minute=0)
                        domain_dt_end = groupby_datetime.replace(hour=23, minute=59, second=59)
                    else:
                        domain_dt_begin = groupby_datetime.replace(month=1, day=1)
                        domain_dt_end = groupby_datetime.replace(month=12, day=31)
                    d['__domain'] = [(groupby, '>=', domain_dt_begin.strftime('%Y-%m-%d')), (groupby, '<=', domain_dt_end.strftime('%Y-%m-%d'))] + domain
                del alldata[d['id']][groupby]
            d.update(alldata[d['id']])
            del d['id']

        if groupby and groupby in self._group_by_full:
            result = self._read_group_fill_results(cr, uid, domain, groupby, groupby_list,
                                                   aggregated_fields, result, read_group_order=order,
                                                   context=context)

        return result

    def _inherits_join_add(self, current_model, parent_model_name, query):
        """
        Add missing table SELECT and JOIN clause to ``query`` for reaching the parent table (no duplicates)
        :param current_model: current model object
        :param parent_model_name: name of the parent model for which the clauses should be added
        :param query: query object on which the JOIN should be added
        """
        inherits_field = current_model._inherits[parent_model_name]
        parent_model = self.pool[parent_model_name]
        parent_alias, parent_alias_statement = query.add_join((current_model._table, parent_model._table, inherits_field, 'id', inherits_field), implicit=True)
        return parent_alias

    def _inherits_join_calc(self, field, query):
        """
        Adds missing table select and join clause(s) to ``query`` for reaching
        the field coming from an '_inherits' parent table (no duplicates).

        :param field: name of inherited field to reach
        :param query: query object on which the JOIN should be added
        :return: qualified name of field, to be used in SELECT clause
        """
        current_table = self
        parent_alias = '"%s"' % current_table._table
        while field in current_table._inherit_fields and not field in current_table._columns:
            parent_model_name = current_table._inherit_fields[field][0]
            parent_table = self.pool[parent_model_name]
            parent_alias = self._inherits_join_add(current_table, parent_model_name, query)
            current_table = parent_table
        return '%s."%s"' % (parent_alias, field)

    def _parent_store_compute(self, cr):
        if not self._parent_store:
            return
        _logger.info('Computing parent left and right for table %s...', self._table)
        def browse_rec(root, pos=0):
            # TODO: set order
            where = self._parent_name+'='+str(root)
            if not root:
                where = self._parent_name+' IS NULL'
            if self._parent_order:
                where += ' order by '+self._parent_order
            cr.execute('SELECT id FROM '+self._table+' WHERE '+where)
            pos2 = pos + 1
            for id in cr.fetchall():
                pos2 = browse_rec(id[0], pos2)
            cr.execute('update '+self._table+' set parent_left=%s, parent_right=%s where id=%s', (pos, pos2, root))
            return pos2 + 1
        query = 'SELECT id FROM '+self._table+' WHERE '+self._parent_name+' IS NULL'
        if self._parent_order:
            query += ' order by ' + self._parent_order
        pos = 0
        cr.execute(query)
        for (root,) in cr.fetchall():
            pos = browse_rec(root, pos)
        self.invalidate_cache(['parent_left', 'parent_right'])
        return True

    def _update_store(self, cr, f, k):
        _logger.info("storing computed values of fields.function '%s'", k)
        ss = self._columns[k]._symbol_set
        update_query = 'UPDATE "%s" SET "%s"=%s WHERE id=%%s' % (self._table, k, ss[0])
        cr.execute('select id from '+self._table)
        ids_lst = map(lambda x: x[0], cr.fetchall())
        while ids_lst:
            iids = ids_lst[:40]
            ids_lst = ids_lst[40:]
            res = f.get(cr, self, iids, k, SUPERUSER_ID, {})
            for key, val in res.items():
                if f._multi:
                    val = val[k]
                # if val is a many2one, just write the ID
                if type(val) == tuple:
                    val = val[0]
                if val is not False:
                    cr.execute(update_query, (ss[1](val), key))

    def _check_selection_field_value(self, cr, uid, field, value, context=None):
        """Raise except_orm if value is not among the valid values for the selection field"""
        if self._columns[field]._type == 'reference':
            val_model, val_id_str = value.split(',', 1)
            val_id = False
            try:
                val_id = long(val_id_str)
            except ValueError:
                pass
            if not val_id:
                raise except_orm(_('ValidateError'),
                                 _('Invalid value for reference field "%s.%s" (last part must be a non-zero integer): "%s"') % (self._table, field, value))
            val = val_model
        else:
            val = value
        if isinstance(self._columns[field].selection, (tuple, list)):
            if val in dict(self._columns[field].selection):
                return
        elif val in dict(self._columns[field].selection(self, cr, uid, context=context)):
            return
        raise except_orm(_('ValidateError'),
                         _('The value "%s" for the field "%s.%s" is not in the selection') % (value, self._name, field))

    def _check_removed_columns(self, cr, log=False):
        # iterate on the database columns to drop the NOT NULL constraints
        # of fields which were required but have been removed (or will be added by another module)
        columns = [c for c in self._columns if not (isinstance(self._columns[c], fields.function) and not self._columns[c].store)]
        columns += MAGIC_COLUMNS
        cr.execute("SELECT a.attname, a.attnotnull"
                   "  FROM pg_class c, pg_attribute a"
                   " WHERE c.relname=%s"
                   "   AND c.oid=a.attrelid"
                   "   AND a.attisdropped=%s"
                   "   AND pg_catalog.format_type(a.atttypid, a.atttypmod) NOT IN ('cid', 'tid', 'oid', 'xid')"
                   "   AND a.attname NOT IN %s", (self._table, False, tuple(columns))),

        for column in cr.dictfetchall():
            if log:
                _logger.debug("column %s is in the table %s but not in the corresponding object %s",
                              column['attname'], self._table, self._name)
            if column['attnotnull']:
                cr.execute('ALTER TABLE "%s" ALTER COLUMN "%s" DROP NOT NULL' % (self._table, column['attname']))
                _schema.debug("Table '%s': column '%s': dropped NOT NULL constraint",
                              self._table, column['attname'])

    def _save_constraint(self, cr, constraint_name, type):
        """
        Record the creation of a constraint for this model, to make it possible
        to delete it later when the module is uninstalled. Type can be either
        'f' or 'u' depending on the constraint being a foreign key or not.
        """
        if not self._module:
            # no need to save constraints for custom models as they're not part
            # of any module
            return
        assert type in ('f', 'u')
        cr.execute("""
            SELECT 1 FROM ir_model_constraint, ir_module_module
            WHERE ir_model_constraint.module=ir_module_module.id
                AND ir_model_constraint.name=%s
                AND ir_module_module.name=%s
            """, (constraint_name, self._module))
        if not cr.rowcount:
            cr.execute("""
                INSERT INTO ir_model_constraint
                    (name, date_init, date_update, module, model, type)
                VALUES (%s, now() AT TIME ZONE 'UTC', now() AT TIME ZONE 'UTC',
                    (SELECT id FROM ir_module_module WHERE name=%s),
                    (SELECT id FROM ir_model WHERE model=%s), %s)""",
                    (constraint_name, self._module, self._name, type))

    def _save_relation_table(self, cr, relation_table):
        """
        Record the creation of a many2many for this model, to make it possible
        to delete it later when the module is uninstalled.
        """
        cr.execute("""
            SELECT 1 FROM ir_model_relation, ir_module_module
            WHERE ir_model_relation.module=ir_module_module.id
                AND ir_model_relation.name=%s
                AND ir_module_module.name=%s
            """, (relation_table, self._module))
        if not cr.rowcount:
            cr.execute("""INSERT INTO ir_model_relation (name, date_init, date_update, module, model)
                                 VALUES (%s, now() AT TIME ZONE 'UTC', now() AT TIME ZONE 'UTC',
                    (SELECT id FROM ir_module_module WHERE name=%s),
                    (SELECT id FROM ir_model WHERE model=%s))""",
                       (relation_table, self._module, self._name))
            self.invalidate_cache()

    # checked version: for direct m2o starting from `self`
    def _m2o_add_foreign_key_checked(self, source_field, dest_model, ondelete):
        assert self.is_transient() or not dest_model.is_transient(), \
            'Many2One relationships from non-transient Model to TransientModel are forbidden'
        if self.is_transient() and not dest_model.is_transient():
            # TransientModel relationships to regular Models are annoying
            # usually because they could block deletion due to the FKs.
            # So unless stated otherwise we default them to ondelete=cascade.
            ondelete = ondelete or 'cascade'
        fk_def = (self._table, source_field, dest_model._table, ondelete or 'set null')
        self._foreign_keys.add(fk_def)
        _schema.debug("Table '%s': added foreign key '%s' with definition=REFERENCES \"%s\" ON DELETE %s", *fk_def)

    # unchecked version: for custom cases, such as m2m relationships
    def _m2o_add_foreign_key_unchecked(self, source_table, source_field, dest_model, ondelete):
        fk_def = (source_table, source_field, dest_model._table, ondelete or 'set null')
        self._foreign_keys.add(fk_def)
        _schema.debug("Table '%s': added foreign key '%s' with definition=REFERENCES \"%s\" ON DELETE %s", *fk_def)

    def _drop_constraint(self, cr, source_table, constraint_name):
        cr.execute("ALTER TABLE %s DROP CONSTRAINT %s" % (source_table,constraint_name))

    def _m2o_fix_foreign_key(self, cr, source_table, source_field, dest_model, ondelete):
        # Find FK constraint(s) currently established for the m2o field,
        # and see whether they are stale or not
        cr.execute("""SELECT confdeltype as ondelete_rule, conname as constraint_name,
                             cl2.relname as foreign_table
                      FROM pg_constraint as con, pg_class as cl1, pg_class as cl2,
                           pg_attribute as att1, pg_attribute as att2
                      WHERE con.conrelid = cl1.oid
                        AND cl1.relname = %s
                        AND con.confrelid = cl2.oid
                        AND array_lower(con.conkey, 1) = 1
                        AND con.conkey[1] = att1.attnum
                        AND att1.attrelid = cl1.oid
                        AND att1.attname = %s
                        AND array_lower(con.confkey, 1) = 1
                        AND con.confkey[1] = att2.attnum
                        AND att2.attrelid = cl2.oid
                        AND att2.attname = %s
                        AND con.contype = 'f'""", (source_table, source_field, 'id'))
        constraints = cr.dictfetchall()
        if constraints:
            if len(constraints) == 1:
                # Is it the right constraint?
                cons, = constraints
                if cons['ondelete_rule'] != POSTGRES_CONFDELTYPES.get((ondelete or 'set null').upper(), 'a')\
                    or cons['foreign_table'] != dest_model._table:
                    # Wrong FK: drop it and recreate
                    _schema.debug("Table '%s': dropping obsolete FK constraint: '%s'",
                                  source_table, cons['constraint_name'])
                    self._drop_constraint(cr, source_table, cons['constraint_name'])
                else:
                    # it's all good, nothing to do!
                    return
            else:
                # Multiple FKs found for the same field, drop them all, and re-create
                for cons in constraints:
                    _schema.debug("Table '%s': dropping duplicate FK constraints: '%s'",
                                  source_table, cons['constraint_name'])
                    self._drop_constraint(cr, source_table, cons['constraint_name'])

        # (re-)create the FK
        self._m2o_add_foreign_key_checked(source_field, dest_model, ondelete)


    def _set_default_value_on_column(self, cr, column_name, context=None):
        # ideally should use add_default_value but fails
        # due to ir.values not being ready

        # get old-style default
        default = self._defaults.get(column_name)
        if callable(default):
            default = default(self, cr, SUPERUSER_ID, context)

        # get new_style default if no old-style
        if default is None:
            record = self.new()
            field = self._fields[column_name]
            field.determine_default(record)
            defaults = record._get_cache()
            if column_name in defaults:
                default = field.convert_to_write(defaults[column_name])

        if default is not None:
            _logger.debug("Table '%s': setting default value of new column %s",
                          self._table, column_name)
            ss = self._columns[column_name]._symbol_set
            query = 'UPDATE "%s" SET "%s"=%s WHERE "%s" is NULL' % (
                self._table, column_name, ss[0], column_name)
            cr.execute(query, (ss[1](default),))
            # this is a disgrace
            cr.commit()

    def _auto_init(self, cr, context=None):
        """

        Call _field_create and, unless _auto is False:

        - create the corresponding table in database for the model,
        - possibly add the parent columns in database,
        - possibly add the columns 'create_uid', 'create_date', 'write_uid',
          'write_date' in database if _log_access is True (the default),
        - report on database columns no more existing in _columns,
        - remove no more existing not null constraints,
        - alter existing database columns to match _columns,
        - create database tables to match _columns,
        - add database indices to match _columns,
        - save in self._foreign_keys a list a foreign keys to create (see
          _auto_end).

        """
        self._foreign_keys = set()
        raise_on_invalid_object_name(self._name)
        if context is None:
            context = {}
        store_compute = False
        stored_fields = []              # new-style stored fields with compute
        todo_end = []
        update_custom_fields = context.get('update_custom_fields', False)
        self._field_create(cr, context=context)
        create = not self._table_exist(cr)
        if self._auto:

            if create:
                self._create_table(cr)

            cr.commit()
            if self._parent_store:
                if not self._parent_columns_exist(cr):
                    self._create_parent_columns(cr)
                    store_compute = True

            self._check_removed_columns(cr, log=False)

            # iterate on the "object columns"
            column_data = self._select_column_data(cr)

            for k, f in self._columns.iteritems():
                if k == 'id': # FIXME: maybe id should be a regular column?
                    continue
                # Don't update custom (also called manual) fields
                if f.manual and not update_custom_fields:
                    continue

                if isinstance(f, fields.one2many):
                    self._o2m_raise_on_missing_reference(cr, f)

                elif isinstance(f, fields.many2many):
                    self._m2m_raise_or_create_relation(cr, f)

                else:
                    res = column_data.get(k)

                    # The field is not found as-is in database, try if it
                    # exists with an old name.
                    if not res and hasattr(f, 'oldname'):
                        res = column_data.get(f.oldname)
                        if res:
                            cr.execute('ALTER TABLE "%s" RENAME "%s" TO "%s"' % (self._table, f.oldname, k))
                            res['attname'] = k
                            column_data[k] = res
                            _schema.debug("Table '%s': renamed column '%s' to '%s'",
                                self._table, f.oldname, k)

                    # The field already exists in database. Possibly
                    # change its type, rename it, drop it or change its
                    # constraints.
                    if res:
                        f_pg_type = res['typname']
                        f_pg_size = res['size']
                        f_pg_notnull = res['attnotnull']
                        if isinstance(f, fields.function) and not f.store and\
                                not getattr(f, 'nodrop', False):
                            _logger.info('column %s (%s) in table %s removed: converted to a function !\n',
                                         k, f.string, self._table)
                            cr.execute('ALTER TABLE "%s" DROP COLUMN "%s" CASCADE' % (self._table, k))
                            cr.commit()
                            _schema.debug("Table '%s': dropped column '%s' with cascade",
                                self._table, k)
                            f_obj_type = None
                        else:
                            f_obj_type = get_pg_type(f) and get_pg_type(f)[0]

                        if f_obj_type:
                            ok = False
                            casts = [
                                ('text', 'char', pg_varchar(f.size), '::%s' % pg_varchar(f.size)),
                                ('varchar', 'text', 'TEXT', ''),
                                ('int4', 'float', get_pg_type(f)[1], '::'+get_pg_type(f)[1]),
                                ('date', 'datetime', 'TIMESTAMP', '::TIMESTAMP'),
                                ('timestamp', 'date', 'date', '::date'),
                                ('numeric', 'float', get_pg_type(f)[1], '::'+get_pg_type(f)[1]),
                                ('float8', 'float', get_pg_type(f)[1], '::'+get_pg_type(f)[1]),
                            ]
                            if f_pg_type == 'varchar' and f._type == 'char' and ((f.size is None and f_pg_size) or f_pg_size < f.size):
                                cr.execute('ALTER TABLE "%s" RENAME COLUMN "%s" TO temp_change_size' % (self._table, k))
                                cr.execute('ALTER TABLE "%s" ADD COLUMN "%s" %s' % (self._table, k, pg_varchar(f.size)))
                                cr.execute('UPDATE "%s" SET "%s"=temp_change_size::%s' % (self._table, k, pg_varchar(f.size)))
                                cr.execute('ALTER TABLE "%s" DROP COLUMN temp_change_size CASCADE' % (self._table,))
                                cr.commit()
                                _schema.debug("Table '%s': column '%s' (type varchar) changed size from %s to %s",
                                    self._table, k, f_pg_size or 'unlimited', f.size or 'unlimited')
                            for c in casts:
                                if (f_pg_type==c[0]) and (f._type==c[1]):
                                    if f_pg_type != f_obj_type:
                                        ok = True
                                        cr.execute('ALTER TABLE "%s" RENAME COLUMN "%s" TO temp_change_size' % (self._table, k))
                                        cr.execute('ALTER TABLE "%s" ADD COLUMN "%s" %s' % (self._table, k, c[2]))
                                        cr.execute(('UPDATE "%s" SET "%s"=temp_change_size'+c[3]) % (self._table, k))
                                        cr.execute('ALTER TABLE "%s" DROP COLUMN temp_change_size CASCADE' % (self._table,))
                                        cr.commit()
                                        _schema.debug("Table '%s': column '%s' changed type from %s to %s",
                                            self._table, k, c[0], c[1])
                                    break

                            if f_pg_type != f_obj_type:
                                if not ok:
                                    i = 0
                                    while True:
                                        newname = k + '_moved' + str(i)
                                        cr.execute("SELECT count(1) FROM pg_class c,pg_attribute a " \
                                            "WHERE c.relname=%s " \
                                            "AND a.attname=%s " \
                                            "AND c.oid=a.attrelid ", (self._table, newname))
                                        if not cr.fetchone()[0]:
                                            break
                                        i += 1
                                    if f_pg_notnull:
                                        cr.execute('ALTER TABLE "%s" ALTER COLUMN "%s" DROP NOT NULL' % (self._table, k))
                                    cr.execute('ALTER TABLE "%s" RENAME COLUMN "%s" TO "%s"' % (self._table, k, newname))
                                    cr.execute('ALTER TABLE "%s" ADD COLUMN "%s" %s' % (self._table, k, get_pg_type(f)[1]))
                                    cr.execute("COMMENT ON COLUMN %s.\"%s\" IS %%s" % (self._table, k), (f.string,))
                                    _schema.debug("Table '%s': column '%s' has changed type (DB=%s, def=%s), data moved to column %s !",
                                        self._table, k, f_pg_type, f._type, newname)

                            # if the field is required and hasn't got a NOT NULL constraint
                            if f.required and f_pg_notnull == 0:
                                self._set_default_value_on_column(cr, k, context=context)
                                # add the NOT NULL constraint
                                try:
                                    cr.execute('ALTER TABLE "%s" ALTER COLUMN "%s" SET NOT NULL' % (self._table, k), log_exceptions=False)
                                    cr.commit()
                                    _schema.debug("Table '%s': column '%s': added NOT NULL constraint",
                                        self._table, k)
                                except Exception:
                                    msg = "Table '%s': unable to set a NOT NULL constraint on column '%s' !\n"\
                                        "If you want to have it, you should update the records and execute manually:\n"\
                                        "ALTER TABLE %s ALTER COLUMN %s SET NOT NULL"
                                    _schema.warning(msg, self._table, k, self._table, k)
                                cr.commit()
                            elif not f.required and f_pg_notnull == 1:
                                cr.execute('ALTER TABLE "%s" ALTER COLUMN "%s" DROP NOT NULL' % (self._table, k))
                                cr.commit()
                                _schema.debug("Table '%s': column '%s': dropped NOT NULL constraint",
                                    self._table, k)
                            # Verify index
                            indexname = '%s_%s_index' % (self._table, k)
                            cr.execute("SELECT indexname FROM pg_indexes WHERE indexname = %s and tablename = %s", (indexname, self._table))
                            res2 = cr.dictfetchall()
                            if not res2 and f.select:
                                cr.execute('CREATE INDEX "%s_%s_index" ON "%s" ("%s")' % (self._table, k, self._table, k))
                                cr.commit()
                                if f._type == 'text':
                                    # FIXME: for fields.text columns we should try creating GIN indexes instead (seems most suitable for an ERP context)
                                    msg = "Table '%s': Adding (b-tree) index for %s column '%s'."\
                                        "This is probably useless (does not work for fulltext search) and prevents INSERTs of long texts"\
                                        " because there is a length limit for indexable btree values!\n"\
                                        "Use a search view instead if you simply want to make the field searchable."
                                    _schema.warning(msg, self._table, f._type, k)
                            if res2 and not f.select:
                                cr.execute('DROP INDEX "%s_%s_index"' % (self._table, k))
                                cr.commit()
                                msg = "Table '%s': dropping index for column '%s' of type '%s' as it is not required anymore"
                                _schema.debug(msg, self._table, k, f._type)

                            if isinstance(f, fields.many2one):
                                dest_model = self.pool[f._obj]
                                if dest_model._table != 'ir_actions':
                                    self._m2o_fix_foreign_key(cr, self._table, k, dest_model, f.ondelete)

                    # The field doesn't exist in database. Create it if necessary.
                    else:
                        if not isinstance(f, fields.function) or f.store:
                            # add the missing field
                            cr.execute('ALTER TABLE "%s" ADD COLUMN "%s" %s' % (self._table, k, get_pg_type(f)[1]))
                            cr.execute("COMMENT ON COLUMN %s.\"%s\" IS %%s" % (self._table, k), (f.string,))
                            _schema.debug("Table '%s': added column '%s' with definition=%s",
                                self._table, k, get_pg_type(f)[1])

                            # initialize it
                            if not create:
                                self._set_default_value_on_column(cr, k, context=context)

                            # remember the functions to call for the stored fields
                            if isinstance(f, fields.function):
                                order = 10
                                if f.store is not True: # i.e. if f.store is a dict
                                    order = f.store[f.store.keys()[0]][2]
                                todo_end.append((order, self._update_store, (f, k)))

                            # remember new-style stored fields with compute method
                            if k in self._fields and self._fields[k].compute:
                                stored_fields.append(self._fields[k])

                            # and add constraints if needed
                            if isinstance(f, fields.many2one):
                                if f._obj not in self.pool:
                                    raise except_orm('Programming Error', 'There is no reference available for %s' % (f._obj,))
                                dest_model = self.pool[f._obj]
                                ref = dest_model._table
                                # ir_actions is inherited so foreign key doesn't work on it
                                if ref != 'ir_actions':
                                    self._m2o_add_foreign_key_checked(k, dest_model, f.ondelete)
                            if f.select:
                                cr.execute('CREATE INDEX "%s_%s_index" ON "%s" ("%s")' % (self._table, k, self._table, k))
                            if f.required:
                                try:
                                    cr.commit()
                                    cr.execute('ALTER TABLE "%s" ALTER COLUMN "%s" SET NOT NULL' % (self._table, k))
                                    _schema.debug("Table '%s': column '%s': added a NOT NULL constraint",
                                        self._table, k)
                                except Exception:
                                    msg = "WARNING: unable to set column %s of table %s not null !\n"\
                                        "Try to re-run: openerp-server --update=module\n"\
                                        "If it doesn't work, update records and execute manually:\n"\
                                        "ALTER TABLE %s ALTER COLUMN %s SET NOT NULL"
                                    _logger.warning(msg, k, self._table, self._table, k, exc_info=True)
                            cr.commit()

        else:
            cr.execute("SELECT relname FROM pg_class WHERE relkind IN ('r','v') AND relname=%s", (self._table,))
            create = not bool(cr.fetchone())

        cr.commit()     # start a new transaction

        if self._auto:
            self._add_sql_constraints(cr)

        if create:
            self._execute_sql(cr)

        if store_compute:
            self._parent_store_compute(cr)
            cr.commit()

        if stored_fields:
            # trigger computation of new-style stored fields with a compute
            def func(cr):
                _logger.info("Storing computed values of %s fields %s",
                    self._name, ', '.join(f.name for f in stored_fields))
                with scope_proxy(cr, SUPERUSER_ID, {'active_test': False}):
                    recs = self.search([])
                for f in stored_fields:
                    scope_proxy.recomputation.todo(f, recs)
                self.recompute()

            todo_end.append((1000, func, ()))

        return todo_end

    def _auto_end(self, cr, context=None):
        """ Create the foreign keys recorded by _auto_init. """
        for t, k, r, d in self._foreign_keys:
            cr.execute('ALTER TABLE "%s" ADD FOREIGN KEY ("%s") REFERENCES "%s" ON DELETE %s' % (t, k, r, d))
            self._save_constraint(cr, "%s_%s_fkey" % (t, k), 'f')
        cr.commit()
        del self._foreign_keys


    def _table_exist(self, cr):
        cr.execute("SELECT relname FROM pg_class WHERE relkind IN ('r','v') AND relname=%s", (self._table,))
        return cr.rowcount


    def _create_table(self, cr):
        cr.execute('CREATE TABLE "%s" (id SERIAL NOT NULL, PRIMARY KEY(id))' % (self._table,))
        cr.execute(("COMMENT ON TABLE \"%s\" IS %%s" % self._table), (self._description,))
        _schema.debug("Table '%s': created", self._table)


    def _parent_columns_exist(self, cr):
        cr.execute("""SELECT c.relname
            FROM pg_class c, pg_attribute a
            WHERE c.relname=%s AND a.attname=%s AND c.oid=a.attrelid
            """, (self._table, 'parent_left'))
        return cr.rowcount


    def _create_parent_columns(self, cr):
        cr.execute('ALTER TABLE "%s" ADD COLUMN "parent_left" INTEGER' % (self._table,))
        cr.execute('ALTER TABLE "%s" ADD COLUMN "parent_right" INTEGER' % (self._table,))
        if 'parent_left' not in self._columns:
            _logger.error('create a column parent_left on object %s: fields.integer(\'Left Parent\', select=1)',
                          self._table)
            _schema.debug("Table '%s': added column '%s' with definition=%s",
                self._table, 'parent_left', 'INTEGER')
        elif not self._columns['parent_left'].select:
            _logger.error('parent_left column on object %s must be indexed! Add select=1 to the field definition)',
                          self._table)
        if 'parent_right' not in self._columns:
            _logger.error('create a column parent_right on object %s: fields.integer(\'Right Parent\', select=1)',
                          self._table)
            _schema.debug("Table '%s': added column '%s' with definition=%s",
                self._table, 'parent_right', 'INTEGER')
        elif not self._columns['parent_right'].select:
            _logger.error('parent_right column on object %s must be indexed! Add select=1 to the field definition)',
                          self._table)
        if self._columns[self._parent_name].ondelete not in ('cascade', 'restrict'):
            _logger.error("The column %s on object %s must be set as ondelete='cascade' or 'restrict'",
                          self._parent_name, self._name)

        cr.commit()


    def _select_column_data(self, cr):
        # attlen is the number of bytes necessary to represent the type when
        # the type has a fixed size. If the type has a varying size attlen is
        # -1 and atttypmod is the size limit + 4, or -1 if there is no limit.
        cr.execute("SELECT c.relname,a.attname,a.attlen,a.atttypmod,a.attnotnull,a.atthasdef,t.typname,CASE WHEN a.attlen=-1 THEN (CASE WHEN a.atttypmod=-1 THEN 0 ELSE a.atttypmod-4 END) ELSE a.attlen END as size " \
           "FROM pg_class c,pg_attribute a,pg_type t " \
           "WHERE c.relname=%s " \
           "AND c.oid=a.attrelid " \
           "AND a.atttypid=t.oid", (self._table,))
        return dict(map(lambda x: (x['attname'], x),cr.dictfetchall()))


    def _o2m_raise_on_missing_reference(self, cr, f):
        # TODO this check should be a method on fields.one2many.
        if f._obj in self.pool:
            other = self.pool[f._obj]
            # TODO the condition could use fields_get_keys().
            if f._fields_id not in other._columns.keys():
                if f._fields_id not in other._inherit_fields.keys():
                    raise except_orm('Programming Error', "There is no reference field '%s' found for '%s'" % (f._fields_id, f._obj,))

    def _m2m_raise_or_create_relation(self, cr, f):
        m2m_tbl, col1, col2 = f._sql_names(self)
        self._save_relation_table(cr, m2m_tbl)
        cr.execute("SELECT relname FROM pg_class WHERE relkind IN ('r','v') AND relname=%s", (m2m_tbl,))
        if not cr.dictfetchall():
            if f._obj not in self.pool:
                raise except_orm('Programming Error', 'Many2Many destination model does not exist: `%s`' % (f._obj,))
            dest_model = self.pool[f._obj]
            ref = dest_model._table
            cr.execute('CREATE TABLE "%s" ("%s" INTEGER NOT NULL, "%s" INTEGER NOT NULL, UNIQUE("%s","%s"))' % (m2m_tbl, col1, col2, col1, col2))
            # create foreign key references with ondelete=cascade, unless the targets are SQL views
            cr.execute("SELECT relkind FROM pg_class WHERE relkind IN ('v') AND relname=%s", (ref,))
            if not cr.fetchall():
                self._m2o_add_foreign_key_unchecked(m2m_tbl, col2, dest_model, 'cascade')
            cr.execute("SELECT relkind FROM pg_class WHERE relkind IN ('v') AND relname=%s", (self._table,))
            if not cr.fetchall():
                self._m2o_add_foreign_key_unchecked(m2m_tbl, col1, self, 'cascade')

            cr.execute('CREATE INDEX "%s_%s_index" ON "%s" ("%s")' % (m2m_tbl, col1, m2m_tbl, col1))
            cr.execute('CREATE INDEX "%s_%s_index" ON "%s" ("%s")' % (m2m_tbl, col2, m2m_tbl, col2))
            cr.execute("COMMENT ON TABLE \"%s\" IS 'RELATION BETWEEN %s AND %s'" % (m2m_tbl, self._table, ref))
            cr.commit()
            _schema.debug("Create table '%s': m2m relation between '%s' and '%s'", m2m_tbl, self._table, ref)


    def _add_sql_constraints(self, cr):
        """

        Modify this model's database table constraints so they match the one in
        _sql_constraints.

        """
        def unify_cons_text(txt):
            return txt.lower().replace(', ',',').replace(' (','(')

        for (key, con, _) in self._sql_constraints:
            conname = '%s_%s' % (self._table, key)

            self._save_constraint(cr, conname, 'u')
            cr.execute("SELECT conname, pg_catalog.pg_get_constraintdef(oid, true) as condef FROM pg_constraint where conname=%s", (conname,))
            existing_constraints = cr.dictfetchall()
            sql_actions = {
                'drop': {
                    'execute': False,
                    'query': 'ALTER TABLE "%s" DROP CONSTRAINT "%s"' % (self._table, conname, ),
                    'msg_ok': "Table '%s': dropped constraint '%s'. Reason: its definition changed from '%%s' to '%s'" % (
                        self._table, conname, con),
                    'msg_err': "Table '%s': unable to drop \'%s\' constraint !" % (self._table, con),
                    'order': 1,
                },
                'add': {
                    'execute': False,
                    'query': 'ALTER TABLE "%s" ADD CONSTRAINT "%s" %s' % (self._table, conname, con,),
                    'msg_ok': "Table '%s': added constraint '%s' with definition=%s" % (self._table, conname, con),
                    'msg_err': "Table '%s': unable to add \'%s\' constraint !\n If you want to have it, you should update the records and execute manually:\n%%s" % (
                        self._table, con),
                    'order': 2,
                },
            }

            if not existing_constraints:
                # constraint does not exists:
                sql_actions['add']['execute'] = True
                sql_actions['add']['msg_err'] = sql_actions['add']['msg_err'] % (sql_actions['add']['query'], )
            elif unify_cons_text(con) not in [unify_cons_text(item['condef']) for item in existing_constraints]:
                # constraint exists but its definition has changed:
                sql_actions['drop']['execute'] = True
                sql_actions['drop']['msg_ok'] = sql_actions['drop']['msg_ok'] % (existing_constraints[0]['condef'].lower(), )
                sql_actions['add']['execute'] = True
                sql_actions['add']['msg_err'] = sql_actions['add']['msg_err'] % (sql_actions['add']['query'], )

            # we need to add the constraint:
            sql_actions = [item for item in sql_actions.values()]
            sql_actions.sort(key=lambda x: x['order'])
            for sql_action in [action for action in sql_actions if action['execute']]:
                try:
                    cr.execute(sql_action['query'])
                    cr.commit()
                    _schema.debug(sql_action['msg_ok'])
                except:
                    _schema.warning(sql_action['msg_err'])
                    cr.rollback()


    def _execute_sql(self, cr):
        """ Execute the SQL code from the _sql attribute (if any)."""
        if hasattr(self, "_sql"):
            for line in self._sql.split(';'):
                line2 = line.replace('\n', '').strip()
                if line2:
                    cr.execute(line2)
                    cr.commit()

    #
    # Update objects that uses this one to update their _inherits fields
    #

    @classmethod
    def _inherits_reload_src(cls):
        """ Recompute the _inherit_fields mapping on each _inherits'd child model."""
        for model in cls.pool.values():
            if cls._name in model._inherits:
                model._inherits_reload()

    @classmethod
    def _inherits_reload(cls):
        """ Recompute the _inherit_fields mapping.

        This will also call itself on each inherits'd child model.

        """
        res = {}
        for table in cls._inherits:
            other = cls.pool[table]
            for col in other._columns.keys():
                res[col] = (table, cls._inherits[table], other._columns[col], table)
            for col in other._inherit_fields.keys():
                res[col] = (table, cls._inherits[table], other._inherit_fields[col][2], other._inherit_fields[col][3])
        cls._inherit_fields = res
        cls._all_columns = cls._get_column_infos()

        # interface columns with new-style fields
        for attr, column in cls._columns.iteritems():
            if attr not in cls._fields:
                cls._add_field(attr, column.to_field())

        # interface inherited fields with new-style fields (note that the
        # reverse order is for being consistent with _all_columns above)
        for parent_model, parent_field in reversed(cls._inherits.items()):
            for attr, field in cls.pool[parent_model]._fields.iteritems():
                if attr not in cls._fields:
                    new_field = field.copy(related=(parent_field, attr),
                                           store=False, interface_for=field)
                    cls._add_field(attr, new_field)

        cls._inherits_reload_src()

    @classmethod
    def _get_column_infos(cls):
        """Returns a dict mapping all fields names (direct fields and
           inherited field via _inherits) to a ``column_info`` struct
           giving detailed columns """
        result = {}
        # do not inverse for loops, since local fields may hide inherited ones!
        for k, (parent, m2o, col, original_parent) in cls._inherit_fields.iteritems():
            result[k] = fields.column_info(k, col, parent, m2o, original_parent)
        for k, col in cls._columns.iteritems():
            result[k] = fields.column_info(k, col)
        return result

    @classmethod
    def _inherits_check(cls):
        for table, field_name in cls._inherits.items():
            if field_name not in cls._columns:
                _logger.info('Missing many2one field definition for _inherits reference "%s" in "%s", using default one.', field_name, cls._name)
                cls._columns[field_name] = fields.many2one(table, string="Automatically created field to link to parent %s" % table,
                                                             required=True, ondelete="cascade")
            elif not cls._columns[field_name].required or cls._columns[field_name].ondelete.lower() not in ("cascade", "restrict"):
                _logger.warning('Field definition for _inherits reference "%s" in "%s" must be marked as "required" with ondelete="cascade" or "restrict", forcing it to required + cascade.', field_name, cls._name)
                cls._columns[field_name].required = True
                cls._columns[field_name].ondelete = "cascade"

        # reflect fields with delegate=True in dictionary cls._inherits
        for field in cls._fields.itervalues():
            if field.type == 'many2one' and not field.related and field.delegate:
                if not field.required:
                    _logger.warning("Field %s with delegate=True must be required.", field)
                    field.required = True
                if field.ondelete.lower() not in ('cascade', 'restrict'):
                    field.ondelete = 'cascade'
                cls._inherits[field.comodel_name] = field.name

    def _before_registry_update(self):
        """ method called on all models before updating the registry """
        # reset setup of all fields
        for field in self._fields.itervalues():
            field.reset()

    def _after_registry_update(self):
        """ method called on all models after updating the registry """
        # complete the initialization of all fields
        for field in self._fields.itervalues():
            field.setup()

    def fields_get(self, cr, user, allfields=None, context=None, write_access=True):
        """ Return the definition of each field.

        The returned value is a dictionary (indiced by field name) of
        dictionaries. The _inherits'd fields are included. The string, help,
        and selection (if present) attributes are translated.

        :param cr: database cursor
        :param user: current user id
        :param allfields: list of fields
        :param context: context arguments, like lang, time zone
        :return: dictionary of field dictionaries, each one describing a field of the business object
        :raise AccessError: * if user has no create/write rights on the requested object

        """
        if context is None:
            context = {}

        has_access = functools.partial(self.check_access_rights, cr, user, raise_exception=False)

        write_access = has_access('write') or has_access('create')

        translation_obj = self.pool.get('ir.translation')

        res = {}

        def get_translation(fname, types, source=None):
            return translation_obj._get_source(
                cr, user, name='%s,%s' % (self._name, fname),
                types=types, lang=context['lang'], source=source
            )

        for fname, field in self._fields.iteritems():
            if allfields and fname not in allfields:
                continue

            if field.groups and not self.user_has_groups(cr, user, field.groups, context=context):
                continue

            res[fname] = description = field.get_description()

            if not write_access:
                description.update(readonly=True, states=dict())

            if 'lang' in context:
                if 'string' in description:
                    translation = get_translation(fname, 'field')
                    if translation:
                        description['string'] = translation
                if 'help' in description:
                    translaton = get_translation(fname, 'help')
                    if translaton:
                        description['help'] = translaton
                if 'selection' in description and isinstance(field.selection, (tuple, list)):
                    description['selection'] = [
                        (key, get_translation(fname, 'selection', value))
                        for key, value in field.selection
                    ]

        return res

    def get_empty_list_help(self, cr, user, help, context=None):
        """ Generic method giving the help message displayed when having
            no result to display in a list or kanban view. By default it returns
            the help given in parameter that is generally the help message
            defined in the action.
        """
        return help

    def check_field_access_rights(self, cr, user, operation, fields, context=None):
        """
        Check the user access rights on the given fields. This raises Access
        Denied if the user does not have the rights. Otherwise it returns the
        fields (as is if the fields is not falsy, or the readable/writable
        fields if fields is falsy).
        """
        def p(field_name):
            """Predicate to test if the user has access to the given field name."""
            # Ignore requested field if it doesn't exist. This is ugly but
            # it seems to happen at least with 'name_alias' on res.partner.
            if field_name not in self._all_columns:
                return True
            field = self._all_columns[field_name].column
            if user != SUPERUSER_ID and field.groups:
                return self.user_has_groups(cr, user, groups=field.groups, context=context)
            else:
                return True
        if not fields:
            fields = filter(p, self._all_columns.keys())
        else:
            filtered_fields = filter(lambda a: not p(a), fields)
            if filtered_fields:
                _logger.warning('Access Denied by ACLs for operation: %s, uid: %s, model: %s, fields: %s', operation, user, self._name, ', '.join(filtered_fields))
                raise except_orm(
                    _('Access Denied'),
                    _('The requested operation cannot be completed due to security restrictions. '
                    'Please contact your system administrator.\n\n(Document type: %s, Operation: %s)') % \
                    (self._description, operation))
        return fields

    @api.multi
    def read(self, fields=None, load='_classic_read'):
        """ Read the given fields for the records in `self`.

            :param fields: optional list of field names to return (default is
                    all fields)
            :param load: deprecated, this argument is ignored
            :return: a list of dictionaries mapping field names to their values,
                    with one dictionary per record
            :raise AccessError: if user has no read rights on some of the given
                    records
        """
        self_fields = self._fields
        if not fields:
            names = self_fields.keys()
        elif all(name in self_fields for name in fields):
            names = set(fields)
        else:
            # there are unknown fields, log them, and do not read them!
            names = set(fields) & set(self_fields)
            _logger.warning("%s.read() with unknown fields: %s", self._name,
                            ', '.join(sorted(set(fields) - names)))

        result = []
        for record in self:
            try:
                values = {'id': record.id}
                for name in names:
                    field = self_fields[name]
                    values[name] = field.convert_to_read(record[name])
                result.append(values)
            except MissingError:
                pass

        return result

    @api.multi
    def _prefetch_field(self, field_name):
        """ Read from the database in order to fetch the given field for `self`
            in the cache.
        """
        # fetch the records of this model without field_name in their cache
        self._in_cache()
        records = self._in_cache_without(field_name)

        # prefetch all classic and many2one fields if column is one of them
        # Note: do not prefetch fields when self.pool._init is True, because
        # some columns may be missing from the database!
        column = self._columns[field_name]
        if column._prefetch and not self.pool._init:
            fnames = set(fname
                for fname, fcolumn in self._columns.iteritems()
                if fcolumn._prefetch)
        else:
            fnames = set((field_name,))

        # do not fetch the records/fields that have to be recomputed
        if scope_proxy.recomputation:
            for fname in list(fnames):
                recomp = scope_proxy.recomputation.todo(self._fields[fname])
                if self & recomp:
                    fnames.discard(fname)       # do not fetch that field
                else:
                    records -= recomp           # do not fetch those records

        # fetch records
        assert self in records and field_name in fnames
        records._read_into_cache(list(fnames))

    @api.multi
    def _read_into_cache(self, field_names):
        """ Read the given fields of the records in `self` from the database. """
        # first check access rights
        try:
            self.check_access_rights('read')
            self.check_field_access_rights('read', field_names)
        except (except_orm, AccessError) as e:
            # store a failed value for all records in self
            failed_values = dict.fromkeys(field_names, FailedValue(e))
            return self._update_cache(failed_values)

        # Construct a clause for the security rules.
        # 'tables' holds the list of tables necessary for the SELECT, including
        # the ir.rule clauses, and contains at least self._table.
        rule_clause, rule_params, tables = self.pool['ir.rule'].domain_get(self._name, 'read')

        # determine the fields that are stored as columns in self._table
        fields_pre = [f for f in field_names if self._columns[f]._classic_write]

        # read them from the database
        cr, user, context = scope_proxy.args

        result = []
        if fields_pre or rule_clause:
            def qualify(f):
                # we need fully-qualified column names in case len(tables) > 1
                qualified = '%s."%s"' % (self._table, f)
                if isinstance(self._columns[f], fields.binary) and context.get('bin_size'):
                    return 'length(%s) as "%s"' % (qualified, f)
                return qualified

            qual_names = map(qualify, fields_pre) + ['%s.id' % self._table]
            query = "SELECT %s FROM %s WHERE %s.id IN %%s %s ORDER BY %s" % (
                ",".join(qual_names),
                ",".join(tables),
                self._table,
                "AND (%s)" % (" OR ".join(rule_clause)) if rule_clause else "",
                self._parent_order or self._order,
            )
            for sub_ids in cr.split_for_in_conditions(self.unbrowse()):
                cr.execute(query, [tuple(sub_ids)] + rule_params)
                result.extend(cr.dictfetchall())
        else:
            # at least filter out non-existing records
            result = [{'id': id} for id in self.exists().unbrowse()]

        ids = [vals['id'] for vals in result]

        # translate the fields if necessary
        if context.get('lang'):
            ir_translation = self.pool['ir.translation']
            for f in fields_pre:
                if self._columns[f].translate:
                    #TODO: optimize out of this loop
                    res_trans = ir_translation._get_ids(
                        '%s,%s' % (self._name, f), 'model', context['lang'], ids)
                    for vals in result:
                        vals[f] = res_trans.get(vals['id'], False) or vals[f]

        # apply the symbol_get functions of the fields we just read
        for f in fields_pre:
            symbol_get = self._columns[f]._symbol_get
            if symbol_get:
                for vals in result:
                    vals[f] = symbol_get(vals[f])

        # store result in cache for POST fields
        for vals in result:
            record = self.browse(vals['id'])
            record._update_cache(vals)

        # determine the fields that must be processed now
        fields_post = [f for f in field_names if not self._columns[f]._classic_write]

        # Compute POST fields, grouped by multi
        by_multi = defaultdict(list)
        for f in fields_post:
            by_multi[self._columns[f]._multi].append(f)

        for multi, fs in by_multi.iteritems():
            if multi:
                res2 = self._columns[fs[0]].get(cr, self, ids, fs, user, context=context, values=result)
                assert res2 is not None, \
                    'The function field "%s" on the "%s" model returned None\n' \
                    '(a dictionary was expected).' % (fs[0], self._name)
                for vals in result:
                    # TOCHECK : why got string instend of dict in python2.6
                    # if isinstance(res2[vals['id']], str): res2[vals['id']] = eval(res2[vals['id']])
                    multi_fields = res2.get(vals['id'], {})
                    if multi_fields:
                        for f in fs:
                            vals[f] = multi_fields.get(f, [])
            else:
                for f in fs:
                    res2 = self._columns[f].get(cr, self, ids, f, user, context=context, values=result)
                    for vals in result:
                        if res2:
                            vals[f] = res2[vals['id']]
                        else:
                            vals[f] = []

        # Warn about deprecated fields now that fields_pre and fields_post are computed
        for f in field_names:
            column = self._columns[f]
            if column.deprecated:
                _logger.warning('Field %s.%s is deprecated: %s', self._name, f, column.deprecated)

        # store result in cache
        for vals in result:
            record = self.browse(vals['id'])
            record._update_cache(vals)

        # store failed values in cache for the records that could not be read
        missing = self - self.browse(ids)
        if missing:
            # store an access error exception in existing records
            exc = AccessError(
                _('The requested operation cannot be completed due to security restrictions. Please contact your system administrator.\n\n(Document type: %s, Operation: %s)') % \
                (self._name, 'read')
            )
            forbidden = missing.exists()
            forbidden._update_cache(FailedValue(exc))
            # store a missing error exception in non-existing records
            exc = MissingError(
                _('One of the documents you are trying to access has been deleted, please try again after refreshing.')
            )
            (missing - forbidden)._update_cache(FailedValue(exc))

        return result

    # TODO check READ access
    def perm_read(self, cr, user, ids, context=None, details=True):
        """
        Returns some metadata about the given records.

        :param details: if True, \*_uid fields are replaced with the name of the user
        :return: list of ownership dictionaries for each requested record
        :rtype: list of dictionaries with the following keys:

                    * id: object id
                    * create_uid: user who created the record
                    * create_date: date when the record was created
                    * write_uid: last user who changed the record
                    * write_date: date of the last change to the record
                    * xmlid: XML ID to use to refer to this record (if there is one), in format ``module.name``
        """
        if not context:
            context = {}
        if not ids:
            return []
        fields = ''
        uniq = isinstance(ids, (int, long))
        if uniq:
            ids = [ids]
        fields = ['id']
        if self._log_access:
            fields += ['create_uid', 'create_date', 'write_uid', 'write_date']
        quoted_table = '"%s"' % self._table
        fields_str = ",".join('%s.%s'%(quoted_table, field) for field in fields)
        query = '''SELECT %s, __imd.module, __imd.name
                   FROM %s LEFT JOIN ir_model_data __imd
                       ON (__imd.model = %%s and __imd.res_id = %s.id)
                   WHERE %s.id IN %%s''' % (fields_str, quoted_table, quoted_table, quoted_table)
        cr.execute(query, (self._name, tuple(ids)))
        res = cr.dictfetchall()
        for r in res:
            for key in r:
                r[key] = r[key] or False
                if details and key in ('write_uid', 'create_uid') and r[key]:
                    try:
                        r[key] = self.pool.get('res.users').name_get(cr, user, [r[key]])[0]
                    except Exception:
                        pass # Leave the numeric uid there
            r['xmlid'] = ("%(module)s.%(name)s" % r) if r['name'] else False
            del r['name'], r['module']
        if uniq:
            return res[ids[0]]
        return res

    def _check_concurrency(self, cr, ids, context):
        if not context:
            return
        if not (context.get(self.CONCURRENCY_CHECK_FIELD) and self._log_access):
            return
        check_clause = "(id = %s AND %s < COALESCE(write_date, create_date, (now() at time zone 'UTC'))::timestamp)"
        for sub_ids in cr.split_for_in_conditions(ids):
            ids_to_check = []
            for id in sub_ids:
                id_ref = "%s,%s" % (self._name, id)
                update_date = context[self.CONCURRENCY_CHECK_FIELD].pop(id_ref, None)
                if update_date:
                    ids_to_check.extend([id, update_date])
            if not ids_to_check:
                continue
            cr.execute("SELECT id FROM %s WHERE %s" % (self._table, " OR ".join([check_clause]*(len(ids_to_check)/2))), tuple(ids_to_check))
            res = cr.fetchone()
            if res:
                # mention the first one only to keep the error message readable
                raise except_orm('ConcurrencyException', _('A document was modified since you last viewed it (%s:%d)') % (self._description, res[0]))

    def _check_record_rules_result_count(self, cr, uid, ids, result_ids, operation, context=None):
        """Verify the returned rows after applying record rules matches
           the length of `ids`, and raise an appropriate exception if it does not.
        """
        if context is None:
            context = {}
        ids, result_ids = set(ids), set(result_ids)
        missing_ids = ids - result_ids
        if missing_ids:
            # Attempt to distinguish record rule restriction vs deleted records,
            # to provide a more specific error message - check if the missinf
            cr.execute('SELECT id FROM ' + self._table + ' WHERE id IN %s', (tuple(missing_ids),))
            forbidden_ids = [x[0] for x in cr.fetchall()]
            if forbidden_ids:
                # the missing ids are (at least partially) hidden by access rules
                if uid == SUPERUSER_ID:
                    return
                _logger.warning('Access Denied by record rules for operation: %s on record ids: %r, uid: %s, model: %s', operation, forbidden_ids, uid, self._name)
                raise except_orm(_('Access Denied'),
                                 _('The requested operation cannot be completed due to security restrictions. Please contact your system administrator.\n\n(Document type: %s, Operation: %s)') % \
                                    (self._description, operation))
            else:
                # If we get here, the missing_ids are not in the database
                if operation in ('read','unlink'):
                    # No need to warn about deleting an already deleted record.
                    # And no error when reading a record that was deleted, to prevent spurious
                    # errors for non-transactional search/read sequences coming from clients
                    return
                _logger.warning('Failed operation on deleted record(s): %s, uid: %s, model: %s', operation, uid, self._name)
                raise except_orm(_('Missing document(s)'),
                                 _('One of the documents you are trying to access has been deleted, please try again after refreshing.'))


    def check_access_rights(self, cr, uid, operation, raise_exception=True): # no context on purpose.
        """Verifies that the operation given by ``operation`` is allowed for the user
           according to the access rights."""
        return self.pool.get('ir.model.access').check(cr, uid, self._name, operation, raise_exception)

    def check_access_rule(self, cr, uid, ids, operation, context=None):
        """Verifies that the operation given by ``operation`` is allowed for the user
           according to ir.rules.

           :param operation: one of ``write``, ``unlink``
           :raise except_orm: * if current ir.rules do not permit this operation.
           :return: None if the operation is allowed
        """
        if uid == SUPERUSER_ID:
            return

        if self.is_transient():
            # Only one single implicit access rule for transient models: owner only!
            # This is ok to hardcode because we assert that TransientModels always
            # have log_access enabled so that the create_uid column is always there.
            # And even with _inherits, these fields are always present in the local
            # table too, so no need for JOINs.
            cr.execute("""SELECT distinct create_uid
                          FROM %s
                          WHERE id IN %%s""" % self._table, (tuple(ids),))
            uids = [x[0] for x in cr.fetchall()]
            if len(uids) != 1 or uids[0] != uid:
                raise except_orm(_('Access Denied'),
                                 _('For this kind of document, you may only access records you created yourself.\n\n(Document type: %s)') % (self._description,))
        else:
            where_clause, where_params, tables = self.pool.get('ir.rule').domain_get(cr, uid, self._name, operation, context=context)
            if where_clause:
                where_clause = ' and ' + ' and '.join(where_clause)
                for sub_ids in cr.split_for_in_conditions(ids):
                    cr.execute('SELECT ' + self._table + '.id FROM ' + ','.join(tables) +
                               ' WHERE ' + self._table + '.id IN %s' + where_clause,
                               [sub_ids] + where_params)
                    returned_ids = [x['id'] for x in cr.dictfetchall()]
                    self._check_record_rules_result_count(cr, uid, sub_ids, returned_ids, operation, context=context)

    def create_workflow(self, cr, uid, ids, context=None):
        """Create a workflow instance for each given record IDs."""
        from openerp import workflow
        for res_id in ids:
            workflow.trg_create(uid, self._name, res_id, cr)
        # self.invalidate_cache() ?
        return True

    def delete_workflow(self, cr, uid, ids, context=None):
        """Delete the workflow instances bound to the given record IDs."""
        from openerp import workflow
        for res_id in ids:
            workflow.trg_delete(uid, self._name, res_id, cr)
        self.invalidate_cache()
        return True

    def step_workflow(self, cr, uid, ids, context=None):
        """Reevaluate the workflow instances of the given record IDs."""
        from openerp import workflow
        for res_id in ids:
            workflow.trg_write(uid, self._name, res_id, cr)
        # self.invalidate_cache() ?
        return True

    def signal_workflow(self, cr, uid, ids, signal, context=None):
        """Send given workflow signal and return a dict mapping ids to workflow results"""
        from openerp import workflow
        result = {}
        for res_id in ids:
            result[res_id] = workflow.trg_validate(uid, self._name, res_id, signal, cr)
        # self.invalidate_cache() ?
        return result

    def redirect_workflow(self, cr, uid, old_new_ids, context=None):
        """ Rebind the workflow instance bound to the given 'old' record IDs to
            the given 'new' IDs. (``old_new_ids`` is a list of pairs ``(old, new)``.
        """
        from openerp import workflow
        for old_id, new_id in old_new_ids:
            workflow.trg_redirect(uid, self._name, old_id, new_id, cr)
        self.invalidate_cache()
        return True

    def unlink(self, cr, uid, ids, context=None):
        """
        Delete records with given ids

        :param cr: database cursor
        :param uid: current user id
        :param ids: id or list of ids
        :param context: (optional) context arguments, like lang, time zone
        :return: True
        :raise AccessError: * if user has no unlink rights on the requested object
                            * if user tries to bypass access rules for unlink on the requested object
        :raise UserError: if the record is default property for other records

        """
        if not ids:
            return True
        if isinstance(ids, (int, long)):
            ids = [ids]

        result_store = self._store_get_values(cr, uid, ids, self._all_columns.keys(), context)

        # for recomputing new-style fields
        recs = self.browse(ids)
        recs.modified(self._all_columns)

        self._check_concurrency(cr, ids, context)

        self.check_access_rights(cr, uid, 'unlink')

        ir_property = self.pool.get('ir.property')

        # Check if the records are used as default properties.
        domain = [('res_id', '=', False),
                  ('value_reference', 'in', ['%s,%s' % (self._name, i) for i in ids]),
                 ]
        if ir_property.search(cr, uid, domain, context=context):
            raise except_orm(_('Error'), _('Unable to delete this document because it is used as a default property'))

        # Delete the records' properties.
        property_ids = ir_property.search(cr, uid, [('res_id', 'in', ['%s,%s' % (self._name, i) for i in ids])], context=context)
        ir_property.unlink(cr, uid, property_ids, context=context)

        self.delete_workflow(cr, uid, ids, context=context)

        self.check_access_rule(cr, uid, ids, 'unlink', context=context)
        pool_model_data = self.pool.get('ir.model.data')
        ir_values_obj = self.pool.get('ir.values')
        for sub_ids in cr.split_for_in_conditions(ids):
            cr.execute('delete from ' + self._table + ' ' \
                       'where id IN %s', (sub_ids,))

            # Removing the ir_model_data reference if the record being deleted is a record created by xml/csv file,
            # as these are not connected with real database foreign keys, and would be dangling references.
            # Note: following steps performed as admin to avoid access rights restrictions, and with no context
            #       to avoid possible side-effects during admin calls.
            # Step 1. Calling unlink of ir_model_data only for the affected IDS
            reference_ids = pool_model_data.search(cr, SUPERUSER_ID, [('res_id','in',list(sub_ids)),('model','=',self._name)])
            # Step 2. Marching towards the real deletion of referenced records
            if reference_ids:
                pool_model_data.unlink(cr, SUPERUSER_ID, reference_ids)

            # For the same reason, removing the record relevant to ir_values
            ir_value_ids = ir_values_obj.search(cr, uid,
                    ['|',('value','in',['%s,%s' % (self._name, sid) for sid in sub_ids]),'&',('res_id','in',list(sub_ids)),('model','=',self._name)],
                    context=context)
            if ir_value_ids:
                ir_values_obj.unlink(cr, uid, ir_value_ids, context=context)

        # invalidate the *whole* cache, since the orm does not handle all
        # changes made in the database, like cascading delete!
        self.invalidate_cache()

        for order, obj_name, store_ids, fields in result_store:
            if obj_name != self._name:
                obj = self.pool[obj_name]
                cr.execute('select id from '+obj._table+' where id IN %s', (tuple(store_ids),))
                rids = map(lambda x: x[0], cr.fetchall())
                if rids:
                    obj._store_set_values(cr, uid, rids, fields, context)

        # recompute new-style fields
        recs.recompute()

        return True

    #
    # TODO: Validate
    #
    @api.multi
    def write(self, vals):
        """
        Update records in `self` with the given field values.

        :param vals: field values to update, e.g {'field_name': new_field_value, ...}
        :type vals: dictionary
        :return: True
        :raise AccessError: * if user has no write rights on the requested object
                            * if user tries to bypass access rules for write on the requested object
        :raise ValidateError: if user tries to enter invalid value for a field that is not in selection
        :raise UserError: if a loop would be created in a hierarchy of objects a result of the operation (such as setting an object as its own parent)

        **Note**: The type of field values to pass in ``vals`` for relationship fields is specific:

            + For a many2many field, a list of tuples is expected.
              Here is the list of tuple that are accepted, with the corresponding semantics ::

                 (0, 0,  { values })    link to a new record that needs to be created with the given values dictionary
                 (1, ID, { values })    update the linked record with id = ID (write *values* on it)
                 (2, ID)                remove and delete the linked record with id = ID (calls unlink on ID, that will delete the object completely, and the link to it as well)
                 (3, ID)                cut the link to the linked record with id = ID (delete the relationship between the two objects but does not delete the target object itself)
                 (4, ID)                link to existing record with id = ID (adds a relationship)
                 (5)                    unlink all (like using (3,ID) for all linked records)
                 (6, 0, [IDs])          replace the list of linked IDs (like using (5) then (4,ID) for each ID in the list of IDs)

                 Example:
                    [(6, 0, [8, 5, 6, 4])] sets the many2many to ids [8, 5, 6, 4]

            + For a one2many field, a lits of tuples is expected.
              Here is the list of tuple that are accepted, with the corresponding semantics ::

                 (0, 0,  { values })    link to a new record that needs to be created with the given values dictionary
                 (1, ID, { values })    update the linked record with id = ID (write *values* on it)
                 (2, ID)                remove and delete the linked record with id = ID (calls unlink on ID, that will delete the object completely, and the link to it as well)

                 Example:
                    [(0, 0, {'field_name':field_value_record1, ...}), (0, 0, {'field_name':field_value_record2, ...})]

            + For a many2one field, simply use the ID of target record, which must already exist, or ``False`` to remove the link.
            + For a reference field, use a string with the model name, a comma, and the target object id (example: ``'product.product, 5'``)

        """
        if not self:
            return True

        cr, uid, context = scope_proxy.args
        self._check_concurrency(cr, self._ids, context)
        self.check_access_rights(cr, uid, 'write')

        # No user-driven update of these columns
        for field in itertools.chain(MAGIC_COLUMNS, ('parent_left', 'parent_right')):
            vals.pop(field, None)

        # split up fields into old-style and pure new-style ones
        old_vals, new_vals, unknown = {}, {}, []
        for key, val in vals.iteritems():
            if key in self._columns:
                old_vals[key] = val
            elif key in self._fields:
                new_vals[key] = val
            else:
                unknown.append(key)

        if unknown:
            _logger.warning("%s.write() with unknown fields: %s", self._name, ', '.join(sorted(unknown)))

        # write old-style fields with (low-level) method _write
        if old_vals:
            self._write(old_vals)

        # put the values of pure new-style fields into cache, and inverse them
        if new_vals:
            self._update_cache(new_vals)
            for key in new_vals:
                self._fields[key].determine_inverse(self)

        return True

    def _write(self, cr, user, ids, vals, context=None):
        # low-level implementation of write()
        if not context:
            context = {}

        readonly = None
        self.check_field_access_rights(cr, user, 'write', vals.keys())
        for field in vals.keys():
            fobj = None
            if field in self._columns:
                fobj = self._columns[field]
            elif field in self._inherit_fields:
                fobj = self._inherit_fields[field][2]
            if not fobj:
                continue
            groups = fobj.write

            if groups:
                edit = False
                for group in groups:
                    module = group.split(".")[0]
                    grp = group.split(".")[1]
                    cr.execute("select count(*) from res_groups_users_rel where gid IN (select res_id from ir_model_data where name=%s and module=%s and model=%s) and uid=%s", \
                               (grp, module, 'res.groups', user))
                    readonly = cr.fetchall()
                    if readonly[0][0] >= 1:
                        edit = True
                        break

                if not edit:
                    vals.pop(field)

        result = self._store_get_values(cr, user, ids, vals.keys(), context) or []

        # for recomputing new-style fields
        recs = self.browse(ids)
        recs.modified(vals)

        parents_changed = []
        parent_order = self._parent_order or self._order
        if self._parent_store and (self._parent_name in vals):
            # The parent_left/right computation may take up to
            # 5 seconds. No need to recompute the values if the
            # parent is the same.
            # Note: to respect parent_order, nodes must be processed in
            # order, so ``parents_changed`` must be ordered properly.
            parent_val = vals[self._parent_name]
            if parent_val:
                query = "SELECT id FROM %s WHERE id IN %%s AND (%s != %%s OR %s IS NULL) ORDER BY %s" % \
                                (self._table, self._parent_name, self._parent_name, parent_order)
                cr.execute(query, (tuple(ids), parent_val))
            else:
                query = "SELECT id FROM %s WHERE id IN %%s AND (%s IS NOT NULL) ORDER BY %s" % \
                                (self._table, self._parent_name, parent_order)
                cr.execute(query, (tuple(ids),))
            parents_changed = map(operator.itemgetter(0), cr.fetchall())

        upd0 = []
        upd1 = []
        upd_todo = []
        updend = []
        direct = []
        totranslate = context.get('lang', False) and (context['lang'] != 'en_US')
        for field in vals:
            field_column = self._all_columns.get(field) and self._all_columns.get(field).column
            if field_column and field_column.deprecated:
                _logger.warning('Field %s.%s is deprecated: %s', self._name, field, field_column.deprecated)
            if field in self._columns:
                if self._columns[field]._classic_write and not (hasattr(self._columns[field], '_fnct_inv')):
                    if (not totranslate) or not self._columns[field].translate:
                        upd0.append('"'+field+'"='+self._columns[field]._symbol_set[0])
                        upd1.append(self._columns[field]._symbol_set[1](vals[field]))
                    direct.append(field)
                else:
                    upd_todo.append(field)
            else:
                updend.append(field)
            if field in self._columns \
                    and hasattr(self._columns[field], 'selection') \
                    and vals[field]:
                self._check_selection_field_value(cr, user, field, vals[field], context=context)

        if self._log_access:
            upd0.append('write_uid=%s')
            upd0.append("write_date=(now() at time zone 'UTC')")
            upd1.append(user)
            recs.modified(('write_uid', 'write_date'))

        if len(upd0):
            self.check_access_rule(cr, user, ids, 'write', context=context)
            for sub_ids in cr.split_for_in_conditions(ids):
                cr.execute('update ' + self._table + ' set ' + ','.join(upd0) + ' ' \
                           'where id IN %s', upd1 + [sub_ids])
                if cr.rowcount != len(sub_ids):
                    raise except_orm(_('AccessError'),
                                     _('One of the records you are trying to modify has already been deleted (Document type: %s).') % self._description)

            if totranslate:
                # TODO: optimize
                for f in direct:
                    if self._columns[f].translate:
                        src_trans = self.pool[self._name].read(cr, user, ids, [f])[0][f]
                        if not src_trans:
                            src_trans = vals[f]
                            # Inserting value to DB
                            self.write(cr, user, ids, {f: vals[f]})
                        self.pool.get('ir.translation')._set_ids(cr, user, self._name+','+f, 'model', context['lang'], ids, vals[f], src_trans)

        # call the 'set' method of fields which are not classic_write
        upd_todo.sort(lambda x, y: self._columns[x].priority-self._columns[y].priority)

        # default element in context must be removed when call a one2many or many2many
        rel_context = context.copy()
        for c in context.items():
            if c[0].startswith('default_'):
                del rel_context[c[0]]

        for field in upd_todo:
            for id in ids:
                result += self._columns[field].set(cr, self, id, field, vals[field], user, context=rel_context) or []

        unknown_fields = updend[:]
        for table in self._inherits:
            col = self._inherits[table]
            nids = []
            for sub_ids in cr.split_for_in_conditions(ids):
                cr.execute('select distinct "'+col+'" from "'+self._table+'" ' \
                           'where id IN %s', (sub_ids,))
                nids.extend([x[0] for x in cr.fetchall()])

            v = {}
            for val in updend:
                if self._inherit_fields[val][0] == table:
                    v[val] = vals[val]
                    unknown_fields.remove(val)
            if v:
                self.pool[table].write(cr, user, nids, v, context)

        if unknown_fields:
            _logger.warning(
                'No such field(s) in model %s: %s.',
                self._name, ', '.join(unknown_fields))

        # check Python constraints
        recs._validate_fields(vals)

        # TODO: use _order to set dest at the right position and not first node of parent
        # We can't defer parent_store computation because the stored function
        # fields that are computer may refer (directly or indirectly) to
        # parent_left/right (via a child_of domain)
        if parents_changed:
            if self.pool._init:
                self.pool._init_parent[self._name] = True
            else:
                order = self._parent_order or self._order
                parent_val = vals[self._parent_name]
                if parent_val:
                    clause, params = '%s=%%s' % (self._parent_name,), (parent_val,)
                else:
                    clause, params = '%s IS NULL' % (self._parent_name,), ()

                for id in parents_changed:
                    cr.execute('SELECT parent_left, parent_right FROM %s WHERE id=%%s' % (self._table,), (id,))
                    pleft, pright = cr.fetchone()
                    distance = pright - pleft + 1

                    # Positions of current siblings, to locate proper insertion point;
                    # this can _not_ be fetched outside the loop, as it needs to be refreshed
                    # after each update, in case several nodes are sequentially inserted one
                    # next to the other (i.e computed incrementally)
                    cr.execute('SELECT parent_right, id FROM %s WHERE %s ORDER BY %s' % (self._table, clause, parent_order), params)
                    parents = cr.fetchall()

                    # Find Position of the element
                    position = None
                    for (parent_pright, parent_id) in parents:
                        if parent_id == id:
                            break
                        position = parent_pright + 1

                    # It's the first node of the parent
                    if not position:
                        if not parent_val:
                            position = 1
                        else:
                            cr.execute('select parent_left from '+self._table+' where id=%s', (parent_val,))
                            position = cr.fetchone()[0] + 1

                    if pleft < position <= pright:
                        raise except_orm(_('UserError'), _('Recursivity Detected.'))

                    if pleft < position:
                        cr.execute('update '+self._table+' set parent_left=parent_left+%s where parent_left>=%s', (distance, position))
                        cr.execute('update '+self._table+' set parent_right=parent_right+%s where parent_right>=%s', (distance, position))
                        cr.execute('update '+self._table+' set parent_left=parent_left+%s, parent_right=parent_right+%s where parent_left>=%s and parent_left<%s', (position-pleft, position-pleft, pleft, pright))
                    else:
                        cr.execute('update '+self._table+' set parent_left=parent_left+%s where parent_left>=%s', (distance, position))
                        cr.execute('update '+self._table+' set parent_right=parent_right+%s where parent_right>=%s', (distance, position))
                        cr.execute('update '+self._table+' set parent_left=parent_left-%s, parent_right=parent_right-%s where parent_left>=%s and parent_left<%s', (pleft-position+distance, pleft-position+distance, pleft+distance, pright+distance))
                    self.invalidate_cache(['parent_left', 'parent_right'])

        result += self._store_get_values(cr, user, ids, vals.keys(), context)
        result.sort()

        # for recomputing new-style fields
        recs.modified(vals)
        if self._log_access:
            recs.modified(('write_uid', 'write_date'))

        done = {}
        for order, model_name, ids_to_update, fields_to_recompute in result:
            key = (model_name, tuple(fields_to_recompute))
            done.setdefault(key, {})
            # avoid to do several times the same computation
            todo = []
            for id in ids_to_update:
                if id not in done[key]:
                    done[key][id] = True
                    todo.append(id)
            self.pool[model_name]._store_set_values(cr, user, todo, fields_to_recompute, context)

        # recompute new-style fields
        recs.recompute()

        self.step_workflow(cr, user, ids, context=context)
        return True

    #
    # TODO: Should set perm to user.xxx
    #
    @api.model
    @api.returns('self', lambda self, value: value.id)
    def create(self, vals):
        """ Create a new record for the model.

            The values for the new record are initialized using the dictionary
            `vals`, and if necessary the result of :meth:`default_get`.

            :param vals: field values like ``{'field_name': field_value, ...}``,
                see :meth:`write` for details about the values format
            :return: new record created
            :raise AccessError: * if user has no create rights on the requested object
                                * if user tries to bypass access rules for create on the requested object
            :raise ValidateError: if user tries to enter invalid value for a field that is not in selection
            :raise UserError: if a loop would be created in a hierarchy of objects a result of the operation (such as setting an object as its own parent)
        """
        self.check_access_rights('create')

        # add missing defaults, and drop fields that may not be set by user
        vals = self._add_missing_default_values(vals)
        for field in itertools.chain(MAGIC_COLUMNS, ('parent_left', 'parent_right')):
            vals.pop(field, None)

        # split up fields into old-style and pure new-style ones
        old_vals, new_vals, unknown = {}, {}, []
        for key, val in vals.iteritems():
            if key in self._all_columns:
                old_vals[key] = val
            elif key in self._fields:
                new_vals[key] = val
            else:
                unknown.append(key)

        if unknown:
            _logger.warning("%s.create() with unknown fields: %s", self._name, ', '.join(sorted(unknown)))

        # create record with old-style fields
        record = self.browse(self._create(old_vals))

        # put the values of pure new-style fields into cache, and inverse them
        record._update_cache(new_vals)
        for key in new_vals:
            self._fields[key].determine_inverse(record)

        return record

    def _create(self, cr, user, vals, context=None):
        # low-level implementation of create()
        if not context:
            context = {}

        if self.is_transient():
            self._transient_vacuum(cr, user)

        tocreate = {}
        for v in self._inherits:
            if self._inherits[v] not in vals:
                tocreate[v] = {}
            else:
                tocreate[v] = {'id': vals[self._inherits[v]]}
        upd_todo = []
        unknown_fields = []
        for v in vals.keys():
            if v in self._inherit_fields and v not in self._columns:
                (table, col, col_detail, original_parent) = self._inherit_fields[v]
                tocreate[table][v] = vals[v]
                del vals[v]
            else:
                if (v not in self._inherit_fields) and (v not in self._columns):
                    del vals[v]
                    unknown_fields.append(v)
        if unknown_fields:
            _logger.warning(
                'No such field(s) in model %s: %s.',
                self._name, ', '.join(unknown_fields))

        # Try-except added to filter the creation of those records whose filds are readonly.
        # Example : any dashboard which has all the fields readonly.(due to Views(database views))
        try:
            cr.execute("SELECT nextval('"+self._sequence+"')")
        except:
            raise except_orm(_('UserError'),
                _('You cannot perform this operation. New Record Creation is not allowed for this object as this object is for reporting purpose.'))

        id_new = cr.fetchone()[0]
        (upd0, upd1, upd2) = (['id'], [str(id_new)], [])
        for table in tocreate:
            if self._inherits[table] in vals:
                del vals[self._inherits[table]]

            record_id = tocreate[table].pop('id', None)

            # When linking/creating parent records, force context without 'no_store_function' key that
            # defers stored functions computing, as these won't be computed in batch at the end of create().
            parent_context = dict(context)
            parent_context.pop('no_store_function', None)

            if record_id is None or not record_id:
                record_id = self.pool[table].create(cr, user, tocreate[table], context=parent_context)
            else:
                self.pool[table].write(cr, user, [record_id], tocreate[table], context=parent_context)

            upd0.append(self._inherits[table])
            upd1.append('%s')
            upd2.append(record_id)

        #Start : Set bool fields to be False if they are not touched(to make search more powerful)
        bool_fields = [x for x in self._columns.keys() if self._columns[x]._type=='boolean']

        for bool_field in bool_fields:
            if bool_field not in vals:
                vals[bool_field] = False
        #End
        for field in vals.keys():
            fobj = None
            if field in self._columns:
                fobj = self._columns[field]
            else:
                fobj = self._inherit_fields[field][2]
            if not fobj:
                continue
            groups = fobj.write
            if groups:
                edit = False
                for group in groups:
                    module = group.split(".")[0]
                    grp = group.split(".")[1]
                    cr.execute("select count(*) from res_groups_users_rel where gid IN (select res_id from ir_model_data where name='%s' and module='%s' and model='%s') and uid=%s" % \
                               (grp, module, 'res.groups', user))
                    readonly = cr.fetchall()
                    if readonly[0][0] >= 1:
                        edit = True
                        break
                    elif readonly[0][0] == 0:
                        edit = False
                    else:
                        edit = False

                if not edit:
                    vals.pop(field)
        for field in vals:
            if self._columns[field]._classic_write:
                upd0.append('"%s"' % field)
                upd1.append(self._columns[field]._symbol_set[0])
                upd2.append(self._columns[field]._symbol_set[1](vals[field]))
                #for the function fields that receive a value, we set them directly in the database
                #(they may be required), but we also need to trigger the _fct_inv()
                if (hasattr(self._columns[field], '_fnct_inv')) and not isinstance(self._columns[field], fields.related):
                    #TODO: this way to special case the related fields is really creepy but it shouldn't be changed at
                    #one week of the release candidate. It seems the only good way to handle correctly this is to add an
                    #attribute to make a field `really readonly´ and thus totally ignored by the create()... otherwise
                    #if, for example, the related has a default value (for usability) then the fct_inv is called and it
                    #may raise some access rights error. Changing this is a too big change for now, and is thus postponed
                    #after the release but, definitively, the behavior shouldn't be different for related and function
                    #fields.
                    upd_todo.append(field)
            else:
                #TODO: this `if´ statement should be removed because there is no good reason to special case the fields
                #related. See the above TODO comment for further explanations.
                if not isinstance(self._columns[field], fields.related):
                    upd_todo.append(field)
            if field in self._columns \
                    and hasattr(self._columns[field], 'selection') \
                    and vals[field]:
                self._check_selection_field_value(cr, user, field, vals[field], context=context)
        if self._log_access:
            upd0.extend(('create_uid', 'create_date', 'write_uid', 'write_date'))
            upd1.extend(("%s","(now() at time zone 'UTC')","%s","(now() at time zone 'UTC')"))
            upd2.extend((user, user))
        cr.execute('insert into "' +self._table + '" '
                     '(' + ','.join(upd0) + ') '
                     'values (' + ','.join(upd1) + ')',
                   tuple(upd2))
        upd_todo.sort(lambda x, y: self._columns[x].priority-self._columns[y].priority)

        if self._parent_store and not context.get('defer_parent_store_computation'):
            if self.pool._init:
                self.pool._init_parent[self._name] = True
            else:
                parent = vals.get(self._parent_name, False)
                if parent:
                    cr.execute('select parent_right from '+self._table+' where '+self._parent_name+'=%s order by '+(self._parent_order or self._order), (parent,))
                    pleft_old = None
                    result_p = cr.fetchall()
                    for (pleft,) in result_p:
                        if not pleft:
                            break
                        pleft_old = pleft
                    if not pleft_old:
                        cr.execute('select parent_left from '+self._table+' where id=%s', (parent,))
                        pleft_old = cr.fetchone()[0]
                    pleft = pleft_old
                else:
                    cr.execute('select max(parent_right) from '+self._table)
                    pleft = cr.fetchone()[0] or 0
                cr.execute('update '+self._table+' set parent_left=parent_left+2 where parent_left>%s', (pleft,))
                cr.execute('update '+self._table+' set parent_right=parent_right+2 where parent_right>%s', (pleft,))
                cr.execute('update '+self._table+' set parent_left=%s,parent_right=%s where id=%s', (pleft+1, pleft+2, id_new))
                self.invalidate_cache(['parent_left', 'parent_right'])

        # default element in context must be remove when call a one2many or many2many
        rel_context = context.copy()
        for c in context.items():
            if c[0].startswith('default_'):
                del rel_context[c[0]]

        result = []
        for field in upd_todo:
            result += self._columns[field].set(cr, self, id_new, field, vals[field], user, rel_context) or []

        # check Python constraints
        recs = self.browse(id_new)
        recs._validate_fields(vals)

        if not context.get('no_store_function', False):
            result += self._store_get_values(cr, user, [id_new], vals.keys(), context)
            result.sort()
            done = []
            for order, model_name, ids, fields2 in result:
                if not (model_name, ids, fields2) in done:
                    self.pool[model_name]._store_set_values(cr, user, ids, fields2, context)
                    done.append((model_name, ids, fields2))

            # recompute new-style fields
            recs.modified(vals)
            if self._log_access:
                recs.modified(('create_uid', 'create_date', 'write_uid', 'write_date'))
            recs.recompute()

        if self._log_create and not (context and context.get('no_store_function', False)):
            message = self._description + \
                " '" + \
                self.name_get(cr, user, [id_new], context=context)[0][1] + \
                "' " + _("created.")
            self.log(cr, user, id_new, message, True, context=context)

        self.check_access_rule(cr, user, [id_new], 'create', context=context)
        self.create_workflow(cr, user, [id_new], context=context)
        return id_new

    def _store_get_values(self, cr, uid, ids, fields, context):
        """Returns an ordered list of fields.function to call due to
           an update operation on ``fields`` of records with ``ids``,
           obtained by calling the 'store' triggers of these fields,
           as setup by their 'store' attribute.

           :return: [(priority, model_name, [record_ids,], [function_fields,])]
        """
        if fields is None: fields = []
        stored_functions = self.pool._store_function.get(self._name, [])

        # use indexed names for the details of the stored_functions:
        model_name_, func_field_to_compute_, target_ids_func_, trigger_fields_, priority_ = range(5)

        # only keep store triggers that should be triggered for the ``fields``
        # being written to.
        triggers_to_compute = [f for f in stored_functions \
                if ((not f[trigger_fields_]) or set(fields).intersection(f[trigger_fields_]))]

        to_compute_map = {}
        target_id_results = {}
        for store_trigger in triggers_to_compute:
            target_func_id_ = id(store_trigger[target_ids_func_])
            if not target_func_id_ in target_id_results:
                # use admin user for accessing objects having rules defined on store fields
                target_id_results[target_func_id_] = [i for i in store_trigger[target_ids_func_](self, cr, SUPERUSER_ID, ids, context) if i]
            target_ids = target_id_results[target_func_id_]

            # the compound key must consider the priority and model name
            key = (store_trigger[priority_], store_trigger[model_name_])
            for target_id in target_ids:
                to_compute_map.setdefault(key, {}).setdefault(target_id,set()).add(tuple(store_trigger))

        # Here to_compute_map looks like:
        # { (10, 'model_a') : { target_id1: [ (trigger_1_tuple, trigger_2_tuple) ], ... }
        #   (20, 'model_a') : { target_id2: [ (trigger_3_tuple, trigger_4_tuple) ], ... }
        #   (99, 'model_a') : { target_id1: [ (trigger_5_tuple, trigger_6_tuple) ], ... }
        # }

        # Now we need to generate the batch function calls list
        # call_map =
        #   { (10, 'model_a') : [(10, 'model_a', [record_ids,], [function_fields,])] }
        call_map = {}
        for ((priority,model), id_map) in to_compute_map.iteritems():
            trigger_ids_maps = {}
            # function_ids_maps =
            #   { (function_1_tuple, function_2_tuple) : [target_id1, target_id2, ..] }
            for target_id, triggers in id_map.iteritems():
                trigger_ids_maps.setdefault(tuple(triggers), []).append(target_id)
            for triggers, target_ids in trigger_ids_maps.iteritems():
                call_map.setdefault((priority,model),[]).append((priority, model, target_ids,
                                                                 [t[func_field_to_compute_] for t in triggers]))
        ordered_keys = call_map.keys()
        ordered_keys.sort()
        result = []
        if ordered_keys:
            result = reduce(operator.add, (call_map[k] for k in ordered_keys))
        return result

    def _store_set_values(self, cr, uid, ids, fields, context):
        """Calls the fields.function's "implementation function" for all ``fields``, on records with ``ids`` (taking care of
           respecting ``multi`` attributes), and stores the resulting values in the database directly."""
        if not ids:
            return True
        field_flag = False
        field_dict = {}
        if self._log_access:
            cr.execute('select id,write_date from '+self._table+' where id IN %s', (tuple(ids),))
            res = cr.fetchall()
            for r in res:
                if r[1]:
                    field_dict.setdefault(r[0], [])
                    res_date = time.strptime((r[1])[:19], '%Y-%m-%d %H:%M:%S')
                    write_date = datetime.datetime.fromtimestamp(time.mktime(res_date))
                    for i in self.pool._store_function.get(self._name, []):
                        if i[5]:
                            up_write_date = write_date + datetime.timedelta(hours=i[5])
                            if datetime.datetime.now() < up_write_date:
                                if i[1] in fields:
                                    field_dict[r[0]].append(i[1])
                                    if not field_flag:
                                        field_flag = True
        todo = {}
        keys = []
        for f in fields:
            if self._columns[f]._multi not in keys:
                keys.append(self._columns[f]._multi)
            todo.setdefault(self._columns[f]._multi, [])
            todo[self._columns[f]._multi].append(f)
        for key in keys:
            val = todo[key]
            if key:
                # use admin user for accessing objects having rules defined on store fields
                result = self._columns[val[0]].get(cr, self, ids, val, SUPERUSER_ID, context=context)
                for id, value in result.items():
                    if field_flag:
                        for f in value.keys():
                            if f in field_dict[id]:
                                value.pop(f)
                    upd0 = []
                    upd1 = []
                    for v in value:
                        if v not in val:
                            continue
                        if self._columns[v]._type == 'many2one':
                            try:
                                value[v] = value[v][0]
                            except:
                                pass
                        upd0.append('"'+v+'"='+self._columns[v]._symbol_set[0])
                        upd1.append(self._columns[v]._symbol_set[1](value[v]))
                    upd1.append(id)
                    if upd0 and upd1:
                        cr.execute('update "' + self._table + '" set ' + \
                            ','.join(upd0) + ' where id = %s', upd1)

            else:
                for f in val:
                    # use admin user for accessing objects having rules defined on store fields
                    result = self._columns[f].get(cr, self, ids, f, SUPERUSER_ID, context=context)
                    for r in result.keys():
                        if field_flag:
                            if r in field_dict.keys():
                                if f in field_dict[r]:
                                    result.pop(r)
                    for id, value in result.items():
                        if self._columns[f]._type == 'many2one':
                            try:
                                value = value[0]
                            except:
                                pass
                        cr.execute('update "' + self._table + '" set ' + \
                            '"'+f+'"='+self._columns[f]._symbol_set[0] + ' where id = %s', (self._columns[f]._symbol_set[1](value), id))

        # invalidate the cache for the modified fields
        self.browse(ids).modified(fields)

        return True

    #
    # TODO: Validate
    #
    def perm_write(self, cr, user, ids, fields, context=None):
        raise NotImplementedError(_('This method does not exist anymore'))

    # TODO: ameliorer avec NULL
    def _where_calc(self, cr, user, domain, active_test=True, context=None):
        """Computes the WHERE clause needed to implement an OpenERP domain.
        :param domain: the domain to compute
        :type domain: list
        :param active_test: whether the default filtering of records with ``active``
                            field set to ``False`` should be applied.
        :return: the query expressing the given domain as provided in domain
        :rtype: osv.query.Query
        """
        if not context:
            context = {}
        domain = domain[:]
        # if the object has a field named 'active', filter out all inactive
        # records unless they were explicitely asked for
        if 'active' in self._all_columns and (active_test and context.get('active_test', True)):
            if domain:
                # the item[0] trick below works for domain items and '&'/'|'/'!'
                # operators too
                if not any(item[0] == 'active' for item in domain):
                    domain.insert(0, ('active', '=', 1))
            else:
                domain = [('active', '=', 1)]

        if domain:
            e = expression.expression(cr, user, domain, self, context)
            tables = e.get_tables()
            where_clause, where_params = e.to_sql()
            where_clause = where_clause and [where_clause] or []
        else:
            where_clause, where_params, tables = [], [], ['"%s"' % self._table]

        return Query(tables, where_clause, where_params)

    def _check_qorder(self, word):
        if not regex_order.match(word):
            raise except_orm(_('AccessError'), _('Invalid "order" specified. A valid "order" specification is a comma-separated list of valid field names (optionally followed by asc/desc for the direction)'))
        return True

    def _apply_ir_rules(self, cr, uid, query, mode='read', context=None):
        """Add what's missing in ``query`` to implement all appropriate ir.rules
          (using the ``model_name``'s rules or the current model's rules if ``model_name`` is None)

           :param query: the current query object
        """
        def apply_rule(added_clause, added_params, added_tables, parent_model=None, child_object=None):
            """ :param string parent_model: string of the parent model
                :param model child_object: model object, base of the rule application
            """
            if added_clause:
                if parent_model and child_object:
                    # as inherited rules are being applied, we need to add the missing JOIN
                    # to reach the parent table (if it was not JOINed yet in the query)
                    parent_alias = child_object._inherits_join_add(child_object, parent_model, query)
                    # inherited rules are applied on the external table -> need to get the alias and replace
                    parent_table = self.pool[parent_model]._table
                    added_clause = [clause.replace('"%s"' % parent_table, '"%s"' % parent_alias) for clause in added_clause]
                    # change references to parent_table to parent_alias, because we now use the alias to refer to the table
                    new_tables = []
                    for table in added_tables:
                        # table is just a table name -> switch to the full alias
                        if table == '"%s"' % parent_table:
                            new_tables.append('"%s" as "%s"' % (parent_table, parent_alias))
                        # table is already a full statement -> replace reference to the table to its alias, is correct with the way aliases are generated
                        else:
                            new_tables.append(table.replace('"%s"' % parent_table, '"%s"' % parent_alias))
                    added_tables = new_tables
                query.where_clause += added_clause
                query.where_clause_params += added_params
                for table in added_tables:
                    if table not in query.tables:
                        query.tables.append(table)
                return True
            return False

        # apply main rules on the object
        rule_obj = self.pool.get('ir.rule')
        rule_where_clause, rule_where_clause_params, rule_tables = rule_obj.domain_get(cr, uid, self._name, mode, context=context)
        apply_rule(rule_where_clause, rule_where_clause_params, rule_tables)

        # apply ir.rules from the parents (through _inherits)
        for inherited_model in self._inherits:
            rule_where_clause, rule_where_clause_params, rule_tables = rule_obj.domain_get(cr, uid, inherited_model, mode, context=context)
            apply_rule(rule_where_clause, rule_where_clause_params, rule_tables,
                        parent_model=inherited_model, child_object=self)

    def _generate_m2o_order_by(self, order_field, query):
        """
        Add possibly missing JOIN to ``query`` and generate the ORDER BY clause for m2o fields,
        either native m2o fields or function/related fields that are stored, including
        intermediate JOINs for inheritance if required.

        :return: the qualified field name to use in an ORDER BY clause to sort by ``order_field``
        """
        if order_field not in self._columns and order_field in self._inherit_fields:
            # also add missing joins for reaching the table containing the m2o field
            qualified_field = self._inherits_join_calc(order_field, query)
            order_field_column = self._inherit_fields[order_field][2]
        else:
            qualified_field = '"%s"."%s"' % (self._table, order_field)
            order_field_column = self._columns[order_field]

        assert order_field_column._type == 'many2one', 'Invalid field passed to _generate_m2o_order_by()'
        if not order_field_column._classic_write and not getattr(order_field_column, 'store', False):
            _logger.debug("Many2one function/related fields must be stored " \
                "to be used as ordering fields! Ignoring sorting for %s.%s",
                self._name, order_field)
            return

        # figure out the applicable order_by for the m2o
        dest_model = self.pool[order_field_column._obj]
        m2o_order = dest_model._order
        if not regex_order.match(m2o_order):
            # _order is complex, can't use it here, so we default to _rec_name
            m2o_order = dest_model._rec_name
        else:
            # extract the field names, to be able to qualify them and add desc/asc
            m2o_order_list = []
            for order_part in m2o_order.split(","):
                m2o_order_list.append(order_part.strip().split(" ", 1)[0].strip())
            m2o_order = m2o_order_list

        # Join the dest m2o table if it's not joined yet. We use [LEFT] OUTER join here
        # as we don't want to exclude results that have NULL values for the m2o
        src_table, src_field = qualified_field.replace('"', '').split('.', 1)
        dst_alias, dst_alias_statement = query.add_join((src_table, dest_model._table, src_field, 'id', src_field), implicit=False, outer=True)
        qualify = lambda field: '"%s"."%s"' % (dst_alias, field)
        return map(qualify, m2o_order) if isinstance(m2o_order, list) else qualify(m2o_order)

    def _generate_order_by(self, order_spec, query):
        """
        Attempt to consruct an appropriate ORDER BY clause based on order_spec, which must be
        a comma-separated list of valid field names, optionally followed by an ASC or DESC direction.

        :raise" except_orm in case order_spec is malformed
        """
        order_by_clause = ''
        order_spec = order_spec or self._order
        if order_spec:
            order_by_elements = []
            self._check_qorder(order_spec)
            for order_part in order_spec.split(','):
                order_split = order_part.strip().split(' ')
                order_field = order_split[0].strip()
                order_direction = order_split[1].strip() if len(order_split) == 2 else ''
                inner_clause = None
                if order_field == 'id':
                    order_by_elements.append('"%s"."%s" %s' % (self._table, order_field, order_direction))
                elif order_field in self._columns:
                    order_column = self._columns[order_field]
                    if order_column._classic_read:
                        inner_clause = '"%s"."%s"' % (self._table, order_field)
                    elif order_column._type == 'many2one':
                        inner_clause = self._generate_m2o_order_by(order_field, query)
                    else:
                        continue  # ignore non-readable or "non-joinable" fields
                elif order_field in self._inherit_fields:
                    parent_obj = self.pool[self._inherit_fields[order_field][3]]
                    order_column = parent_obj._columns[order_field]
                    if order_column._classic_read:
                        inner_clause = self._inherits_join_calc(order_field, query)
                    elif order_column._type == 'many2one':
                        inner_clause = self._generate_m2o_order_by(order_field, query)
                    else:
                        continue  # ignore non-readable or "non-joinable" fields
                else:
                    raise ValueError( _("Sorting field %s not found on model %s") %( order_field, self._name))
                if inner_clause:
                    if isinstance(inner_clause, list):
                        for clause in inner_clause:
                            order_by_elements.append("%s %s" % (clause, order_direction))
                    else:
                        order_by_elements.append("%s %s" % (inner_clause, order_direction))
            if order_by_elements:
                order_by_clause = ",".join(order_by_elements)

        return order_by_clause and (' ORDER BY %s ' % order_by_clause) or ''

    def _search(self, cr, user, args, offset=0, limit=None, order=None, context=None, count=False, access_rights_uid=None):
        """
        Private implementation of search() method, allowing specifying the uid to use for the access right check.
        This is useful for example when filling in the selection list for a drop-down and avoiding access rights errors,
        by specifying ``access_rights_uid=1`` to bypass access rights check, but not ir.rules!
        This is ok at the security level because this method is private and not callable through XML-RPC.

        :param access_rights_uid: optional user ID to use when checking access rights
                                  (not for ir.rules, this is only for ir.model.access)
        """
        if context is None:
            context = {}
        self.check_access_rights(cr, access_rights_uid or user, 'read')

        # For transient models, restrict acces to the current user, except for the super-user
        if self.is_transient() and self._log_access and user != SUPERUSER_ID:
            args = expression.AND(([('create_uid', '=', user)], args or []))

        query = self._where_calc(cr, user, args, context=context)
        self._apply_ir_rules(cr, user, query, 'read', context=context)
        order_by = self._generate_order_by(order, query)
        from_clause, where_clause, where_clause_params = query.get_sql()

        limit_str = limit and ' limit %d' % limit or ''
        offset_str = offset and ' offset %d' % offset or ''
        where_str = where_clause and (" WHERE %s" % where_clause) or ''
        query_str = 'SELECT "%s".id FROM ' % self._table + from_clause + where_str + order_by + limit_str + offset_str

        if count:
            # /!\ the main query must be executed as a subquery, otherwise
            # offset and limit apply to the result of count()!
            cr.execute('SELECT count(*) FROM (%s) AS count' % query_str, where_clause_params)
            res = cr.fetchone()
            return res[0]

        cr.execute(query_str, where_clause_params)
        res = cr.fetchall()

        # TDE note: with auto_join, we could have several lines about the same result
        # i.e. a lead with several unread messages; we uniquify the result using
        # a fast way to do it while preserving order (http://www.peterbe.com/plog/uniqifiers-benchmark)
        def _uniquify_list(seq):
            seen = set()
            return [x for x in seq if x not in seen and not seen.add(x)]

        return _uniquify_list([x[0] for x in res])

    # returns the different values ever entered for one field
    # this is used, for example, in the client when the user hits enter on
    # a char field
    def distinct_field_get(self, cr, uid, field, value, args=None, offset=0, limit=None):
        if not args:
            args = []
        if field in self._inherit_fields:
            return self.pool[self._inherit_fields[field][0]].distinct_field_get(cr, uid, field, value, args, offset, limit)
        else:
            return self._columns[field].search(cr, self, args, field, value, offset, limit, uid)

    def copy_data(self, cr, uid, id, default=None, context=None):
        """
        Copy given record's data with all its fields values

        :param cr: database cursor
        :param uid: current user id
        :param id: id of the record to copy
        :param default: field values to override in the original values of the copied record
        :type default: dictionary
        :param context: context arguments, like lang, time zone
        :type context: dictionary
        :return: dictionary containing all the field values
        """

        if context is None:
            context = {}

        # avoid recursion through already copied records in case of circular relationship
        seen_map = context.setdefault('__copy_data_seen', {})
        if id in seen_map.setdefault(self._name, []):
            return
        seen_map[self._name].append(id)

        if default is None:
            default = {}
        if 'state' not in default:
            if 'state' in self._defaults:
                if callable(self._defaults['state']):
                    default['state'] = self._defaults['state'](self, cr, uid, context)
                else:
                    default['state'] = self._defaults['state']

        # build a black list of fields that should not be copied
        blacklist = set(MAGIC_COLUMNS + ['parent_left', 'parent_right'])
        def blacklist_given_fields(obj):
            # blacklist the fields that are given by inheritance
            for other, field_to_other in obj._inherits.items():
                blacklist.add(field_to_other)
                if field_to_other in default:
                    # all the fields of 'other' are given by the record: default[field_to_other],
                    # except the ones redefined in self
                    blacklist.update(set(self.pool[other]._all_columns) - set(self._columns))
                else:
                    blacklist_given_fields(self.pool[other])
            # blacklist deprecated fields
            for name, field in obj._columns.items():
                if field.deprecated:
                    blacklist.add(name)

        blacklist_given_fields(self)

        fields_to_read = [f for f in self.check_field_access_rights(cr, uid, 'read', None)
                          if f not in blacklist]
        data = self.read(cr, uid, [id], fields_to_read, context=context)
        if data:
            data = data[0]
        else:
            raise IndexError(_("Record #%d of %s not found, cannot copy!") % (id, self._name))

        res = dict(default)
        for f, colinfo in self._all_columns.items():
            field = colinfo.column
            if f in default:
                pass
            elif f in blacklist:
                pass
            elif isinstance(field, fields.function):
                pass
            elif field._type == 'many2one':
                res[f] = data[f] and data[f][0]
            elif field._type == 'one2many':
                other = self.pool[field._obj]
                # duplicate following the order of the ids because we'll rely on
                # it later for copying translations in copy_translation()!
                lines = [other.copy_data(cr, uid, line_id, context=context) for line_id in sorted(data[f])]
                # the lines are duplicated using the wrong (old) parent, but then
                # are reassigned to the correct one thanks to the (0, 0, ...)
                res[f] = [(0, 0, line) for line in lines if line]
            elif field._type == 'many2many':
                res[f] = [(6, 0, data[f])]
            else:
                res[f] = data[f]

        return res

    def copy_translations(self, cr, uid, old_id, new_id, context=None):
        if context is None:
            context = {}

        # avoid recursion through already copied records in case of circular relationship
        seen_map = context.setdefault('__copy_translations_seen',{})
        if old_id in seen_map.setdefault(self._name,[]):
            return
        seen_map[self._name].append(old_id)

        trans_obj = self.pool.get('ir.translation')
        # TODO it seems fields_get can be replaced by _all_columns (no need for translation)
        fields = self.fields_get(cr, uid, context=context)

        for field_name, field_def in fields.items():
            # removing the lang to compare untranslated values
            context_wo_lang = dict(context, lang=None)
            old_record, new_record = self.browse(cr, uid, [old_id, new_id], context=context_wo_lang)
            # we must recursively copy the translations for o2o and o2m
            if field_def['type'] == 'one2many':
                target_obj = self.pool[field_def['relation']]
                # here we rely on the order of the ids to match the translations
                # as foreseen in copy_data()
                old_children = sorted(r.id for r in old_record[field_name])
                new_children = sorted(r.id for r in new_record[field_name])
                for (old_child, new_child) in zip(old_children, new_children):
                    target_obj.copy_translations(cr, uid, old_child, new_child, context=context)
            # and for translatable fields we keep them for copy
            elif field_def.get('translate'):
                if field_name in self._columns:
                    trans_name = self._name + "," + field_name
                    target_id = new_id
                    source_id = old_id
                elif field_name in self._inherit_fields:
                    trans_name = self._inherit_fields[field_name][0] + "," + field_name
                    # get the id of the parent record to set the translation
                    inherit_field_name = self._inherit_fields[field_name][1]
                    target_id = new_record[inherit_field_name].id
                    source_id = old_record[inherit_field_name].id
                else:
                    continue

                trans_ids = trans_obj.search(cr, uid, [
                        ('name', '=', trans_name),
                        ('res_id', '=', source_id)
                ])
                user_lang = context.get('lang')
                for record in trans_obj.read(cr, uid, trans_ids, context=context):
                    del record['id']
                    # remove source to avoid triggering _set_src
                    del record['source']
                    record.update({'res_id': target_id})
                    if user_lang and user_lang == record['lang']:
                        # 'source' to force the call to _set_src
                        # 'value' needed if value is changed in copy(), want to see the new_value
                        record['source'] = old_record[field_name]
                        record['value'] = new_record[field_name]
                    trans_obj.create(cr, uid, record, context=context)

    @api.returns('self', lambda self, value: value.id)
    def copy(self, cr, uid, id, default=None, context=None):
        """
        Duplicate record with given id updating it with default values

        :param cr: database cursor
        :param uid: current user id
        :param id: id of the record to copy
        :param default: dictionary of field values to override in the original values of the copied record, e.g: ``{'field_name': overriden_value, ...}``
        :type default: dictionary
        :param context: context arguments, like lang, time zone
        :type context: dictionary
        :return: id of the newly created record

        """
        if context is None:
            context = {}
        context = context.copy()
        data = self.copy_data(cr, uid, id, default, context)
        new_id = self.create(cr, uid, data, context)
        self.copy_translations(cr, uid, id, new_id, context)
        return new_id

    @api.returns('self')
    def exists(self, cr, uid, ids, context=None):
        """Checks whether the given id or ids exist in this model,
           and return the list of ids that do. This is simple to use for
           a truth test on a Record::

               if record.exists():
                   pass

           :param ids: id or list of ids to check for existence
           :type ids: int or [int]
           :return: the list of ids that currently exist, out of
                    the given `ids`
        """
        if type(ids) in (int, long):
            ids = [ids]
        if not ids:
            return []
        query = 'SELECT id FROM "%s"' % self._table
        cr.execute(query + "WHERE ID IN %s", (tuple(ids),))
        return [x[0] for x in cr.fetchall()]

    def check_recursion(self, cr, uid, ids, context=None, parent=None):
        _logger.warning("You are using deprecated %s.check_recursion(). Please use the '_check_recursion()' instead!" % \
                        self._name)
        assert parent is None or parent in self._columns or parent in self._inherit_fields,\
                    "The 'parent' parameter passed to check_recursion() must be None or a valid field name"
        return self._check_recursion(cr, uid, ids, context, parent)

    def _check_recursion(self, cr, uid, ids, context=None, parent=None):
        """
        Verifies that there is no loop in a hierarchical structure of records,
        by following the parent relationship using the **parent** field until a loop
        is detected or until a top-level record is found.

        :param cr: database cursor
        :param uid: current user id
        :param ids: list of ids of records to check
        :param parent: optional parent field name (default: ``self._parent_name = parent_id``)
        :return: **True** if the operation can proceed safely, or **False** if an infinite loop is detected.
        """
        if not parent:
            parent = self._parent_name

        # must ignore 'active' flag, ir.rules, etc. => direct SQL query
        query = 'SELECT "%s" FROM "%s" WHERE id = %%s' % (parent, self._table)
        for id in ids:
            current_id = id
            while current_id is not None:
                cr.execute(query, (current_id,))
                result = cr.fetchone()
                current_id = result[0] if result else None
                if current_id == id:
                    return False
        return True

    def _check_m2m_recursion(self, cr, uid, ids, field_name):
        """
        Verifies that there is no loop in a hierarchical structure of records,
        by following the parent relationship using the **parent** field until a loop
        is detected or until a top-level record is found.

        :param cr: database cursor
        :param uid: current user id
        :param ids: list of ids of records to check
        :param field_name: field to check
        :return: **True** if the operation can proceed safely, or **False** if an infinite loop is detected.
        """

        field = self._all_columns.get(field_name)
        field = field.column if field else None
        if not field or field._type != 'many2many' or field._obj != self._name:
            # field must be a many2many on itself
            raise ValueError('invalid field_name: %r' % (field_name,))

        query = 'SELECT distinct "%s" FROM "%s" WHERE "%s" IN %%s' % (field._id2, field._rel, field._id1)
        ids_parent = ids[:]
        while ids_parent:
            ids_parent2 = []
            for i in range(0, len(ids_parent), cr.IN_MAX):
                j = i + cr.IN_MAX
                sub_ids_parent = ids_parent[i:j]
                cr.execute(query, (tuple(sub_ids_parent),))
                ids_parent2.extend(filter(None, map(lambda x: x[0], cr.fetchall())))
            ids_parent = ids_parent2
            for i in ids_parent:
                if i in ids:
                    return False
        return True

    def _get_external_ids(self, cr, uid, ids, *args, **kwargs):
        """Retrieve the External ID(s) of any database record.

        **Synopsis**: ``_get_xml_ids(cr, uid, ids) -> { 'id': ['module.xml_id'] }``

        :return: map of ids to the list of their fully qualified External IDs
                 in the form ``module.key``, or an empty list when there's no External
                 ID for a record, e.g.::

                     { 'id': ['module.ext_id', 'module.ext_id_bis'],
                       'id2': [] }
        """
        ir_model_data = self.pool.get('ir.model.data')
        data_ids = ir_model_data.search(cr, uid, [('model', '=', self._name), ('res_id', 'in', ids)])
        data_results = ir_model_data.read(cr, uid, data_ids, ['module', 'name', 'res_id'])
        result = {}
        for id in ids:
            # can't use dict.fromkeys() as the list would be shared!
            result[id] = []
        for record in data_results:
            result[record['res_id']].append('%(module)s.%(name)s' % record)
        return result

    def get_external_id(self, cr, uid, ids, *args, **kwargs):
        """Retrieve the External ID of any database record, if there
        is one. This method works as a possible implementation
        for a function field, to be able to add it to any
        model object easily, referencing it as ``Model.get_external_id``.

        When multiple External IDs exist for a record, only one
        of them is returned (randomly).

        :return: map of ids to their fully qualified XML ID,
                 defaulting to an empty string when there's none
                 (to be usable as a function field),
                 e.g.::

                     { 'id': 'module.ext_id',
                       'id2': '' }
        """
        results = self._get_xml_ids(cr, uid, ids)
        for k, v in results.iteritems():
            if results[k]:
                results[k] = v[0]
            else:
                results[k] = ''
        return results

    # backwards compatibility
    get_xml_id = get_external_id
    _get_xml_ids = _get_external_ids

    def print_report(self, cr, uid, ids, name, data, context=None):
        """
        Render the report `name` for the given IDs. The report must be defined
        for this model, not another.
        """
        report = self.pool['ir.actions.report.xml']._lookup_report(cr, name)
        assert self._name == report.table
        return report.create(cr, uid, ids, data, context)

    # Transience
    @classmethod
    def is_transient(cls):
        """ Return whether the model is transient.

        See :class:`TransientModel`.

        """
        return cls._transient

    def _transient_clean_rows_older_than(self, cr, seconds):
        assert self._transient, "Model %s is not transient, it cannot be vacuumed!" % self._name
        # Never delete rows used in last 5 minutes
        seconds = max(seconds, 300)
        query = ("SELECT id FROM " + self._table + " WHERE"
            " COALESCE(write_date, create_date, (now() at time zone 'UTC'))::timestamp"
            " < ((now() at time zone 'UTC') - interval %s)")
        cr.execute(query, ("%s seconds" % seconds,))
        ids = [x[0] for x in cr.fetchall()]
        self.unlink(cr, SUPERUSER_ID, ids)

    def _transient_clean_old_rows(self, cr, max_count):
        # Check how many rows we have in the table
        cr.execute("SELECT count(*) AS row_count FROM " + self._table)
        res = cr.fetchall()
        if res[0][0] <= max_count:
            return  # max not reached, nothing to do
        self._transient_clean_rows_older_than(cr, 300)

    def _transient_vacuum(self, cr, uid, force=False):
        """Clean the transient records.

        This unlinks old records from the transient model tables whenever the
        "_transient_max_count" or "_max_age" conditions (if any) are reached.
        Actual cleaning will happen only once every "_transient_check_time" calls.
        This means this method can be called frequently called (e.g. whenever
        a new record is created).
        Example with both max_hours and max_count active:
        Suppose max_hours = 0.2 (e.g. 12 minutes), max_count = 20, there are 55 rows in the
        table, 10 created/changed in the last 5 minutes, an additional 12 created/changed between
        5 and 10 minutes ago, the rest created/changed more then 12 minutes ago.
        - age based vacuum will leave the 22 rows created/changed in the last 12 minutes
        - count based vacuum will wipe out another 12 rows. Not just 2, otherwise each addition
          would immediately cause the maximum to be reached again.
        - the 10 rows that have been created/changed the last 5 minutes will NOT be deleted
        """
        assert self._transient, "Model %s is not transient, it cannot be vacuumed!" % self._name
        _transient_check_time = 20          # arbitrary limit on vacuum executions
        self._transient_check_count += 1
        if not force and (self._transient_check_count < _transient_check_time):
            return True  # no vacuum cleaning this time
        self._transient_check_count = 0

        # Age-based expiration
        if self._transient_max_hours:
            self._transient_clean_rows_older_than(cr, self._transient_max_hours * 60 * 60)

        # Count-based expiration
        if self._transient_max_count:
            self._transient_clean_old_rows(cr, self._transient_max_count)

        return True

    def resolve_2many_commands(self, cr, uid, field_name, commands, fields=None, context=None):
        """ Serializes one2many and many2many commands into record dictionaries
            (as if all the records came from the database via a read()).  This
            method is aimed at onchange methods on one2many and many2many fields.

            Because commands might be creation commands, not all record dicts
            will contain an ``id`` field.  Commands matching an existing record
            will have an ``id``.

            :param field_name: name of the one2many or many2many field matching the commands
            :type field_name: str
            :param commands: one2many or many2many commands to execute on ``field_name``
            :type commands: list((int|False, int|False, dict|False))
            :param fields: list of fields to read from the database, when applicable
            :type fields: list(str)
            :returns: records in a shape similar to that returned by ``read()``
                (except records may be missing the ``id`` field if they don't exist in db)
            :rtype: list(dict)
        """
        result = []             # result (list of dict)
        record_ids = []         # ids of records to read
        updates = {}            # {id: dict} of updates on particular records

        for command in commands or []:
            if not isinstance(command, (list, tuple)):
                record_ids.append(command)
            elif command[0] == 0:
                result.append(command[2])
            elif command[0] == 1:
                record_ids.append(command[1])
                updates.setdefault(command[1], {}).update(command[2])
            elif command[0] in (2, 3):
                record_ids = [id for id in record_ids if id != command[1]]
            elif command[0] == 4:
                record_ids.append(command[1])
            elif command[0] == 5:
                result, record_ids = [], []
            elif command[0] == 6:
                result, record_ids = [], list(command[2])

        # read the records and apply the updates
        other_model = self.pool[self._all_columns[field_name].column._obj]
        for record in other_model.read(cr, uid, record_ids, fields=fields, context=context):
            record.update(updates.get(record['id'], {}))
            result.append(record)

        return result

    # for backward compatibility
    resolve_o2m_commands_to_record_dicts = resolve_2many_commands

    def search_read(self, cr, uid, domain=None, fields=None, offset=0, limit=None, order=None, context=None):
        """
        Performs a ``search()`` followed by a ``read()``.

        :param cr: database cursor
        :param user: current user id
        :param domain: Search domain, see ``args`` parameter in ``search()``. Defaults to an empty domain that will match all records.
        :param fields: List of fields to read, see ``fields`` parameter in ``read()``. Defaults to all fields.
        :param offset: Number of records to skip, see ``offset`` parameter in ``search()``. Defaults to 0.
        :param limit: Maximum number of records to return, see ``limit`` parameter in ``search()``. Defaults to no limit.
        :param order: Columns to sort result, see ``order`` parameter in ``search()``. Defaults to no sort.
        :param context: context arguments.
        :return: List of dictionaries containing the asked fields.
        :rtype: List of dictionaries.

        """
        record_ids = self.search(cr, uid, domain or [], offset, limit or False, order or False, context or {})
        if not record_ids:
            return []
        result = self.read(cr, uid, record_ids, fields or [], context or {})
        # reorder read
        if len(result) >= 1:
            index = {}
            for r in result:
                index[r['id']] = r
            result = [index[x] for x in record_ids if x in index]
        return result

    def _register_hook(self, cr):
        """ stuff to do right after the registry is built """
        pass

    def _patch_method(self, name, method):
        """ Monkey-patch a method for all instances of this model. This replaces
            the method called `name` by `method` in `self`'s class.
            The original method is then accessible via ``method.origin``, and it
            can be restored with :meth:`~._revert_method`.

            Example::

                @api.multi
                def do_write(self, values):
                    # do stuff, and call the original method
                    return do_write.origin(self, values)

                # patch method write of model
                model._patch_method('write', do_write)

                # this will call do_write
                records = model.search([...])
                records.write(...)

                # restore the original method
                model._revert_method('write')
        """
        cls = type(self)
        origin = getattr(cls, name)
        method.origin = origin
        # propagate @returns from origin to method, and apply api decorator
        wrapped = api.guess(api.returns(origin)(method))
        wrapped.origin = origin
        setattr(cls, name, wrapped)

    def _revert_method(self, name):
        """ Revert the original method of `self` called `name`.
            See :meth:`~._patch_method`.
        """
        cls = type(self)
        method = getattr(cls, name)
        setattr(cls, name, method.origin)

    #
    # Instance creation
    #
    # An instance represents an ordered collection of records in a given scope.
    # The instance object refers to the scope, and the records themselves are
    # represented by their cache dictionary. The 'id' of each record is found in
    # its corresponding cache dictionary.
    #
    # This design has the following advantages:
    #  - cache access is direct and thus fast;
    #  - one can consider records without an 'id' (see new records);
    #  - the global cache is only an index to "resolve" a record 'id'.
    #

    @classmethod
    def _instance(cls, scope, ids):
        """ Create an instance attached to `scope`; `ids` is a tuple with the
            ids of the records in the instance.
        """
        records = object.__new__(cls)
        records._scope = scope
        records._ids = ids
        return records

    @classmethod
    @api.model
    def browse(cls, arg=None):
        """ Return an instance corresponding to `arg` and attached to the
            current scope. The parameter `arg` is either a record id, or a
            collection of record ids.
        """
        if isinstance(arg, Iterable) and not isinstance(arg, basestring):
            ids = tuple(arg)
        elif arg:
            ids = (arg,)
        else:
            ids = ()
        records = cls._instance(scope_proxy.current, ids)
        records._in_cache()
        return records

    #
    # Internal properties, for manipulating the instance's implementation
    #

    @property
    def _id(self):
        """ Return the 'id' of record `self` or ``False``. """
        return bool(self._ids) and self._ids[0]

    #
    # Conversion methods
    #

    def one(self):
        """ Return `self` if it is a singleton instance, otherwise raise an
            exception.
        """
        if len(self) == 1:
            return self
        raise except_orm("ValueError", "Expected singleton: %s" % self)

    def scoped(self, scope=None):
        """ Return an instance equivalent to `self` attached to `scope` or the
            current scope.
        """
        scope = scope or scope_proxy.current
        if self._scope is scope:
            return self
        if all(self._ids):
            with scope:
                return self.browse(self._ids)
        raise except_orm("ValueError", "Cannot scope %s" % self)

    def unbrowse(self):
        """ Return the list of record ids of this instance. """
        return filter(None, list(self._ids))

    def _convert_to_write(self, values):
        """ Convert the `values` dictionary in the format of :meth:`write`. """
        return dict(
            (name, self._fields[name].convert_to_write(value))
            for name, value in values.iteritems()
        )

    #
    # Record cache read/update
    #

    def _get_cache(self):
        """ Return the cache of `self[0]` as a dictionary mapping field names to
            values. Special values in the cache are not returned.
        """
        cache, id = self._scope.cache, self._id
        values, dummy = {}, SpecialValue(None)
        for name, field in self._fields.iteritems():
            if name not in MAGIC_COLUMNS:
                value = cache[field].get(id, dummy)
                if not isinstance(value, SpecialValue):
                    values[name] = value
        return values

    def _update_cache(self, values):
        """ Update the cache of all records in `self` with `values`.
            Only the cache is updated, no side effect happens.

            :param values: either a dictionary mapping field names to values, or
                a special value. In the latter case, all fields are updated.
        """
        if not self:
            return
        with self._scope:
            cache = self._scope.cache
            if isinstance(values, SpecialValue):
                values = dict.fromkeys(set(self._fields) - set(MAGIC_COLUMNS), values)
            for name, value in values.iteritems():
                field = self._fields[name]
                if not isinstance(value, SpecialValue):
                    value = field.convert_to_cache(value)
                cache[field].update(dict.fromkeys(self._ids, value))

    def update(self, values):
        """ Update record `self[0]` with `values`. """
        for name, value in values.iteritems():
            self[name] = value

    #
    # New records - represent records that do not exist in the database yet;
    # they are used to compute default values.
    #

    def new(self, values={}):
        """ Return a new record instance attached to the current scope, and
            initialized with the `values` dictionary. Such a record does not
            exist in the database.
        """
        assert 'id' not in values, "New records do not have an 'id'."
        record = self.browse((NewId(),))
        record._update_cache(values)
        return record

    #
    # "Dunder" methods
    #

    def __nonzero__(self):
        """ Test whether `self` is nonempty. """
        return bool(self._ids)

    def __len__(self):
        """ Return the size of `self`. """
        return len(self._ids)

    def __iter__(self):
        """ Return an iterator over `self`. """
        for id in self._ids:
            yield self._instance(self._scope, (id,))

    def __contains__(self, item):
        """ Test whether `item` is a subset of `self` or a field name. """
        if isinstance(item, BaseModel):
            if self._name == item._name:
                return set(item._ids) <= set(self._ids)
            raise except_orm("ValueError", "Mixing apples and oranges: %s in %s" % (item, self))
        if isinstance(item, basestring):
            return item in self._fields
        return item in self.unbrowse()

    def __add__(self, other):
        """ Return the concatenation of two instances. """
        if not isinstance(other, BaseModel) or self._name != other._name:
            raise except_orm("ValueError", "Mixing apples and oranges: %s + %s" % (self, other))
        return self.browse(self._ids + other._ids)

    def __sub__(self, other):
        """ Return the difference between two instances. """
        if not isinstance(other, BaseModel) or self._name != other._name:
            raise except_orm("ValueError", "Mixing apples and oranges: %s - %s" % (self, other))
        return self.browse(set(self._ids) - set(other._ids))

    def __and__(self, other):
        """ Return the intersection of two instances. """
        if not isinstance(other, BaseModel) or self._name != other._name:
            raise except_orm("ValueError", "Mixing apples and oranges: %s & %s" % (self, other))
        return self.browse(set(self._ids) & set(other._ids))

    def __or__(self, other):
        """ Return the union of two instances. """
        if not isinstance(other, BaseModel) or self._name != other._name:
            raise except_orm("ValueError", "Mixing apples and oranges: %s | %s" % (self, other))
        return self.browse(set(self._ids) | set(other._ids))

    def __eq__(self, other):
        """ Test whether two instances are equivalent (as sets). """
        if not isinstance(other, BaseModel):
            if other:
                _logger.warning("Comparing apples and oranges: %s == %s", self, other)
            return False
        return self._name == other._name and set(self._ids) == set(other._ids)

    def __ne__(self, other):
        return not self == other

    def __lt__(self, other):
        if not isinstance(other, BaseModel) or self._name != other._name:
            raise except_orm("ValueError", "Mixing apples and oranges: %s < %s" % (self, other))
        return set(self._ids) < set(other._ids)

    def __le__(self, other):
        if not isinstance(other, BaseModel) or self._name != other._name:
            raise except_orm("ValueError", "Mixing apples and oranges: %s <= %s" % (self, other))
        return set(self._ids) <= set(other._ids)

    def __gt__(self, other):
        if not isinstance(other, BaseModel) or self._name != other._name:
            raise except_orm("ValueError", "Mixing apples and oranges: %s > %s" % (self, other))
        return set(self._ids) > set(other._ids)

    def __ge__(self, other):
        if not isinstance(other, BaseModel) or self._name != other._name:
            raise except_orm("ValueError", "Mixing apples and oranges: %s >= %s" % (self, other))
        return set(self._ids) >= set(other._ids)

    def __int__(self):
        return self._id

    def __str__(self):
        return "%s%s" % (self._name, self._ids)

    def __unicode__(self):
        return unicode(str(self))

    __repr__ = __str__

    def __hash__(self):
        if all(self._ids):
            return hash((self._name, frozenset(self._ids)))
        raise except_orm("ValueError", "Cannot hash %s" % self)

    def __getitem__(self, key):
        """ If `key` is an integer or a slice, return the corresponding record
            selection as an instance (attached to the same scope as `self`).
            Otherwise read the field `key` of the first record in `self`.

            Examples::

                inst = model.search(dom)    # inst is a recordset
                r4 = inst[3]                # fourth record in inst
                rs = inst[10:20]            # subset of inst
                nm = rs['name']             # name of first record in inst
        """
        if isinstance(key, basestring):
            # important: one must call the field's getter
            return self._fields[key].__get__(self, type(self))
        elif isinstance(key, slice):
            return self._instance(self._scope, self._ids[key])
        else:
            return self._instance(self._scope, (self._ids[key],))

    def __setitem__(self, key, value):
        """ Assign the field `key` to `value` in record `self`. """
        # important: one must call the field's setter
        return self._fields[key].__set__(self, value)

    #
    # Cache and recomputation management
    #

    def refresh(self):
        """ Clear the records cache.

            .. deprecated:: 8.0
                The record cache is automatically invalidated.
        """
        scope_proxy.invalidate_all()

    def _in_cache(self):
        """ Make sure `self` is introduced in the cache for prefetching. """
        self._scope.cache_ids[self._name].update(self._ids)

    @api.model
    def _in_cache_without(self, fname):
        """ Return the records of model `self` in cache (for the current scope)
            that have no value for the field named `fname`.
        """
        scope = scope_proxy.current
        field = self._fields[fname]
        ids = filter(None, scope.cache_ids[self._name] - set(scope.cache[field]))
        return self.browse(ids)

    def invalidate_cache(self, fnames=None, ids=None):
        """ Invalidate the record caches after some records have been modified.

            :param fnames: the list of modified fields, or ``None`` for all fields
            :param ids: the list of modified record ids, or ``None`` for all
        """
        if fnames is None:
            if ids is None:
                return scope_proxy.invalidate_all()
            fields = self._fields.values()
        else:
            fields = map(self._fields.__getitem__, fnames)

        # invalidate fields and inverse fields, too
        spec = [(f, ids) for f in fields] + \
               [(f.inverse_field, None) for f in fields if f.inverse_field]
        scope_proxy.invalidate(spec)

    @api.multi
    def modified(self, fnames):
        """ Notify that fields have been modified on `self`. This invalidates
            the cache, and prepares the recomputation of stored function fields
            (new-style fields only).

            :param fnames: iterable of field names that have been modified on
                records `self`
        """
        # each field knows what to invalidate and recompute
        spec = []
        for fname in fnames:
            spec += self._fields[fname].modified(self)

        # HACK: invalidate all non-stored fields.function
        spec += [(f, None) for f in self.pool.pure_function_fields]

        scope_proxy.invalidate(spec)

    def recompute(self):
        """ Recompute stored function fields. The fields and records to
            recompute have been determined by method :meth:`modified`.
        """
        with scope_proxy.recomputation as recomputation:
            while recomputation:
                field, recs = recomputation.next()
                # To recompute field, simply evaluate it on recs.
                failed = recs.browse()
                for rec in recs:
                    try:
                        rec[field.name]
                    except MissingError:
                        pass
                    except Exception:
                        failed += rec
                recomputation.done(field, recs)
                # check whether recomputation failed for some existing records
                if failed:
                    raise except_orm("Error",
                        "Recomputation of %s failed for %s" % (field, failed))

    #
    # Generic onchange method
    #

    @api.multi
    def onchange(self, field_name, values):
        # create a new record with the values, except field_name
        record = self.new(values)
        record_values = record._get_cache()

        field = self._fields[field_name]
        record._scope.invalidate([(field, record._ids)])

        # check for a field-specific onchange method
        method = getattr(record, 'onchange_' + field_name, None)
        if method is None:
            # apply the change on the record
            record[field_name] = values[field_name]
        else:
            # invoke specific onchange method, which may return a result
            result = method(values[field_name])
            if result is not None:
                return result

        # determine result, and return it
        changed = self._convert_to_write(dict(
            (k, record[k])
            for k, v in record_values.iteritems()
            if record[k] != v
        ))
        return {'value': changed}


# extra definitions for backward compatibility
browse_record_list = BaseModel

class browse_record(object):
    """ Pseudo-class for testing record instances """
    class __metaclass__(type):
        def __instancecheck__(self, inst):
            return isinstance(inst, BaseModel) and len(inst) <= 1

class browse_null(object):
    """ Pseudo-class for testing null instances """
    class __metaclass__(type):
        def __instancecheck__(self, inst):
            return isinstance(inst, BaseModel) and not inst


class Model(BaseModel):
    """Main super-class for regular database-persisted OpenERP models.

    OpenERP models are created by inheriting from this class::

        class user(Model):
            ...

    The system will later instantiate the class once per database (on
    which the class' module is installed).
    """
    _auto = True
    _register = False # not visible in ORM registry, meant to be python-inherited only
    _transient = False # True in a TransientModel

class TransientModel(BaseModel):
    """Model super-class for transient records, meant to be temporarily
       persisted, and regularly vaccuum-cleaned.

       A TransientModel has a simplified access rights management,
       all users can create new records, and may only access the
       records they created. The super-user has unrestricted access
       to all TransientModel records.
    """
    _auto = True
    _register = False # not visible in ORM registry, meant to be python-inherited only
    _transient = True

class AbstractModel(BaseModel):
    """Abstract Model super-class for creating an abstract class meant to be
       inherited by regular models (Models or TransientModels) but not meant to
       be usable on its own, or persisted.

       Technical note: we don't want to make AbstractModel the super-class of
       Model or BaseModel because it would not make sense to put the main
       definition of persistence methods such as create() in it, and still we
       should be able to override them within an AbstractModel.
       """
    _auto = False # don't create any database backend for AbstractModels
    _register = False # not visible in ORM registry, meant to be python-inherited only
    _transient = False

def itemgetter_tuple(items):
    """ Fixes itemgetter inconsistency (useful in some cases) of not returning
    a tuple if len(items) == 1: always returns an n-tuple where n = len(items)
    """
    if len(items) == 0:
        return lambda a: ()
    if len(items) == 1:
        return lambda gettable: (gettable[items[0]],)
    return operator.itemgetter(*items)
class ImportWarning(Warning):
    """ Used to send warnings upwards the stack during the import process
    """
    pass


def convert_pgerror_23502(model, fields, info, e):
    m = re.match(r'^null value in column "(?P<field>\w+)" violates '
                 r'not-null constraint\n',
                 str(e))
    field_name = m.group('field')
    if not m or field_name not in fields:
        return {'message': unicode(e)}
    message = _(u"Missing required value for the field '%s'.") % field_name
    field = fields.get(field_name)
    if field:
        message = _(u"Missing required value for the field '%s' (%s)") % (field['string'], field_name)
    return {
        'message': message,
        'field': field_name,
    }
def convert_pgerror_23505(model, fields, info, e):
    m = re.match(r'^duplicate key (?P<field>\w+) violates unique constraint',
                 str(e))
    field_name = m.group('field')
    if not m or field_name not in fields:
        return {'message': unicode(e)}
    message = _(u"The value for the field '%s' already exists.") % field_name
    field = fields.get(field_name)
    if field:
        message = _(u"%s This might be '%s' in the current model, or a field "
                    u"of the same name in an o2m.") % (message, field['string'])
    return {
        'message': message,
        'field': field_name,
    }

PGERROR_TO_OE = defaultdict(
    # shape of mapped converters
    lambda: (lambda model, fvg, info, pgerror: {'message': unicode(pgerror)}), {
    # not_null_violation
    '23502': convert_pgerror_23502,
    # unique constraint error
    '23505': convert_pgerror_23505,
})


# keep those imports here to avoid dependency cycle errors
import expression
import fields2
from fields2 import Field, SpecialValue, FailedValue

# vim:expandtab:smartindent:tabstop=4:softtabstop=4:shiftwidth=4:<|MERGE_RESOLUTION|>--- conflicted
+++ resolved
@@ -262,299 +262,6 @@
         self.value = value
         self.args = (name, value)
 
-<<<<<<< HEAD
-=======
-class BrowseRecordError(Exception):
-    pass
-
-class browse_null(object):
-    """ Readonly python database object browser
-    """
-
-    def __init__(self):
-        self.id = False
-
-    def __getitem__(self, name):
-        return None
-
-    def __getattr__(self, name):
-        return None  # XXX: return self ?
-
-    def __int__(self):
-        return False
-
-    def __str__(self):
-        return ''
-
-    def __nonzero__(self):
-        return False
-
-    def __unicode__(self):
-        return u''
-
-    def __iter__(self):
-        raise NotImplementedError("Iteration is not allowed on %s" % self)
-
-
-#
-# TODO: execute an object method on browse_record_list
-#
-class browse_record_list(list):
-    """ Collection of browse objects
-
-        Such an instance will be returned when doing a ``browse([ids..])``
-        and will be iterable, yielding browse() objects
-    """
-
-    def __init__(self, lst, context=None):
-        if not context:
-            context = {}
-        super(browse_record_list, self).__init__(lst)
-        self.context = context
-
-
-class browse_record(object):
-    """ An object that behaves like a row of an object's table.
-        It has attributes after the columns of the corresponding object.
-
-        Examples::
-
-            uobj = pool.get('res.users')
-            user_rec = uobj.browse(cr, uid, 104)
-            name = user_rec.name
-    """
-
-    def __init__(self, cr, uid, id, table, cache, context=None,
-                 list_class=browse_record_list, fields_process=None):
-        """
-        :param table: the browsed object (inherited from orm)
-        :param dict cache: a dictionary of model->field->data to be shared
-                           across browse objects, thus reducing the SQL
-                           read()s. It can speed up things a lot, but also be
-                           disastrous if not discarded after write()/unlink()
-                           operations
-        :param dict context: dictionary with an optional context
-        """
-        if fields_process is None:
-            fields_process = {}
-        if context is None:
-            context = {}
-        self._list_class = list_class
-        self._cr = cr
-        self._uid = uid
-        self._id = id
-        self._table = table # deprecated, use _model!
-        self._model = table
-        self._table_name = self._table._name
-        self.__logger = logging.getLogger('openerp.osv.orm.browse_record.' + self._table_name)
-        self._context = context
-        self._fields_process = fields_process
-
-        cache.setdefault(table._name, {})
-        self._data = cache[table._name]
-
-#        if not (id and isinstance(id, (int, long,))):
-#            raise BrowseRecordError(_('Wrong ID for the browse record, got %r, expected an integer.') % (id,))
-#        if not table.exists(cr, uid, id, context):
-#            raise BrowseRecordError(_('Object %s does not exists') % (self,))
-
-        if id not in self._data:
-            self._data[id] = {'id': id}
-
-        self._cache = cache
-
-    def __getitem__(self, name):
-        if name == 'id':
-            return self._id
-
-        if name not in self._data[self._id]:
-            # build the list of fields we will fetch
-
-            # fetch the definition of the field which was asked for
-            if name in self._table._columns:
-                col = self._table._columns[name]
-            elif name in self._table._inherit_fields:
-                col = self._table._inherit_fields[name][2]
-            elif hasattr(self._table, str(name)):
-                attr = getattr(self._table, name)
-                if isinstance(attr, (types.MethodType, types.LambdaType, types.FunctionType)):
-                    def function_proxy(*args, **kwargs):
-                        if 'context' not in kwargs and self._context:
-                            kwargs.update(context=self._context)
-                        return attr(self._cr, self._uid, [self._id], *args, **kwargs)
-                    return function_proxy
-                else:
-                    return attr
-            else:
-                error_msg = "Field '%s' does not exist in object '%s'" % (name, self)
-                self.__logger.warning(error_msg)
-                if self.__logger.isEnabledFor(logging.DEBUG):
-                    self.__logger.debug(''.join(traceback.format_stack()))
-                raise KeyError(error_msg)
-
-            prefetchable = lambda f: f._classic_write and f._prefetch and not f.groups and not f.deprecated
-
-            # if the field is a classic one or a many2one, we'll fetch all classic and many2one fields
-            if prefetchable(col):
-                # gen the list of "local" (ie not inherited) fields which are classic or many2one
-                field_filter = lambda x: prefetchable(x[1])
-                fields_to_fetch = filter(field_filter, self._table._columns.items())
-                # gen the list of inherited fields
-                inherits = map(lambda x: (x[0], x[1][2]), self._table._inherit_fields.items())
-                # complete the field list with the inherited fields which are classic or many2one
-                fields_to_fetch += filter(field_filter, inherits)
-            # otherwise we fetch only that field
-            else:
-                fields_to_fetch = [(name, col)]
-
-            ids = filter(lambda id: name not in self._data[id], self._data.keys())
-            # read the results
-            field_names = map(lambda x: x[0], fields_to_fetch)
-            try:
-                field_values = self._table.read(self._cr, self._uid, ids, field_names, context=self._context, load="_classic_write")
-            except (openerp.exceptions.AccessError, except_orm):
-                if len(ids) == 1:
-                    raise
-                # prefetching attempt failed, perhaps we're violating ACL restrictions involuntarily
-                _logger.info('Prefetching attempt for fields %s on %s failed for ids %s, re-trying just for id %s', field_names, self._model._name, ids, self._id)
-                ids = [self._id]
-                field_values = self._table.read(self._cr, self._uid, ids, field_names, context=self._context, load="_classic_write")
-
-            # TODO: improve this, very slow for reports
-            if self._fields_process:
-                lang = self._context.get('lang', 'en_US') or 'en_US'
-                lang_obj_ids = self.pool.get('res.lang').search(self._cr, self._uid, [('code', '=', lang)])
-                if not lang_obj_ids:
-                    raise Exception(_('Language with code "%s" is not defined in your system !\nDefine it through the Administration menu.') % (lang,))
-                lang_obj = self.pool.get('res.lang').browse(self._cr, self._uid, lang_obj_ids[0])
-
-                for field_name, field_column in fields_to_fetch:
-                    if field_column._type in self._fields_process:
-                        for result_line in field_values:
-                            result_line[field_name] = self._fields_process[field_column._type](result_line[field_name])
-                            if result_line[field_name]:
-                                result_line[field_name].set_value(self._cr, self._uid, result_line[field_name], self, field_column, lang_obj)
-
-            if not field_values:
-                # Where did those ids come from? Perhaps old entries in ir_model_dat?
-                _logger.warning("No field_values found for ids %s in %s", ids, self)
-                raise KeyError('Field %s not found in %s'%(name, self))
-            # create browse records for 'remote' objects
-            for result_line in field_values:
-                new_data = {}
-                for field_name, field_column in fields_to_fetch:
-                    if field_column._type == 'many2one':
-                        if result_line[field_name]:
-                            obj = self._table.pool[field_column._obj]
-                            if isinstance(result_line[field_name], (list, tuple)):
-                                value = result_line[field_name][0]
-                            else:
-                                value = result_line[field_name]
-                            if value:
-                                # FIXME: this happen when a _inherits object
-                                #        overwrite a field of it parent. Need
-                                #        testing to be sure we got the right
-                                #        object and not the parent one.
-                                if not isinstance(value, browse_record):
-                                    if obj is None:
-                                        # In some cases the target model is not available yet, so we must ignore it,
-                                        # which is safe in most cases, this value will just be loaded later when needed.
-                                        # This situation can be caused by custom fields that connect objects with m2o without
-                                        # respecting module dependencies, causing relationships to be connected to soon when
-                                        # the target is not loaded yet.
-                                        continue
-                                    new_data[field_name] = browse_record(self._cr,
-                                        self._uid, value, obj, self._cache,
-                                        context=self._context,
-                                        list_class=self._list_class,
-                                        fields_process=self._fields_process)
-                                else:
-                                    new_data[field_name] = value
-                            else:
-                                new_data[field_name] = browse_null()
-                        else:
-                            new_data[field_name] = browse_null()
-                    elif field_column._type in ('one2many', 'many2many') and len(result_line[field_name]):
-                        new_data[field_name] = self._list_class([browse_record(self._cr, self._uid, id, self._table.pool[field_column._obj], self._cache, context=self._context, list_class=self._list_class, fields_process=self._fields_process) for id in result_line[field_name]], self._context)
-                    elif field_column._type == 'reference':
-                        if result_line[field_name]:
-                            if isinstance(result_line[field_name], browse_record):
-                                new_data[field_name] = result_line[field_name]
-                            else:
-                                ref_obj, ref_id = result_line[field_name].split(',')
-                                ref_id = long(ref_id)
-                                if ref_id:
-                                    obj = self._table.pool[ref_obj]
-                                    new_data[field_name] = browse_record(self._cr, self._uid, ref_id, obj, self._cache, context=self._context, list_class=self._list_class, fields_process=self._fields_process)
-                                else:
-                                    new_data[field_name] = browse_null()
-                        else:
-                            new_data[field_name] = browse_null()
-                    else:
-                        new_data[field_name] = result_line[field_name]
-                self._data[result_line['id']].update(new_data)
-
-        if not name in self._data[self._id]:
-            # How did this happen? Could be a missing model due to custom fields used too soon, see above.
-            self.__logger.error("Fields to fetch: %s, Field values: %s", field_names, field_values)
-            self.__logger.error("Cached: %s, Table: %s", self._data[self._id], self._table)
-            raise KeyError(_('Unknown attribute %s in %s ') % (name, self))
-        return self._data[self._id][name]
-
-    def __getattr__(self, name):
-        try:
-            return self[name]
-        except KeyError, e:
-            import sys
-            exc_info = sys.exc_info()
-            raise AttributeError, "Got %r while trying to get attribute %s on a %s record." % (e, name, self._table._name), exc_info[2]
-
-    def __contains__(self, name):
-        return (name in self._table._columns) or (name in self._table._inherit_fields) or hasattr(self._table, name)
-
-    def __iter__(self):
-        raise NotImplementedError("Iteration is not allowed on %s" % self)
-
-    def __hasattr__(self, name):
-        return name in self
-
-    def __int__(self):
-        return self._id
-
-    def __str__(self):
-        return "browse_record(%s, %d)" % (self._table_name, self._id)
-
-    def __eq__(self, other):
-        if not isinstance(other, browse_record):
-            return False
-        return (self._table_name, self._id) == (other._table_name, other._id)
-
-    def __ne__(self, other):
-        if not isinstance(other, browse_record):
-            return True
-        return (self._table_name, self._id) != (other._table_name, other._id)
-
-    # we need to define __unicode__ even though we've already defined __str__
-    # because we have overridden __getattr__
-    def __unicode__(self):
-        return unicode(str(self))
-
-    def __hash__(self):
-        return hash((self._table_name, self._id))
-
-    __repr__ = __str__
-
-    def refresh(self):
-        """Force refreshing this browse_record's data and all the data of the
-           records that belong to the same cache, by emptying the cache completely,
-           preserving only the record identifiers (for prefetching optimizations).
-        """
-        for model, model_cache in self._cache.iteritems():
-            # only preserve the ids of the records that were in the cache
-            cached_ids = dict([(i, {'id': i}) for i in model_cache.keys()])
-            self._cache[model].clear()
-            self._cache[model].update(cached_ids)
->>>>>>> 51e05e06
 
 def pg_varchar(size=0):
     """ Returns the VARCHAR declaration for the provided size:
