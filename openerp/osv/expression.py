--- conflicted
+++ resolved
@@ -1077,11 +1077,7 @@
                               right,
                               right,
                              ]
-<<<<<<< HEAD
-                    push(create_substitution_leaf(leaf, ('id', 'inselect', (subselect, params)), model))
-=======
-                    push(create_substitution_leaf(leaf, ('id', inselect_operator, (subselect, params)), working_model))
->>>>>>> a75ebb62
+                    push(create_substitution_leaf(leaf, ('id', inselect_operator, (subselect, params)), model))
 
                 else:
                     push_result(leaf)
