--- conflicted
+++ resolved
@@ -296,16 +296,7 @@
         }
         options.update(kw)
         phantomtest = os.path.join(os.path.dirname(__file__), 'phantomtest.js')
-<<<<<<< HEAD
         cmd = ['phantomjs', jsfile, phantomtest, json.dumps(options)]
-=======
-        # phantom.args[0] == phantomtest path
-        # phantom.args[1] == options
-        cmd = [
-            'phantomjs',
-            jsfile, phantomtest, json.dumps(options)
-        ]
->>>>>>> 0ef85c5a
         self.phantom_run(cmd, timeout)
 
     def phantom_js(self, url_path, code, ready="window", login=None, timeout=60, **kw):
