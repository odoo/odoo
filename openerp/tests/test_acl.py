import unittest2
from lxml import etree

import openerp
from openerp.tools.misc import mute_logger

import common

# test group that demo user should not have
GROUP_TECHNICAL_FEATURES = 'base.group_no_one'


class TestACL(common.TransactionCase):

    def setUp(self):
        super(TestACL, self).setUp()
        self.res_currency = self.registry('res.currency')
        self.res_partner = self.registry('res.partner')
        self.res_users = self.registry('res.users')
        self.demo_uid = 3
        self.tech_group = self.registry('ir.model.data').get_object(self.cr, self.uid,
                                                                    *(GROUP_TECHNICAL_FEATURES.split('.')))

    def _set_field_groups(self, model, field_name, groups):
        field = model._fields[field_name]
        column = model._columns[field_name]
        old_groups = field.groups
        old_prefetch = column._prefetch
    
        field.groups = groups
        column.groups = groups
        column._prefetch = False

        @self.addCleanup
        def cleanup():
            field.groups = old_groups
            column.groups = old_groups
            column._prefetch = old_prefetch

    def test_field_visibility_restriction(self):
        """Check that model-level ``groups`` parameter effectively restricts access to that
           field for users who do not belong to one of the explicitly allowed groups"""
        # Verify the test environment first
        original_fields = self.res_currency.fields_get(self.cr, self.demo_uid, [])
        form_view = self.res_currency.fields_view_get(self.cr, self.demo_uid, False, 'form')
        view_arch = etree.fromstring(form_view.get('arch'))
        has_tech_feat = self.res_users.has_group(self.cr, self.demo_uid, GROUP_TECHNICAL_FEATURES)
        self.assertFalse(has_tech_feat, "`demo` user should not belong to the restricted group before the test")
        self.assertTrue('accuracy' in original_fields, "'accuracy' field must be properly visible before the test")
        self.assertNotEquals(view_arch.xpath("//field[@name='accuracy']"), [],
                             "Field 'accuracy' must be found in view definition before the test")

        # restrict access to the field and check it's gone
        self._set_field_groups(self.res_currency, 'accuracy', GROUP_TECHNICAL_FEATURES)

        fields = self.res_currency.fields_get(self.cr, self.demo_uid, [])
        form_view = self.res_currency.fields_view_get(self.cr, self.demo_uid, False, 'form')
        view_arch = etree.fromstring(form_view.get('arch'))
        self.assertFalse('accuracy' in fields, "'accuracy' field should be gone")
        self.assertEquals(view_arch.xpath("//field[@name='accuracy']"), [],
                          "Field 'accuracy' must not be found in view definition")

        # Make demo user a member of the restricted group and check that the field is back
        self.tech_group.write({'users': [(4, self.demo_uid)]})
        has_tech_feat = self.res_users.has_group(self.cr, self.demo_uid, GROUP_TECHNICAL_FEATURES)
        fields = self.res_currency.fields_get(self.cr, self.demo_uid, [])
        form_view = self.res_currency.fields_view_get(self.cr, self.demo_uid, False, 'form')
        view_arch = etree.fromstring(form_view.get('arch'))
        #import pprint; pprint.pprint(fields); pprint.pprint(form_view)
        self.assertTrue(has_tech_feat, "`demo` user should now belong to the restricted group")
        self.assertTrue('accuracy' in fields, "'accuracy' field must be properly visible again")
        self.assertNotEquals(view_arch.xpath("//field[@name='accuracy']"), [],
                             "Field 'accuracy' must be found in view definition again")

        #cleanup
        self.tech_group.write({'users': [(3, self.demo_uid)]})

    @mute_logger('openerp.osv.orm')
    def test_field_crud_restriction(self):
        "Read/Write RPC access to restricted field should be forbidden"
        # Verify the test environment first
        has_tech_feat = self.res_users.has_group(self.cr, self.demo_uid, GROUP_TECHNICAL_FEATURES)
        self.assertFalse(has_tech_feat, "`demo` user should not belong to the restricted group")
        self.assert_(self.res_partner.read(self.cr, self.demo_uid, [1], ['bank_ids']))
        self.assert_(self.res_partner.write(self.cr, self.demo_uid, [1], {'bank_ids': []}))

        # Now restrict access to the field and check it's forbidden
        self._set_field_groups(self.res_partner, 'bank_ids', GROUP_TECHNICAL_FEATURES)

        with self.assertRaises(openerp.osv.orm.except_orm):
            self.res_partner.read(self.cr, self.demo_uid, [1], ['bank_ids'])
        with self.assertRaises(openerp.osv.orm.except_orm):
            self.res_partner.write(self.cr, self.demo_uid, [1], {'bank_ids': []})

        # Add the restricted group, and check that it works again
        self.tech_group.write({'users': [(4, self.demo_uid)]})
        has_tech_feat = self.res_users.has_group(self.cr, self.demo_uid, GROUP_TECHNICAL_FEATURES)
        self.assertTrue(has_tech_feat, "`demo` user should now belong to the restricted group")
        self.assert_(self.res_partner.read(self.cr, self.demo_uid, [1], ['bank_ids']))
        self.assert_(self.res_partner.write(self.cr, self.demo_uid, [1], {'bank_ids': []}))

        #cleanup
        self.tech_group.write({'users': [(3, self.demo_uid)]})

    @mute_logger('openerp.osv.orm')
    def test_fields_browse_restriction(self):
        """Test access to records having restricted fields"""
<<<<<<< HEAD
        self._set_field_groups(self.res_partner, 'email', GROUP_TECHNICAL_FEATURES)

        pid = self.res_partner.search(self.cr, self.demo_uid, [], limit=1)[0]
        part = self.res_partner.browse(self.cr, self.demo_uid, pid)
        # accessing fields must no raise exceptions...
        part.name
        # ... except they are restricted
        with self.assertRaises(openerp.osv.orm.except_orm) as cm:
            part.email

        self.assertEqual(cm.exception.args[0], 'Access Denied')
=======
        self.res_partner._columns['email'].groups = GROUP_TECHNICAL_FEATURES
        try:
            P = self.res_partner
            pid = P.search(self.cr, self.demo_uid, [], limit=1)[0]
            part = P.browse(self.cr, self.demo_uid, pid)
            # accessing fields must no raise exceptions...
            part.name
            # ... except if they are restricted
            with self.assertRaises(openerp.osv.orm.except_orm) as cm:
                with mute_logger('openerp.osv.orm'):
                    part.email

            self.assertEqual(cm.exception.args[0], 'Access Denied')
        finally:
            self.res_partner._columns['email'].groups = False
>>>>>>> 51e05e06


if __name__ == '__main__':
    unittest2.main()

# vim:expandtab:smartindent:tabstop=4:softtabstop=4:shiftwidth=4:<|MERGE_RESOLUTION|>--- conflicted
+++ resolved
@@ -105,35 +105,18 @@
     @mute_logger('openerp.osv.orm')
     def test_fields_browse_restriction(self):
         """Test access to records having restricted fields"""
-<<<<<<< HEAD
         self._set_field_groups(self.res_partner, 'email', GROUP_TECHNICAL_FEATURES)
 
         pid = self.res_partner.search(self.cr, self.demo_uid, [], limit=1)[0]
         part = self.res_partner.browse(self.cr, self.demo_uid, pid)
         # accessing fields must no raise exceptions...
         part.name
-        # ... except they are restricted
+        # ... except if they are restricted
         with self.assertRaises(openerp.osv.orm.except_orm) as cm:
-            part.email
+            with mute_logger('openerp.osv.orm'):
+                part.email
 
         self.assertEqual(cm.exception.args[0], 'Access Denied')
-=======
-        self.res_partner._columns['email'].groups = GROUP_TECHNICAL_FEATURES
-        try:
-            P = self.res_partner
-            pid = P.search(self.cr, self.demo_uid, [], limit=1)[0]
-            part = P.browse(self.cr, self.demo_uid, pid)
-            # accessing fields must no raise exceptions...
-            part.name
-            # ... except if they are restricted
-            with self.assertRaises(openerp.osv.orm.except_orm) as cm:
-                with mute_logger('openerp.osv.orm'):
-                    part.email
-
-            self.assertEqual(cm.exception.args[0], 'Access Denied')
-        finally:
-            self.res_partner._columns['email'].groups = False
->>>>>>> 51e05e06
 
 
 if __name__ == '__main__':
