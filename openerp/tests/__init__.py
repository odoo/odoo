--- conflicted
+++ resolved
@@ -41,12 +41,9 @@
     test_misc,
     test_osv,
     test_translate,
-<<<<<<< HEAD
     test_api,
-=======
     test_qweb,
     test_func,
->>>>>>> 974bcdf9
 ]
 
 # vim:expandtab:smartindent:tabstop=4:softtabstop=4:shiftwidth=4: