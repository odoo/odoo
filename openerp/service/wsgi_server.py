# -*- coding: utf-8 -*-
##############################################################################
#
#    OpenERP, Open Source Management Solution
#    Copyright (C) 2011-2012 OpenERP s.a. (<http://openerp.com>).
#
#    This program is free software: you can redistribute it and/or modify
#    it under the terms of the GNU Affero General Public License as
#    published by the Free Software Foundation, either version 3 of the
#    License, or (at your option) any later version.
#
#    This program is distributed in the hope that it will be useful,
#    but WITHOUT ANY WARRANTY; without even the implied warranty of
#    MERCHANTABILITY or FITNESS FOR A PARTICULAR PURPOSE.  See the
#    GNU Affero General Public License for more details.
#
#    You should have received a copy of the GNU Affero General Public License
#    along with this program.  If not, see <http://www.gnu.org/licenses/>.
#
##############################################################################

"""

WSGI stack, common code.

"""

import httplib
import urllib
import xmlrpclib
import StringIO

import errno
import logging
import platform
import socket
import sys
import threading
import traceback

import werkzeug.serving
import werkzeug.contrib.fixers

import openerp
import openerp.tools.config as config
import websrv_lib

_logger = logging.getLogger(__name__)

# XML-RPC fault codes. Some care must be taken when changing these: the
# constants are also defined client-side and must remain in sync.
# User code must use the exceptions defined in ``openerp.exceptions`` (not
# create directly ``xmlrpclib.Fault`` objects).
RPC_FAULT_CODE_CLIENT_ERROR = 1 # indistinguishable from app. error.
RPC_FAULT_CODE_APPLICATION_ERROR = 1
RPC_FAULT_CODE_WARNING = 2
RPC_FAULT_CODE_ACCESS_DENIED = 3
RPC_FAULT_CODE_ACCESS_ERROR = 4

def xmlrpc_return(start_response, service, method, params, string_faultcode=False):
    """
    Helper to call a service's method with some params, using a wsgi-supplied
    ``start_response`` callback.

    This is the place to look at to see the mapping between core exceptions
    and XML-RPC fault codes.
    """
    # Map OpenERP core exceptions to XML-RPC fault codes. Specific exceptions
    # defined in ``openerp.exceptions`` are mapped to specific fault codes;
    # all the other exceptions are mapped to the generic
    # RPC_FAULT_CODE_APPLICATION_ERROR value.
    # This also mimics SimpleXMLRPCDispatcher._marshaled_dispatch() for
    # exception handling.
    try:
        result = openerp.http.dispatch_rpc(service, method, params)
        response = xmlrpclib.dumps((result,), methodresponse=1, allow_none=False, encoding=None)
    except Exception, e:
        if string_faultcode:
            response = xmlrpc_handle_exception_string(e)
        else:
            response = xmlrpc_handle_exception_int(e)
    start_response("200 OK", [('Content-Type','text/xml'), ('Content-Length', str(len(response)))])
    return [response]

def xmlrpc_handle_exception_int(e):
    if isinstance(e, openerp.osv.orm.except_orm): # legacy
        fault = xmlrpclib.Fault(RPC_FAULT_CODE_WARNING, openerp.tools.ustr(e.value))
        response = xmlrpclib.dumps(fault, allow_none=False, encoding=None)
    elif isinstance(e, openerp.exceptions.Warning) or isinstance(e, openerp.exceptions.RedirectWarning):
        fault = xmlrpclib.Fault(RPC_FAULT_CODE_WARNING, str(e))
        response = xmlrpclib.dumps(fault, allow_none=False, encoding=None)
    elif isinstance (e, openerp.exceptions.AccessError):
        fault = xmlrpclib.Fault(RPC_FAULT_CODE_ACCESS_ERROR, str(e))
        response = xmlrpclib.dumps(fault, allow_none=False, encoding=None)
    elif isinstance(e, openerp.exceptions.AccessDenied):
        fault = xmlrpclib.Fault(RPC_FAULT_CODE_ACCESS_DENIED, str(e))
        response = xmlrpclib.dumps(fault, allow_none=False, encoding=None)
    elif isinstance(e, openerp.exceptions.DeferredException):
        info = e.traceback
        # Which one is the best ?
        formatted_info = "".join(traceback.format_exception(*info))
        #formatted_info = openerp.tools.exception_to_unicode(e) + '\n' + info
        fault = xmlrpclib.Fault(RPC_FAULT_CODE_APPLICATION_ERROR, formatted_info)
        response = xmlrpclib.dumps(fault, allow_none=False, encoding=None)
    else:
        if hasattr(e, 'message') and e.message == 'AccessDenied': # legacy
            fault = xmlrpclib.Fault(RPC_FAULT_CODE_ACCESS_DENIED, str(e))
            response = xmlrpclib.dumps(fault, allow_none=False, encoding=None)
        else:
            info = sys.exc_info()
            # Which one is the best ?
            formatted_info = "".join(traceback.format_exception(*info))
            #formatted_info = openerp.tools.exception_to_unicode(e) + '\n' + info
            fault = xmlrpclib.Fault(RPC_FAULT_CODE_APPLICATION_ERROR, formatted_info)
            response = xmlrpclib.dumps(fault, allow_none=None, encoding=None)
    return response

def xmlrpc_handle_exception_string(e):
    if isinstance(e, openerp.osv.orm.except_orm):
        fault = xmlrpclib.Fault('warning -- ' + e.name + '\n\n' + e.value, '')
        response = xmlrpclib.dumps(fault, allow_none=False, encoding=None)
    elif isinstance(e, openerp.exceptions.Warning):
        fault = xmlrpclib.Fault('warning -- Warning\n\n' + str(e), '')
        response = xmlrpclib.dumps(fault, allow_none=False, encoding=None)
    elif isinstance(e, openerp.exceptions.AccessError):
        fault = xmlrpclib.Fault('warning -- AccessError\n\n' + str(e), '')
        response = xmlrpclib.dumps(fault, allow_none=False, encoding=None)
    elif isinstance(e, openerp.exceptions.AccessDenied):
        fault = xmlrpclib.Fault('AccessDenied', str(e))
        response = xmlrpclib.dumps(fault, allow_none=False, encoding=None)
    elif isinstance(e, openerp.exceptions.DeferredException):
        info = e.traceback
        formatted_info = "".join(traceback.format_exception(*info))
        fault = xmlrpclib.Fault(openerp.tools.ustr(e.message), formatted_info)
        response = xmlrpclib.dumps(fault, allow_none=False, encoding=None)
    else:
        info = sys.exc_info()
        formatted_info = "".join(traceback.format_exception(*info))
        fault = xmlrpclib.Fault(openerp.tools.exception_to_unicode(e), formatted_info)
        response = xmlrpclib.dumps(fault, allow_none=None, encoding=None)
    return response

def wsgi_xmlrpc(environ, start_response):
    """ Two routes are available for XML-RPC

    /xmlrpc/<service> route returns faultCode as strings. This is a historic
    violation of the protocol kept for compatibility.

    /xmlrpc/2/<service> is a new route that returns faultCode as int and is
    therefore fully compliant.
    """
    if environ['REQUEST_METHOD'] == 'POST' and environ['PATH_INFO'].startswith('/xmlrpc/'):
        length = int(environ['CONTENT_LENGTH'])
        data = environ['wsgi.input'].read(length)

        # Distinguish betweed the 2 faultCode modes
        string_faultcode = True
        if environ['PATH_INFO'].startswith('/xmlrpc/2/'):
            service = environ['PATH_INFO'][len('/xmlrpc/2/'):]
            string_faultcode = False
        else:
            service = environ['PATH_INFO'][len('/xmlrpc/'):]

        params, method = xmlrpclib.loads(data)
        return xmlrpc_return(start_response, service, method, params, string_faultcode)

# WSGI handlers registered through the register_wsgi_handler() function below.
module_handlers = []
# RPC endpoints registered through the register_rpc_endpoint() function below.
rpc_handlers = {}

def register_wsgi_handler(handler):
    """ Register a WSGI handler.

    Handlers are tried in the order they are added. We might provide a way to
    register a handler for specific routes later.
    """
    module_handlers.append(handler)

def register_rpc_endpoint(endpoint, handler):
    """ Register a handler for a given RPC enpoint.
    """
    rpc_handlers[endpoint] = handler

def application_unproxied(environ, start_response):
    """ WSGI entry point."""
    # cleanup db/uid trackers - they're set at HTTP dispatch in
    # web.session.OpenERPSession.send() and at RPC dispatch in
    # openerp.service.web_services.objects_proxy.dispatch().
    # /!\ The cleanup cannot be done at the end of this `application`
    # method because werkzeug still produces relevant logging afterwards 
    if hasattr(threading.current_thread(), 'uid'):
        del threading.current_thread().uid
    if hasattr(threading.current_thread(), 'dbname'):
        del threading.current_thread().dbname

<<<<<<< HEAD
    with openerp.Scope.manage():
        # Try all handlers until one returns some result (i.e. not None).
        wsgi_handlers = [wsgi_xmlrpc, wsgi_webdav]
        wsgi_handlers += module_handlers
        for handler in wsgi_handlers:
            result = handler(environ, start_response)
            if result is None:
                continue
            return result
=======
    # Try all handlers until one returns some result (i.e. not None).
    wsgi_handlers = [wsgi_xmlrpc]
    wsgi_handlers += module_handlers
    for handler in wsgi_handlers:
        result = handler(environ, start_response)
        if result is None:
            continue
        return result
>>>>>>> 035b1e8f

    # We never returned from the loop.
    response = 'No handler found.\n'
    start_response('404 Not Found', [('Content-Type', 'text/plain'), ('Content-Length', str(len(response)))])
    return [response]

def application(environ, start_response):
    if config['proxy_mode'] and 'HTTP_X_FORWARDED_HOST' in environ:
        return werkzeug.contrib.fixers.ProxyFix(application_unproxied)(environ, start_response)
    else:
        return application_unproxied(environ, start_response)


# vim:expandtab:smartindent:tabstop=4:softtabstop=4:shiftwidth=4:<|MERGE_RESOLUTION|>--- conflicted
+++ resolved
@@ -194,26 +194,15 @@
     if hasattr(threading.current_thread(), 'dbname'):
         del threading.current_thread().dbname
 
-<<<<<<< HEAD
     with openerp.Scope.manage():
         # Try all handlers until one returns some result (i.e. not None).
-        wsgi_handlers = [wsgi_xmlrpc, wsgi_webdav]
+        wsgi_handlers = [wsgi_xmlrpc]
         wsgi_handlers += module_handlers
         for handler in wsgi_handlers:
             result = handler(environ, start_response)
             if result is None:
                 continue
             return result
-=======
-    # Try all handlers until one returns some result (i.e. not None).
-    wsgi_handlers = [wsgi_xmlrpc]
-    wsgi_handlers += module_handlers
-    for handler in wsgi_handlers:
-        result = handler(environ, start_response)
-        if result is None:
-            continue
-        return result
->>>>>>> 035b1e8f
 
     # We never returned from the loop.
     response = 'No handler found.\n'
