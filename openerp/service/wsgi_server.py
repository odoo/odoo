# -*- coding: utf-8 -*-
##############################################################################
#
#    OpenERP, Open Source Management Solution
#    Copyright (C) 2011-2012 OpenERP s.a. (<http://openerp.com>).
#
#    This program is free software: you can redistribute it and/or modify
#    it under the terms of the GNU Affero General Public License as
#    published by the Free Software Foundation, either version 3 of the
#    License, or (at your option) any later version.
#
#    This program is distributed in the hope that it will be useful,
#    but WITHOUT ANY WARRANTY; without even the implied warranty of
#    MERCHANTABILITY or FITNESS FOR A PARTICULAR PURPOSE.  See the
#    GNU Affero General Public License for more details.
#
#    You should have received a copy of the GNU Affero General Public License
#    along with this program.  If not, see <http://www.gnu.org/licenses/>.
#
##############################################################################

"""

WSGI stack, common code.

"""

import httplib
import urllib
import xmlrpclib
import StringIO

import errno
import logging
import platform
import socket
import sys
import threading
import traceback

import werkzeug.serving
import werkzeug.contrib.fixers

import openerp
import openerp.tools.config as config

_logger = logging.getLogger(__name__)

# XML-RPC fault codes. Some care must be taken when changing these: the
# constants are also defined client-side and must remain in sync.
# User code must use the exceptions defined in ``openerp.exceptions`` (not
# create directly ``xmlrpclib.Fault`` objects).
RPC_FAULT_CODE_CLIENT_ERROR = 1 # indistinguishable from app. error.
RPC_FAULT_CODE_APPLICATION_ERROR = 1
RPC_FAULT_CODE_WARNING = 2
RPC_FAULT_CODE_ACCESS_DENIED = 3
RPC_FAULT_CODE_ACCESS_ERROR = 4

def xmlrpc_return(start_response, service, method, params, string_faultcode=False):
    """
    Helper to call a service's method with some params, using a wsgi-supplied
    ``start_response`` callback.

    This is the place to look at to see the mapping between core exceptions
    and XML-RPC fault codes.
    """
    # Map OpenERP core exceptions to XML-RPC fault codes. Specific exceptions
    # defined in ``openerp.exceptions`` are mapped to specific fault codes;
    # all the other exceptions are mapped to the generic
    # RPC_FAULT_CODE_APPLICATION_ERROR value.
    # This also mimics SimpleXMLRPCDispatcher._marshaled_dispatch() for
    # exception handling.
    try:
        result = openerp.http.dispatch_rpc(service, method, params)
        response = xmlrpclib.dumps((result,), methodresponse=1, allow_none=False, encoding=None)
    except Exception, e:
        if string_faultcode:
            response = xmlrpc_handle_exception_string(e)
        else:
            response = xmlrpc_handle_exception_int(e)
    start_response("200 OK", [('Content-Type','text/xml'), ('Content-Length', str(len(response)))])
    return [response]

def xmlrpc_handle_exception_int(e):
    if isinstance(e, openerp.exceptions.UserError):
        fault = xmlrpclib.Fault(RPC_FAULT_CODE_WARNING, openerp.tools.ustr(e.value))
        response = xmlrpclib.dumps(fault, allow_none=False, encoding=None)
    elif isinstance(e, openerp.exceptions.RedirectWarning):
        fault = xmlrpclib.Fault(RPC_FAULT_CODE_WARNING, str(e))
        response = xmlrpclib.dumps(fault, allow_none=False, encoding=None)
    elif isinstance(e, openerp.exceptions.MissingError):
        fault = xmlrpclib.Fault(RPC_FAULT_CODE_WARNING, str(e))
        response = xmlrpclib.dumps(fault, allow_none=False, encoding=None)
    elif isinstance (e, openerp.exceptions.AccessError):
        fault = xmlrpclib.Fault(RPC_FAULT_CODE_ACCESS_ERROR, str(e))
        response = xmlrpclib.dumps(fault, allow_none=False, encoding=None)
    elif isinstance(e, openerp.exceptions.AccessDenied):
        fault = xmlrpclib.Fault(RPC_FAULT_CODE_ACCESS_DENIED, str(e))
        response = xmlrpclib.dumps(fault, allow_none=False, encoding=None)
    elif isinstance(e, openerp.exceptions.DeferredException):
        info = e.traceback
        # Which one is the best ?
        formatted_info = "".join(traceback.format_exception(*info))
        #formatted_info = openerp.tools.exception_to_unicode(e) + '\n' + info
        fault = xmlrpclib.Fault(RPC_FAULT_CODE_APPLICATION_ERROR, formatted_info)
        response = xmlrpclib.dumps(fault, allow_none=False, encoding=None)
    else:
        if hasattr(e, 'message') and e.message == 'AccessDenied': # legacy
            fault = xmlrpclib.Fault(RPC_FAULT_CODE_ACCESS_DENIED, str(e))
            response = xmlrpclib.dumps(fault, allow_none=False, encoding=None)
        #InternalError
        else:
            info = sys.exc_info()
            # Which one is the best ?
            formatted_info = "".join(traceback.format_exception(*info))
            #formatted_info = openerp.tools.exception_to_unicode(e) + '\n' + info
            fault = xmlrpclib.Fault(RPC_FAULT_CODE_APPLICATION_ERROR, formatted_info)
            response = xmlrpclib.dumps(fault, allow_none=None, encoding=None)
    return response

def xmlrpc_handle_exception_string(e):
    if isinstance(e, openerp.exceptions.UserError):
<<<<<<< HEAD
        fault = xmlrpclib.Fault('warning -- ' + e.name + '\n\n' + e.value, '')
=======
        fault = xmlrpclib.Fault('warning -- %s\n\n%s' % (e.name, e.value), '')
>>>>>>> 4bef17cc
        response = xmlrpclib.dumps(fault, allow_none=False, encoding=None)
    elif isinstance(e, openerp.exceptions.RedirectWarning):
        fault = xmlrpclib.Fault('warning -- Warning\n\n' + str(e), '')
    elif isinstance(e, openerp.exceptions.MissingError):
        fault = xmlrpclib.Fault('warning -- MissingError\n\n' + str(e), '')
        response = xmlrpclib.dumps(fault, allow_none=False, encoding=None)
    elif isinstance(e, openerp.exceptions.AccessError):
        fault = xmlrpclib.Fault('warning -- AccessError\n\n' + str(e), '')
        response = xmlrpclib.dumps(fault, allow_none=False, encoding=None)
    elif isinstance(e, openerp.exceptions.AccessDenied):
        fault = xmlrpclib.Fault('AccessDenied', str(e))
        response = xmlrpclib.dumps(fault, allow_none=False, encoding=None)
    elif isinstance(e, openerp.exceptions.DeferredException):
        info = e.traceback
        formatted_info = "".join(traceback.format_exception(*info))
        fault = xmlrpclib.Fault(openerp.tools.ustr(e.message), formatted_info)
        response = xmlrpclib.dumps(fault, allow_none=False, encoding=None)
    #InternalError
    else:
        info = sys.exc_info()
        formatted_info = "".join(traceback.format_exception(*info))
        fault = xmlrpclib.Fault(openerp.tools.exception_to_unicode(e), formatted_info)
        response = xmlrpclib.dumps(fault, allow_none=None, encoding=None)
    return response

def wsgi_xmlrpc(environ, start_response):
    """ Two routes are available for XML-RPC

    /xmlrpc/<service> route returns faultCode as strings. This is a historic
    violation of the protocol kept for compatibility.

    /xmlrpc/2/<service> is a new route that returns faultCode as int and is
    therefore fully compliant.
    """
    if environ['REQUEST_METHOD'] == 'POST' and environ['PATH_INFO'].startswith('/xmlrpc/'):
        length = int(environ['CONTENT_LENGTH'])
        data = environ['wsgi.input'].read(length)

        # Distinguish betweed the 2 faultCode modes
        string_faultcode = True
        if environ['PATH_INFO'].startswith('/xmlrpc/2/'):
            service = environ['PATH_INFO'][len('/xmlrpc/2/'):]
            string_faultcode = False
        else:
            service = environ['PATH_INFO'][len('/xmlrpc/'):]

        params, method = xmlrpclib.loads(data)
        return xmlrpc_return(start_response, service, method, params, string_faultcode)

# WSGI handlers registered through the register_wsgi_handler() function below.
module_handlers = []
# RPC endpoints registered through the register_rpc_endpoint() function below.
rpc_handlers = {}

def register_wsgi_handler(handler):
    """ Register a WSGI handler.

    Handlers are tried in the order they are added. We might provide a way to
    register a handler for specific routes later.
    """
    module_handlers.append(handler)

def register_rpc_endpoint(endpoint, handler):
    """ Register a handler for a given RPC enpoint.
    """
    rpc_handlers[endpoint] = handler

def application_unproxied(environ, start_response):
    """ WSGI entry point."""
    # cleanup db/uid trackers - they're set at HTTP dispatch in
    # web.session.OpenERPSession.send() and at RPC dispatch in
    # openerp.service.web_services.objects_proxy.dispatch().
    # /!\ The cleanup cannot be done at the end of this `application`
    # method because werkzeug still produces relevant logging afterwards 
    if hasattr(threading.current_thread(), 'uid'):
        del threading.current_thread().uid
    if hasattr(threading.current_thread(), 'dbname'):
        del threading.current_thread().dbname

    with openerp.api.Environment.manage():
        # Try all handlers until one returns some result (i.e. not None).
        wsgi_handlers = [wsgi_xmlrpc]
        wsgi_handlers += module_handlers
        for handler in wsgi_handlers:
            result = handler(environ, start_response)
            if result is None:
                continue
            return result

    # We never returned from the loop.
    response = 'No handler found.\n'
    start_response('404 Not Found', [('Content-Type', 'text/plain'), ('Content-Length', str(len(response)))])
    return [response]

def application(environ, start_response):
    if config['proxy_mode'] and 'HTTP_X_FORWARDED_HOST' in environ:
        return werkzeug.contrib.fixers.ProxyFix(application_unproxied)(environ, start_response)
    else:
        return application_unproxied(environ, start_response)<|MERGE_RESOLUTION|>--- conflicted
+++ resolved
@@ -120,11 +120,7 @@
 
 def xmlrpc_handle_exception_string(e):
     if isinstance(e, openerp.exceptions.UserError):
-<<<<<<< HEAD
-        fault = xmlrpclib.Fault('warning -- ' + e.name + '\n\n' + e.value, '')
-=======
         fault = xmlrpclib.Fault('warning -- %s\n\n%s' % (e.name, e.value), '')
->>>>>>> 4bef17cc
         response = xmlrpclib.dumps(fault, allow_none=False, encoding=None)
     elif isinstance(e, openerp.exceptions.RedirectWarning):
         fault = xmlrpclib.Fault('warning -- Warning\n\n' + str(e), '')
