# -*- coding: utf-8 -*-

from functools import wraps
import logging
from psycopg2 import IntegrityError, OperationalError, errorcodes
import random
import threading
import time

import openerp
from openerp.tools.translate import translate
from openerp.osv.orm import except_orm

import security

_logger = logging.getLogger(__name__)

PG_CONCURRENCY_ERRORS_TO_RETRY = (errorcodes.LOCK_NOT_AVAILABLE, errorcodes.SERIALIZATION_FAILURE, errorcodes.DEADLOCK_DETECTED)
MAX_TRIES_ON_CONCURRENCY_FAILURE = 5

def dispatch(method, params):
    (db, uid, passwd ) = params[0:3]

    # set uid tracker - cleaned up at the WSGI
    # dispatching phase in openerp.service.wsgi_server.application
    threading.current_thread().uid = uid

    params = params[3:]
    if method == 'obj_list':
        raise NameError("obj_list has been discontinued via RPC as of 6.0, please query ir.model directly!")
    if method not in ['execute', 'execute_kw', 'exec_workflow']:
        raise NameError("Method not available %s" % method)
    security.check(db,uid,passwd)
    openerp.modules.registry.RegistryManager.check_registry_signaling(db)
    fn = globals()[method]
    res = fn(db, uid, *params)
    openerp.modules.registry.RegistryManager.signal_caches_change(db)
    return res

def check(f):
    @wraps(f)
    def wrapper(dbname, *args, **kwargs):
        """ Wraps around OSV functions and normalises a few exceptions
        """

        def tr(src, ttype):
            # We try to do the same as the _(), but without the frame
            # inspection, since we aready are wrapping an osv function
            # trans_obj = self.get('ir.translation') cannot work yet :(
            ctx = {}
            if not kwargs:
                if args and isinstance(args[-1], dict):
                    ctx = args[-1]
            elif isinstance(kwargs, dict):
                ctx = kwargs.get('context', {})

            uid = 1
            if args and isinstance(args[0], (long, int)):
                uid = args[0]

            lang = ctx and ctx.get('lang')
            if not (lang or hasattr(src, '__call__')):
                return src

            # We open a *new* cursor here, one reason is that failed SQL
            # queries (as in IntegrityError) will invalidate the current one.
            cr = False

            if hasattr(src, '__call__'):
                # callable. We need to find the right parameters to call
                # the  orm._sql_message(self, cr, uid, ids, context) function,
                # or we skip..
                # our signature is f(registry, dbname [,uid, obj, method, args])
                try:
                    if args and len(args) > 1:
                        # TODO self doesn't exist, but was already wrong before (it was not a registry but just the object_service.
                        obj = self.get(args[1])
                        if len(args) > 3 and isinstance(args[3], (long, int, list)):
                            ids = args[3]
                        else:
                            ids = []
                    cr = openerp.sql_db.db_connect(dbname).cursor()
                    return src(obj, cr, uid, ids, context=(ctx or {}))
                except Exception:
                    pass
                finally:
                    if cr: cr.close()

                return False # so that the original SQL error will
                             # be returned, it is the best we have.

            try:
                cr = openerp.sql_db.db_connect(dbname).cursor()
                res = translate(cr, name=False, source_type=ttype,
                                lang=lang, source=src)
                if res:
                    return res
                else:
                    return src
            finally:
                if cr: cr.close()

        def _(src):
            return tr(src, 'code')

        tries = 0
        while True:
            try:
                if openerp.registry(dbname)._init:
                    raise openerp.exceptions.Warning('Currently, this database is not fully loaded and can not be used.')
                return f(dbname, *args, **kwargs)
            except OperationalError, e:
                # Automatically retry the typical transaction serialization errors
                if e.pgcode not in PG_CONCURRENCY_ERRORS_TO_RETRY:
                    raise
                if tries >= MAX_TRIES_ON_CONCURRENCY_FAILURE:
                    _logger.warning("%s, maximum number of tries reached" % errorcodes.lookup(e.pgcode))
                    raise
                wait_time = random.uniform(0.0, 2 ** tries)
                tries += 1
                _logger.info("%s, retry %d/%d in %.04f sec..." % (errorcodes.lookup(e.pgcode), tries, MAX_TRIES_ON_CONCURRENCY_FAILURE, wait_time))
                time.sleep(wait_time)
            except IntegrityError, inst:
                registry = openerp.registry(dbname)
                for key in registry._sql_error.keys():
                    if key in inst[0]:
                        raise openerp.osv.orm.except_orm(_('Constraint Error'), tr(registry._sql_error[key], 'sql_constraint') or inst[0])
                if inst.pgcode in (errorcodes.NOT_NULL_VIOLATION, errorcodes.FOREIGN_KEY_VIOLATION, errorcodes.RESTRICT_VIOLATION):
                    msg = _('The operation cannot be completed, probably due to the following:\n- deletion: you may be trying to delete a record while other records still reference it\n- creation/update: a mandatory field is not correctly set')
                    _logger.debug("IntegrityError", exc_info=True)
                    try:
                        errortxt = inst.pgerror.replace('«','"').replace('»','"')
                        if '"public".' in errortxt:
                            context = errortxt.split('"public".')[1]
                            model_name = table = context.split('"')[1]
                        else:
                            last_quote_end = errortxt.rfind('"')
                            last_quote_begin = errortxt.rfind('"', 0, last_quote_end)
                            model_name = table = errortxt[last_quote_begin+1:last_quote_end].strip()
                        model = table.replace("_",".")
                        if model in registry:
                            model_obj = registry[model]
                            model_name = model_obj._description or model_obj._name
                        msg += _('\n\n[object with reference: %s - %s]') % (model_name, model)
                    except Exception:
                        pass
                    raise openerp.osv.orm.except_orm(_('Integrity Error'), msg)
                else:
                    raise openerp.osv.orm.except_orm(_('Integrity Error'), inst[0])

    return wrapper

def execute_cr(cr, uid, obj, method, *args, **kw):
    object = openerp.registry(cr.dbname).get(obj)
<<<<<<< HEAD
    if object is None:
        raise except_orm('Object Error', 'Object %s doesn\'t exist' % str(obj))
=======
    if not object:
        raise except_orm('Object Error', "Object %s doesn't exist" % obj)
>>>>>>> b8adbbbc
    return getattr(object, method)(cr, uid, *args, **kw)

def execute_kw(db, uid, obj, method, args, kw=None):
    return execute(db, uid, obj, method, *args, **kw or {})

@check
def execute(db, uid, obj, method, *args, **kw):
    threading.currentThread().dbname = db
    cr = openerp.registry(db).db.cursor()
    try:
        try:
            if method.startswith('_'):
                raise except_orm('Access Denied', 'Private methods (such as %s) cannot be called remotely.' % (method,))
            res = execute_cr(cr, uid, obj, method, *args, **kw)
            if res is None:
                _logger.warning('The method %s of the object %s can not return `None` !', method, obj)
            cr.commit()
        except Exception:
            cr.rollback()
            raise
    finally:
        cr.close()
    return res

def exec_workflow_cr(cr, uid, obj, signal, *args):
<<<<<<< HEAD
    object = openerp.registry(cr.dbname).get(obj)
    if object is None:
        raise except_orm('Object Error', 'Object %s doesn\'t exist' % str(obj))
=======
>>>>>>> b8adbbbc
    res_id = args[0]
    return execute_cr(cr, uid, obj, 'signal_workflow', [res_id], signal)[res_id]

@check
def exec_workflow(db, uid, obj, signal, *args):
    cr = openerp.registry(db).db.cursor()
    try:
        try:
            res = exec_workflow_cr(cr, uid, obj, signal, *args)
            cr.commit()
        except Exception:
            cr.rollback()
            raise
    finally:
        cr.close()
    return res

# vim:expandtab:smartindent:tabstop=4:softtabstop=4:shiftwidth=4:<|MERGE_RESOLUTION|>--- conflicted
+++ resolved
@@ -152,13 +152,8 @@
 
 def execute_cr(cr, uid, obj, method, *args, **kw):
     object = openerp.registry(cr.dbname).get(obj)
-<<<<<<< HEAD
     if object is None:
-        raise except_orm('Object Error', 'Object %s doesn\'t exist' % str(obj))
-=======
-    if not object:
         raise except_orm('Object Error', "Object %s doesn't exist" % obj)
->>>>>>> b8adbbbc
     return getattr(object, method)(cr, uid, *args, **kw)
 
 def execute_kw(db, uid, obj, method, args, kw=None):
@@ -184,12 +179,6 @@
     return res
 
 def exec_workflow_cr(cr, uid, obj, signal, *args):
-<<<<<<< HEAD
-    object = openerp.registry(cr.dbname).get(obj)
-    if object is None:
-        raise except_orm('Object Error', 'Object %s doesn\'t exist' % str(obj))
-=======
->>>>>>> b8adbbbc
     res_id = args[0]
     return execute_cr(cr, uid, obj, 'signal_workflow', [res_id], signal)[res_id]
 
