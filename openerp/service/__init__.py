--- conflicted
+++ resolved
@@ -83,13 +83,9 @@
     netrpc_server.init_servers()
 
     # Start the main cron thread.
-<<<<<<< HEAD
     # TODO GEVENT if event use greenlet in cron
-    # openerp.cron.start_master_thread()
-=======
-    if openerp.conf.max_cron_threads:
-        openerp.cron.start_master_thread()
->>>>>>> 6123dc10
+    #if openerp.conf.max_cron_threads:
+    #    openerp.cron.start_master_thread()
 
     # Start the top-level servers threads (normally HTTP, HTTPS, and NETRPC).
     openerp.netsvc.Server.startAll()
