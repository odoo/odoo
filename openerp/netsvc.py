# -*- coding: utf-8 -*-
##############################################################################
#
#    OpenERP, Open Source Management Solution
#    Copyright (C) 2004-2014 OpenERP SA (<http://www.openerp.com>)
#
#    This program is free software: you can redistribute it and/or modify
#    it under the terms of the GNU Affero General Public License as
#    published by the Free Software Foundation, either version 3 of the
#    License, or (at your option) any later version.
#
#    This program is distributed in the hope that it will be useful,
#    but WITHOUT ANY WARRANTY; without even the implied warranty of
#    MERCHANTABILITY or FITNESS FOR A PARTICULAR PURPOSE.  See the
#    GNU Affero General Public License for more details.
#
#    You should have received a copy of the GNU Affero General Public License
#    along with this program.  If not, see <http://www.gnu.org/licenses/>.
#
##############################################################################

import logging
import logging.handlers
import os
import pprint
import release
import sys
import threading

import psycopg2

import openerp
import sql_db
import tools

_logger = logging.getLogger(__name__)

def log(logger, level, prefix, msg, depth=None):
    indent=''
    indent_after=' '*len(prefix)
    for line in (prefix + pprint.pformat(msg, depth=depth)).split('\n'):
        logger.log(level, indent+line)
        indent=indent_after

def LocalService(name):
    """
    The openerp.netsvc.LocalService() function is deprecated. It still works
    in two cases: workflows and reports. For workflows, instead of using
    LocalService('workflow'), openerp.workflow should be used (better yet,
    methods on openerp.osv.orm.Model should be used). For reports,
    openerp.report.render_report() should be used (methods on the Model should
    be provided too in the future).
    """
    assert openerp.conf.deprecation.allow_local_service
    _logger.warning("LocalService() is deprecated since march 2013 (it was called with '%s')." % name)

    if name == 'workflow':
        return openerp.workflow

    if name.startswith('report.'):
        report = openerp.report.interface.report_int._reports.get(name)
        if report:
            return report
        else:
            dbname = getattr(threading.currentThread(), 'dbname', None)
            if dbname:
                registry = openerp.modules.registry.RegistryManager.get(dbname)
                with registry.cursor() as cr:
                    return registry['ir.actions.report.xml']._lookup_report(cr, name[len('report.'):])

class PostgreSQLHandler(logging.Handler):
    """ PostgreSQL Loggin Handler will store logs in the database, by default
    the current database, can be set using --log-db=DBNAME
    """
    def emit(self, record):
        ct = threading.current_thread()
        ct_db = getattr(ct, 'dbname', None)
        ct_uid = getattr(ct, 'uid', None)
        dbname = tools.config['log_db'] or ct_db
        if dbname:
            cr = None
            try:
                cr = sql_db.db_connect(dbname).cursor()
                msg = unicode(record.msg)
                traceback = getattr(record, 'exc_text', '')
                if traceback:
                    msg = "%s\n%s" % (msg, traceback)
                level = logging.getLevelName(record.levelno)
                val = (ct_uid, ct_uid, 'server', dbname, record.name, level, msg, record.pathname, record.lineno, record.funcName)
                cr.execute("""
                    INSERT INTO ir_logging(create_date, write_date, create_uid, write_uid, type, dbname, name, level, message, path, line, func)
                    VALUES (NOW() at time zone 'UTC', NOW() at time zone 'UTC', %s, %s, %s, %s, %s, %s, %s, %s, %s, %s)
                """, val )
                cr.commit()
            except Exception, e:
                pass
            finally:
                if cr:
                    cr.close()

BLACK, RED, GREEN, YELLOW, BLUE, MAGENTA, CYAN, WHITE, _NOTHING, DEFAULT = range(10)
#The background is set with 40 plus the number of the color, and the foreground with 30
#These are the sequences need to get colored ouput
RESET_SEQ = "\033[0m"
COLOR_SEQ = "\033[1;%dm"
BOLD_SEQ = "\033[1m"
COLOR_PATTERN = "%s%s%%s%s" % (COLOR_SEQ, COLOR_SEQ, RESET_SEQ)
LEVEL_COLOR_MAPPING = {
    logging.DEBUG: (BLUE, DEFAULT),
    logging.INFO: (GREEN, DEFAULT),
    logging.WARNING: (YELLOW, DEFAULT),
    logging.ERROR: (RED, DEFAULT),
    logging.CRITICAL: (WHITE, RED),
}

class DBFormatter(logging.Formatter):
    def format(self, record):
        record.pid = os.getpid()
        record.dbname = getattr(threading.currentThread(), 'dbname', '?')
        return logging.Formatter.format(self, record)

class ColoredFormatter(DBFormatter):
    def format(self, record):
        fg_color, bg_color = LEVEL_COLOR_MAPPING[record.levelno]
        record.levelname = COLOR_PATTERN % (30 + fg_color, 40 + bg_color, record.levelname)
        return DBFormatter.format(self, record)

_logger_init = False
def init_logger():
    global _logger_init
    if _logger_init:
        return
    _logger_init = True

    from tools.translate import resetlocale
    resetlocale()

    # create a format for log messages and dates
    format = '%(asctime)s %(pid)s %(levelname)s %(dbname)s %(name)s: %(message)s'

    if tools.config['syslog']:
        # SysLog Handler
        if os.name == 'nt':
            handler = logging.handlers.NTEventLogHandler("%s %s" % (release.description, release.version))
        else:
            handler = logging.handlers.SysLogHandler()
        format = '%s %s' % (release.description, release.version) \
                + ':%(dbname)s:%(levelname)s:%(name)s:%(message)s'

    elif tools.config['logfile']:
        # LogFile Handler
        logf = tools.config['logfile']
        try:
            # We check we have the right location for the log files
            dirname = os.path.dirname(logf)
            if dirname and not os.path.isdir(dirname):
                os.makedirs(dirname)
            if tools.config['logrotate'] is not False:
                handler = logging.handlers.TimedRotatingFileHandler(filename=logf, when='D', interval=1, backupCount=30)
            elif os.name == 'posix':
                handler = logging.handlers.WatchedFileHandler(logf)
            else:
                handler = logging.handlers.FileHandler(logf)
        except Exception:
            sys.stderr.write("ERROR: couldn't create the logfile directory. Logging to the standard output.\n")
            handler = logging.StreamHandler(sys.stdout)
    else:
        # Normal Handler on standard output
        handler = logging.StreamHandler(sys.stdout)

    # Check that handler.stream has a fileno() method: when running OpenERP
    # behind Apache with mod_wsgi, handler.stream will have type mod_wsgi.Log,
    # which has no fileno() method. (mod_wsgi.Log is what is being bound to
    # sys.stderr when the logging.StreamHandler is being constructed above.)
    def is_a_tty(stream):
        return hasattr(stream, 'fileno') and os.isatty(stream.fileno())

    if isinstance(handler, logging.StreamHandler) and is_a_tty(handler.stream):
        formatter = ColoredFormatter(format)
    else:
        formatter = DBFormatter(format)
    handler.setFormatter(formatter)

    logging.getLogger().addHandler(handler)

    if tools.config['log_db']:
        postgresqlHandler = PostgreSQLHandler()
        postgresqlHandler.setLevel(logging.WARNING)
        logging.getLogger().addHandler(postgresqlHandler)

    # Configure loggers levels
    pseudo_config = PSEUDOCONFIG_MAPPER.get(tools.config['log_level'], [])

    logconfig = tools.config['log_handler']

    logging_configurations = DEFAULT_LOG_CONFIGURATION + pseudo_config + logconfig
    for logconfig_item in logging_configurations:
        loggername, level = logconfig_item.split(':')
        level = getattr(logging, level, logging.INFO)
        logger = logging.getLogger(loggername)
        logger.setLevel(level)

    for logconfig_item in logging_configurations:
        _logger.debug('logger level set: "%s"', logconfig_item)

DEFAULT_LOG_CONFIGURATION = [
    'openerp.workflow.workitem:WARNING',
    'openerp.http.rpc.request:INFO',
    'openerp.http.rpc.response:INFO',
    'openerp.addons.web.http:INFO',
    'openerp.sql_db:INFO',
    ':INFO',
]
PSEUDOCONFIG_MAPPER = {
    'debug_rpc_answer': ['openerp:DEBUG','openerp.http.rpc.request:DEBUG', 'openerp.http.rpc.response:DEBUG'],
    'debug_rpc': ['openerp:DEBUG','openerp.http.rpc.request:DEBUG'],
    'debug': ['openerp:DEBUG'],
    'debug_sql': ['openerp.sql_db:DEBUG'],
    'info': [],
    'warn': ['openerp:WARNING'],
    'error': ['openerp:ERROR'],
    'critical': ['openerp:CRITICAL'],
}

<<<<<<< HEAD
# A alternative logging scheme for automated runs of the
# server intended to test it.
def init_alternative_logger():
    class H(logging.Handler):
        def emit(self, record):
            if record.levelno > 20:
                print record.levelno, record.pathname, record.msg
    handler = H()
    # Add the handler to the 'openerp' logger.
    logger = logging.getLogger('openerp')
    logger.addHandler(handler)
    logger.setLevel(logging.ERROR)

def replace_request_password(args):
    # password is always 3rd argument in a request, we replace it in RPC logs
    # so it's easier to forward logs for diagnostics/debugging purposes...
    if len(args) > 2:
        args = list(args)
        args[2] = '*'
    return tuple(args)

def log(logger, level, prefix, msg, depth=None):
    indent=''
    indent_after=' '*len(prefix)
    for line in (prefix+pformat(msg, depth=depth)).split('\n'):
        logger.log(level, indent+line)
        indent=indent_after

def dispatch_rpc(service_name, method, params):
    """ Handle a RPC call.

    This is pure Python code, the actual marshalling (from/to XML-RPC) is done
    in a upper layer.
    """
    try:
        rpc_request = logging.getLogger(__name__ + '.rpc.request')
        rpc_response = logging.getLogger(__name__ + '.rpc.response')
        rpc_request_flag = rpc_request.isEnabledFor(logging.DEBUG)
        rpc_response_flag = rpc_response.isEnabledFor(logging.DEBUG)
        if rpc_request_flag or rpc_response_flag:
            start_time = time.time()
            start_rss, start_vms = 0, 0
            start_rss, start_vms = psutil.Process(os.getpid()).get_memory_info()
            if rpc_request and rpc_response_flag:
                log(rpc_request,logging.DEBUG,'%s.%s'%(service_name,method), replace_request_password(params))

        threading.current_thread().uid = None
        threading.current_thread().dbname = None
        if service_name == 'common':
            dispatch = openerp.service.common.dispatch
        elif service_name == 'db':
            dispatch = openerp.service.db.dispatch
        elif service_name == 'object':
            dispatch = openerp.service.model.dispatch
        elif service_name == 'report':
            dispatch = openerp.service.report.dispatch
        else:
            dispatch = openerp.service.wsgi_server.rpc_handlers.get(service_name)
        result = dispatch(method, params)

        if rpc_request_flag or rpc_response_flag:
            end_time = time.time()
            end_rss, end_vms = 0, 0
            end_rss, end_vms = psutil.Process(os.getpid()).get_memory_info()
            logline = '%s.%s time:%.3fs mem: %sk -> %sk (diff: %sk)' % (service_name, method, end_time - start_time, start_vms / 1024, end_vms / 1024, (end_vms - start_vms)/1024)
            if rpc_response_flag:
                log(rpc_response,logging.DEBUG, logline, result)
            else:
                log(rpc_request,logging.DEBUG, logline, replace_request_password(params), depth=1)

        return result
    except openerp.osv.orm.except_orm:
        raise
    except openerp.exceptions.AccessError:
        raise
    except openerp.exceptions.AccessDenied:
        raise
    except openerp.exceptions.Warning:
        raise
    except openerp.exceptions.RedirectWarning:
        raise
    except openerp.exceptions.DeferredException, e:
        _logger.exception(tools.exception_to_unicode(e))
        tools.post_mortem(e.traceback)
        raise
    except Exception, e:
        _logger.exception(tools.exception_to_unicode(e))
        tools.post_mortem()
        raise


=======
>>>>>>> 035b1e8f
# vim:expandtab:smartindent:tabstop=4:softtabstop=4:shiftwidth=4:<|MERGE_RESOLUTION|>--- conflicted
+++ resolved
@@ -222,98 +222,4 @@
     'critical': ['openerp:CRITICAL'],
 }
 
-<<<<<<< HEAD
-# A alternative logging scheme for automated runs of the
-# server intended to test it.
-def init_alternative_logger():
-    class H(logging.Handler):
-        def emit(self, record):
-            if record.levelno > 20:
-                print record.levelno, record.pathname, record.msg
-    handler = H()
-    # Add the handler to the 'openerp' logger.
-    logger = logging.getLogger('openerp')
-    logger.addHandler(handler)
-    logger.setLevel(logging.ERROR)
-
-def replace_request_password(args):
-    # password is always 3rd argument in a request, we replace it in RPC logs
-    # so it's easier to forward logs for diagnostics/debugging purposes...
-    if len(args) > 2:
-        args = list(args)
-        args[2] = '*'
-    return tuple(args)
-
-def log(logger, level, prefix, msg, depth=None):
-    indent=''
-    indent_after=' '*len(prefix)
-    for line in (prefix+pformat(msg, depth=depth)).split('\n'):
-        logger.log(level, indent+line)
-        indent=indent_after
-
-def dispatch_rpc(service_name, method, params):
-    """ Handle a RPC call.
-
-    This is pure Python code, the actual marshalling (from/to XML-RPC) is done
-    in a upper layer.
-    """
-    try:
-        rpc_request = logging.getLogger(__name__ + '.rpc.request')
-        rpc_response = logging.getLogger(__name__ + '.rpc.response')
-        rpc_request_flag = rpc_request.isEnabledFor(logging.DEBUG)
-        rpc_response_flag = rpc_response.isEnabledFor(logging.DEBUG)
-        if rpc_request_flag or rpc_response_flag:
-            start_time = time.time()
-            start_rss, start_vms = 0, 0
-            start_rss, start_vms = psutil.Process(os.getpid()).get_memory_info()
-            if rpc_request and rpc_response_flag:
-                log(rpc_request,logging.DEBUG,'%s.%s'%(service_name,method), replace_request_password(params))
-
-        threading.current_thread().uid = None
-        threading.current_thread().dbname = None
-        if service_name == 'common':
-            dispatch = openerp.service.common.dispatch
-        elif service_name == 'db':
-            dispatch = openerp.service.db.dispatch
-        elif service_name == 'object':
-            dispatch = openerp.service.model.dispatch
-        elif service_name == 'report':
-            dispatch = openerp.service.report.dispatch
-        else:
-            dispatch = openerp.service.wsgi_server.rpc_handlers.get(service_name)
-        result = dispatch(method, params)
-
-        if rpc_request_flag or rpc_response_flag:
-            end_time = time.time()
-            end_rss, end_vms = 0, 0
-            end_rss, end_vms = psutil.Process(os.getpid()).get_memory_info()
-            logline = '%s.%s time:%.3fs mem: %sk -> %sk (diff: %sk)' % (service_name, method, end_time - start_time, start_vms / 1024, end_vms / 1024, (end_vms - start_vms)/1024)
-            if rpc_response_flag:
-                log(rpc_response,logging.DEBUG, logline, result)
-            else:
-                log(rpc_request,logging.DEBUG, logline, replace_request_password(params), depth=1)
-
-        return result
-    except openerp.osv.orm.except_orm:
-        raise
-    except openerp.exceptions.AccessError:
-        raise
-    except openerp.exceptions.AccessDenied:
-        raise
-    except openerp.exceptions.Warning:
-        raise
-    except openerp.exceptions.RedirectWarning:
-        raise
-    except openerp.exceptions.DeferredException, e:
-        _logger.exception(tools.exception_to_unicode(e))
-        tools.post_mortem(e.traceback)
-        raise
-    except Exception, e:
-        _logger.exception(tools.exception_to_unicode(e))
-        tools.post_mortem()
-        raise
-
-
-=======
->>>>>>> 035b1e8f
 # vim:expandtab:smartindent:tabstop=4:softtabstop=4:shiftwidth=4: