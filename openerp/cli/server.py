# -*- coding: utf-8 -*-
##############################################################################
#
#    OpenERP, Open Source Management Solution
#    Copyright (C) 2004-2009 Tiny SPRL (<http://tiny.be>).
#
#    This program is free software: you can redistribute it and/or modify
#    it under the terms of the GNU Affero General Public License as
#    published by the Free Software Foundation, either version 3 of the
#    License, or (at your option) any later version.
#
#    This program is distributed in the hope that it will be useful,
#    but WITHOUT ANY WARRANTY; without even the implied warranty of
#    MERCHANTABILITY or FITNESS FOR A PARTICULAR PURPOSE.  See the
#    GNU Affero General Public License for more details.
#
#    You should have received a copy of the GNU Affero General Public License
#    along with this program.  If not, see <http://www.gnu.org/licenses/>.
#
##############################################################################

"""
OpenERP - Server
OpenERP is an ERP+CRM program for small and medium businesses.

The whole source code is distributed under the terms of the
GNU Public Licence.

(c) 2003-TODAY, Fabien Pinckaers - OpenERP SA
"""

import logging
import os
import signal
import sys
import threading
import traceback
import time

import openerp

from . import Command

__author__ = openerp.release.author
__version__ = openerp.release.version

# Also use the `openerp` logger for the main script.
_logger = logging.getLogger('openerp')

def check_root_user():
    """ Exit if the process's user is 'root' (on POSIX system)."""
    if os.name == 'posix':
        import pwd
        if pwd.getpwuid(os.getuid())[0] == 'root' :
            sys.stderr.write("Running as user 'root' is a security risk, aborting.\n")
            sys.exit(1)

def check_postgres_user():
    """ Exit if the configured database user is 'postgres'.

    This function assumes the configuration has been initialized.
    """
    config = openerp.tools.config
    if config['db_user'] == 'postgres':
        sys.stderr.write("Using the database user 'postgres' is a security risk, aborting.")
        sys.exit(1)

def report_configuration():
    """ Log the server version and some configuration values.

    This function assumes the configuration has been initialized.
    """
    config = openerp.tools.config
    _logger.info("OpenERP version %s", __version__)
    for name, value in [('addons paths', config['addons_path']),
                        ('database hostname', config['db_host'] or 'localhost'),
                        ('database port', config['db_port'] or '5432'),
                        ('database user', config['db_user'])]:
        _logger.info("%s: %s", name, value)

def setup_pid_file():
    """ Create a file with the process id written in it.

    This function assumes the configuration has been initialized.
    """
    config = openerp.tools.config
    if config['pidfile']:
        fd = open(config['pidfile'], 'w')
        pidtext = "%d" % (os.getpid())
        fd.write(pidtext)
        fd.close()

def preload_registry(dbname):
    """ Preload a registry, and start the cron."""
    try:
        update_module = True if openerp.tools.config['init'] or openerp.tools.config['update'] else False
        openerp.modules.registry.RegistryManager.new(dbname, update_module=update_module)
    except Exception:
        _logger.exception('Failed to initialize database `%s`.', dbname)
<<<<<<< HEAD
        openerp.tools.post_mortem()
=======
        return False
    return True
>>>>>>> b8adbbbc

def run_test_file(dbname, test_file):
    """ Preload a registry, possibly run a test file, and start the cron."""
    try:
        config = openerp.tools.config
        registry = openerp.modules.registry.RegistryManager.new(dbname, update_module=config['init'] or config['update'])
        cr = registry.db.cursor()
        _logger.info('loading test file %s', test_file)
        openerp.tools.convert_yaml_import(cr, 'base', file(test_file), 'test', {}, 'test', True)
        cr.rollback()
        cr.close()
    except Exception:
        _logger.exception('Failed to initialize database `%s` and run test file `%s`.', dbname, test_file)

def export_translation():
    config = openerp.tools.config
    dbname = config['db_name']

    if config["language"]:
        msg = "language %s" % (config["language"],)
    else:
        msg = "new language"
    _logger.info('writing translation file for %s to %s', msg,
        config["translate_out"])

    fileformat = os.path.splitext(config["translate_out"])[-1][1:].lower()
    buf = file(config["translate_out"], "w")
    registry = openerp.modules.registry.RegistryManager.new(dbname)
    cr = registry.db.cursor()
    openerp.tools.trans_export(config["language"],
        config["translate_modules"] or ["all"], buf, fileformat, cr)
    cr.close()
    buf.close()

    _logger.info('translation file written successfully')

def import_translation():
    config = openerp.tools.config
    context = {'overwrite': config["overwrite_existing_translations"]}
    dbname = config['db_name']

    registry = openerp.modules.registry.RegistryManager.new(dbname)
    cr = registry.db.cursor()
    openerp.tools.trans_load( cr, config["translate_in"], config["language"],
        context=context)
    cr.commit()
    cr.close()

# Variable keeping track of the number of calls to the signal handler defined
# below. This variable is monitored by ``quit_on_signals()``.
quit_signals_received = 0

def signal_handler(sig, frame):
    """ Signal handler: exit ungracefully on the second handled signal.

    :param sig: the signal number
    :param frame: the interrupted stack frame or None
    """
    global quit_signals_received
    quit_signals_received += 1
    if quit_signals_received > 1:
        # logging.shutdown was already called at this point.
        sys.stderr.write("Forced shutdown.\n")
        os._exit(0)

def dumpstacks(sig, frame):
    """ Signal handler: dump a stack trace for each existing thread."""
    # code from http://stackoverflow.com/questions/132058/getting-stack-trace-from-a-running-python-application#answer-2569696
    # modified for python 2.5 compatibility
    threads_info = dict([(th.ident, {'name': th.name,
                                    'uid': getattr(th,'uid','n/a')})
                                for th in threading.enumerate()])
    code = []
    for threadId, stack in sys._current_frames().items():
        thread_info = threads_info.get(threadId)
        code.append("\n# Thread: %s (id:%s) (uid:%s)" % \
                    (thread_info and thread_info['name'] or 'n/a',
                     threadId,
                     thread_info and thread_info['uid'] or 'n/a'))
        for filename, lineno, name, line in traceback.extract_stack(stack):
            code.append('File: "%s", line %d, in %s' % (filename, lineno, name))
            if line:
                code.append("  %s" % (line.strip()))
    _logger.info("\n".join(code))

def setup_signal_handlers(signal_handler):
    """ Register the given signal handler. """
    SIGNALS = (signal.SIGINT, signal.SIGTERM)
    if os.name == 'posix':
        map(lambda sig: signal.signal(sig, signal_handler), SIGNALS)
        signal.signal(signal.SIGQUIT, dumpstacks)
    elif os.name == 'nt':
        import win32api
        win32api.SetConsoleCtrlHandler(lambda sig: signal_handler(sig, None), 1)

def quit_on_signals():
    """ Wait for one or two signals then shutdown the server.

    The first SIGINT or SIGTERM signal will initiate a graceful shutdown while
    a second one if any will force an immediate exit.

    """
    # Wait for a first signal to be handled. (time.sleep will be interrupted
    # by the signal handler.) The try/except is for the win32 case.
    try:
        while quit_signals_received == 0:
            time.sleep(60)
    except KeyboardInterrupt:
        pass

    config = openerp.tools.config
    openerp.service.stop_services()

    if getattr(openerp, 'phoenix', False):
        # like the phoenix, reborn from ashes...
        openerp.service._reexec()
        return

    if config['pidfile']:
        os.unlink(config['pidfile'])
    sys.exit(0)

def watch_parent(beat=4):
    import gevent
    ppid = os.getppid()
    while True:
        if ppid != os.getppid():
            pid = os.getpid()
            _logger.info("LongPolling (%s) Parent changed", pid)
            # suicide !!
            os.kill(pid, signal.SIGTERM)
            return
        gevent.sleep(beat)

def main(args):
    check_root_user()
    openerp.tools.config.parse_config(args)

    if openerp.tools.config.options["gevent"]:
        openerp.evented = True
        _logger.info('Using gevent mode')
        import gevent.monkey
        gevent.monkey.patch_all()
        import gevent_psycopg2
        gevent_psycopg2.monkey_patch()

    check_postgres_user()
    openerp.netsvc.init_logger()
    report_configuration()

    config = openerp.tools.config

    setup_signal_handlers(signal_handler)

    if config["test_file"]:
        run_test_file(config['db_name'], config['test_file'])
        sys.exit(0)

    if config["translate_out"]:
        export_translation()
        sys.exit(0)

    if config["translate_in"]:
        import_translation()
        sys.exit(0)

    if not config["stop_after_init"]:
        setup_pid_file()
        # Some module register themselves when they are loaded so we need the
        # services to be running before loading any registry.
        if not openerp.evented:
            if config['workers']:
                openerp.service.start_services_workers()
            else:
                openerp.service.start_services()
        else:
            config['xmlrpc_port'] = config['longpolling_port']
            import gevent
            gevent.spawn(watch_parent)
            openerp.service.start_services()

    rc = 0
    if config['db_name']:
        for dbname in config['db_name'].split(','):
            if not preload_registry(dbname):
                rc += 1

    if config["stop_after_init"]:
        sys.exit(rc)

    _logger.info('OpenERP server is running, waiting for connections...')
    quit_on_signals()

class Server(Command):
    def run(self, args):
        main(args)

# vim:expandtab:smartindent:tabstop=4:softtabstop=4:shiftwidth=4:<|MERGE_RESOLUTION|>--- conflicted
+++ resolved
@@ -97,12 +97,9 @@
         openerp.modules.registry.RegistryManager.new(dbname, update_module=update_module)
     except Exception:
         _logger.exception('Failed to initialize database `%s`.', dbname)
-<<<<<<< HEAD
         openerp.tools.post_mortem()
-=======
         return False
     return True
->>>>>>> b8adbbbc
 
 def run_test_file(dbname, test_file):
     """ Preload a registry, possibly run a test file, and start the cron."""
