# -*- coding: utf-8 -*-
##############################################################################
#
#    OpenERP, Open Source Management Solution
#    Copyright (C) 2004-2009 Tiny SPRL (<http://tiny.be>).
#
#    This program is free software: you can redistribute it and/or modify
#    it under the terms of the GNU Affero General Public License as
#    published by the Free Software Foundation, either version 3 of the
#    License, or (at your option) any later version.
#
#    This program is distributed in the hope that it will be useful,
#    but WITHOUT ANY WARRANTY; without even the implied warranty of
#    MERCHANTABILITY or FITNESS FOR A PARTICULAR PURPOSE.  See the
#    GNU Affero General Public License for more details.
#
#    You should have received a copy of the GNU Affero General Public License
#    along with this program.  If not, see <http://www.gnu.org/licenses/>.
#
##############################################################################
from lxml import etree
import StringIO
import cStringIO
import base64
from datetime import datetime
import os
import re
import time
from interface import report_rml
import preprocess
import logging
import openerp.tools as tools
import zipfile
import common

import openerp
from openerp import SUPERUSER_ID
from openerp.osv.fields import float as float_field, function as function_field, datetime as datetime_field
from openerp.tools.translate import _
from openerp.tools import DEFAULT_SERVER_DATE_FORMAT, DEFAULT_SERVER_DATETIME_FORMAT
<<<<<<< HEAD
from num2words import num2words
=======
from openerp.tools.safe_eval import safe_eval as eval
>>>>>>> 7360a30b

_logger = logging.getLogger(__name__)

rml_parents = {
    'tr':1,
    'li':1,
    'story': 0,
    'section': 0
}

rml_tag="para"

sxw_parents = {
    'table-row': 1,
    'list-item': 1,
    'body': 0,
    'section': 0,
}

html_parents = {
    'tr' : 1,
    'body' : 0,
    'div' : 0
    }
sxw_tag = "p"

rml2sxw = {
    'para': 'p',
}

def get_date_length(date_format=DEFAULT_SERVER_DATE_FORMAT):
    return len((datetime.now()).strftime(date_format))


class rml_parse(object):
    def __init__(self, cr, uid, name, parents=rml_parents, tag=rml_tag, context=None):
        if not context:
            context={}
        self.cr = cr
        self.uid = uid
        self.pool = openerp.registry(cr.dbname)
        user = self.pool['res.users'].browse(cr, uid, uid, context=context)
        self.localcontext = {
            'user': user,
            'setCompany': self.setCompany,
            'repeatIn': self.repeatIn,
            'setLang': self.setLang,
            'setTag': self.setTag,
            'removeParentNode': self.removeParentNode,
            'format': self.format,
            'formatLang': self.formatLang,
            'lang' : user.company_id.partner_id.lang,
            'translate' : self._translate,
            'setHtmlImage' : self.set_html_image,
            'strip_name' : self._strip_name,
            'time' : time,
            'display_address': self.display_address,
            'num_to_words':self.num_to_words,
            # more context members are setup in setCompany() below:
            #  - company_id
            #  - logo
        }
        self.setCompany(user.company_id)
        self.localcontext.update(context)
        self.name = name
        self._node = None
        self.parents = parents
        self.tag = tag
        self._lang_cache = {}
        self.lang_dict = {}
        self.default_lang = {}
        self.lang_dict_called = False
        self._transl_regex = re.compile('(\[\[.+?\]\])')
    
    def num_to_words(self,data,upper=False):
        res = num2words(data)
        if upper:
            res = res.upper()
        return res

    def setTag(self, oldtag, newtag, attrs=None):
        return newtag, attrs

    def _ellipsis(self, char, size=100, truncation_str='...'):
        if not char:
            return ''
        if len(char) <= size:
            return char
        return char[:size-len(truncation_str)] + truncation_str

    def setCompany(self, company_id):
        if company_id:
            self.localcontext['company'] = company_id
            self.localcontext['logo'] = company_id.logo
            self.rml_header = company_id.rml_header
            self.rml_header2 = company_id.rml_header2
            self.rml_header3 = company_id.rml_header3
            self.logo = company_id.logo

    def _strip_name(self, name, maxlen=50):
        return self._ellipsis(name, maxlen)

    def format(self, text, oldtag=None):
        return text.strip()

    def removeParentNode(self, tag=None):
        raise GeneratorExit('Skip')

    def set_html_image(self,id,model=None,field=None,context=None):
        if not id :
            return ''
        if not model:
            model = 'ir.attachment'
        try :
            id = int(id)
            res = self.pool[model].read(self.cr,self.uid,id)
            if field :
                return res[field]
            elif model =='ir.attachment' :
                return res['datas']
            else :
                return ''
        except Exception:
            return ''

    def setLang(self, lang):
        self.localcontext['lang'] = lang
        self.lang_dict_called = False
        # re-evaluate self.objects in a different environment
        env = self.objects.env(self.cr, self.uid, self.localcontext)
        self.objects = self.objects.with_env(env)

    def _get_lang_dict(self):
        pool_lang = self.pool['res.lang']
        lang = self.localcontext.get('lang', 'en_US') or 'en_US'
        lang_ids = pool_lang.search(self.cr,self.uid,[('code','=',lang)])
        if not lang_ids:
            lang_ids = pool_lang.search(self.cr,self.uid,[('code','=','en_US')])
        lang_obj = pool_lang.browse(self.cr,self.uid,lang_ids[0])
        self.lang_dict.update({'lang_obj':lang_obj,'date_format':lang_obj.date_format,'time_format':lang_obj.time_format})
        self.default_lang[lang] = self.lang_dict.copy()
        return True

    def digits_fmt(self, obj=None, f=None, dp=None):
        digits = self.get_digits(obj, f, dp)
        return "%%.%df" % (digits, )

    def get_digits(self, obj=None, f=None, dp=None):
        d = DEFAULT_DIGITS = 2
        if dp:
            decimal_precision_obj = self.pool['decimal.precision']
            d = decimal_precision_obj.precision_get(self.cr, self.uid, dp)
        elif obj and f:
            res_digits = getattr(obj._columns[f], 'digits', lambda x: ((16, DEFAULT_DIGITS)))
            if isinstance(res_digits, tuple):
                d = res_digits[1]
            else:
                d = res_digits(self.cr)[1]
        elif (hasattr(obj, '_field') and\
                isinstance(obj._field, (float_field, function_field)) and\
                obj._field.digits):
                d = obj._field.digits[1]
                if not d and d is not 0:
                    d = DEFAULT_DIGITS
        return d

    def formatLang(self, value, digits=None, date=False, date_time=False, grouping=True, monetary=False, dp=False, currency_obj=False):
        """
            Assuming 'Account' decimal.precision=3:
                formatLang(value) -> digits=2 (default)
                formatLang(value, digits=4) -> digits=4
                formatLang(value, dp='Account') -> digits=3
                formatLang(value, digits=5, dp='Account') -> digits=5
        """
        if digits is None:
            if dp:
                digits = self.get_digits(dp=dp)
            else:
                digits = self.get_digits(value)

        if isinstance(value, (str, unicode)) and not value:
            return ''

        if not self.lang_dict_called:
            self._get_lang_dict()
            self.lang_dict_called = True

        if date or date_time:
            if not value:
                return ''

            date_format = self.lang_dict['date_format']
            parse_format = DEFAULT_SERVER_DATE_FORMAT
            if date_time:
                value = value.split('.')[0]
                date_format = date_format + " " + self.lang_dict['time_format']
                parse_format = DEFAULT_SERVER_DATETIME_FORMAT
            if isinstance(value, basestring):
                # FIXME: the trimming is probably unreliable if format includes day/month names
                #        and those would need to be translated anyway.
                date = datetime.strptime(value[:get_date_length(parse_format)], parse_format)
            elif isinstance(value, time.struct_time):
                date = datetime(*value[:6])
            else:
                date = datetime(*value.timetuple()[:6])
            if date_time:
                # Convert datetime values to the expected client/context timezone
                date = datetime_field.context_timestamp(self.cr, self.uid,
                                                        timestamp=date,
                                                        context=self.localcontext)
            return date.strftime(date_format.encode('utf-8'))

        res = self.lang_dict['lang_obj'].format('%.' + str(digits) + 'f', value, grouping=grouping, monetary=monetary)
        if currency_obj:
            if currency_obj.position == 'after':
                res = u'%s\N{NO-BREAK SPACE}%s' % (res, currency_obj.symbol)
            elif currency_obj and currency_obj.position == 'before':
                res = u'%s\N{NO-BREAK SPACE}%s' % (currency_obj.symbol, res)
        return res

    def display_address(self, address_record, without_company=False):
        # FIXME handle `without_company`
        return address_record.contact_address

    def repeatIn(self, lst, name,nodes_parent=False):
        ret_lst = []
        for id in lst:
            ret_lst.append({name:id})
        return ret_lst

    def _translate(self,text):
        lang = self.localcontext['lang']
        if lang and text and not text.isspace():
            transl_obj = self.pool['ir.translation']
            piece_list = self._transl_regex.split(text)
            for pn in range(len(piece_list)):
                if not self._transl_regex.match(piece_list[pn]):
                    source_string = piece_list[pn].replace('\n', ' ').strip()
                    if len(source_string):
                        translated_string = transl_obj._get_source(self.cr, self.uid, self.name, ('report', 'rml'), lang, source_string)
                        if translated_string:
                            piece_list[pn] = piece_list[pn].replace(source_string, translated_string)
            text = ''.join(piece_list)
        return text

    def _add_header(self, rml_dom, header='external'):
        if header=='internal':
            rml_head =  self.rml_header2
        elif header=='internal landscape':
            rml_head =  self.rml_header3
        else:
            rml_head =  self.rml_header

        head_dom = etree.XML(rml_head)
        for tag in head_dom:
            found = rml_dom.find('.//'+tag.tag)
            if found is not None and len(found):
                if tag.get('position'):
                    found.append(tag)
                else :
                    found.getparent().replace(found,tag)
        return True

    def set_context(self, objects, data, ids, report_type = None):
        self.localcontext['data'] = data
        self.localcontext['objects'] = objects
        self.localcontext['digits_fmt'] = self.digits_fmt
        self.localcontext['get_digits'] = self.get_digits
        self.datas = data
        self.ids = ids
        self.objects = objects
        if report_type:
            if report_type=='odt' :
                self.localcontext.update({'name_space' :common.odt_namespace})
            else:
                self.localcontext.update({'name_space' :common.sxw_namespace})

        # WARNING: the object[0].exists() call below is slow but necessary because
        # some broken reporting wizards pass incorrect IDs (e.g. ir.ui.menu ids)
        if objects and len(objects) == 1 and \
            objects[0].exists() and 'company_id' in objects[0] and objects[0].company_id:
            # When we print only one record, we can auto-set the correct
            # company in the localcontext. For other cases the report
            # will have to call setCompany() inside the main repeatIn loop.
            self.setCompany(objects[0].company_id)

class report_sxw(report_rml, preprocess.report):
    """
    The register=True kwarg has been added to help remove the
    openerp.netsvc.LocalService() indirection and the related
    openerp.report.interface.report_int._reports dictionary:
    report_sxw registered in XML with auto=False are also registered in Python.
    In that case, they are registered in the above dictionary. Since
    registration is automatically done upon instanciation, and that
    instanciation is needed before rendering, a way was needed to
    instanciate-without-register a report. In the future, no report
    should be registered in the above dictionary and it will be dropped.
    """
    def __init__(self, name, table, rml=False, parser=rml_parse, header='external', store=False, register=True):
        report_rml.__init__(self, name, table, rml, '', register=register)
        self.name = name
        self.parser = parser
        self.header = header
        self.store = store
        self.internal_header=False
        if header=='internal' or header=='internal landscape':
            self.internal_header=True

    def getObjects(self, cr, uid, ids, context):
        table_obj = openerp.registry(cr.dbname)[self.table]
        return table_obj.browse(cr, uid, ids, context=context)

    def create(self, cr, uid, ids, data, context=None):
        context = dict(context or {})
        if self.internal_header:
            context.update(internal_header=self.internal_header)

        # skip osv.fields.sanitize_binary_value() because we want the raw bytes in all cases
        context.update(bin_raw=True)
        registry = openerp.registry(cr.dbname)
        ir_obj = registry['ir.actions.report.xml']
        registry['res.font'].font_scan(cr, SUPERUSER_ID, lazy=True, context=context)

        report_xml_ids = ir_obj.search(cr, uid,
                [('report_name', '=', self.name[7:])], context=context)
        if report_xml_ids:
            report_xml = ir_obj.browse(cr, uid, report_xml_ids[0], context=context)
        else:
            title = ''
            report_file = tools.file_open(self.tmpl, subdir=None)
            try:
                rml = report_file.read()
                report_type= data.get('report_type', 'pdf')
                class a(object):
                    def __init__(self, *args, **argv):
                        for key,arg in argv.items():
                            setattr(self, key, arg)
                report_xml = a(title=title, report_type=report_type, report_rml_content=rml, name=title, attachment=False, header=self.header)
            finally:
                report_file.close()

        # We add an attribute on the ir.actions.report.xml instance.
        # This attribute 'use_global_header' will be used by
        # the create_single_XXX function of the report engine.
        # This change has been done to avoid a big change of the API.
        setattr(report_xml, 'use_global_header', self.header if report_xml.header else False)

        report_type = report_xml.report_type
        if report_type in ['sxw','odt']:
            fnct = self.create_source_odt
        elif report_type in ['pdf','raw','txt','html']:
            fnct = self.create_source_pdf
        elif report_type=='html2html':
            fnct = self.create_source_html2html
        elif report_type=='mako2html':
            fnct = self.create_source_mako2html
        else:
            raise NotImplementedError(_('Unknown report type: %s') % report_type)
        fnct_ret = fnct(cr, uid, ids, data, report_xml, context)
        if not fnct_ret:
            return False, False
        return fnct_ret

    def create_source_odt(self, cr, uid, ids, data, report_xml, context=None):
        return self.create_single_odt(cr, uid, ids, data, report_xml, context or {})

    def create_source_html2html(self, cr, uid, ids, data, report_xml, context=None):
        return self.create_single_html2html(cr, uid, ids, data, report_xml, context or {})

    def create_source_mako2html(self, cr, uid, ids, data, report_xml, context=None):
        return self.create_single_mako2html(cr, uid, ids, data, report_xml, context or {})

    def create_source_pdf(self, cr, uid, ids, data, report_xml, context=None):
        if not context:
            context={}
        registry = openerp.registry(cr.dbname)
        attach = report_xml.attachment
        if attach:
            objs = self.getObjects(cr, uid, ids, context)
            results = []
            for obj in objs:
                aname = eval(attach, {'object':obj, 'time':time})
                result = False
                if report_xml.attachment_use and aname and context.get('attachment_use', True):
                    aids = registry['ir.attachment'].search(cr, uid, [('datas_fname','=',aname+'.pdf'),('res_model','=',self.table),('res_id','=',obj.id)])
                    if aids:
                        brow_rec = registry['ir.attachment'].browse(cr, uid, aids[0])
                        if not brow_rec.datas:
                            continue
                        d = base64.decodestring(brow_rec.datas)
                        results.append((d,'pdf'))
                        continue
                result = self.create_single_pdf(cr, uid, [obj.id], data, report_xml, context)
                if not result:
                    return False
                if aname:
                    try:
                        name = aname+'.'+result[1]
                        # Remove the default_type entry from the context: this
                        # is for instance used on the account.account_invoices
                        # and is thus not intended for the ir.attachment type
                        # field.
                        ctx = dict(context)
                        ctx.pop('default_type', None)
                        registry['ir.attachment'].create(cr, uid, {
                            'name': aname,
                            'datas': base64.encodestring(result[0]),
                            'datas_fname': name,
                            'res_model': self.table,
                            'res_id': obj.id,
                            }, context=ctx
                        )
                    except Exception:
                        #TODO: should probably raise a proper osv_except instead, shouldn't we? see LP bug #325632
                        _logger.error('Could not create saved report attachment', exc_info=True)
                results.append(result)
            if results:
                if results[0][1]=='pdf':
                    from pyPdf import PdfFileWriter, PdfFileReader
                    output = PdfFileWriter()
                    for r in results:
                        reader = PdfFileReader(cStringIO.StringIO(r[0]))
                        for page in range(reader.getNumPages()):
                            output.addPage(reader.getPage(page))
                    s = cStringIO.StringIO()
                    output.write(s)
                    return s.getvalue(), results[0][1]
        return self.create_single_pdf(cr, uid, ids, data, report_xml, context)

    def create_single_pdf(self, cr, uid, ids, data, report_xml, context=None):
        if not context:
            context={}
        logo = None
        context = context.copy()
        title = report_xml.name
        rml = report_xml.report_rml_content
        # if no rml file is found
        if not rml:
            return False
        rml_parser = self.parser(cr, uid, self.name2, context=context)
        objs = self.getObjects(cr, uid, ids, context)
        rml_parser.set_context(objs, data, ids, report_xml.report_type)
        processed_rml = etree.XML(rml)
        if report_xml.use_global_header:
            rml_parser._add_header(processed_rml, self.header)
        processed_rml = self.preprocess_rml(processed_rml,report_xml.report_type)
        if rml_parser.logo:
            logo = base64.decodestring(rml_parser.logo)
        create_doc = self.generators[report_xml.report_type]
        pdf = create_doc(etree.tostring(processed_rml),rml_parser.localcontext,logo,title.encode('utf8'))
        return pdf, report_xml.report_type

    def create_single_odt(self, cr, uid, ids, data, report_xml, context=None):
        context = dict(context or {})
        context['parents'] = sxw_parents
        report_type = report_xml.report_type
        binary_report_content = report_xml.report_sxw_content
        if isinstance(report_xml.report_sxw_content, unicode):
            # if binary content was passed as unicode, we must
            # re-encode it as a 8-bit string using the pass-through
            # 'latin1' encoding, to restore the original byte values.
            # See also osv.fields.sanitize_binary_value()
            binary_report_content = report_xml.report_sxw_content.encode("latin1")

        sxw_io = StringIO.StringIO(binary_report_content)
        sxw_z = zipfile.ZipFile(sxw_io, mode='r')
        rml = sxw_z.read('content.xml')
        meta = sxw_z.read('meta.xml')
        mime_type = sxw_z.read('mimetype')
        if mime_type == 'application/vnd.sun.xml.writer':
            mime_type = 'sxw'
        else :
            mime_type = 'odt'
        sxw_z.close()

        rml_parser = self.parser(cr, uid, self.name2, context=context)
        rml_parser.parents = sxw_parents
        rml_parser.tag = sxw_tag
        objs = self.getObjects(cr, uid, ids, context)
        rml_parser.set_context(objs, data, ids, mime_type)

        rml_dom_meta = node = etree.XML(meta)
        elements = node.findall(rml_parser.localcontext['name_space']["meta"]+"user-defined")
        for pe in elements:
            if pe.get(rml_parser.localcontext['name_space']["meta"]+"name"):
                if pe.get(rml_parser.localcontext['name_space']["meta"]+"name") == "Info 3":
                    pe[0].text=data['id']
                if pe.get(rml_parser.localcontext['name_space']["meta"]+"name") == "Info 4":
                    pe[0].text=data['model']
        meta = etree.tostring(rml_dom_meta, encoding='utf-8',
                              xml_declaration=True)

        rml_dom =  etree.XML(rml)
        elements = []
        key1 = rml_parser.localcontext['name_space']["text"]+"p"
        key2 = rml_parser.localcontext['name_space']["text"]+"drop-down"
        for n in rml_dom.iterdescendants():
            if n.tag == key1:
                elements.append(n)
        if mime_type == 'odt':
            for pe in elements:
                e = pe.findall(key2)
                for de in e:
                    pp=de.getparent()
                    if de.text or de.tail:
                        pe.text = de.text or de.tail
                    for cnd in de:
                        if cnd.text or cnd.tail:
                            if pe.text:
                                pe.text +=  cnd.text or cnd.tail
                            else:
                                pe.text =  cnd.text or cnd.tail
                            pp.remove(de)
        else:
            for pe in elements:
                e = pe.findall(key2)
                for de in e:
                    pp = de.getparent()
                    if de.text or de.tail:
                        pe.text = de.text or de.tail
                    for cnd in de:
                        text = cnd.get("{http://openoffice.org/2000/text}value",False)
                        if text:
                            if pe.text and text.startswith('[['):
                                pe.text +=  text
                            elif text.startswith('[['):
                                pe.text =  text
                            if de.getparent():
                                pp.remove(de)

        rml_dom = self.preprocess_rml(rml_dom, mime_type)
        create_doc = self.generators[mime_type]
        odt = etree.tostring(create_doc(rml_dom, rml_parser.localcontext),
                             encoding='utf-8', xml_declaration=True)
        sxw_contents = {'content.xml':odt, 'meta.xml':meta}

        if report_xml.use_global_header:
            #Add corporate header/footer
            rml_file = tools.file_open(os.path.join('base', 'report', 'corporate_%s_header.xml' % report_type))
            try:
                rml = rml_file.read()
                rml_parser = self.parser(cr, uid, self.name2, context=context)
                rml_parser.parents = sxw_parents
                rml_parser.tag = sxw_tag
                objs = self.getObjects(cr, uid, ids, context)
                rml_parser.set_context(objs, data, ids, report_xml.report_type)
                rml_dom = self.preprocess_rml(etree.XML(rml),report_type)
                create_doc = self.generators[report_type]
                odt = create_doc(rml_dom,rml_parser.localcontext)
                if report_xml.use_global_header:
                    rml_parser._add_header(odt)
                odt = etree.tostring(odt, encoding='utf-8',
                                     xml_declaration=True)
                sxw_contents['styles.xml'] = odt
            finally:
                rml_file.close()

        #created empty zip writing sxw contents to avoid duplication
        sxw_out = StringIO.StringIO()
        sxw_out_zip = zipfile.ZipFile(sxw_out, mode='w')
        sxw_template_zip = zipfile.ZipFile (sxw_io, 'r')
        for item in sxw_template_zip.infolist():
            if item.filename not in sxw_contents:
                buffer = sxw_template_zip.read(item.filename)
                sxw_out_zip.writestr(item.filename, buffer)
        for item_filename, buffer in sxw_contents.iteritems():
            sxw_out_zip.writestr(item_filename, buffer)
        sxw_template_zip.close()
        sxw_out_zip.close()
        final_op = sxw_out.getvalue()
        sxw_io.close()
        sxw_out.close()
        return final_op, mime_type

    def create_single_html2html(self, cr, uid, ids, data, report_xml, context=None):
        context = dict(context or {})
        context['parents'] = html_parents
        report_type = 'html'

        html = report_xml.report_rml_content
        html_parser = self.parser(cr, uid, self.name2, context=context)
        html_parser.parents = html_parents
        html_parser.tag = sxw_tag
        objs = self.getObjects(cr, uid, ids, context)
        html_parser.set_context(objs, data, ids, report_type)

        html_dom =  etree.HTML(html)
        html_dom = self.preprocess_rml(html_dom,'html2html')

        create_doc = self.generators['html2html']
        html = etree.tostring(create_doc(html_dom, html_parser.localcontext))

        return html.replace('&amp;','&').replace('&lt;', '<').replace('&gt;', '>').replace('</br>',''), report_type

    def create_single_mako2html(self, cr, uid, ids, data, report_xml, context=None):
        mako_html = report_xml.report_rml_content
        html_parser = self.parser(cr, uid, self.name2, context)
        objs = self.getObjects(cr, uid, ids, context)
        html_parser.set_context(objs, data, ids, 'html')
        create_doc = self.generators['makohtml2html']
        html = create_doc(mako_html,html_parser.localcontext)
        return html,'html'


# vim:expandtab:smartindent:tabstop=4:softtabstop=4:shiftwidth=4:<|MERGE_RESOLUTION|>--- conflicted
+++ resolved
@@ -38,11 +38,8 @@
 from openerp.osv.fields import float as float_field, function as function_field, datetime as datetime_field
 from openerp.tools.translate import _
 from openerp.tools import DEFAULT_SERVER_DATE_FORMAT, DEFAULT_SERVER_DATETIME_FORMAT
-<<<<<<< HEAD
 from num2words import num2words
-=======
 from openerp.tools.safe_eval import safe_eval as eval
->>>>>>> 7360a30b
 
 _logger = logging.getLogger(__name__)
 
