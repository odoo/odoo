# -*- coding: utf-8 -*-
##############################################################################
#
#    OpenERP, Open Source Management Solution
#    Copyright (C) 2004-2009 Tiny SPRL (<http://tiny.be>).
#
#    This program is free software: you can redistribute it and/or modify
#    it under the terms of the GNU Affero General Public License as
#    published by the Free Software Foundation, either version 3 of the
#    License, or (at your option) any later version.
#
#    This program is distributed in the hope that it will be useful,
#    but WITHOUT ANY WARRANTY; without even the implied warranty of
#    MERCHANTABILITY or FITNESS FOR A PARTICULAR PURPOSE.  See the
#    GNU Affero General Public License for more details.
#
#    You should have received a copy of the GNU Affero General Public License
#    along with this program.  If not, see <http://www.gnu.org/licenses/>.
#
##############################################################################
from lxml import etree
import StringIO
import cStringIO
import base64
from datetime import datetime
import os
import re
import time
from interface import report_rml
import preprocess
import logging
import openerp.tools as tools
import zipfile
import common

import openerp
from openerp.osv.fields import float as float_field, function as function_field, datetime as datetime_field
from openerp.osv.scope import proxy as scope
from openerp.tools.translate import _
from openerp.tools import DEFAULT_SERVER_DATE_FORMAT, DEFAULT_SERVER_DATETIME_FORMAT

_logger = logging.getLogger(__name__)

rml_parents = {
    'tr':1,
    'li':1,
    'story': 0,
    'section': 0
}

rml_tag="para"

sxw_parents = {
    'table-row': 1,
    'list-item': 1,
    'body': 0,
    'section': 0,
}

html_parents = {
    'tr' : 1,
    'body' : 0,
    'div' : 0
    }
sxw_tag = "p"

rml2sxw = {
    'para': 'p',
}

def get_date_length(date_format=DEFAULT_SERVER_DATE_FORMAT):
    return len((datetime.now()).strftime(date_format))

<<<<<<< HEAD
=======
class _format(object):
    def set_value(self, cr, uid, name, object, field, lang_obj):
        self.object = object
        self._field = field
        self.name = name
        self.lang_obj = lang_obj

class _float_format(float, _format):
    def __init__(self,value):
        super(_float_format, self).__init__()
        self.val = value or 0.0

    def __str__(self):
        digits = 2
        if hasattr(self,'_field') and getattr(self._field, 'digits', None):
            digits = self._field.digits[1]
        if hasattr(self, 'lang_obj'):
            return self.lang_obj.format('%.' + str(digits) + 'f', self.name, True)
        return str(self.val)

class _int_format(int, _format):
    def __init__(self,value):
        super(_int_format, self).__init__()
        self.val = value or 0

    def __str__(self):
        if hasattr(self,'lang_obj'):
            return self.lang_obj.format('%.d', self.name, True)
        return str(self.val)

class _date_format(str, _format):
    def __init__(self,value):
        super(_date_format, self).__init__()
        self.val = value and str(value) or ''

    def __str__(self):
        if self.val:
            if getattr(self,'name', None):
                date = datetime.strptime(self.name[:get_date_length()], DEFAULT_SERVER_DATE_FORMAT)
                return date.strftime(self.lang_obj.date_format.encode('utf-8'))
        return self.val

class _dttime_format(str, _format):
    def __init__(self,value):
        super(_dttime_format, self).__init__()
        self.val = value and str(value) or ''

    def __str__(self):
        if self.val and getattr(self,'name', None):
            return datetime.strptime(self.name, DEFAULT_SERVER_DATETIME_FORMAT)\
                   .strftime("%s %s"%((self.lang_obj.date_format).encode('utf-8'),
                                      (self.lang_obj.time_format).encode('utf-8')))
        return self.val


_fields_process = {
    'float': _float_format,
    'date': _date_format,
    'integer': _int_format,
    'datetime' : _dttime_format
}

#
# Context: {'node': node.dom}
#
class browse_record_list(list):
    def __init__(self, lst, context):
        super(browse_record_list, self).__init__(lst)
        self.context = context

    def __getattr__(self, name):
        res = browse_record_list([getattr(x,name) for x in self], self.context)
        return res

    def __str__(self):
        return "browse_record_list("+str(len(self))+")"
>>>>>>> 7f92e03c

class rml_parse(object):
    def __init__(self, cr, uid, name, parents=rml_parents, tag=rml_tag, context=None):
        if not context:
            context={}
        self.cr = cr
        self.uid = uid
        self.pool = openerp.registry(cr.dbname)
        user = self.pool['res.users'].browse(cr, uid, uid, context=context)
        self.localcontext = {
            'user': user,
            'setCompany': self.setCompany,
            'repeatIn': self.repeatIn,
            'setLang': self.setLang,
            'setTag': self.setTag,
            'removeParentNode': self.removeParentNode,
            'format': self.format,
            'formatLang': self.formatLang,
            'lang' : user.company_id.partner_id.lang,
            'translate' : self._translate,
            'setHtmlImage' : self.set_html_image,
            'strip_name' : self._strip_name,
            'time' : time,
            'display_address': self.display_address,
            # more context members are setup in setCompany() below:
            #  - company_id
            #  - logo
        }
        self.setCompany(user.company_id)
        self.localcontext.update(context)
        self.name = name
        self._node = None
        self.parents = parents
        self.tag = tag
        self._lang_cache = {}
        self.lang_dict = {}
        self.default_lang = {}
        self.lang_dict_called = False
        self._transl_regex = re.compile('(\[\[.+?\]\])')

    def setTag(self, oldtag, newtag, attrs=None):
        return newtag, attrs

    def _ellipsis(self, char, size=100, truncation_str='...'):
        if not char:
            return ''
        if len(char) <= size:
            return char
        return char[:size-len(truncation_str)] + truncation_str

    def setCompany(self, company_id):
        if company_id:
            self.localcontext['company'] = company_id
            self.localcontext['logo'] = company_id.logo
            self.rml_header = company_id.rml_header
            self.rml_header2 = company_id.rml_header2
            self.rml_header3 = company_id.rml_header3
            self.logo = company_id.logo

    def _strip_name(self, name, maxlen=50):
        return self._ellipsis(name, maxlen)

    def format(self, text, oldtag=None):
        return text.strip()

    def removeParentNode(self, tag=None):
        raise GeneratorExit('Skip')

    def set_html_image(self,id,model=None,field=None,context=None):
        if not id :
            return ''
        if not model:
            model = 'ir.attachment'
        try :
            id = int(id)
            res = self.pool[model].read(self.cr,self.uid,id)
            if field :
                return res[field]
            elif model =='ir.attachment' :
                return res['datas']
            else :
                return ''
        except Exception:
            return ''

    def setLang(self, lang):
        self.localcontext['lang'] = lang
        self.lang_dict_called = False
        # change the scope of self.objects
        with scope(self.cr, self.uid, self.localcontext):
            self.objects = self.objects.scoped()

    def _get_lang_dict(self):
        pool_lang = self.pool['res.lang']
        lang = self.localcontext.get('lang', 'en_US') or 'en_US'
        lang_ids = pool_lang.search(self.cr,self.uid,[('code','=',lang)])[0]
        lang_obj = pool_lang.browse(self.cr,self.uid,lang_ids)
        self.lang_dict.update({'lang_obj':lang_obj,'date_format':lang_obj.date_format,'time_format':lang_obj.time_format})
        self.default_lang[lang] = self.lang_dict.copy()
        return True

    def digits_fmt(self, obj=None, f=None, dp=None):
        digits = self.get_digits(obj, f, dp)
        return "%%.%df" % (digits, )

    def get_digits(self, obj=None, f=None, dp=None):
        d = DEFAULT_DIGITS = 2
        if dp:
            decimal_precision_obj = self.pool['decimal.precision']
            ids = decimal_precision_obj.search(self.cr, self.uid, [('name', '=', dp)])
            if ids:
                d = decimal_precision_obj.browse(self.cr, self.uid, ids)[0].digits
        elif obj and f:
            res_digits = getattr(obj._columns[f], 'digits', lambda x: ((16, DEFAULT_DIGITS)))
            if isinstance(res_digits, tuple):
                d = res_digits[1]
            else:
                d = res_digits(self.cr)[1]
        elif (hasattr(obj, '_field') and\
                isinstance(obj._field, (float_field, function_field)) and\
                obj._field.digits):
                d = obj._field.digits[1] or DEFAULT_DIGITS
        return d

    def formatLang(self, value, digits=None, date=False, date_time=False, grouping=True, monetary=False, dp=False, currency_obj=False):
        """
            Assuming 'Account' decimal.precision=3:
                formatLang(value) -> digits=2 (default)
                formatLang(value, digits=4) -> digits=4
                formatLang(value, dp='Account') -> digits=3
                formatLang(value, digits=5, dp='Account') -> digits=5
        """
        if digits is None:
            if dp:
                digits = self.get_digits(dp=dp)
            else:
                digits = self.get_digits(value)

        if isinstance(value, (str, unicode)) and not value:
            return ''

        if not self.lang_dict_called:
            self._get_lang_dict()
            self.lang_dict_called = True

        if date or date_time:
            if not value:
                return ''

            date_format = self.lang_dict['date_format']
            parse_format = DEFAULT_SERVER_DATE_FORMAT
            if date_time:
                value = value.split('.')[0]
                date_format = date_format + " " + self.lang_dict['time_format']
                parse_format = DEFAULT_SERVER_DATETIME_FORMAT
            if isinstance(value, basestring):
                # FIXME: the trimming is probably unreliable if format includes day/month names
                #        and those would need to be translated anyway.
                date = datetime.strptime(value[:get_date_length(parse_format)], parse_format)
            elif isinstance(value, time.struct_time):
                date = datetime(*value[:6])
            else:
                date = datetime(*value.timetuple()[:6])
            if date_time:
                # Convert datetime values to the expected client/context timezone
                date = datetime_field.context_timestamp(self.cr, self.uid,
                                                        timestamp=date,
                                                        context=self.localcontext)
            return date.strftime(date_format.encode('utf-8'))

        res = self.lang_dict['lang_obj'].format('%.' + str(digits) + 'f', value, grouping=grouping, monetary=monetary)
        if currency_obj:
            if currency_obj.position == 'after':
                res='%s %s'%(res,currency_obj.symbol)
            elif currency_obj and currency_obj.position == 'before':
                res='%s %s'%(currency_obj.symbol, res)
        return res

    def display_address(self, address_record):
        return address_record.contact_address

    def repeatIn(self, lst, name,nodes_parent=False):
        ret_lst = []
        for id in lst:
            ret_lst.append({name:id})
        return ret_lst

    def _translate(self,text):
        lang = self.localcontext['lang']
        if lang and text and not text.isspace():
            transl_obj = self.pool['ir.translation']
            piece_list = self._transl_regex.split(text)
            for pn in range(len(piece_list)):
                if not self._transl_regex.match(piece_list[pn]):
                    source_string = piece_list[pn].replace('\n', ' ').strip()
                    if len(source_string):
                        translated_string = transl_obj._get_source(self.cr, self.uid, self.name, ('report', 'rml'), lang, source_string)
                        if translated_string:
                            piece_list[pn] = piece_list[pn].replace(source_string, translated_string)
            text = ''.join(piece_list)
        return text

    def _add_header(self, rml_dom, header='external'):
        if header=='internal':
            rml_head =  self.rml_header2
        elif header=='internal landscape':
            rml_head =  self.rml_header3
        else:
            rml_head =  self.rml_header

        head_dom = etree.XML(rml_head)
        for tag in head_dom:
            found = rml_dom.find('.//'+tag.tag)
            if found is not None and len(found):
                if tag.get('position'):
                    found.append(tag)
                else :
                    found.getparent().replace(found,tag)
        return True

    def set_context(self, objects, data, ids, report_type = None):
        self.localcontext['data'] = data
        self.localcontext['objects'] = objects
        self.localcontext['digits_fmt'] = self.digits_fmt
        self.localcontext['get_digits'] = self.get_digits
        self.datas = data
        self.ids = ids
        self.objects = objects
        if report_type:
            if report_type=='odt' :
                self.localcontext.update({'name_space' :common.odt_namespace})
            else:
                self.localcontext.update({'name_space' :common.sxw_namespace})

        # WARNING: the object[0].exists() call below is slow but necessary because
        # some broken reporting wizards pass incorrect IDs (e.g. ir.ui.menu ids)
        if objects and len(objects) == 1 and \
            objects[0].exists() and 'company_id' in objects[0] and objects[0].company_id:
            # When we print only one record, we can auto-set the correct
            # company in the localcontext. For other cases the report
            # will have to call setCompany() inside the main repeatIn loop.
            self.setCompany(objects[0].company_id)

class report_sxw(report_rml, preprocess.report):
    """
    The register=True kwarg has been added to help remove the
    openerp.netsvc.LocalService() indirection and the related
    openerp.report.interface.report_int._reports dictionary:
    report_sxw registered in XML with auto=False are also registered in Python.
    In that case, they are registered in the above dictionary. Since
    registration is automatically done upon instanciation, and that
    instanciation is needed before rendering, a way was needed to
    instanciate-without-register a report. In the future, no report
    should be registered in the above dictionary and it will be dropped.
    """
    def __init__(self, name, table, rml=False, parser=rml_parse, header='external', store=False, register=True):
        report_rml.__init__(self, name, table, rml, '', register=register)
        self.name = name
        self.parser = parser
        self.header = header
        self.store = store
        self.internal_header=False
        if header=='internal' or header=='internal landscape':
            self.internal_header=True

    def getObjects(self, cr, uid, ids, context):
        table_obj = openerp.registry(cr.dbname)[self.table]
        return table_obj.browse(cr, uid, ids, context=context)

    def create(self, cr, uid, ids, data, context=None):
        if context is None:
            context = {}
        if self.internal_header:
            context.update(internal_header=self.internal_header)
        # skip osv.fields.sanitize_binary_value() because we want the raw bytes in all cases
        context.update(bin_raw=True)
        registry = openerp.registry(cr.dbname)
        ir_obj = registry['ir.actions.report.xml']
        report_xml_ids = ir_obj.search(cr, uid,
                [('report_name', '=', self.name[7:])], context=context)
        if report_xml_ids:
            report_xml = ir_obj.browse(cr, uid, report_xml_ids[0], context=context)
        else:
            title = ''
            report_file = tools.file_open(self.tmpl, subdir=None)
            try:
                rml = report_file.read()
                report_type= data.get('report_type', 'pdf')
                class a(object):
                    def __init__(self, *args, **argv):
                        for key,arg in argv.items():
                            setattr(self, key, arg)
                report_xml = a(title=title, report_type=report_type, report_rml_content=rml, name=title, attachment=False, header=self.header)
            finally:
                report_file.close()
        if report_xml.header:
            report_xml.header = self.header
        report_type = report_xml.report_type
        if report_type in ['sxw','odt']:
            fnct = self.create_source_odt
        elif report_type in ['pdf','raw','txt','html']:
            fnct = self.create_source_pdf
        elif report_type=='html2html':
            fnct = self.create_source_html2html
        elif report_type=='mako2html':
            fnct = self.create_source_mako2html
        else:
            raise NotImplementedError(_('Unknown report type: %s') % report_type)
        fnct_ret = fnct(cr, uid, ids, data, report_xml, context)
        if not fnct_ret:
            return False, False
        return fnct_ret

    def create_source_odt(self, cr, uid, ids, data, report_xml, context=None):
        return self.create_single_odt(cr, uid, ids, data, report_xml, context or {})

    def create_source_html2html(self, cr, uid, ids, data, report_xml, context=None):
        return self.create_single_html2html(cr, uid, ids, data, report_xml, context or {})

    def create_source_mako2html(self, cr, uid, ids, data, report_xml, context=None):
        return self.create_single_mako2html(cr, uid, ids, data, report_xml, context or {})

    def create_source_pdf(self, cr, uid, ids, data, report_xml, context=None):
        if not context:
            context={}
        registry = openerp.registry(cr.dbname)
        attach = report_xml.attachment
        if attach:
            objs = self.getObjects(cr, uid, ids, context)
            results = []
            for obj in objs:
                aname = eval(attach, {'object':obj, 'time':time})
                result = False
                if report_xml.attachment_use and aname and context.get('attachment_use', True):
                    aids = registry['ir.attachment'].search(cr, uid, [('datas_fname','=',aname+'.pdf'),('res_model','=',self.table),('res_id','=',obj.id)])
                    if aids:
                        brow_rec = registry['ir.attachment'].browse(cr, uid, aids[0])
                        if not brow_rec.datas:
                            continue
                        d = base64.decodestring(brow_rec.datas)
                        results.append((d,'pdf'))
                        continue
                result = self.create_single_pdf(cr, uid, [obj.id], data, report_xml, context)
                if not result:
                    return False
                if aname:
                    try:
                        name = aname+'.'+result[1]
                        # Remove the default_type entry from the context: this
                        # is for instance used on the account.account_invoices
                        # and is thus not intended for the ir.attachment type
                        # field.
                        ctx = dict(context)
                        ctx.pop('default_type', None)
                        registry['ir.attachment'].create(cr, uid, {
                            'name': aname,
                            'datas': base64.encodestring(result[0]),
                            'datas_fname': name,
                            'res_model': self.table,
                            'res_id': obj.id,
                            }, context=ctx
                        )
                    except Exception:
                        #TODO: should probably raise a proper osv_except instead, shouldn't we? see LP bug #325632
                        _logger.error('Could not create saved report attachment', exc_info=True)
                results.append(result)
            if results:
                if results[0][1]=='pdf':
                    from pyPdf import PdfFileWriter, PdfFileReader
                    output = PdfFileWriter()
                    for r in results:
                        reader = PdfFileReader(cStringIO.StringIO(r[0]))
                        for page in range(reader.getNumPages()):
                            output.addPage(reader.getPage(page))
                    s = cStringIO.StringIO()
                    output.write(s)
                    return s.getvalue(), results[0][1]
        return self.create_single_pdf(cr, uid, ids, data, report_xml, context)

    def create_single_pdf(self, cr, uid, ids, data, report_xml, context=None):
        if not context:
            context={}
        logo = None
        context = context.copy()
        title = report_xml.name
        rml = report_xml.report_rml_content
        # if no rml file is found
        if not rml:
            return False
        rml_parser = self.parser(cr, uid, self.name2, context=context)
        objs = self.getObjects(cr, uid, ids, context)
        rml_parser.set_context(objs, data, ids, report_xml.report_type)
        processed_rml = etree.XML(rml)
        if report_xml.header:
            rml_parser._add_header(processed_rml, self.header)
        processed_rml = self.preprocess_rml(processed_rml,report_xml.report_type)
        if rml_parser.logo:
            logo = base64.decodestring(rml_parser.logo)
        create_doc = self.generators[report_xml.report_type]
        pdf = create_doc(etree.tostring(processed_rml),rml_parser.localcontext,logo,title.encode('utf8'))
        return pdf, report_xml.report_type

    def create_single_odt(self, cr, uid, ids, data, report_xml, context=None):
        if not context:
            context={}
        context = context.copy()
        report_type = report_xml.report_type
        context['parents'] = sxw_parents
        binary_report_content = report_xml.report_sxw_content
        if isinstance(report_xml.report_sxw_content, unicode):
            # if binary content was passed as unicode, we must
            # re-encode it as a 8-bit string using the pass-through
            # 'latin1' encoding, to restore the original byte values.
            # See also osv.fields.sanitize_binary_value()
            binary_report_content = report_xml.report_sxw_content.encode("latin1")

        sxw_io = StringIO.StringIO(binary_report_content)
        sxw_z = zipfile.ZipFile(sxw_io, mode='r')
        rml = sxw_z.read('content.xml')
        meta = sxw_z.read('meta.xml')
        mime_type = sxw_z.read('mimetype')
        if mime_type == 'application/vnd.sun.xml.writer':
            mime_type = 'sxw'
        else :
            mime_type = 'odt'
        sxw_z.close()

        rml_parser = self.parser(cr, uid, self.name2, context=context)
        rml_parser.parents = sxw_parents
        rml_parser.tag = sxw_tag
        objs = self.getObjects(cr, uid, ids, context)
        rml_parser.set_context(objs, data, ids, mime_type)

        rml_dom_meta = node = etree.XML(meta)
        elements = node.findall(rml_parser.localcontext['name_space']["meta"]+"user-defined")
        for pe in elements:
            if pe.get(rml_parser.localcontext['name_space']["meta"]+"name"):
                if pe.get(rml_parser.localcontext['name_space']["meta"]+"name") == "Info 3":
                    pe[0].text=data['id']
                if pe.get(rml_parser.localcontext['name_space']["meta"]+"name") == "Info 4":
                    pe[0].text=data['model']
        meta = etree.tostring(rml_dom_meta, encoding='utf-8',
                              xml_declaration=True)

        rml_dom =  etree.XML(rml)
        elements = []
        key1 = rml_parser.localcontext['name_space']["text"]+"p"
        key2 = rml_parser.localcontext['name_space']["text"]+"drop-down"
        for n in rml_dom.iterdescendants():
            if n.tag == key1:
                elements.append(n)
        if mime_type == 'odt':
            for pe in elements:
                e = pe.findall(key2)
                for de in e:
                    pp=de.getparent()
                    if de.text or de.tail:
                        pe.text = de.text or de.tail
                    for cnd in de:
                        if cnd.text or cnd.tail:
                            if pe.text:
                                pe.text +=  cnd.text or cnd.tail
                            else:
                                pe.text =  cnd.text or cnd.tail
                            pp.remove(de)
        else:
            for pe in elements:
                e = pe.findall(key2)
                for de in e:
                    pp = de.getparent()
                    if de.text or de.tail:
                        pe.text = de.text or de.tail
                    for cnd in de:
                        text = cnd.get("{http://openoffice.org/2000/text}value",False)
                        if text:
                            if pe.text and text.startswith('[['):
                                pe.text +=  text
                            elif text.startswith('[['):
                                pe.text =  text
                            if de.getparent():
                                pp.remove(de)

        rml_dom = self.preprocess_rml(rml_dom, mime_type)
        create_doc = self.generators[mime_type]
        odt = etree.tostring(create_doc(rml_dom, rml_parser.localcontext),
                             encoding='utf-8', xml_declaration=True)
        sxw_contents = {'content.xml':odt, 'meta.xml':meta}

        if report_xml.header:
            #Add corporate header/footer
            rml_file = tools.file_open(os.path.join('base', 'report', 'corporate_%s_header.xml' % report_type))
            try:
                rml = rml_file.read()
                rml_parser = self.parser(cr, uid, self.name2, context=context)
                rml_parser.parents = sxw_parents
                rml_parser.tag = sxw_tag
                objs = self.getObjects(cr, uid, ids, context)
                rml_parser.set_context(objs, data, ids, report_xml.report_type)
                rml_dom = self.preprocess_rml(etree.XML(rml),report_type)
                create_doc = self.generators[report_type]
                odt = create_doc(rml_dom,rml_parser.localcontext)
                if report_xml.header:
                    rml_parser._add_header(odt)
                odt = etree.tostring(odt, encoding='utf-8',
                                     xml_declaration=True)
                sxw_contents['styles.xml'] = odt
            finally:
                rml_file.close()

        #created empty zip writing sxw contents to avoid duplication
        sxw_out = StringIO.StringIO()
        sxw_out_zip = zipfile.ZipFile(sxw_out, mode='w')
        sxw_template_zip = zipfile.ZipFile (sxw_io, 'r')
        for item in sxw_template_zip.infolist():
            if item.filename not in sxw_contents:
                buffer = sxw_template_zip.read(item.filename)
                sxw_out_zip.writestr(item.filename, buffer)
        for item_filename, buffer in sxw_contents.iteritems():
            sxw_out_zip.writestr(item_filename, buffer)
        sxw_template_zip.close()
        sxw_out_zip.close()
        final_op = sxw_out.getvalue()
        sxw_io.close()
        sxw_out.close()
        return final_op, mime_type

    def create_single_html2html(self, cr, uid, ids, data, report_xml, context=None):
        if not context:
            context = {}
        context = context.copy()
        report_type = 'html'
        context['parents'] = html_parents

        html = report_xml.report_rml_content
        html_parser = self.parser(cr, uid, self.name2, context=context)
        html_parser.parents = html_parents
        html_parser.tag = sxw_tag
        objs = self.getObjects(cr, uid, ids, context)
        html_parser.set_context(objs, data, ids, report_type)

        html_dom =  etree.HTML(html)
        html_dom = self.preprocess_rml(html_dom,'html2html')

        create_doc = self.generators['html2html']
        html = etree.tostring(create_doc(html_dom, html_parser.localcontext))

        return html.replace('&amp;','&').replace('&lt;', '<').replace('&gt;', '>').replace('</br>',''), report_type

    def create_single_mako2html(self, cr, uid, ids, data, report_xml, context=None):
        mako_html = report_xml.report_rml_content
        html_parser = self.parser(cr, uid, self.name2, context)
        objs = self.getObjects(cr, uid, ids, context)
        html_parser.set_context(objs, data, ids, 'html')
        create_doc = self.generators['makohtml2html']
        html = create_doc(mako_html,html_parser.localcontext)
        return html,'html'


# vim:expandtab:smartindent:tabstop=4:softtabstop=4:shiftwidth=4:<|MERGE_RESOLUTION|>--- conflicted
+++ resolved
@@ -71,85 +71,6 @@
 def get_date_length(date_format=DEFAULT_SERVER_DATE_FORMAT):
     return len((datetime.now()).strftime(date_format))
 
-<<<<<<< HEAD
-=======
-class _format(object):
-    def set_value(self, cr, uid, name, object, field, lang_obj):
-        self.object = object
-        self._field = field
-        self.name = name
-        self.lang_obj = lang_obj
-
-class _float_format(float, _format):
-    def __init__(self,value):
-        super(_float_format, self).__init__()
-        self.val = value or 0.0
-
-    def __str__(self):
-        digits = 2
-        if hasattr(self,'_field') and getattr(self._field, 'digits', None):
-            digits = self._field.digits[1]
-        if hasattr(self, 'lang_obj'):
-            return self.lang_obj.format('%.' + str(digits) + 'f', self.name, True)
-        return str(self.val)
-
-class _int_format(int, _format):
-    def __init__(self,value):
-        super(_int_format, self).__init__()
-        self.val = value or 0
-
-    def __str__(self):
-        if hasattr(self,'lang_obj'):
-            return self.lang_obj.format('%.d', self.name, True)
-        return str(self.val)
-
-class _date_format(str, _format):
-    def __init__(self,value):
-        super(_date_format, self).__init__()
-        self.val = value and str(value) or ''
-
-    def __str__(self):
-        if self.val:
-            if getattr(self,'name', None):
-                date = datetime.strptime(self.name[:get_date_length()], DEFAULT_SERVER_DATE_FORMAT)
-                return date.strftime(self.lang_obj.date_format.encode('utf-8'))
-        return self.val
-
-class _dttime_format(str, _format):
-    def __init__(self,value):
-        super(_dttime_format, self).__init__()
-        self.val = value and str(value) or ''
-
-    def __str__(self):
-        if self.val and getattr(self,'name', None):
-            return datetime.strptime(self.name, DEFAULT_SERVER_DATETIME_FORMAT)\
-                   .strftime("%s %s"%((self.lang_obj.date_format).encode('utf-8'),
-                                      (self.lang_obj.time_format).encode('utf-8')))
-        return self.val
-
-
-_fields_process = {
-    'float': _float_format,
-    'date': _date_format,
-    'integer': _int_format,
-    'datetime' : _dttime_format
-}
-
-#
-# Context: {'node': node.dom}
-#
-class browse_record_list(list):
-    def __init__(self, lst, context):
-        super(browse_record_list, self).__init__(lst)
-        self.context = context
-
-    def __getattr__(self, name):
-        res = browse_record_list([getattr(x,name) for x in self], self.context)
-        return res
-
-    def __str__(self):
-        return "browse_record_list("+str(len(self))+")"
->>>>>>> 7f92e03c
 
 class rml_parse(object):
     def __init__(self, cr, uid, name, parents=rml_parents, tag=rml_tag, context=None):
