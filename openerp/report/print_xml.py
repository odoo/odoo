# -*- coding: utf-8 -*-
##############################################################################
#    
#    OpenERP, Open Source Management Solution
#    Copyright (C) 2004-2009 Tiny SPRL (<http://tiny.be>).
#
#    This program is free software: you can redistribute it and/or modify
#    it under the terms of the GNU Affero General Public License as
#    published by the Free Software Foundation, either version 3 of the
#    License, or (at your option) any later version.
#
#    This program is distributed in the hope that it will be useful,
#    but WITHOUT ANY WARRANTY; without even the implied warranty of
#    MERCHANTABILITY or FITNESS FOR A PARTICULAR PURPOSE.  See the
#    GNU Affero General Public License for more details.
#
#    You should have received a copy of the GNU Affero General Public License
#    along with this program.  If not, see <http://www.gnu.org/licenses/>.     
#
##############################################################################

from lxml import etree
import openerp
import openerp.tools as tools
from openerp.tools.safe_eval import safe_eval
import print_fnc
<<<<<<< HEAD
from openerp.osv.orm import browse_null, Record, Recordset
import openerp.pooler as pooler
=======
from openerp.osv.orm import browse_null, browse_record
>>>>>>> fc4d9c86

class InheritDict(dict):
    # Might be usefull when we're doing name lookup for call or eval.

    def __init__(self, parent=None):
        self.parent = parent

    def __getitem__(self, name):
        if name in self:
            return super(InheritDict, self).__getitem__(name)
        else:
            if not self.parent:
                raise KeyError
            else:
                return self.parent[name]

def tounicode(val):
    if isinstance(val, str):
        unicode_val = unicode(val, 'utf-8')
    elif isinstance(val, unicode):
        unicode_val = val
    else:
        unicode_val = unicode(val)
    return unicode_val

class document(object):
    def __init__(self, cr, uid, datas, func=False):
        # create a new document
        self.cr = cr
        self.pool = openerp.registry(cr.dbname)
        self.func = func or {}
        self.datas = datas
        self.uid = uid
        self.bin_datas = {}

    def node_attrs_get(self, node):
        if len(node.attrib):
            return node.attrib
        return {}

    def get_value(self, browser, field_path):
        fields = field_path.split('.')

        if not len(fields):
            return ''

        value = browser

        for f in fields:
            if isinstance(value, (Recordset, list)):
                if len(value) == 0:
                    return ''
                value = value[0]
            if isinstance(value, browse_null):
                return ''
            else:
                value = value[f]

        if isinstance(value, browse_null) or (value is False):
            return ''
        else:
            return value

    def get_value2(self, browser, field_path):
        value = self.get_value(browser, field_path)
        if isinstance(value, Record):
            return value.id
        elif isinstance(value, browse_null):
            return False
        else:
            return value

    def eval(self, record, expr):
#TODO: support remote variables (eg address.title) in expr
# how to do that: parse the string, find dots, replace those dotted variables by temporary
# "simple ones", fetch the value of those variables and add them (temporarily) to the _data
# dictionary passed to eval

#FIXME: it wont work if the data hasn't been fetched yet... this could
# happen if the eval node is the first one using this Record
# the next line is a workaround for the problem: it causes the resource to be loaded
#Pinky: Why not this ? eval(expr, browser) ?
#       name = browser.name
#       data_dict = browser._data[self.get_value(browser, 'id')]
        return safe_eval(expr, {}, {'obj': record})

    def parse_node(self, node, parent, browser, datas=None):
            attrs = self.node_attrs_get(node)
            if 'type' in attrs:
                if attrs['type']=='field':
                    value = self.get_value(browser, attrs['name'])
#TODO: test this
                    if value == '' and 'default' in attrs:
                        value = attrs['default']
                    el = etree.SubElement(parent, node.tag)
                    el.text = tounicode(value)
#TODO: test this
                    for key, value in attrs.iteritems():
                        if key not in ('type', 'name', 'default'):
                            el.set(key, value)

                elif attrs['type']=='attachment':
                    model = browser._name
                    value = self.get_value(browser, attrs['name'])

                    ids = self.pool['ir.attachment'].search(self.cr, self.uid, [('res_model','=',model),('res_id','=',int(value))])
                    datas = self.pool['ir.attachment'].read(self.cr, self.uid, ids)

                    if len(datas):
                        # if there are several, pick first
                        datas = datas[0]
                        fname = str(datas['datas_fname'])
                        ext = fname.split('.')[-1].lower()
                        if ext in ('jpg','jpeg', 'png'):
                            import base64
                            from StringIO import StringIO
                            dt = base64.decodestring(datas['datas'])
                            fp = StringIO()
                            fp.write(dt)
                            i = str(len(self.bin_datas))
                            self.bin_datas[i] = fp
                            el = etree.SubElement(parent, node.tag)
                            el.text = i

                elif attrs['type']=='data':
#TODO: test this
                    txt = self.datas.get('form', {}).get(attrs['name'], '')
                    el = etree.SubElement(parent, node.tag)
                    el.text = txt

                elif attrs['type']=='function':
                    if attrs['name'] in self.func:
                        txt = self.func[attrs['name']](node)
                    else:
                        txt = print_fnc.print_fnc(attrs['name'], node)
                    el = etree.SubElement(parent, node.tag)
                    el.text = txt

                elif attrs['type']=='eval':
                    value = self.eval(browser, attrs['expr'])
                    el = etree.SubElement(parent, node.tag)
                    el.text = str(value)

                elif attrs['type']=='fields':
                    fields = attrs['name'].split(',')
                    vals = {}
                    for b in browser:
                        value = tuple([self.get_value2(b, f) for f in fields])
                        if not value in vals:
                            vals[value]=[]
                        vals[value].append(b)
                    keys = vals.keys()
                    keys.sort()

                    if 'order' in attrs and attrs['order']=='desc':
                        keys.reverse()

                    v_list = [vals[k] for k in keys]
                    for v in v_list:
                        el = etree.SubElement(parent, node.tag)
                        for el_cld in node:
                            self.parse_node(el_cld, el, v)

                elif attrs['type']=='call':
                    if len(attrs['args']):
#TODO: test this
                        # fetches the values of the variables which names where passed in the args attribute
                        args = [self.eval(browser, arg) for arg in attrs['args'].split(',')]
                    else:
                        args = []
                    # get the object
                    if 'model' in attrs:
                        obj = self.pool.get(attrs['model'])
                    else:
                        obj = browser       # the record(set) is an instance of the model

                    # get the ids
                    if 'ids' in attrs:
                        ids = self.eval(browser, attrs['ids'])
                    else:
                        ids = map(int, browser.recordset())

                    # call the method itself
                    newdatas = getattr(obj, attrs['name'])(self.cr, self.uid, ids, *args)

                    def parse_result_tree(node, parent, datas):
                        if not node.tag == etree.Comment:
                            el = etree.SubElement(parent, node.tag)
                            atr = self.node_attrs_get(node)
                            if 'value' in atr:
                                if not isinstance(datas[atr['value']], (str, unicode)):
                                    txt = str(datas[atr['value']])
                                else:
                                    txt = datas[atr['value']]
                                el.text = txt
                            else:
                                for el_cld in node:
                                    parse_result_tree(el_cld, el, datas)
                    if not isinstance(newdatas, (Recordset, list)):
                        newdatas = [newdatas]
                    for newdata in newdatas:
                        parse_result_tree(node, parent, newdata)

                elif attrs['type']=='zoom':
                    value = self.get_value(browser, attrs['name'])
                    if value:
                        if not isinstance(value, (Recordset, list)):
                            v_list = [value]
                        else:
                            v_list = value
                        for v in v_list:
                            el = etree.SubElement(parent, node.tag)
                            for el_cld in node:
                                self.parse_node(el_cld, el, v)
            else:
                # if there is no "type" attribute in the node, copy it to the xml data and parse its children
                if not node.tag == etree.Comment:
                    if node.tag == parent.tag:
                        el = parent
                    else:
                        el = etree.SubElement(parent, node.tag)
                    for el_cld in node:
                        self.parse_node(el_cld,el, browser)
    def xml_get(self):
        return etree.tostring(self.doc,encoding="utf-8",xml_declaration=True,pretty_print=True)

    def parse_tree(self, ids, model, context=None):
        if not context:
            context={}
        browser = self.pool[model].browse(self.cr, self.uid, ids, context)
        self.parse_node(self.dom, self.doc, browser)

    def parse_string(self, xml, ids, model, context=None):
        if not context:
            context={}
        # parses the xml template to memory
        self.dom = etree.XML(xml)
        # create the xml data from the xml template
        self.parse_tree(ids, model, context)

    def parse(self, filename, ids, model, context=None):
        if not context:
            context={}
        # parses the xml template to memory
        src_file = tools.file_open(filename)
        try:
            self.dom = etree.XML(src_file.read())
            self.doc = etree.Element(self.dom.tag)
            self.parse_tree(ids, model, context)
        finally:
            src_file.close()

    def close(self):
        self.doc = None
        self.dom = None


# vim:expandtab:smartindent:tabstop=4:softtabstop=4:shiftwidth=4:
<|MERGE_RESOLUTION|>--- conflicted
+++ resolved
@@ -24,12 +24,7 @@
 import openerp.tools as tools
 from openerp.tools.safe_eval import safe_eval
 import print_fnc
-<<<<<<< HEAD
 from openerp.osv.orm import browse_null, Record, Recordset
-import openerp.pooler as pooler
-=======
-from openerp.osv.orm import browse_null, browse_record
->>>>>>> fc4d9c86
 
 class InheritDict(dict):
     # Might be usefull when we're doing name lookup for call or eval.
