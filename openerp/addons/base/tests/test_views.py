--- conflicted
+++ resolved
@@ -235,7 +235,6 @@
             ET.tostring(self.base_arch),
             ET.tostring(E.form(Field(name="replacement"), string="Title")))
 
-<<<<<<< HEAD
     def test_delete(self):
         spec = Field(name="target", position="replace")
 
@@ -431,7 +430,40 @@
 
 
 class test_views(common.TransactionCase):
-=======
+
+    @mute_logger('openerp.osv.orm', 'openerp.addons.base.ir.ir_ui_view')
+    def test_00_init_check_views(self):
+        Views = self.registry('ir.ui.view')
+
+        self.assertTrue(Views.pool._init)
+
+        error_msg = "The model name does not exist or the view architecture cannot be rendered"
+        # test arch check is call for views without xmlid during registry initialization
+        with self.assertRaisesRegexp(except_orm, error_msg):
+            Views.create(self.cr, self.uid, {
+                'name': 'Test View #1',
+                'model': 'ir.ui.view',
+                'arch': """<?xml version="1.0"?>
+                            <tree>
+                              <field name="test_1"/>
+                            </tree>
+                        """,
+            })
+
+        # same for inherited views
+        with self.assertRaisesRegexp(except_orm, error_msg):
+            # Views.pudb = True
+            Views.create(self.cr, self.uid, {
+                'name': 'Test View #2',
+                'model': 'ir.ui.view',
+                'inherit_id': self.browse_ref('base.view_view_tree').id,
+                'arch': """<?xml version="1.0"?>
+                            <xpath expr="//field[@name='name']" position="after">
+                              <field name="test_2"/>
+                            </xpath>
+                        """,
+            })
+
     def test_20_remove_unexisting_attribute(self):
         Views = self.registry('ir.ui.view')
         Views.create(self.cr, self.uid, {
@@ -445,7 +477,6 @@
                     """,
         })
 
->>>>>>> 56bb1b98
     def _insert_view(self, **kw):
         """Insert view into database via a query to passtrough validation"""
         kw.pop('id', None)
