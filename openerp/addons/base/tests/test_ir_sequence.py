--- conflicted
+++ resolved
@@ -196,9 +196,6 @@
         drop_sequence('test_sequence_type_6')
 
 
-<<<<<<< HEAD
-if __name__ == '__main__':
-=======
 class Test_ir_sequence_init(common.TransactionCase):
 
     def test_00(self):
@@ -228,5 +225,4 @@
         assert read_sequence == "0001", 'The actual sequence value must be 1. reading : %s' % read_sequence
 
 if __name__ == "__main__":
->>>>>>> 4bef17cc
     unittest2.main()