import unittest2
from lxml import etree

from openerp.exceptions import AccessError
from openerp.tools.misc import mute_logger
from openerp.tests import common

# test group that demo user should not have
GROUP_TECHNICAL_FEATURES = 'base.group_no_one'


class TestACL(common.TransactionCase):

    def setUp(self):
        super(TestACL, self).setUp()
        self.res_currency = self.registry('res.currency')
        self.res_partner = self.registry('res.partner')
        self.res_users = self.registry('res.users')
        self.res_company = self.registry('res.company')
        self.demo_uid = self.registry('ir.model.data').xmlid_to_res_id(self.cr, self.uid, 'base.user_demo')
        self.tech_group = self.registry('ir.model.data').xmlid_to_object(self.cr, self.uid, GROUP_TECHNICAL_FEATURES)
        self.erp_manager_group = self.registry('ir.model.data').xmlid_to_object(self.cr, self.uid, 'base.group_erp_manager')
        self.erp_system_group = self.registry('ir.model.data').xmlid_to_object(self.cr, self.uid, 'base.group_system')

    def _set_field_groups(self, model, field_name, groups):
        field = model._fields[field_name]
        column = model._columns[field_name]
        old_groups = field.groups
        old_prefetch = column._prefetch
    
        field.groups = groups
        column.groups = groups
        column._prefetch = False

        @self.addCleanup
        def cleanup():
            field.groups = old_groups
            column.groups = old_groups
            column._prefetch = old_prefetch

    def test_field_visibility_restriction(self):
        """Check that model-level ``groups`` parameter effectively restricts access to that
           field for users who do not belong to one of the explicitly allowed groups"""
        # Verify the test environment first
        original_fields = self.res_currency.fields_get(self.cr, self.demo_uid, [])
        form_view = self.res_currency.fields_view_get(self.cr, self.demo_uid, False, 'form')
        view_arch = etree.fromstring(form_view.get('arch'))
        has_tech_feat = self.res_users.has_group(self.cr, self.demo_uid, GROUP_TECHNICAL_FEATURES)
        self.assertFalse(has_tech_feat, "`demo` user should not belong to the restricted group before the test")
        self.assertTrue('accuracy' in original_fields, "'accuracy' field must be properly visible before the test")
        self.assertNotEquals(view_arch.xpath("//field[@name='accuracy']"), [],
                             "Field 'accuracy' must be found in view definition before the test")

        # restrict access to the field and check it's gone
        self._set_field_groups(self.res_currency, 'accuracy', GROUP_TECHNICAL_FEATURES)

        fields = self.res_currency.fields_get(self.cr, self.demo_uid, [])
        form_view = self.res_currency.fields_view_get(self.cr, self.demo_uid, False, 'form')
        view_arch = etree.fromstring(form_view.get('arch'))
        self.assertFalse('accuracy' in fields, "'accuracy' field should be gone")
        self.assertEquals(view_arch.xpath("//field[@name='accuracy']"), [],
                          "Field 'accuracy' must not be found in view definition")

        # Make demo user a member of the restricted group and check that the field is back
        self.tech_group.write({'users': [(4, self.demo_uid)]})
        has_tech_feat = self.res_users.has_group(self.cr, self.demo_uid, GROUP_TECHNICAL_FEATURES)
        fields = self.res_currency.fields_get(self.cr, self.demo_uid, [])
        form_view = self.res_currency.fields_view_get(self.cr, self.demo_uid, False, 'form')
        view_arch = etree.fromstring(form_view.get('arch'))
        #import pprint; pprint.pprint(fields); pprint.pprint(form_view)
        self.assertTrue(has_tech_feat, "`demo` user should now belong to the restricted group")
        self.assertTrue('accuracy' in fields, "'accuracy' field must be properly visible again")
        self.assertNotEquals(view_arch.xpath("//field[@name='accuracy']"), [],
                             "Field 'accuracy' must be found in view definition again")

        #cleanup
        self.tech_group.write({'users': [(3, self.demo_uid)]})

    @mute_logger('openerp.models')
    def test_field_crud_restriction(self):
        "Read/Write RPC access to restricted field should be forbidden"
        # Verify the test environment first
        has_tech_feat = self.res_users.has_group(self.cr, self.demo_uid, GROUP_TECHNICAL_FEATURES)
        self.assertFalse(has_tech_feat, "`demo` user should not belong to the restricted group")
        self.assert_(self.res_partner.read(self.cr, self.demo_uid, [1], ['bank_ids']))
        self.assert_(self.res_partner.write(self.cr, self.demo_uid, [1], {'bank_ids': []}))

        # Now restrict access to the field and check it's forbidden
        self._set_field_groups(self.res_partner, 'bank_ids', GROUP_TECHNICAL_FEATURES)

        with self.assertRaises(AccessError):
            self.res_partner.read(self.cr, self.demo_uid, [1], ['bank_ids'])
        with self.assertRaises(AccessError):
            self.res_partner.write(self.cr, self.demo_uid, [1], {'bank_ids': []})

        # Add the restricted group, and check that it works again
        self.tech_group.write({'users': [(4, self.demo_uid)]})
        has_tech_feat = self.res_users.has_group(self.cr, self.demo_uid, GROUP_TECHNICAL_FEATURES)
        self.assertTrue(has_tech_feat, "`demo` user should now belong to the restricted group")
        self.assert_(self.res_partner.read(self.cr, self.demo_uid, [1], ['bank_ids']))
        self.assert_(self.res_partner.write(self.cr, self.demo_uid, [1], {'bank_ids': []}))

        #cleanup
        self.tech_group.write({'users': [(3, self.demo_uid)]})

    @mute_logger('openerp.models')
    def test_fields_browse_restriction(self):
        """Test access to records having restricted fields"""
        self._set_field_groups(self.res_partner, 'email', GROUP_TECHNICAL_FEATURES)

        pid = self.res_partner.search(self.cr, self.demo_uid, [], limit=1)[0]
        part = self.res_partner.browse(self.cr, self.demo_uid, pid)
        # accessing fields must no raise exceptions...
        part.name
        # ... except if they are restricted
        with self.assertRaises(AccessError) as cm:
            with mute_logger('openerp.models'):
                part.email

        #Useless because we get the title in the client side now in the chrome.js file(map_title)
        #self.assertEqual(cm.exception.args[0], 'Access Error')
<<<<<<< HEAD
=======

    def test_view_create_edit_button_invisibility(self):
        """ Test form view Create, Edit, Delete button visibility based on access right of model"""
        methods = ['create', 'edit', 'delete']
        company_view = self.res_company.fields_view_get(self.cr, self.demo_uid, False, 'form')
        view_arch = etree.fromstring(company_view['arch'])
        for method in methods:
            self.assertEqual(view_arch.get(method), 'false')

    def test_view_create_edit_button_visibility(self):
        """ Test form view Create, Edit, Delete button visibility based on access right of model"""
        methods = ['create', 'edit', 'delete']
        self.erp_manager_group.write({'users': [(4, self.demo_uid)]})
        company_view = self.res_company.fields_view_get(self.cr, self.demo_uid, False, 'form')
        view_arch = etree.fromstring(company_view['arch'])
        for method in methods:
            self.assertIsNone(view_arch.get(method))
        # cleanup
        self.erp_manager_group.write({'users': [(3, self.demo_uid)]})

    def test_m2o_field_create_edit_invisibility(self):
        """ Test many2one field Create and Edit option visibility based on access rights of relation field""" 
        methods = ['create', 'write']

        company_view = self.res_company.fields_view_get(self.cr, self.demo_uid, False, 'form')
        view_arch = etree.fromstring(company_view['arch'])
        field_node = view_arch.xpath("//field[@name='currency_id']")
        self.assertTrue(len(field_node), "currency_id field should be in company from view")
        for method in methods:
            self.assertEqual(field_node[0].get('can_' + method), 'false')

    def test_m2o_field_create_edit_visibility(self):
        """ Test many2one field Create and Edit option visibility based on access rights of relation field""" 
        methods = ['create', 'write']

        self.erp_system_group.write({'users': [(4, self.demo_uid)]})
        company_view = self.res_company.fields_view_get(self.cr, self.demo_uid, False, 'form')
        view_arch = etree.fromstring(company_view['arch'])
        field_node = view_arch.xpath("//field[@name='currency_id']")
        self.assertTrue(len(field_node), "currency_id field should be in company from view")
        for method in methods:
            self.assertEqual(field_node[0].get('can_' + method), 'true')
        # cleanup
        self.erp_manager_group.write({'users': [(3, self.demo_uid)]})
>>>>>>> 4bef17cc

if __name__ == '__main__':
    unittest2.main()<|MERGE_RESOLUTION|>--- conflicted
+++ resolved
@@ -119,8 +119,6 @@
 
         #Useless because we get the title in the client side now in the chrome.js file(map_title)
         #self.assertEqual(cm.exception.args[0], 'Access Error')
-<<<<<<< HEAD
-=======
 
     def test_view_create_edit_button_invisibility(self):
         """ Test form view Create, Edit, Delete button visibility based on access right of model"""
@@ -165,7 +163,6 @@
             self.assertEqual(field_node[0].get('can_' + method), 'true')
         # cleanup
         self.erp_manager_group.write({'users': [(3, self.demo_uid)]})
->>>>>>> 4bef17cc
 
 if __name__ == '__main__':
     unittest2.main()