--- conflicted
+++ resolved
@@ -4,10 +4,7 @@
       <menuitem name="Reporting"
           id="menu_reporting"
           groups="base.group_user"
-<<<<<<< HEAD
-=======
           icon="fa-signal"
->>>>>>> 4bef17cc
           sequence="170"/>
           <menuitem id="menu_reporting_dashboard" name="Dashboards" parent="menu_reporting" sequence="0"/>
           <menuitem id="menu_reporting_config" name="Configuration" parent="menu_reporting" sequence="100" groups="base.group_system"/>
@@ -15,10 +12,7 @@
       <!-- Top menu item -->
       <menuitem name="Settings"
           id="menu_administration"
-<<<<<<< HEAD
-=======
           icon="fa-gear"
->>>>>>> 4bef17cc
           sequence="500"/>
           <menuitem id="menu_management" name="Modules" parent="menu_administration" sequence="0"/>
           <menuitem id="menu_config" name="Configuration" parent="menu_administration" sequence="1"/>
