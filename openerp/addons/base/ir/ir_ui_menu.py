--- conflicted
+++ resolved
@@ -258,25 +258,15 @@
     def _get_needaction(self, cr, uid, ids, field_names, args, context=None):
         if context is None:
             context = {}
-<<<<<<< HEAD
-        res = dict.fromkeys(ids, {})
-        for menu in self.browse(cr, uid, ids, context=context):
-=======
         res = dict.fromkeys(ids)
         for menu in self.browse(cr, uid, ids, context=context):
             res[menu.id] = {}
->>>>>>> f57efbb1
             if menu.action and menu.action.type == 'ir.actions.act_window' and menu.action.res_model:
                 menu_needaction_res = osv.osv.get_needaction_info(cr, uid, menu.action.res_model, uid, domain=menu.action.domain, context=context)
             else:
                 menu_needaction_res = [False, 0]
-<<<<<<< HEAD
-            res[menu.id]['has_needaction'] = menu_needaction_res[0]
-            res[menu.id]['needaction_ctr'] = menu_needaction_res[1]
-=======
             res[menu.id]['uses_needaction'] = menu_needaction_res[0]
             res[menu.id]['needaction_uid_ctr'] = menu_needaction_res[1]
->>>>>>> f57efbb1
         return res
         
     _columns = {
@@ -295,13 +285,8 @@
         'web_icon_hover':fields.char('Web Icon File (hover)', size=128),
         'web_icon_data': fields.function(_get_image_icon, string='Web Icon Image', type='binary', readonly=True, store=True, multi='icon'),
         'web_icon_hover_data':fields.function(_get_image_icon, string='Web Icon Image (hover)', type='binary', readonly=True, store=True, multi='icon'),
-<<<<<<< HEAD
-        'has_needaction': fields.function(_get_needaction, string='User has actions to perform', type='boolean', help='', multi='has_action'),
-        'needaction_ctr': fields.function(_get_needaction, string='Action counter', type='integer', help='', multi='has_action'),
-=======
         'uses_needaction': fields.function(_get_needaction, string='Related model uses the need action mechanism', type='boolean', help='If the menu entry is related to a act_window action, and this action is related to a model that uses the need_action mechanism, this field is set to true. Otherwise, it is false.', multi='_get_needaction'),
         'needaction_uid_ctr': fields.function(_get_needaction, string='Number of actions the user has to perform', type='integer', help='If the related model uses the need action mechanism, this field gives the number of actions the current user has to perform.', multi='_get_needaction'),
->>>>>>> f57efbb1
         'action': fields.function(_action, fnct_inv=_action_inv,
             type='reference', string='Action',
             selection=[
