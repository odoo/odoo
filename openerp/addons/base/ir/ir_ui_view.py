# -*- coding: utf-8 -*-
##############################################################################
#
#    OpenERP, Open Source Management Solution
#    Copyright (C) 2004-2009 Tiny SPRL (<http://tiny.be>).
#
#    This program is free software: you can redistribute it and/or modify
#    it under the terms of the GNU Affero General Public License as
#    published by the Free Software Foundation, either version 3 of the
#    License, or (at your option) any later version.
#
#    This program is distributed in the hope that it will be useful,
#    but WITHOUT ANY WARRANTY; without even the implied warranty of
#    MERCHANTABILITY or FITNESS FOR A PARTICULAR PURPOSE.  See the
#    GNU Affero General Public License for more details.
#
#    You should have received a copy of the GNU Affero General Public License
#    along with this program.  If not, see <http://www.gnu.org/licenses/>.
#
##############################################################################
import collections
import copy
import datetime
import dateutil
from dateutil.relativedelta import relativedelta
import fnmatch
import logging
import os
import time
from operator import itemgetter

import simplejson
import werkzeug
import HTMLParser
from lxml import etree

import openerp
from openerp import tools, api
from openerp.http import request
from openerp.modules.module import get_resource_path, get_resource_from_path
from openerp.osv import fields, osv, orm
from openerp.tools import config, graph, SKIPPED_ELEMENT_TYPES, SKIPPED_ELEMENTS
from openerp.tools.convert import _fix_multiple_roots
from openerp.tools.parse_version import parse_version
from openerp.tools.safe_eval import safe_eval as eval
from openerp.tools.view_validation import valid_view
from openerp.tools import misc
from openerp.tools.translate import _

_logger = logging.getLogger(__name__)

MOVABLE_BRANDING = ['data-oe-model', 'data-oe-id', 'data-oe-field', 'data-oe-xpath', 'data-oe-source-id']

def keep_query(*keep_params, **additional_params):
    """
    Generate a query string keeping the current request querystring's parameters specified
    in ``keep_params`` and also adds the parameters specified in ``additional_params``.

    Multiple values query string params will be merged into a single one with comma seperated
    values.

    The ``keep_params`` arguments can use wildcards too, eg:

        keep_query('search', 'shop_*', page=4)
    """
    if not keep_params and not additional_params:
        keep_params = ('*',)
    params = additional_params.copy()
    qs_keys = request.httprequest.args.keys()
    for keep_param in keep_params:
        for param in fnmatch.filter(qs_keys, keep_param):
            if param not in additional_params and param in qs_keys:
                params[param] = ','.join(request.httprequest.args.getlist(param))
    return werkzeug.urls.url_encode(params)

class view_custom(osv.osv):
    _name = 'ir.ui.view.custom'
    _order = 'create_date desc'  # search(limit=1) should return the last customization
    _columns = {
        'ref_id': fields.many2one('ir.ui.view', 'Original View', select=True, required=True, ondelete='cascade'),
        'user_id': fields.many2one('res.users', 'User', select=True, required=True, ondelete='cascade'),
        'arch': fields.text('View Architecture', required=True),
    }

    def name_get(self, cr, uid, ids, context=None):
        return [(rec.id, rec.user_id.name) for rec in self.browse(cr, uid, ids, context=context)]

    def name_search(self, cr, user, name, args=None, operator='ilike', context=None, limit=100):
        if args is None:
            args = []
        if name:
            ids = self.search(cr, user, [('user_id', operator, name)] + args, limit=limit)
            return self.name_get(cr, user, ids, context=context)
        return super(view_custom, self).name_search(cr, user, name, args=args, operator=operator, context=context, limit=limit)


    def _auto_init(self, cr, context=None):
        super(view_custom, self)._auto_init(cr, context)
        cr.execute('SELECT indexname FROM pg_indexes WHERE indexname = \'ir_ui_view_custom_user_id_ref_id\'')
        if not cr.fetchone():
            cr.execute('CREATE INDEX ir_ui_view_custom_user_id_ref_id ON ir_ui_view_custom (user_id, ref_id)')

def _hasclass(context, *cls):
    """ Checks if the context node has all the classes passed as arguments
    """
    node_classes = set(context.context_node.attrib.get('class', '').split())

    return node_classes.issuperset(cls)

def get_view_arch_from_file(filename, xmlid):
    doc = etree.parse(filename)
    node = None
    for n in doc.xpath('//*[@id="%s"] | //*[@id="%s"]' % (xmlid, xmlid.split('.')[1])):
        if n.tag in ('template', 'record'):
            node = n
            break
    if node is not None:
        if node.tag == 'record':
            field = node.find('field[@name="arch"]')
            _fix_multiple_roots(field)
            inner = ''.join([etree.tostring(child) for child in field.iterchildren()])
            return field.text + inner
        elif node.tag == 'template':
            # The following dom operations has been copied from convert.py's _tag_template()
            if not node.get('inherit_id'):
                node.set('t-name', xmlid)
                node.tag = 't'
            else:
                node.tag = 'data'
            node.attrib.pop('id', None)
            return etree.tostring(node)
    raise ValueError("Could not find view arch definition in file '%s' for xmlid '%s'" % (filename, xmlid))

xpath_utils = etree.FunctionNamespace(None)
xpath_utils['hasclass'] = _hasclass

class view(osv.osv):
    _name = 'ir.ui.view'

    def _get_model_data(self, cr, uid, ids, fname, args, context=None):
        result = dict.fromkeys(ids, False)
        IMD = self.pool['ir.model.data']
        data_ids = IMD.search_read(cr, uid, [('res_id', 'in', ids), ('model', '=', 'ir.ui.view')], ['res_id'], context=context)
        result.update(map(itemgetter('res_id', 'id'), data_ids))
        return result

    def _views_from_model_data(self, cr, uid, ids, context=None):
        IMD = self.pool['ir.model.data']
        data_ids = IMD.search_read(cr, uid, [('id', 'in', ids), ('model', '=', 'ir.ui.view')], ['res_id'], context=context)
        return map(itemgetter('res_id'), data_ids)

    def _arch_get(self, cr, uid, ids, name, arg, context=None):
        result = {}
        for view in self.browse(cr, uid, ids, context=context):
            arch_fs = None
            if config['dev_mode'] and view.arch_fs and view.xml_id:
                # It is safe to split on / herebelow because arch_fs is explicitely stored with '/'
                fullpath = get_resource_path(*view.arch_fs.split('/'))
                arch_fs = get_view_arch_from_file(fullpath, view.xml_id)
            result[view.id] = arch_fs or view.arch_db
        return result

    def _arch_set(self, cr, uid, ids, field_name, field_value, args, context=None):
        if not isinstance(ids, list):
            ids = [ids]
        if field_value:
            for view in self.browse(cr, uid, ids, context=context):
                data = dict(arch_db=field_value)
                key = 'install_mode_data'
                if context and key in context:
                    imd = context[key]
                    if self._model._name == imd['model'] and (not view.xml_id or view.xml_id == imd['xml_id']):
                        # we store the relative path to the resource instead of the absolute path
                        data['arch_fs'] = '/'.join(get_resource_from_path(imd['xml_file'])[0:2])
                self.write(cr, uid, ids, data, context=context)

        return True

    _columns = {
        'name': fields.char('View Name', required=True),
        'model': fields.char('Object', select=True),
        'key': fields.char(string='Key'),
        'priority': fields.integer('Sequence', required=True),
        'type': fields.selection([
            ('tree','Tree'),
            ('form','Form'),
            ('graph', 'Graph'),
            ('calendar', 'Calendar'),
            ('diagram','Diagram'),
            ('gantt', 'Gantt'),
            ('kanban', 'Kanban'),
            ('search','Search'),
            ('qweb', 'QWeb')], string='View Type'),
        'arch': fields.function(_arch_get, fnct_inv=_arch_set, string='View Architecture', type="text", nodrop=True),
        'arch_db': fields.text('Arch Blob'),
        'arch_fs': fields.char('Arch Filename'),
        'inherit_id': fields.many2one('ir.ui.view', 'Inherited View', ondelete='cascade', select=True),
        'inherit_children_ids': fields.one2many('ir.ui.view','inherit_id', 'Inherit Views'),
        'field_parent': fields.char('Child Field'),
        'model_data_id': fields.function(_get_model_data, type='many2one', relation='ir.model.data', string="Model Data",
                                         store={
                                             _name: (lambda s, c, u, i, ctx=None: i, None, 10),
                                             'ir.model.data': (_views_from_model_data, ['model', 'res_id'], 10),
                                         }),
        'xml_id': fields.function(osv.osv.get_xml_id, type='char', size=128, string="External ID",
                                  help="ID of the view defined in xml file"),
        'groups_id': fields.many2many('res.groups', 'ir_ui_view_group_rel', 'view_id', 'group_id',
            string='Groups', help="If this field is empty, the view applies to all users. Otherwise, the view applies to the users of those groups only."),
        'model_ids': fields.one2many('ir.model.data', 'res_id', domain=[('model','=','ir.ui.view')], auto_join=True),
        'create_date': fields.datetime('Create Date', readonly=True),
        'write_date': fields.datetime('Last Modification Date', readonly=True),

        'mode': fields.selection(
            [('primary', "Base view"), ('extension', "Extension View")],
            string="View inheritance mode", required=True,
            help="""Only applies if this view inherits from an other one (inherit_id is not False/Null).

* if extension (default), if this view is requested the closest primary view
  is looked up (via inherit_id), then all views inheriting from it with this
  view's model are applied
* if primary, the closest primary view is fully resolved (even if it uses a
  different model than this one), then this view's inheritance specs
  (<xpath/>) are applied, and the result is used as if it were this view's
  actual arch.
"""),
        'active': fields.boolean("Active",
            help="""If this view is inherited,
* if True, the view always extends its parent
* if False, the view currently does not extend its parent but can be enabled
             """),
    }
    _defaults = {
        'mode': 'primary',
        'active': True,
        'priority': 16,
    }
    _order = "priority,name"

    # Holds the RNG schema
    _relaxng_validator = None

    def _relaxng(self):
        if not self._relaxng_validator:
            frng = tools.file_open(os.path.join('base','rng','view.rng'))
            try:
                relaxng_doc = etree.parse(frng)
                self._relaxng_validator = etree.RelaxNG(relaxng_doc)
            except Exception:
                _logger.exception('Failed to load RelaxNG XML schema for views validation')
            finally:
                frng.close()
        return self._relaxng_validator

    def _check_xml(self, cr, uid, ids, context=None):
        if context is None:
            context = {}
        context = dict(context, check_view_ids=ids)

        # Sanity checks: the view should not break anything upon rendering!
        # Any exception raised below will cause a transaction rollback.
        for view in self.browse(cr, uid, ids, context):
            view_def = self.read_combined(cr, uid, view.id, None, context=context)
            view_arch_utf8 = view_def['arch']
            if view.type != 'qweb':
                view_doc = etree.fromstring(view_arch_utf8)
                # verify that all fields used are valid, etc.
                self.postprocess_and_fields(cr, uid, view.model, view_doc, view.id, context=context)
                # RNG-based validation is not possible anymore with 7.0 forms
                view_docs = [view_doc]
                if view_docs[0].tag == 'data':
                    # A <data> element is a wrapper for multiple root nodes
                    view_docs = view_docs[0]
                validator = self._relaxng()
                for view_arch in view_docs:
                    version = view_arch.get('version', '7.0')
                    if parse_version(version) < parse_version('7.0') and validator and not validator.validate(view_arch):
                        for error in validator.error_log:
                            _logger.error(tools.ustr(error))
                        return False
                    if not valid_view(view_arch):
                        return False
        return True

    _sql_constraints = [
        ('inheritance_mode',
         "CHECK (mode != 'extension' OR inherit_id IS NOT NULL)",
         "Invalid inheritance mode: if the mode is 'extension', the view must"
         " extend an other view"),
    ]
    _constraints = [
        (_check_xml, 'Invalid view definition', ['arch']),
    ]

    def _auto_init(self, cr, context=None):
        super(view, self)._auto_init(cr, context)
        cr.execute('SELECT indexname FROM pg_indexes WHERE indexname = \'ir_ui_view_model_type_inherit_id\'')
        if not cr.fetchone():
            cr.execute('CREATE INDEX ir_ui_view_model_type_inherit_id ON ir_ui_view (model, inherit_id)')

    def _compute_defaults(self, cr, uid, values, context=None):
        if 'inherit_id' in values:
            values.setdefault(
                'mode', 'extension' if values['inherit_id'] else 'primary')
        return values

    def create(self, cr, uid, values, context=None):
        if 'type' not in values:
            if values.get('inherit_id'):
                values['type'] = self.browse(cr, uid, values['inherit_id'], context).type
            else:
                values['type'] = etree.fromstring(values['arch']).tag

        if not values.get('name'):
            values['name'] = "%s %s" % (values.get('model'), values['type'])

<<<<<<< HEAD
        self._read_template.clear_cache(self)
=======
        self.clear_cache()
>>>>>>> e8831932
        return super(view, self).create(
            cr, uid,
            self._compute_defaults(cr, uid, values, context=context),
            context=context)

    def write(self, cr, uid, ids, vals, context=None):
        if not isinstance(ids, (list, tuple)):
            ids = [ids]
        if context is None:
            context = {}

        # If view is modified we remove the arch_fs information thus activating the arch_db
        # version. An `init` of the view will restore the arch_fs for the --dev mode
        if 'arch' in vals and 'install_mode_data' not in context:
            vals['arch_fs'] = False

        # drop the corresponding view customizations (used for dashboards for example), otherwise
        # not all users would see the updated views
        custom_view_ids = self.pool.get('ir.ui.view.custom').search(cr, uid, [('ref_id', 'in', ids)])
        if custom_view_ids:
            self.pool.get('ir.ui.view.custom').unlink(cr, uid, custom_view_ids)

<<<<<<< HEAD
        self._read_template.clear_cache(self)
=======
        self.clear_cache()
>>>>>>> e8831932
        ret = super(view, self).write(
            cr, uid, ids,
            self._compute_defaults(cr, uid, vals, context=context),
            context)
        return ret

    def toggle(self, cr, uid, ids, context=None):
        """ Switches between enabled and disabled statuses
        """
        for view in self.browse(cr, uid, ids, context=dict(context or {}, active_test=False)):
            view.write({'active': not view.active})

    # default view selection
    def default_view(self, cr, uid, model, view_type, context=None):
        """ Fetches the default view for the provided (model, view_type) pair:
         primary view with the lowest priority.

        :param str model:
        :param int view_type:
        :return: id of the default view of False if none found
        :rtype: int
        """
        domain = [
            ['model', '=', model],
            ['type', '=', view_type],
            ['mode', '=', 'primary'],
        ]
        ids = self.search(cr, uid, domain, limit=1, context=context)
        if not ids:
            return False
        return ids[0]

    #------------------------------------------------------
    # Inheritance mecanism
    #------------------------------------------------------
    def get_inheriting_views_arch(self, cr, uid, view_id, model, context=None):
        """Retrieves the architecture of views that inherit from the given view, from the sets of
           views that should currently be used in the system. During the module upgrade phase it
           may happen that a view is present in the database but the fields it relies on are not
           fully loaded yet. This method only considers views that belong to modules whose code
           is already loaded. Custom views defined directly in the database are loaded only
           after the module initialization phase is completely finished.

           :param int view_id: id of the view whose inheriting views should be retrieved
           :param str model: model identifier of the inheriting views.
           :rtype: list of tuples
           :return: [(view_arch,view_id), ...]
        """

        user = self.pool['res.users'].browse(cr, 1, uid, context=context)
        user_groups = frozenset(user.groups_id or ())

        conditions = [
            ['inherit_id', '=', view_id],
            ['model', '=', model],
            ['mode', '=', 'extension'],
            ['active', '=', True],
        ]
        if self.pool._init:
            # Module init currently in progress, only consider views from
            # modules whose code is already loaded
            conditions.extend([
                '|',
                ['model_ids.module', 'in', tuple(self.pool._init_modules)],
                ['id', 'in', context and context.get('check_view_ids') or (0,)],
            ])
        view_ids = self.search(cr, uid, conditions, context=context)

        return [(view.arch, view.id)
                for view in self.browse(cr, 1, view_ids, context)
                if not (view.groups_id and user_groups.isdisjoint(view.groups_id))]

    def raise_view_error(self, cr, uid, message, view_id, context=None):
        view = self.browse(cr, uid, view_id, context)
        not_avail = _('n/a')
        message = ("%(msg)s\n\n" +
                   _("Error context:\nView `%(view_name)s`") + 
                   "\n[view_id: %(viewid)s, xml_id: %(xmlid)s, "
                   "model: %(model)s, parent_id: %(parent)s]") % \
                        {
                          'view_name': view.name or not_avail, 
                          'viewid': view_id or not_avail,
                          'xmlid': view.xml_id or not_avail,
                          'model': view.model or not_avail,
                          'parent': view.inherit_id.id or not_avail,
                          'msg': message,
                        }
        _logger.error(message)
        raise AttributeError(message)

    def locate_node(self, arch, spec):
        """ Locate a node in a source (parent) architecture.

        Given a complete source (parent) architecture (i.e. the field
        `arch` in a view), and a 'spec' node (a node in an inheriting
        view that specifies the location in the source view of what
        should be changed), return (if it exists) the node in the
        source view matching the specification.

        :param arch: a parent architecture to modify
        :param spec: a modifying node in an inheriting view
        :return: a node in the source matching the spec
        """
        if spec.tag == 'xpath':
            nodes = arch.xpath(spec.get('expr'))
            return nodes[0] if nodes else None
        elif spec.tag == 'field':
            # Only compare the field name: a field can be only once in a given view
            # at a given level (and for multilevel expressions, we should use xpath
            # inheritance spec anyway).
            for node in arch.iter('field'):
                if node.get('name') == spec.get('name'):
                    return node
            return None

        for node in arch.iter(spec.tag):
            if isinstance(node, SKIPPED_ELEMENT_TYPES):
                continue
            if all(node.get(attr) == spec.get(attr) for attr in spec.attrib
                   if attr not in ('position','version')):
                # Version spec should match parent's root element's version
                if spec.get('version') and spec.get('version') != arch.get('version'):
                    return None
                return node
        return None

    def inherit_branding(self, specs_tree, view_id, root_id):
        for node in specs_tree.iterchildren(tag=etree.Element):
            xpath = node.getroottree().getpath(node)
            if node.tag == 'data' or node.tag == 'xpath':
                self.inherit_branding(node, view_id, root_id)
            else:
                node.set('data-oe-id', str(view_id))
                node.set('data-oe-source-id', str(root_id))
                node.set('data-oe-xpath', xpath)
                node.set('data-oe-model', 'ir.ui.view')
                node.set('data-oe-field', 'arch')

        return specs_tree

    def apply_inheritance_specs(self, cr, uid, source, specs_tree, inherit_id, context=None):
        """ Apply an inheriting view (a descendant of the base view)

        Apply to a source architecture all the spec nodes (i.e. nodes
        describing where and what changes to apply to some parent
        architecture) given by an inheriting view.

        :param Element source: a parent architecture to modify
        :param Elepect specs_tree: a modifying architecture in an inheriting view
        :param inherit_id: the database id of specs_arch
        :return: a modified source where the specs are applied
        :rtype: Element
        """
        # Queue of specification nodes (i.e. nodes describing where and
        # changes to apply to some parent architecture).
        specs = [specs_tree]

        while len(specs):
            spec = specs.pop(0)
            if isinstance(spec, SKIPPED_ELEMENT_TYPES):
                continue
            if spec.tag == 'data':
                specs += [c for c in spec]
                continue
            node = self.locate_node(source, spec)
            if node is not None:
                pos = spec.get('position', 'inside')
                if pos == 'replace':
                    if node.getparent() is None:
                        source = copy.deepcopy(spec[0])
                    else:
                        for child in spec:
                            node.addprevious(child)
                        node.getparent().remove(node)
                elif pos == 'attributes':
                    for child in spec.getiterator('attribute'):
                        attribute = (child.get('name'), child.text or None)
                        if attribute[1]:
                            node.set(attribute[0], attribute[1])
                        elif attribute[0] in node.attrib:
                            del node.attrib[attribute[0]]
                else:
                    sib = node.getnext()
                    for child in spec:
                        if pos == 'inside':
                            node.append(child)
                        elif pos == 'after':
                            if sib is None:
                                node.addnext(child)
                                node = child
                            else:
                                sib.addprevious(child)
                        elif pos == 'before':
                            node.addprevious(child)
                        else:
                            self.raise_view_error(cr, uid, _("Invalid position attribute: '%s'") % pos, inherit_id, context=context)
            else:
                attrs = ''.join([
                    ' %s="%s"' % (attr, spec.get(attr))
                    for attr in spec.attrib
                    if attr != 'position'
                ])
                tag = "<%s%s>" % (spec.tag, attrs)
                self.raise_view_error(cr, uid, _("Element '%s' cannot be located in parent view") % tag, inherit_id, context=context)

        return source

    def apply_view_inheritance(self, cr, uid, source, source_id, model, root_id=None, context=None):
        """ Apply all the (directly and indirectly) inheriting views.

        :param source: a parent architecture to modify (with parent modifications already applied)
        :param source_id: the database view_id of the parent view
        :param model: the original model for which we create a view (not
            necessarily the same as the source's model); only the inheriting
            views with that specific model will be applied.
        :return: a modified source where all the modifying architecture are applied
        """
        if context is None: context = {}
        if root_id is None:
            root_id = source_id
        sql_inherit = self.get_inheriting_views_arch(cr, uid, source_id, model, context=context)
        for (specs, view_id) in sql_inherit:
            specs_tree = etree.fromstring(specs.encode('utf-8'))
            if context.get('inherit_branding'):
                self.inherit_branding(specs_tree, view_id, root_id)
            source = self.apply_inheritance_specs(cr, uid, source, specs_tree, view_id, context=context)
            source = self.apply_view_inheritance(cr, uid, source, view_id, model, root_id=root_id, context=context)
        return source

    def read_combined(self, cr, uid, view_id, fields=None, context=None):
        """
        Utility function to get a view combined with its inherited views.

        * Gets the top of the view tree if a sub-view is requested
        * Applies all inherited archs on the root view
        * Returns the view with all requested fields
          .. note:: ``arch`` is always added to the fields list even if not
                    requested (similar to ``id``)
        """
        if context is None: context = {}

        # if view_id is not a root view, climb back to the top.
        base = v = self.browse(cr, uid, view_id, context=context)
        while v.mode != 'primary':
            v = v.inherit_id
        root_id = v.id

        # arch and model fields are always returned
        if fields:
            fields = list(set(fields) | set(['arch', 'model']))

        # read the view arch
        [view] = self.read(cr, uid, [root_id], fields=fields, context=context)
        view_arch = etree.fromstring(view['arch'].encode('utf-8'))
        if not v.inherit_id:
            arch_tree = view_arch
        else:
            parent_view = self.read_combined(
                cr, uid, v.inherit_id.id, fields=fields, context=context)
            arch_tree = etree.fromstring(parent_view['arch'])
            self.apply_inheritance_specs(
                cr, uid, arch_tree, view_arch, parent_view['id'], context=context)


        if context.get('inherit_branding'):
            arch_tree.attrib.update({
                'data-oe-model': 'ir.ui.view',
                'data-oe-id': str(root_id),
                'data-oe-field': 'arch',
            })

        # and apply inheritance
        arch = self.apply_view_inheritance(
            cr, uid, arch_tree, root_id, base.model, context=context)

        return dict(view, arch=etree.tostring(arch, encoding='utf-8'))

    #------------------------------------------------------
    # Postprocessing: translation, groups and modifiers
    #------------------------------------------------------
    # TODO: 
    # - split postprocess so that it can be used instead of translate_qweb
    # - remove group processing from ir_qweb
    #------------------------------------------------------
    def postprocess(self, cr, user, model, node, view_id, in_tree_view, model_fields, context=None):
        """Return the description of the fields in the node.

        In a normal call to this method, node is a complete view architecture
        but it is actually possible to give some sub-node (this is used so
        that the method can call itself recursively).

        Originally, the field descriptions are drawn from the node itself.
        But there is now some code calling fields_get() in order to merge some
        of those information in the architecture.

        """
        if context is None:
            context = {}
        result = False
        fields = {}
        children = True

        modifiers = {}
        Model = self.pool.get(model)
        if Model is None:
            self.raise_view_error(cr, user, _('Model not found: %(model)s') % dict(model=model),
                                  view_id, context)

        def encode(s):
            if isinstance(s, unicode):
                return s.encode('utf8')
            return s

        def check_group(node):
            """Apply group restrictions,  may be set at view level or model level::
               * at view level this means the element should be made invisible to
                 people who are not members
               * at model level (exclusively for fields, obviously), this means
                 the field should be completely removed from the view, as it is
                 completely unavailable for non-members

               :return: True if field should be included in the result of fields_view_get
            """
            if node.tag == 'field' and node.get('name') in Model._fields:
                field = Model._fields[node.get('name')]
                if field.groups and not self.user_has_groups(
                        cr, user, groups=field.groups, context=context):
                    node.getparent().remove(node)
                    fields.pop(node.get('name'), None)
                    # no point processing view-level ``groups`` anymore, return
                    return False
            if node.get('groups'):
                can_see = self.user_has_groups(
                    cr, user, groups=node.get('groups'), context=context)
                if not can_see:
                    node.set('invisible', '1')
                    modifiers['invisible'] = True
                    if 'attrs' in node.attrib:
                        del(node.attrib['attrs']) #avoid making field visible later
                del(node.attrib['groups'])
            return True

        if node.tag in ('field', 'node', 'arrow'):
            if node.get('object'):
                attrs = {}
                views = {}
                xml = "<form>"
                for f in node:
                    if f.tag == 'field':
                        xml += etree.tostring(f, encoding="utf-8")
                xml += "</form>"
                new_xml = etree.fromstring(encode(xml))
                ctx = context.copy()
                ctx['base_model_name'] = model
                xarch, xfields = self.postprocess_and_fields(cr, user, node.get('object'), new_xml, view_id, ctx)
                views['form'] = {
                    'arch': xarch,
                    'fields': xfields
                }
                attrs = {'views': views}
                fields = xfields
            if node.get('name'):
                attrs = {}
                field = Model._fields.get(node.get('name'))
                if field:
                    children = False
                    views = {}
                    for f in node:
                        if f.tag in ('form', 'tree', 'graph', 'kanban', 'calendar'):
                            node.remove(f)
                            ctx = context.copy()
                            ctx['base_model_name'] = model
                            xarch, xfields = self.postprocess_and_fields(cr, user, field.comodel_name, f, view_id, ctx)
                            views[str(f.tag)] = {
                                'arch': xarch,
                                'fields': xfields
                            }
                    attrs = {'views': views}
                fields[node.get('name')] = attrs

                field = model_fields.get(node.get('name'))
                if field:
                    orm.transfer_field_to_modifiers(field, modifiers)

        elif node.tag in ('form', 'tree'):
            result = Model.view_header_get(cr, user, False, node.tag, context)
            if result:
                node.set('string', result)
            in_tree_view = node.tag == 'tree'

        elif node.tag == 'calendar':
            for additional_field in ('date_start', 'date_delay', 'date_stop', 'color', 'all_day', 'attendee'):
                if node.get(additional_field):
                    fields[node.get(additional_field)] = {}

        if not check_group(node):
            # node must be removed, no need to proceed further with its children
            return fields

        # The view architeture overrides the python model.
        # Get the attrs before they are (possibly) deleted by check_group below
        orm.transfer_node_to_modifiers(node, modifiers, context, in_tree_view)

        # TODO remove attrs counterpart in modifiers when invisible is true ?

        # translate view
        if 'lang' in context:
            Translations = self.pool['ir.translation']
            if node.text and node.text.strip():
                term = node.text.strip()
                trans = Translations._get_source(cr, user, model, 'view', context['lang'], term)
                if trans:
                    node.text = node.text.replace(term, trans)
            if node.tail and node.tail.strip():
                term = node.tail.strip()
                trans = Translations._get_source(cr, user, model, 'view', context['lang'], term)
                if trans:
                    node.tail =  node.tail.replace(term, trans)

            if node.get('string') and node.get('string').strip() and not result:
                term = node.get('string').strip()
                trans = Translations._get_source(cr, user, model, 'view', context['lang'], term)
                if trans == term and ('base_model_name' in context):
                    # If translation is same as source, perhaps we'd have more luck with the alternative model name
                    # (in case we are in a mixed situation, such as an inherited view where parent_view.model != model
                    trans = Translations._get_source(cr, user, context['base_model_name'], 'view', context['lang'], term)
                if trans:
                    node.set('string', trans)

            for attr_name in ('confirm', 'sum', 'avg', 'help', 'placeholder'):
                attr_value = node.get(attr_name)
                if attr_value and attr_value.strip():
                    trans = Translations._get_source(cr, user, model, 'view', context['lang'], attr_value.strip())
                    if trans:
                        node.set(attr_name, trans)

        for f in node:
            if children or (node.tag == 'field' and f.tag in ('filter','separator')):
                fields.update(self.postprocess(cr, user, model, f, view_id, in_tree_view, model_fields, context))

        orm.transfer_modifiers_to_node(modifiers, node)
        return fields

    def add_on_change(self, cr, user, model_name, arch):
        """ Add attribute on_change="1" on fields that are dependencies of
            computed fields on the same view.
        """
        # map each field object to its corresponding nodes in arch
        field_nodes = collections.defaultdict(list)

        def collect(node, model):
            if node.tag == 'field':
                field = model._fields.get(node.get('name'))
                if field:
                    field_nodes[field].append(node)
                    if field.relational:
                        model = self.pool.get(field.comodel_name)
            for child in node:
                collect(child, model)

        collect(arch, self.pool[model_name])

        for field, nodes in field_nodes.iteritems():
            # if field should trigger an onchange, add on_change="1" on the
            # nodes referring to field
            model = self.pool[field.model_name]
            if model._has_onchange(field, field_nodes):
                for node in nodes:
                    if not node.get('on_change'):
                        node.set('on_change', '1')

        return arch

    def _disable_workflow_buttons(self, cr, user, model, node):
        """ Set the buttons in node to readonly if the user can't activate them. """
        if model is None or user == 1:
            # admin user can always activate workflow buttons
            return node

        # TODO handle the case of more than one workflow for a model or multiple
        # transitions with different groups and same signal
        usersobj = self.pool.get('res.users')
        buttons = (n for n in node.getiterator('button') if n.get('type') != 'object')
        for button in buttons:
            user_groups = usersobj.read(cr, user, [user], ['groups_id'])[0]['groups_id']
            cr.execute("""SELECT DISTINCT t.group_id
                        FROM wkf
                  INNER JOIN wkf_activity a ON a.wkf_id = wkf.id
                  INNER JOIN wkf_transition t ON (t.act_to = a.id)
                       WHERE wkf.osv = %s
                         AND t.signal = %s
                         AND t.group_id is NOT NULL
                   """, (model, button.get('name')))
            group_ids = [x[0] for x in cr.fetchall() if x[0]]
            can_click = not group_ids or bool(set(user_groups).intersection(group_ids))
            button.set('readonly', str(int(not can_click)))
        return node

    def postprocess_and_fields(self, cr, user, model, node, view_id, context=None):
        """ Return an architecture and a description of all the fields.

        The field description combines the result of fields_get() and
        postprocess().

        :param node: the architecture as as an etree
        :return: a tuple (arch, fields) where arch is the given node as a
            string and fields is the description of all the fields.

        """
        fields = {}
        Model = self.pool.get(model)
        if Model is None:
            self.raise_view_error(cr, user, _('Model not found: %(model)s') % dict(model=model), view_id, context)

        if node.tag == 'diagram':
            if node.getchildren()[0].tag == 'node':
                node_model = self.pool[node.getchildren()[0].get('object')]
                node_fields = node_model.fields_get(cr, user, None, context)
                fields.update(node_fields)
                if not node.get("create") and not node_model.check_access_rights(cr, user, 'create', raise_exception=False):
                    node.set("create", 'false')
            if node.getchildren()[1].tag == 'arrow':
                arrow_fields = self.pool[node.getchildren()[1].get('object')].fields_get(cr, user, None, context)
                fields.update(arrow_fields)
        else:
            fields = Model.fields_get(cr, user, None, context)

        node = self.add_on_change(cr, user, model, node)
        fields_def = self.postprocess(cr, user, model, node, view_id, False, fields, context=context)
        node = self._disable_workflow_buttons(cr, user, model, node)
        if node.tag in ('kanban', 'tree', 'form', 'gantt'):
            for action, operation in (('create', 'create'), ('delete', 'unlink'), ('edit', 'write')):
                if not node.get(action) and not Model.check_access_rights(cr, user, operation, raise_exception=False):
                    node.set(action, 'false')
        if node.tag in ('kanban'):
            group_by_field = node.get('default_group_by')
            if group_by_field and Model._all_columns.get(group_by_field):
                group_by_column = Model._all_columns[group_by_field].column
                if group_by_column._type == 'many2one':
                    group_by_model = Model.pool.get(group_by_column._obj)
                    for action, operation in (('group_create', 'create'), ('group_delete', 'unlink'), ('group_edit', 'write')):
                        if not node.get(action) and not group_by_model.check_access_rights(cr, user, operation, raise_exception=False):
                            node.set(action, 'false')

        arch = etree.tostring(node, encoding="utf-8").replace('\t', '')
        for k in fields.keys():
            if k not in fields_def:
                del fields[k]
        for field in fields_def:
            if field == 'id':
                # sometime, the view may contain the (invisible) field 'id' needed for a domain (when 2 objects have cross references)
                fields['id'] = {'readonly': True, 'type': 'integer', 'string': 'ID'}
            elif field in fields:
                fields[field].update(fields_def[field])
            else:
                message = _("Field `%(field_name)s` does not exist") % \
                                dict(field_name=field)
                self.raise_view_error(cr, user, message, view_id, context)
        return arch, fields

    #------------------------------------------------------
    # QWeb template views
    #------------------------------------------------------
    _read_template_cache = dict(accepted_keys=('lang','inherit_branding', 'editable', 'translatable'))
    if config['dev_mode']:
        _read_template_cache['size'] = 0
    @tools.ormcache_context(**_read_template_cache)
    def _read_template(self, cr, uid, view_id, context=None):
        arch = self.read_combined(cr, uid, view_id, fields=['arch'], context=context)['arch']
        arch_tree = etree.fromstring(arch)

        if 'lang' in context:
            arch_tree = self.translate_qweb(cr, uid, view_id, arch_tree, context['lang'], context)

        self.distribute_branding(arch_tree)
        root = etree.Element('templates')
        root.append(arch_tree)
        arch = etree.tostring(root, encoding='utf-8', xml_declaration=True)
        return arch

    def read_template(self, cr, uid, xml_id, context=None):
        if isinstance(xml_id, (int, long)):
            view_id = xml_id
        else:
            if '.' not in xml_id:
                raise ValueError('Invalid template id: %r' % (xml_id,))
            view_id = self.get_view_id(cr, uid, xml_id, context=context)
        return self._read_template(cr, uid, view_id, context=context)

    @tools.ormcache(skiparg=3)
    def get_view_id(self, cr, uid, xml_id, context=None):
        return self.pool['ir.model.data'].xmlid_to_res_id(cr, uid, xml_id, raise_if_not_found=True)

    def clear_cache(self):
        self._read_template.clear_cache(self)

    def _contains_branded(self, node):
        return node.tag == 't'\
            or 't-raw' in node.attrib\
            or any(self.is_node_branded(child) for child in node.iterdescendants())

    def _pop_view_branding(self, element):
        distributed_branding = dict(
            (attribute, element.attrib.pop(attribute))
            for attribute in MOVABLE_BRANDING
            if element.get(attribute))
        return distributed_branding

    def distribute_branding(self, e, branding=None, parent_xpath='',
                            index_map=misc.ConstantMapping(1)):
        if e.get('t-ignore') or e.tag == 'head':
            # remove any view branding possibly injected by inheritance
            attrs = set(MOVABLE_BRANDING)
            for descendant in e.iterdescendants(tag=etree.Element):
                if not attrs.intersection(descendant.attrib): continue
                self._pop_view_branding(descendant)
            # TODO: find a better name and check if we have a string to boolean helper
            return

        node_path = e.get('data-oe-xpath')
        if node_path is None:
            node_path = "%s/%s[%d]" % (parent_xpath, e.tag, index_map[e.tag])
        if branding and not (e.get('data-oe-model') or e.get('t-field')):
            e.attrib.update(branding)
            e.set('data-oe-xpath', node_path)
        if not e.get('data-oe-model'): return

        if set(('t-esc', 't-escf', 't-raw', 't-rawf')).intersection(e.attrib):
            # nodes which fully generate their content and have no reason to
            # be branded because they can not sensibly be edited
            self._pop_view_branding(e)
        elif self._contains_branded(e):
            # if a branded element contains branded elements distribute own
            # branding to children unless it's t-raw, then just remove branding
            # on current element
            distributed_branding = self._pop_view_branding(e)

            if 't-raw' not in e.attrib:
                # TODO: collections.Counter if remove p2.6 compat
                # running index by tag type, for XPath query generation
                indexes = collections.defaultdict(lambda: 0)
                for child in e.iterchildren(tag=etree.Element):
                    if child.get('data-oe-xpath'):
                        # injected by view inheritance, skip otherwise
                        # generated xpath is incorrect
                        self.distribute_branding(child)
                    else:
                        indexes[child.tag] += 1
                        self.distribute_branding(
                            child, distributed_branding,
                            parent_xpath=node_path, index_map=indexes)

    def is_node_branded(self, node):
        """ Finds out whether a node is branded or qweb-active (bears a
        @data-oe-model or a @t-* *which is not t-field* as t-field does not
        section out views)

        :param node: an etree-compatible element to test
        :type node: etree._Element
        :rtype: boolean
        """
        return any(
            (attr in ('data-oe-model', 'group') or (attr != 't-field' and attr.startswith('t-')))
            for attr in node.attrib
        )

    def translate_qweb(self, cr, uid, id_, arch, lang, context=None):
        # TODO: this should be moved in a place before inheritance is applied
        #       but process() is only called on fields_view_get()
        Translations = self.pool['ir.translation']
        h = HTMLParser.HTMLParser()
        def get_trans(text):
            if not text or not text.strip():
                return None
            text = h.unescape(text.strip())
            if len(text) < 2 or (text.startswith('<!') and text.endswith('>')):
                return None
            return Translations._get_source(cr, uid, 'website', 'view', lang, text, id_)

        if type(arch) not in SKIPPED_ELEMENT_TYPES and arch.tag not in SKIPPED_ELEMENTS:
            text = get_trans(arch.text)
            if text:
                arch.text = arch.text.replace(arch.text.strip(), text)
            tail = get_trans(arch.tail)
            if tail:
                arch.tail = arch.tail.replace(arch.tail.strip(), tail)

            for attr_name in ('title', 'alt', 'label', 'placeholder'):
                attr = get_trans(arch.get(attr_name))
                if attr:
                    arch.set(attr_name, attr)
            for node in arch.iterchildren("*"):
                self.translate_qweb(cr, uid, id_, node, lang, context)
        return arch

    @openerp.tools.ormcache()
    def get_view_xmlid(self, cr, uid, id):
        imd = self.pool['ir.model.data']
        domain = [('model', '=', 'ir.ui.view'), ('res_id', '=', id)]
        xmlid = imd.search_read(cr, uid, domain, ['module', 'name'])[0]
        return '%s.%s' % (xmlid['module'], xmlid['name'])

    @api.cr_uid_ids_context
    def render(self, cr, uid, id_or_xml_id, values=None, engine='ir.qweb', context=None):
        if isinstance(id_or_xml_id, list):
            id_or_xml_id = id_or_xml_id[0]

        if not context:
            context = {}

        if values is None:
            values = dict()
        qcontext = dict(
            keep_query=keep_query,
            request=request, # might be unbound if we're not in an httprequest context
            debug=request.debug if request else False,
            json=simplejson,
            quote_plus=werkzeug.url_quote_plus,
            time=time,
            datetime=datetime,
            relativedelta=relativedelta,
        )
        qcontext.update(values)

        # TODO: This helper can be used by any template that wants to embedd the backend.
        #       It is currently necessary because the ir.ui.view bundle inheritance does not
        #       match the module dependency graph.
        def get_modules_order():
            if request:
                from openerp.addons.web.controllers.main import module_boot
                return simplejson.dumps(module_boot())
            return '[]'
        qcontext['get_modules_order'] = get_modules_order

        def loader(name):
            return self.read_template(cr, uid, name, context=context)

        return self.pool[engine].render(cr, uid, id_or_xml_id, qcontext, loader=loader, context=context)

    #------------------------------------------------------
    # Misc
    #------------------------------------------------------

    def graph_get(self, cr, uid, id, model, node_obj, conn_obj, src_node, des_node, label, scale, context=None):
        nodes=[]
        nodes_name=[]
        transitions=[]
        start=[]
        tres={}
        labels={}
        no_ancester=[]
        blank_nodes = []

        _Model_Obj = self.pool[model]
        _Node_Obj = self.pool[node_obj]
        _Arrow_Obj = self.pool[conn_obj]

        for model_key,model_value in _Model_Obj._columns.items():
                if model_value._type=='one2many':
                    if model_value._obj==node_obj:
                        _Node_Field=model_key
                        _Model_Field=model_value._fields_id
                    flag=False
                    for node_key,node_value in _Node_Obj._columns.items():
                        if node_value._type=='one2many':
                             if node_value._obj==conn_obj:
                                 if src_node in _Arrow_Obj._columns and flag:
                                    _Source_Field=node_key
                                 if des_node in _Arrow_Obj._columns and not flag:
                                    _Destination_Field=node_key
                                    flag = True

        datas = _Model_Obj.read(cr, uid, id, [],context)
        for a in _Node_Obj.read(cr,uid,datas[_Node_Field],[]):
            if a[_Source_Field] or a[_Destination_Field]:
                nodes_name.append((a['id'],a['name']))
                nodes.append(a['id'])
            else:
                blank_nodes.append({'id': a['id'],'name':a['name']})

            if a.has_key('flow_start') and a['flow_start']:
                start.append(a['id'])
            else:
                if not a[_Source_Field]:
                    no_ancester.append(a['id'])
            for t in _Arrow_Obj.read(cr,uid, a[_Destination_Field],[]):
                transitions.append((a['id'], t[des_node][0]))
                tres[str(t['id'])] = (a['id'],t[des_node][0])
                label_string = ""
                if label:
                    for lbl in eval(label):
                        if t.has_key(tools.ustr(lbl)) and tools.ustr(t[lbl])=='False':
                            label_string += ' '
                        else:
                            label_string = label_string + " " + tools.ustr(t[lbl])
                labels[str(t['id'])] = (a['id'],label_string)
        g  = graph(nodes, transitions, no_ancester)
        g.process(start)
        g.scale(*scale)
        result = g.result_get()
        results = {}
        for node in nodes_name:
            results[str(node[0])] = result[node[0]]
            results[str(node[0])]['name'] = node[1]
        return {'nodes': results,
                'transitions': tres,
                'label' : labels,
                'blank_nodes': blank_nodes,
                'node_parent_field': _Model_Field,}

    def _validate_custom_views(self, cr, uid, model):
        """Validate architecture of custom views (= without xml id) for a given model.
            This method is called at the end of registry update.
        """
        cr.execute("""SELECT max(v.id)
                        FROM ir_ui_view v
                   LEFT JOIN ir_model_data md ON (md.model = 'ir.ui.view' AND md.res_id = v.id)
                       WHERE md.module IS NULL
                         AND v.model = %s
                    GROUP BY coalesce(v.inherit_id, v.id)
                   """, (model,))

        ids = map(itemgetter(0), cr.fetchall())
        return self._check_xml(cr, uid, ids)

    def _validate_module_views(self, cr, uid, module):
        """Validate architecture of all the views of a given module"""
        assert not self.pool._init or module in self.pool._init_modules
        xmlid_filter = ''
        params = (module,)
        if self.pool._init:
            # only validate the views that are still existing...
            xmlid_filter = "AND md.name IN %s"
            names = tuple(name for (xmod, name), (model, res_id) in self.pool.model_data_reference_ids.items() if xmod == module and model == self._name)
            if not names:
                # no views for this module, nothing to validate
                return
            params += (names,)
        cr.execute("""SELECT max(v.id)
                        FROM ir_ui_view v
                   LEFT JOIN ir_model_data md ON (md.model = 'ir.ui.view' AND md.res_id = v.id)
                       WHERE md.module = %s
                         {0}
                    GROUP BY coalesce(v.inherit_id, v.id)
                   """.format(xmlid_filter), params)

        for vid, in cr.fetchall():
            if not self._check_xml(cr, uid, [vid]):
                self.raise_view_error(cr, uid, "Can't validate view", vid)

# vim:et:<|MERGE_RESOLUTION|>--- conflicted
+++ resolved
@@ -313,11 +313,7 @@
         if not values.get('name'):
             values['name'] = "%s %s" % (values.get('model'), values['type'])
 
-<<<<<<< HEAD
-        self._read_template.clear_cache(self)
-=======
         self.clear_cache()
->>>>>>> e8831932
         return super(view, self).create(
             cr, uid,
             self._compute_defaults(cr, uid, values, context=context),
@@ -340,11 +336,7 @@
         if custom_view_ids:
             self.pool.get('ir.ui.view.custom').unlink(cr, uid, custom_view_ids)
 
-<<<<<<< HEAD
-        self._read_template.clear_cache(self)
-=======
         self.clear_cache()
->>>>>>> e8831932
         ret = super(view, self).write(
             cr, uid, ids,
             self._compute_defaults(cr, uid, vals, context=context),
