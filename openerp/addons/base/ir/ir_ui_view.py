--- conflicted
+++ resolved
@@ -32,12 +32,8 @@
 
 import openerp
 from openerp import tools
-<<<<<<< HEAD
+from openerp.http import request
 from openerp.osv import fields, osv, orm, api
-=======
-from openerp.http import request
-from openerp.osv import fields, osv, orm
->>>>>>> f36b92bb
 from openerp.tools import graph, SKIPPED_ELEMENT_TYPES
 from openerp.tools.safe_eval import safe_eval as eval
 from openerp.tools.view_validation import valid_view
