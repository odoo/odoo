# -*- coding: utf-8 -*-
##############################################################################
#
#    OpenERP, Open Source Management Solution
#    Copyright (C) 2011 OpenERP SA (<http://www.openerp.com>).
#
#    This program is free software: you can redistribute it and/or modify
#    it under the terms of the GNU Affero General Public License as
#    published by the Free Software Foundation, either version 3 of the
#    License, or (at your option) any later version.
#
#    This program is distributed in the hope that it will be useful,
#    but WITHOUT ANY WARRANTY; without even the implied warranty of
#    MERCHANTABILITY or FITNESS FOR A PARTICULAR PURPOSE.  See the
#    GNU Affero General Public License for more details.
#
#    You should have received a copy of the GNU Affero General Public License
#    along with this program.  If not, see <http://www.gnu.org/licenses/>.
#
##############################################################################
"""
Store database-specific configuration parameters
"""

import uuid
import datetime

from openerp import SUPERUSER_ID
from openerp.osv import osv, fields
from openerp.tools import misc, config, ormcache

"""
A dictionary holding some configuration parameters to be initialized when the database is created.
"""
_default_parameters = {
    "database.secret": lambda: (str(uuid.uuid4()), ['base.group_erp_manager']),
    "database.uuid": lambda: (str(uuid.uuid1()), []),
    "database.create_date": lambda: (datetime.datetime.now().strftime(misc.DEFAULT_SERVER_DATETIME_FORMAT), ['base.group_user']),
    "web.base.url": lambda: ("http://localhost:%s" % config.get('xmlrpc_port'), []),
}


class ir_config_parameter(osv.osv):
    """Per-database storage of configuration key-value pairs."""

    _name = 'ir.config_parameter'
    _rec_name = 'key'

    _columns = {
        'key': fields.char('Key', required=True, select=1),
        'value': fields.text('Value', required=True),
        'group_ids': fields.many2many('res.groups', 'ir_config_parameter_groups_rel', 'icp_id', 'group_id', string='Groups'),
    }

    _sql_constraints = [
        ('key_uniq', 'unique (key)', 'Key must be unique.')
    ]

    def init(self, cr, force=False):
        """
        Initializes the parameters listed in _default_parameters.
        It overrides existing parameters if force is ``True``.
        """
        for key, func in _default_parameters.iteritems():
            # force=True skips search and always performs the 'if' body (because ids=False)
            ids = not force and self.search(cr, SUPERUSER_ID, [('key','=',key)])
            if not ids:
                value, groups = func()
                self.set_param(cr, SUPERUSER_ID, key, value, groups=groups)

    def get_param(self, cr, uid, key, default=False, context=None):
        """Retrieve the value for a given key.

        :param string key: The key of the parameter value to retrieve.
        :param string default: default value if parameter is missing.
        :return: The value of the parameter, or ``default`` if it does not exist.
        :rtype: string
        """
        result = self._get_param(cr, uid, key)
        if result is None:
            return default
        return result

    @ormcache(skiparg=2) # cache on (uid, key)
    def _get_param(self, cr, uid, key):
        params = self.search_read(cr, uid, [('key', '=', key)], fields=['value'], limit=1)
        if not params:
            return None
        return params[0]['value']

    def set_param(self, cr, uid, key, value, groups=(), context=None):
        """Sets the value of a parameter.

        :param string key: The key of the parameter value to set.
        :param string value: The value to set.
        :param list of string groups: List of group (xml_id allowed) to read this key.
        :return: the previous value of the parameter or False if it did
                 not exist.
        :rtype: string
        """
        self._get_param.clear_cache(self)
        ids = self.search(cr, uid, [('key','=',key)], context=context)

        gids = []
        for group_xml in groups:
            res_id = self.pool['ir.model.data'].xmlid_to_res_id(cr, uid, group_xml)
            if res_id:
                gids.append((4, res_id))

        vals = {'value': value}
        if gids:
            vals.update(group_ids=gids)
        if ids:
            param = self.browse(cr, uid, ids[0], context=context)
            old = param.value
            self.write(cr, uid, ids, vals, context=context)
            return old
        else:
            vals.update(key=key)
            self.create(cr, uid, vals, context=context)
<<<<<<< HEAD
            return False
=======
            return False

    def write(self, cr, uid, ids, vals, context=None):
        self._get_param.clear_cache(self)
        return super(ir_config_parameter, self).write(cr, uid, ids, vals, context=context)

    def unlink(self, cr, uid, ids, context=None):
        self._get_param.clear_cache(self)
        return super(ir_config_parameter, self).unlink(cr, uid, ids, context=context)
>>>>>>> 4bef17cc
<|MERGE_RESOLUTION|>--- conflicted
+++ resolved
@@ -118,9 +118,6 @@
         else:
             vals.update(key=key)
             self.create(cr, uid, vals, context=context)
-<<<<<<< HEAD
-            return False
-=======
             return False
 
     def write(self, cr, uid, ids, vals, context=None):
@@ -129,5 +126,4 @@
 
     def unlink(self, cr, uid, ids, context=None):
         self._get_param.clear_cache(self)
-        return super(ir_config_parameter, self).unlink(cr, uid, ids, context=context)
->>>>>>> 4bef17cc
+        return super(ir_config_parameter, self).unlink(cr, uid, ids, context=context)