--- conflicted
+++ resolved
@@ -29,14 +29,10 @@
 from openerp import SUPERUSER_ID
 from openerp import tools
 from openerp.osv import fields, osv
-from openerp.osv.orm import BaseModel, Model, except_orm
+from openerp.osv.orm import BaseModel, Model, MAGIC_COLUMNS, except_orm
 from openerp.tools import config
 from openerp.tools.safe_eval import safe_eval as eval
 from openerp.tools.translate import _
-<<<<<<< HEAD
-=======
-from openerp.osv.orm import except_orm, browse_record, MAGIC_COLUMNS
->>>>>>> 035b1e8f
 
 _logger = logging.getLogger(__name__)
 
