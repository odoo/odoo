# -*- coding: utf-8 -*-

##############################################################################
#
#    OpenERP, Open Source Business Applications
#    Copyright (C) 2004-2012 OpenERP S.A. (<http://openerp.com>).
#
#    This program is free software: you can redistribute it and/or modify
#    it under the terms of the GNU Affero General Public License as
#    published by the Free Software Foundation, either version 3 of the
#    License, or (at your option) any later version.
#
#    This program is distributed in the hope that it will be useful,
#    but WITHOUT ANY WARRANTY; without even the implied warranty of
#    MERCHANTABILITY or FITNESS FOR A PARTICULAR PURPOSE.  See the
#    GNU Affero General Public License for more details.
#
#    You should have received a copy of the GNU Affero General Public License
#    along with this program.  If not, see <http://www.gnu.org/licenses/>.
#
##############################################################################
import logging
import re
import time
import types

import openerp
from openerp import SUPERUSER_ID
<<<<<<< HEAD
from openerp import netsvc, tools
=======
from openerp import pooler, tools
>>>>>>> 7b8f4fe5
from openerp.osv import fields,osv
from openerp.osv.orm import Model
from openerp.tools.safe_eval import safe_eval as eval
from openerp.tools import config
from openerp.tools.translate import _
from openerp.osv.orm import except_orm, browse_record

_logger = logging.getLogger(__name__)

MODULE_UNINSTALL_FLAG = '_force_unlink'

def _get_fields_type(self, cr, uid, context=None):
    # Avoid too many nested `if`s below, as RedHat's Python 2.6
    # break on it. See bug 939653.
    return sorted([(k,k) for k,v in fields.__dict__.iteritems()
                      if type(v) == types.TypeType and \
                         issubclass(v, fields._column) and \
                         v != fields._column and \
                         not v._deprecated and \
                         not issubclass(v, fields.function)])

def _in_modules(self, cr, uid, ids, field_name, arg, context=None):
    #pseudo-method used by fields.function in ir.model/ir.model.fields
    module_pool = self.pool["ir.module.module"]
    installed_module_ids = module_pool.search(cr, uid, [('state','=','installed')])
    installed_module_names = module_pool.read(cr, uid, installed_module_ids, ['name'], context=context)
    installed_modules = set(x['name'] for x in installed_module_names)

    result = {}
    xml_ids = osv.osv._get_xml_ids(self, cr, uid, ids)
    for k,v in xml_ids.iteritems():
        result[k] = ', '.join(sorted(installed_modules & set(xml_id.split('.')[0] for xml_id in v)))
    return result

class ir_model(osv.osv):
    _name = 'ir.model'
    _description = "Models"
    _order = 'model'

    def _is_osv_memory(self, cr, uid, ids, field_name, arg, context=None):
        models = self.browse(cr, uid, ids, context=context)
        res = dict.fromkeys(ids)
        for model in models:
            if self.pool.get(model.model):
                res[model.id] = self.pool[model.model].is_transient()
            else:
                _logger.error('Missing model %s' % (model.model, ))
        return res

    def _search_osv_memory(self, cr, uid, model, name, domain, context=None):
        if not domain:
            return []
        __, operator, value = domain[0]
        if operator not in ['=', '!=']:
            raise osv.except_osv(_('Invalid search criterions'), _('The osv_memory field can only be compared with = and != operator.'))
        value = bool(value) if operator == '=' else not bool(value)
        all_model_ids = self.search(cr, uid, [], context=context)
        is_osv_mem = self._is_osv_memory(cr, uid, all_model_ids, 'osv_memory', arg=None, context=context)
        return [('id', 'in', [id for id in is_osv_mem if bool(is_osv_mem[id]) == value])]

    def _view_ids(self, cr, uid, ids, field_name, arg, context=None):
        models = self.browse(cr, uid, ids)
        res = {}
        for model in models:
            res[model.id] = self.pool["ir.ui.view"].search(cr, uid, [('model', '=', model.model)])
        return res

    _columns = {
        'name': fields.char('Model Description', size=64, translate=True, required=True),
        'model': fields.char('Model', size=64, required=True, select=1),
        'info': fields.text('Information'),
        'field_id': fields.one2many('ir.model.fields', 'model_id', 'Fields', required=True),
        'state': fields.selection([('manual','Custom Object'),('base','Base Object')],'Type',readonly=True),
        'access_ids': fields.one2many('ir.model.access', 'model_id', 'Access'),
        'osv_memory': fields.function(_is_osv_memory, string='Transient Model', type='boolean',
            fnct_search=_search_osv_memory,
            help="This field specifies whether the model is transient or not (i.e. if records are automatically deleted from the database or not)"),
        'modules': fields.function(_in_modules, type='char', size=128, string='In Modules', help='List of modules in which the object is defined or inherited'),
        'view_ids': fields.function(_view_ids, type='one2many', obj='ir.ui.view', string='Views'),
    }

    _defaults = {
        'model': 'x_',
        'state': lambda self,cr,uid,ctx=None: (ctx and ctx.get('manual',False)) and 'manual' or 'base',
    }

    def _check_model_name(self, cr, uid, ids, context=None):
        for model in self.browse(cr, uid, ids, context=context):
            if model.state=='manual':
                if not model.model.startswith('x_'):
                    return False
            if not re.match('^[a-z_A-Z0-9.]+$',model.model):
                return False
        return True

    def _model_name_msg(self, cr, uid, ids, context=None):
        return _('The Object name must start with x_ and not contain any special character !')

    _constraints = [
        (_check_model_name, _model_name_msg, ['model']),
    ]
    _sql_constraints = [
        ('obj_name_uniq', 'unique (model)', 'Each model must be unique!'),
    ]

    # overridden to allow searching both on model name (model field)
    # and model description (name field)
    def _name_search(self, cr, uid, name='', args=None, operator='ilike', context=None, limit=100, name_get_uid=None):
        if args is None:
            args = []
        domain = args + ['|', ('model', operator, name), ('name', operator, name)]
        return self.name_get(cr, name_get_uid or uid,
                             super(ir_model, self).search(cr, uid, domain, limit=limit, context=context),
                             context=context)

    def _drop_table(self, cr, uid, ids, context=None):
        for model in self.browse(cr, uid, ids, context):
            model_pool = self.pool[model.model]
            cr.execute('select relkind from pg_class where relname=%s', (model_pool._table,))
            result = cr.fetchone()
            if result and result[0] == 'v':
                cr.execute('DROP view %s' % (model_pool._table,))
            elif result and result[0] == 'r':
                cr.execute('DROP TABLE %s' % (model_pool._table,))
        return True

    def unlink(self, cr, user, ids, context=None):
        # Prevent manual deletion of module tables
        if context is None: context = {}
        if isinstance(ids, (int, long)):
            ids = [ids]
        if not context.get(MODULE_UNINSTALL_FLAG):
            for model in self.browse(cr, user, ids, context):
                if model.state != 'manual':
                    raise except_orm(_('Error'), _("Model '%s' contains module data and cannot be removed!") % (model.name,))

        self._drop_table(cr, user, ids, context)
        res = super(ir_model, self).unlink(cr, user, ids, context)
        if not context.get(MODULE_UNINSTALL_FLAG):
            # only reload pool for normal unlink. For module uninstall the
            # reload is done independently in openerp.modules.loading
            openerp.modules.registry.RegistryManager.new(cr.dbname)

        return res

    def write(self, cr, user, ids, vals, context=None):
        if context:
            context.pop('__last_update', None)
        # Filter out operations 4 link from field id, because openerp-web
        # always write (4,id,False) even for non dirty items
        if 'field_id' in vals:
            vals['field_id'] = [op for op in vals['field_id'] if op[0] != 4]
        return super(ir_model,self).write(cr, user, ids, vals, context)

    def create(self, cr, user, vals, context=None):
        if  context is None:
            context = {}
        if context and context.get('manual'):
            vals['state']='manual'
        res = super(ir_model,self).create(cr, user, vals, context)
        if vals.get('state','base')=='manual':
            self.instanciate(cr, user, vals['model'], context)
            ctx = dict(context,
                field_name=vals['name'],
                field_state='manual',
                select=vals.get('select_level', '0'))
            self.pool[vals['model']]._auto_init(cr, ctx)
        return res

    def instanciate(self, cr, user, model, context=None):
        class x_custom_model(osv.osv):
            _custom = True
        x_custom_model._name = model
        x_custom_model._module = False
        a = x_custom_model.create_instance(self.pool, cr)
        if not a._columns:
            x_name = 'id'
        elif 'x_name' in a._columns.keys():
            x_name = 'x_name'
        else:
            x_name = a._columns.keys()[0]
        x_custom_model._rec_name = x_name
        a._rec_name = x_name

class ir_model_fields(osv.osv):
    _name = 'ir.model.fields'
    _description = "Fields"

    _columns = {
        'name': fields.char('Name', required=True, size=64, select=1),
        'model': fields.char('Object Name', size=64, required=True, select=1,
            help="The technical name of the model this field belongs to"),
        'relation': fields.char('Object Relation', size=64,
            help="For relationship fields, the technical name of the target model"),
        'relation_field': fields.char('Relation Field', size=64,
            help="For one2many fields, the field on the target model that implement the opposite many2one relationship"),
        'model_id': fields.many2one('ir.model', 'Model', required=True, select=True, ondelete='cascade',
            help="The model this field belongs to"),
        'field_description': fields.char('Field Label', required=True, size=256),
        'ttype': fields.selection(_get_fields_type, 'Field Type',size=64, required=True),
        'selection': fields.char('Selection Options',size=128, help="List of options for a selection field, "
            "specified as a Python expression defining a list of (key, label) pairs. "
            "For example: [('blue','Blue'),('yellow','Yellow')]"),
        'required': fields.boolean('Required'),
        'readonly': fields.boolean('Readonly'),
        'select_level': fields.selection([('0','Not Searchable'),('1','Always Searchable'),('2','Advanced Search (deprecated)')],'Searchable', required=True),
        'translate': fields.boolean('Translatable', help="Whether values for this field can be translated (enables the translation mechanism for that field)"),
        'size': fields.integer('Size'),
        'state': fields.selection([('manual','Custom Field'),('base','Base Field')],'Type', required=True, readonly=True, select=1),
        'on_delete': fields.selection([('cascade','Cascade'),('set null','Set NULL')], 'On Delete', help='On delete property for many2one fields'),
        'domain': fields.char('Domain', size=256, help="The optional domain to restrict possible values for relationship fields, "
            "specified as a Python expression defining a list of triplets. "
            "For example: [('color','=','red')]"),
        'groups': fields.many2many('res.groups', 'ir_model_fields_group_rel', 'field_id', 'group_id', 'Groups'),
        'view_load': fields.boolean('View Auto-Load'),
        'selectable': fields.boolean('Selectable'),
        'modules': fields.function(_in_modules, type='char', size=128, string='In Modules', help='List of modules in which the field is defined'),
        'serialization_field_id': fields.many2one('ir.model.fields', 'Serialization Field', domain = "[('ttype','=','serialized')]",
                                                  ondelete='cascade', help="If set, this field will be stored in the sparse "
                                                                           "structure of the serialization field, instead "
                                                                           "of having its own database column. This cannot be "
                                                                           "changed after creation."),
    }
    _rec_name='field_description'
    _defaults = {
        'view_load': 0,
        'selection': "",
        'domain': "[]",
        'name': 'x_',
        'state': lambda self,cr,uid,ctx=None: (ctx and ctx.get('manual',False)) and 'manual' or 'base',
        'on_delete': 'set null',
        'select_level': '0',
        'size': 64,
        'field_description': '',
        'selectable': 1,
    }
    _order = "name"

    def _check_selection(self, cr, uid, selection, context=None):
        try:
            selection_list = eval(selection)
        except Exception:
            _logger.warning('Invalid selection list definition for fields.selection', exc_info=True)
            raise except_orm(_('Error'),
                    _("The Selection Options expression is not a valid Pythonic expression."
                      "Please provide an expression in the [('key','Label'), ...] format."))

        check = True
        if not (isinstance(selection_list, list) and selection_list):
            check = False
        else:
            for item in selection_list:
                if not (isinstance(item, (tuple,list)) and len(item) == 2):
                    check = False
                    break

        if not check:
                raise except_orm(_('Error'),
                    _("The Selection Options expression is must be in the [('key','Label'), ...] format!"))
        return True

    def _size_gt_zero_msg(self, cr, user, ids, context=None):
        return _('Size of the field can never be less than 1 !')

    _sql_constraints = [
        ('size_gt_zero', 'CHECK (size>0)',_size_gt_zero_msg ),
    ]

    def _drop_column(self, cr, uid, ids, context=None):
        for field in self.browse(cr, uid, ids, context):
            model = self.pool[field.model]
            cr.execute('select relkind from pg_class where relname=%s', (model._table,))
            result = cr.fetchone()
            cr.execute("SELECT column_name FROM information_schema.columns WHERE table_name ='%s' and column_name='%s'" %(model._table, field.name))
            column_name = cr.fetchone()
            if column_name and (result and result[0] == 'r'):
                cr.execute('ALTER table "%s" DROP column "%s" cascade' % (model._table, field.name))
            model._columns.pop(field.name, None)
        return True

    def unlink(self, cr, user, ids, context=None):
        # Prevent manual deletion of module columns
        if context is None: context = {}
        if isinstance(ids, (int, long)):
            ids = [ids]
        if not context.get(MODULE_UNINSTALL_FLAG) and \
                any(field.state != 'manual' for field in self.browse(cr, user, ids, context)):
            raise except_orm(_('Error'), _("This column contains module data and cannot be removed!"))

        self._drop_column(cr, user, ids, context)
        res = super(ir_model_fields, self).unlink(cr, user, ids, context)
        return res

    def create(self, cr, user, vals, context=None):
        if 'model_id' in vals:
            model_data = self.pool['ir.model'].browse(cr, user, vals['model_id'])
            vals['model'] = model_data.model
        if context is None:
            context = {}
        if context and context.get('manual',False):
            vals['state'] = 'manual'
        if vals.get('ttype', False) == 'selection':
            if not vals.get('selection',False):
                raise except_orm(_('Error'), _('For selection fields, the Selection Options must be given!'))
            self._check_selection(cr, user, vals['selection'], context=context)
        res = super(ir_model_fields,self).create(cr, user, vals, context)
        if vals.get('state','base') == 'manual':
            if not vals['name'].startswith('x_'):
                raise except_orm(_('Error'), _("Custom fields must have a name that starts with 'x_' !"))

            if vals.get('relation',False) and not self.pool['ir.model'].search(cr, user, [('model','=',vals['relation'])]):
                raise except_orm(_('Error'), _("Model %s does not exist!") % vals['relation'])

            if self.pool.get(vals['model']):
                self.pool[vals['model']].__init__(self.pool, cr)
                #Added context to _auto_init for special treatment to custom field for select_level
                ctx = dict(context,
                    field_name=vals['name'],
                    field_state='manual',
                    select=vals.get('select_level', '0'),
                    update_custom_fields=True)
                self.pool[vals['model']]._auto_init(cr, ctx)

        return res

    def write(self, cr, user, ids, vals, context=None):
        if context is None:
            context = {}
        if context and context.get('manual',False):
            vals['state'] = 'manual'

        #For the moment renaming a sparse field or changing the storing system is not allowed. This may be done later
        if 'serialization_field_id' in vals or 'name' in vals:
            for field in self.browse(cr, user, ids, context=context):
                if 'serialization_field_id' in vals and field.serialization_field_id.id != vals['serialization_field_id']:
                    raise except_orm(_('Error!'),  _('Changing the storing system for field "%s" is not allowed.')%field.name)
                if field.serialization_field_id and (field.name != vals['name']):
                    raise except_orm(_('Error!'),  _('Renaming sparse field "%s" is not allowed')%field.name)

        column_rename = None # if set, *one* column can be renamed here
        obj = None
        models_patch = {}    # structs of (obj, [(field, prop, change_to),..])
                             # data to be updated on the orm model

        # static table of properties
        model_props = [ # (our-name, fields.prop, set_fn)
            ('field_description', 'string', str),
            ('required', 'required', bool),
            ('readonly', 'readonly', bool),
            ('domain', '_domain', eval),
            ('size', 'size', int),
            ('on_delete', 'ondelete', str),
            ('translate', 'translate', bool),
            ('view_load', 'view_load', bool),
            ('selectable', 'selectable', bool),
            ('select_level', 'select', int),
            ('selection', 'selection', eval),
            ]

        if vals and ids:
            checked_selection = False # need only check it once, so defer

            for item in self.browse(cr, user, ids, context=context):
                if not (obj and obj._name == item.model):
                    obj = self.pool.get(item.model)

                if item.state != 'manual':
                    raise except_orm(_('Error!'),
                        _('Properties of base fields cannot be altered in this manner! '
                          'Please modify them through Python code, '
                          'preferably through a custom addon!'))

                if item.ttype == 'selection' and 'selection' in vals \
                        and not checked_selection:
                    self._check_selection(cr, user, vals['selection'], context=context)
                    checked_selection = True

                final_name = item.name
                if 'name' in vals and vals['name'] != item.name:
                    # We need to rename the column
                    if column_rename:
                        raise except_orm(_('Error!'), _('Can only rename one column at a time!'))
                    if vals['name'] in obj._columns:
                        raise except_orm(_('Error!'), _('Cannot rename column to %s, because that column already exists!') % vals['name'])
                    if vals.get('state', 'base') == 'manual' and not vals['name'].startswith('x_'):
                        raise except_orm(_('Error!'), _('New column name must still start with x_ , because it is a custom field!'))
                    if '\'' in vals['name'] or '"' in vals['name'] or ';' in vals['name']:
                        raise ValueError('Invalid character in column name')
                    column_rename = (obj, (obj._table, item.name, vals['name']))
                    final_name = vals['name']

                if 'model_id' in vals and vals['model_id'] != item.model_id:
                    raise except_orm(_("Error!"), _("Changing the model of a field is forbidden!"))

                if 'ttype' in vals and vals['ttype'] != item.ttype:
                    raise except_orm(_("Error!"), _("Changing the type of a column is not yet supported. "
                                "Please drop it and create it again!"))

                # We don't check the 'state', because it might come from the context
                # (thus be set for multiple fields) and will be ignored anyway.
                if obj:
                    models_patch.setdefault(obj._name, (obj,[]))
                    # find out which properties (per model) we need to update
                    for field_name, field_property, set_fn in model_props:
                        if field_name in vals:
                            property_value = set_fn(vals[field_name])
                            if getattr(obj._columns[item.name], field_property) != property_value:
                                models_patch[obj._name][1].append((final_name, field_property, property_value))
                        # our dict is ready here, but no properties are changed so far

        # These shall never be written (modified)
        for column_name in ('model_id', 'model', 'state'):
            if column_name in vals:
                del vals[column_name]

        res = super(ir_model_fields,self).write(cr, user, ids, vals, context=context)

        if column_rename:
            cr.execute('ALTER TABLE "%s" RENAME COLUMN "%s" TO "%s"' % column_rename[1])
            # This is VERY risky, but let us have this feature:
            # we want to change the key of column in obj._columns dict
            col = column_rename[0]._columns.pop(column_rename[1][1]) # take object out, w/o copy
            column_rename[0]._columns[column_rename[1][2]] = col

        if models_patch:
            # We have to update _columns of the model(s) and then call their
            # _auto_init to sync the db with the model. Hopefully, since write()
            # was called earlier, they will be in-sync before the _auto_init.
            # Anything we don't update in _columns now will be reset from
            # the model into ir.model.fields (db).
            ctx = dict(context, select=vals.get('select_level', '0'),
                       update_custom_fields=True)

            for __, patch_struct in models_patch.items():
                obj = patch_struct[0]
                for col_name, col_prop, val in patch_struct[1]:
                    setattr(obj._columns[col_name], col_prop, val)
                obj._auto_init(cr, ctx)
        return res

class ir_model_constraint(Model):
    """
    This model tracks PostgreSQL foreign keys and constraints used by OpenERP
    models.
    """
    _name = 'ir.model.constraint'
    _columns = {
        'name': fields.char('Constraint', required=True, size=128, select=1,
            help="PostgreSQL constraint or foreign key name."),
        'model': fields.many2one('ir.model', string='Model',
            required=True, select=1),
        'module': fields.many2one('ir.module.module', string='Module',
            required=True, select=1),
        'type': fields.char('Constraint Type', required=True, size=1, select=1,
            help="Type of the constraint: `f` for a foreign key, "
                "`u` for other constraints."),
        'date_update': fields.datetime('Update Date'),
        'date_init': fields.datetime('Initialization Date')
    }

    _sql_constraints = [
        ('module_name_uniq', 'unique(name, module)',
            'Constraints with the same name are unique per module.'),
    ]

    def _module_data_uninstall(self, cr, uid, ids, context=None):
        """
        Delete PostgreSQL foreign keys and constraints tracked by this model.
        """ 

        if uid != SUPERUSER_ID and not self.pool['ir.model.access'].check_groups(cr, uid, "base.group_system"):
            raise except_orm(_('Permission Denied'), (_('Administrator access is required to uninstall a module')))

        context = dict(context or {})

        ids_set = set(ids)
        ids.sort()
        ids.reverse()
        for data in self.browse(cr, uid, ids, context):
            model = data.model.model
            model_obj = self.pool.get(model)
            name = openerp.tools.ustr(data.name)
            typ = data.type

            # double-check we are really going to delete all the owners of this schema element
            cr.execute("""SELECT id from ir_model_constraint where name=%s""", (data.name,))
            external_ids = [x[0] for x in cr.fetchall()]
            if set(external_ids)-ids_set:
                # as installed modules have defined this element we must not delete it!
                continue

            if typ == 'f':
                # test if FK exists on this table (it could be on a related m2m table, in which case we ignore it)
                cr.execute("""SELECT 1 from pg_constraint cs JOIN pg_class cl ON (cs.conrelid = cl.oid)
                              WHERE cs.contype=%s and cs.conname=%s and cl.relname=%s""", ('f', name, model_obj._table))
                if cr.fetchone():
                    cr.execute('ALTER TABLE "%s" DROP CONSTRAINT "%s"' % (model_obj._table, name),)
                    _logger.info('Dropped FK CONSTRAINT %s@%s', name, model)

            if typ == 'u':
                # test if constraint exists
                cr.execute("""SELECT 1 from pg_constraint cs JOIN pg_class cl ON (cs.conrelid = cl.oid)
                              WHERE cs.contype=%s and cs.conname=%s and cl.relname=%s""", ('u', name, model_obj._table))
                if cr.fetchone():
                    cr.execute('ALTER TABLE "%s" DROP CONSTRAINT "%s"' % (model_obj._table, name),)
                    _logger.info('Dropped CONSTRAINT %s@%s', name, model)

        self.unlink(cr, uid, ids, context)

class ir_model_relation(Model):
    """
    This model tracks PostgreSQL tables used to implement OpenERP many2many
    relations.
    """
    _name = 'ir.model.relation'
    _columns = {
        'name': fields.char('Relation Name', required=True, size=128, select=1,
            help="PostgreSQL table name implementing a many2many relation."),
        'model': fields.many2one('ir.model', string='Model',
            required=True, select=1),
        'module': fields.many2one('ir.module.module', string='Module',
            required=True, select=1),
        'date_update': fields.datetime('Update Date'),
        'date_init': fields.datetime('Initialization Date')
    }

    def _module_data_uninstall(self, cr, uid, ids, context=None):
        """
        Delete PostgreSQL many2many relations tracked by this model.
        """ 

        if uid != SUPERUSER_ID and not self.pool['ir.model.access'].check_groups(cr, uid, "base.group_system"):
            raise except_orm(_('Permission Denied'), (_('Administrator access is required to uninstall a module')))

        ids_set = set(ids)
        to_drop_table = []
        ids.sort()
        ids.reverse()
        for data in self.browse(cr, uid, ids, context):
            model = data.model
            name = openerp.tools.ustr(data.name)

            # double-check we are really going to delete all the owners of this schema element
            cr.execute("""SELECT id from ir_model_relation where name = %s""", (data.name,))
            external_ids = [x[0] for x in cr.fetchall()]
            if set(external_ids)-ids_set:
                # as installed modules have defined this element we must not delete it!
                continue

            cr.execute("SELECT 1 FROM information_schema.tables WHERE table_name=%s", (name,))
            if cr.fetchone() and not name in to_drop_table:
                to_drop_table.append(name)

        self.unlink(cr, uid, ids, context)

        # drop m2m relation tables
        for table in to_drop_table:
            cr.execute('DROP TABLE %s CASCADE'% table,)
            _logger.info('Dropped table %s', table)

        cr.commit()

class ir_model_access(osv.osv):
    _name = 'ir.model.access'
    _columns = {
        'name': fields.char('Name', size=64, required=True, select=True),
        'active': fields.boolean('Active', help='If you uncheck the active field, it will disable the ACL without deleting it (if you delete a native ACL, it will be re-created when you reload the module.'),
        'model_id': fields.many2one('ir.model', 'Object', required=True, domain=[('osv_memory','=', False)], select=True, ondelete='cascade'),
        'group_id': fields.many2one('res.groups', 'Group', ondelete='cascade', select=True),
        'perm_read': fields.boolean('Read Access'),
        'perm_write': fields.boolean('Write Access'),
        'perm_create': fields.boolean('Create Access'),
        'perm_unlink': fields.boolean('Delete Access'),
    }
    _defaults = {
        'active': True,
    }

    def check_groups(self, cr, uid, group):
        grouparr  = group.split('.')
        if not grouparr:
            return False
        cr.execute("select 1 from res_groups_users_rel where uid=%s and gid IN (select res_id from ir_model_data where module=%s and name=%s)", (uid, grouparr[0], grouparr[1],))
        return bool(cr.fetchone())

    def check_group(self, cr, uid, model, mode, group_ids):
        """ Check if a specific group has the access mode to the specified model"""
        assert mode in ['read','write','create','unlink'], 'Invalid access mode'

        if isinstance(model, browse_record):
            assert model._table_name == 'ir.model', 'Invalid model object'
            model_name = model.name
        else:
            model_name = model

        if isinstance(group_ids, (int, long)):
            group_ids = [group_ids]
        for group_id in group_ids:
            cr.execute("SELECT perm_" + mode + " "
                   "  FROM ir_model_access a "
                   "  JOIN ir_model m ON (m.id = a.model_id) "
                   " WHERE m.model = %s AND a.active IS True "
                   " AND a.group_id = %s", (model_name, group_id)
                   )
            r = cr.fetchone()
            if r is None:
                cr.execute("SELECT perm_" + mode + " "
                       "  FROM ir_model_access a "
                       "  JOIN ir_model m ON (m.id = a.model_id) "
                       " WHERE m.model = %s AND a.active IS True "
                       " AND a.group_id IS NULL", (model_name, )
                       )
                r = cr.fetchone()

            access = bool(r and r[0])
            if access:
                return True
        # pass no groups -> no access
        return False

    def group_names_with_access(self, cr, model_name, access_mode):
        """Returns the names of visible groups which have been granted ``access_mode`` on
           the model ``model_name``.
           :rtype: list
        """
        assert access_mode in ['read','write','create','unlink'], 'Invalid access mode: %s' % access_mode
        cr.execute('''SELECT
                        c.name, g.name
                      FROM
                        ir_model_access a
                        JOIN ir_model m ON (a.model_id=m.id)
                        JOIN res_groups g ON (a.group_id=g.id)
                        LEFT JOIN ir_module_category c ON (c.id=g.category_id)
                      WHERE
                        m.model=%s AND
                        a.active IS True AND
                        a.perm_''' + access_mode, (model_name,))
        return [('%s/%s' % x) if x[0] else x[1] for x in cr.fetchall()]

    @tools.ormcache()
    def check(self, cr, uid, model, mode='read', raise_exception=True, context=None):
        if uid==1:
            # User root have all accesses
            # TODO: exclude xml-rpc requests
            return True

        assert mode in ['read','write','create','unlink'], 'Invalid access mode'

        if isinstance(model, browse_record):
            assert model._table_name == 'ir.model', 'Invalid model object'
            model_name = model.model
        else:
            model_name = model

        # TransientModel records have no access rights, only an implicit access rule
        if not self.pool.get(model_name):
            _logger.error('Missing model %s' % (model_name, ))
        elif self.pool[model_name].is_transient():
            return True

        # We check if a specific rule exists
        cr.execute('SELECT MAX(CASE WHEN perm_' + mode + ' THEN 1 ELSE 0 END) '
                   '  FROM ir_model_access a '
                   '  JOIN ir_model m ON (m.id = a.model_id) '
                   '  JOIN res_groups_users_rel gu ON (gu.gid = a.group_id) '
                   ' WHERE m.model = %s '
                   '   AND gu.uid = %s '
                   '   AND a.active IS True '
                   , (model_name, uid,)
                   )
        r = cr.fetchone()[0]

        if r is None:
            # there is no specific rule. We check the generic rule
            cr.execute('SELECT MAX(CASE WHEN perm_' + mode + ' THEN 1 ELSE 0 END) '
                       '  FROM ir_model_access a '
                       '  JOIN ir_model m ON (m.id = a.model_id) '
                       ' WHERE a.group_id IS NULL '
                       '   AND m.model = %s '
                       '   AND a.active IS True '
                       , (model_name,)
                       )
            r = cr.fetchone()[0]

        if not r and raise_exception:
            groups = '\n\t'.join('- %s' % g for g in self.group_names_with_access(cr, model_name, mode))
            msg_heads = {
                # Messages are declared in extenso so they are properly exported in translation terms
                'read': _("Sorry, you are not allowed to access this document."),
                'write':  _("Sorry, you are not allowed to modify this document."),
                'create': _("Sorry, you are not allowed to create this kind of document."),
                'unlink': _("Sorry, you are not allowed to delete this document."),
            }
            if groups:
                msg_tail = _("Only users with the following access level are currently allowed to do that") + ":\n%s\n\n(" + _("Document model") + ": %s)"
                msg_params = (groups, model_name)
            else:
                msg_tail = _("Please contact your system administrator if you think this is an error.") + "\n\n(" + _("Document model") + ": %s)"
                msg_params = (model_name,)
            _logger.warning('Access Denied by ACLs for operation: %s, uid: %s, model: %s', mode, uid, model_name)
            msg = '%s %s' % (msg_heads[mode], msg_tail)
            raise except_orm(_('Access Denied'), msg % msg_params)
        return r or False

    __cache_clearing_methods = []

    def register_cache_clearing_method(self, model, method):
        self.__cache_clearing_methods.append((model, method))

    def unregister_cache_clearing_method(self, model, method):
        try:
            i = self.__cache_clearing_methods.index((model, method))
            del self.__cache_clearing_methods[i]
        except ValueError:
            pass

    def call_cache_clearing_methods(self, cr):
        self.check.clear_cache(self)    # clear the cache of check function
        for model, method in self.__cache_clearing_methods:
            object_ = self.pool.get(model)
            if object_:
                getattr(object_, method)()

    #
    # Check rights on actions
    #
    def write(self, cr, uid, *args, **argv):
        self.call_cache_clearing_methods(cr)
        res = super(ir_model_access, self).write(cr, uid, *args, **argv)
        return res

    def create(self, cr, uid, *args, **argv):
        self.call_cache_clearing_methods(cr)
        res = super(ir_model_access, self).create(cr, uid, *args, **argv)
        return res

    def unlink(self, cr, uid, *args, **argv):
        self.call_cache_clearing_methods(cr)
        res = super(ir_model_access, self).unlink(cr, uid, *args, **argv)
        return res

class ir_model_data(osv.osv):
    """Holds external identifier keys for records in the database.
       This has two main uses:

           * allows easy data integration with third-party systems,
             making import/export/sync of data possible, as records
             can be uniquely identified across multiple systems
           * allows tracking the origin of data installed by OpenERP
             modules themselves, thus making it possible to later
             update them seamlessly.
    """
    _name = 'ir.model.data'
    _order = 'module,model,name'
    def _display_name_get(self, cr, uid, ids, prop, unknow_none, context=None):
        result = {}
        result2 = {}
        for res in self.browse(cr, uid, ids, context=context):
            if res.id:
                result.setdefault(res.model, {})
                result[res.model][res.res_id] = res.id
            result2[res.id] = False

        for model in result:
            try:
                r = dict(self.pool[model].name_get(cr, uid, result[model].keys(), context=context))
                for key,val in result[model].items():
                    result2[val] = r.get(key, False)
            except:
                # some object have no valid name_get implemented, we accept this
                pass
        return result2

    def _complete_name_get(self, cr, uid, ids, prop, unknow_none, context=None):
        result = {}
        for res in self.browse(cr, uid, ids, context=context):
            result[res.id] = (res.module and (res.module + '.') or '')+res.name
        return result

    _columns = {
        'name': fields.char('External Identifier', required=True, size=128, select=1,
                            help="External Key/Identifier that can be used for "
                                 "data integration with third-party systems"),
        'complete_name': fields.function(_complete_name_get, type='char', string='Complete ID'),
        'display_name': fields.function(_display_name_get, type='char', string='Record Name'),
        'model': fields.char('Model Name', required=True, size=64, select=1),
        'module': fields.char('Module', required=True, size=64, select=1),
        'res_id': fields.integer('Record ID', select=1,
                                 help="ID of the target record in the database"),
        'noupdate': fields.boolean('Non Updatable'),
        'date_update': fields.datetime('Update Date'),
        'date_init': fields.datetime('Init Date')
    }
    _defaults = {
        'date_init': lambda *a: time.strftime('%Y-%m-%d %H:%M:%S'),
        'date_update': lambda *a: time.strftime('%Y-%m-%d %H:%M:%S'),
        'noupdate': False,
        'module': ''
    }
    _sql_constraints = [
        ('module_name_uniq', 'unique(name, module)', 'You cannot have multiple records with the same external ID in the same module!'),
    ]

    def __init__(self, pool, cr):
        osv.osv.__init__(self, pool, cr)
        self.doinit = True
        # also stored in pool to avoid being discarded along with this osv instance
        if getattr(pool, 'model_data_reference_ids', None) is None:
            self.pool.model_data_reference_ids = {}

        self.loads = self.pool.model_data_reference_ids

    def _auto_init(self, cr, context=None):
        super(ir_model_data, self)._auto_init(cr, context)
        cr.execute('SELECT indexname FROM pg_indexes WHERE indexname = \'ir_model_data_module_name_index\'')
        if not cr.fetchone():
            cr.execute('CREATE INDEX ir_model_data_module_name_index ON ir_model_data (module, name)')

    @tools.ormcache()
    def _get_id(self, cr, uid, module, xml_id):
        """Returns the id of the ir.model.data record corresponding to a given module and xml_id (cached) or raise a ValueError if not found"""
        ids = self.search(cr, uid, [('module','=',module), ('name','=', xml_id)])
        if not ids:
            raise ValueError('No such external ID currently defined in the system: %s.%s' % (module, xml_id))
        # the sql constraints ensure us we have only one result
        return ids[0]

    @tools.ormcache()
    def get_object_reference(self, cr, uid, module, xml_id):
        """Returns (model, res_id) corresponding to a given module and xml_id (cached) or raise ValueError if not found"""
        data_id = self._get_id(cr, uid, module, xml_id)
        res = self.read(cr, uid, data_id, ['model', 'res_id'])
        if not res['res_id']:
            raise ValueError('No such external ID currently defined in the system: %s.%s' % (module, xml_id))
        return res['model'], res['res_id']

    def get_object(self, cr, uid, module, xml_id, context=None):
        """Returns a browsable record for the given module name and xml_id or raise ValueError if not found"""
        res_model, res_id = self.get_object_reference(cr, uid, module, xml_id)
        result = self.pool[res_model].browse(cr, uid, res_id, context=context)
        if not result.exists():
            raise ValueError('No record found for unique ID %s.%s. It may have been deleted.' % (module, xml_id))
        return result

    def _update_dummy(self,cr, uid, model, module, xml_id=False, store=True):
        if not xml_id:
            return False
        try:
            id = self.read(cr, uid, [self._get_id(cr, uid, module, xml_id)], ['res_id'])[0]['res_id']
            self.loads[(module,xml_id)] = (model,id)
        except:
            id = False
        return id

    def clear_caches(self):
        """ Clears all orm caches on the object's methods

        :returns: itself
        """
        self._get_id.clear_cache(self)
        self.get_object_reference.clear_cache(self)
        return self

    def unlink(self, cr, uid, ids, context=None):
        """ Regular unlink method, but make sure to clear the caches. """
        self.clear_caches()
        return super(ir_model_data,self).unlink(cr, uid, ids, context=context)

    def _update(self,cr, uid, model, module, values, xml_id=False, store=True, noupdate=False, mode='init', res_id=False, context=None):
        model_obj = self.pool.get(model)
        if not context:
            context = {}
        # records created during module install should not display the messages of OpenChatter
        context = dict(context, install_mode=True)
        if xml_id and ('.' in xml_id):
            assert len(xml_id.split('.'))==2, _("'%s' contains too many dots. XML ids should not contain dots ! These are used to refer to other modules data, as in module.reference_id") % xml_id
            module, xml_id = xml_id.split('.')
        if (not xml_id) and (not self.doinit):
            return False
        action_id = False
        if xml_id:
            cr.execute('''SELECT imd.id, imd.res_id, md.id, imd.model
                          FROM ir_model_data imd LEFT JOIN %s md ON (imd.res_id = md.id)
                          WHERE imd.module=%%s AND imd.name=%%s''' % model_obj._table,
                          (module, xml_id))
            results = cr.fetchall()
            for imd_id2,res_id2,real_id2,real_model in results:
                if not real_id2:
                    self._get_id.clear_cache(self, uid, module, xml_id)
                    self.get_object_reference.clear_cache(self, uid, module, xml_id)
                    cr.execute('delete from ir_model_data where id=%s', (imd_id2,))
                    res_id = False
                else:
                    assert model == real_model, "External ID conflict, %s already refers to a `%s` record,"\
                        " you can't define a `%s` record with this ID." % (xml_id, real_model, model)
                    res_id,action_id = res_id2,imd_id2

        if action_id and res_id:
            model_obj.write(cr, uid, [res_id], values, context=context)
            self.write(cr, uid, [action_id], {
                'date_update': time.strftime('%Y-%m-%d %H:%M:%S'),
                },context=context)
        elif res_id:
            model_obj.write(cr, uid, [res_id], values, context=context)
            if xml_id:
                if model_obj._inherits:
                    for table in model_obj._inherits:
                        inherit_id = model_obj.browse(cr, uid,
                                res_id,context=context)[model_obj._inherits[table]]
                        self.create(cr, uid, {
                            'name': xml_id + '_' + table.replace('.', '_'),
                            'model': table,
                            'module': module,
                            'res_id': inherit_id.id,
                            'noupdate': noupdate,
                            },context=context)
                self.create(cr, uid, {
                    'name': xml_id,
                    'model': model,
                    'module':module,
                    'res_id':res_id,
                    'noupdate': noupdate,
                    },context=context)
        else:
            if mode=='init' or (mode=='update' and xml_id):
                res_id = model_obj.create(cr, uid, values, context=context)
                if xml_id:
                    if model_obj._inherits:
                        for table in model_obj._inherits:
                            inherit_id = model_obj.browse(cr, uid,
                                    res_id,context=context)[model_obj._inherits[table]]
                            self.create(cr, uid, {
                                'name': xml_id + '_' + table.replace('.', '_'),
                                'model': table,
                                'module': module,
                                'res_id': inherit_id.id,
                                'noupdate': noupdate,
                                },context=context)
                    self.create(cr, uid, {
                        'name': xml_id,
                        'model': model,
                        'module': module,
                        'res_id': res_id,
                        'noupdate': noupdate
                        },context=context)
        if xml_id and res_id:
            self.loads[(module, xml_id)] = (model, res_id)
            for table, inherit_field in model_obj._inherits.iteritems():
                inherit_id = model_obj.read(cr, uid, res_id,
                        [inherit_field])[inherit_field]
                self.loads[(module, xml_id + '_' + table.replace('.', '_'))] = (table, inherit_id)
        return res_id

    def ir_set(self, cr, uid, key, key2, name, models, value, replace=True, isobject=False, meta=None, xml_id=False):
        if isinstance(models[0], (list, tuple)):
            model,res_id = models[0]
        else:
            res_id=None
            model = models[0]

        if res_id:
            where = ' and res_id=%s' % (res_id,)
        else:
            where = ' and (res_id is null)'

        if key2:
            where += ' and key2=\'%s\'' % (key2,)
        else:
            where += ' and (key2 is null)'

        cr.execute('select * from ir_values where model=%s and key=%s and name=%s'+where,(model, key, name))
        res = cr.fetchone()
        if not res:
            ir_values_obj = openerp.registry(cr.dbname)['ir.values']
            ir_values_obj.set(cr, uid, key, key2, name, models, value, replace, isobject, meta)
        elif xml_id:
            cr.execute('UPDATE ir_values set value=%s WHERE model=%s and key=%s and name=%s'+where,(value, model, key, name))
        return True

    def _module_data_uninstall(self, cr, uid, modules_to_remove, context=None):
        """Deletes all the records referenced by the ir.model.data entries
        ``ids`` along with their corresponding database backed (including
        dropping tables, columns, FKs, etc, as long as there is no other
        ir.model.data entry holding a reference to them (which indicates that
        they are still owned by another module). 
        Attempts to perform the deletion in an appropriate order to maximize
        the chance of gracefully deleting all records.
        This step is performed as part of the full uninstallation of a module.
        """ 

        ids = self.search(cr, uid, [('module', 'in', modules_to_remove)])

        if uid != 1 and not self.pool['ir.model.access'].check_groups(cr, uid, "base.group_system"):
            raise except_orm(_('Permission Denied'), (_('Administrator access is required to uninstall a module')))

        context = dict(context or {})
        context[MODULE_UNINSTALL_FLAG] = True # enable model/field deletion

        ids_set = set(ids)
        wkf_todo = []
        to_unlink = []
        ids.sort()
        ids.reverse()
        for data in self.browse(cr, uid, ids, context):
            model = data.model
            res_id = data.res_id

            pair_to_unlink = (model, res_id)
            if pair_to_unlink not in to_unlink:
                to_unlink.append(pair_to_unlink)

            if model == 'workflow.activity':
                # Special treatment for workflow activities: temporarily revert their
                # incoming transition and trigger an update to force all workflow items
                # to move out before deleting them
                cr.execute('select res_type,res_id from wkf_instance where id IN (select inst_id from wkf_workitem where act_id=%s)', (res_id,))
                wkf_todo.extend(cr.fetchall())
                cr.execute("update wkf_transition set condition='True', group_id=NULL, signal=NULL,act_to=act_from,act_from=%s where act_to=%s", (res_id,res_id))

        for model,res_id in wkf_todo:
            try:
                openerp.workflow.trg_write(uid, model, res_id, cr)
            except Exception:
                _logger.info('Unable to force processing of workflow for item %s@%s in order to leave activity to be deleted', res_id, model, exc_info=True)

        def unlink_if_refcount(to_unlink):
            for model, res_id in to_unlink:
                external_ids = self.search(cr, uid, [('model', '=', model),('res_id', '=', res_id)])
                if set(external_ids)-ids_set:
                    # if other modules have defined this record, we must not delete it
                    continue
                if model == 'ir.model.fields':
                    # Don't remove the LOG_ACCESS_COLUMNS unless _log_access
                    # has been turned off on the model.
                    field = self.pool[model].browse(cr, uid, [res_id], context=context)[0]
                    if field.name in openerp.osv.orm.LOG_ACCESS_COLUMNS and self.pool[field.model]._log_access:
                        continue
                    if field.name == 'id':
                        continue
                _logger.info('Deleting %s@%s', res_id, model)
                try:
                    cr.execute('SAVEPOINT record_unlink_save')
                    self.pool[model].unlink(cr, uid, [res_id], context=context)
                except Exception:
                    _logger.info('Unable to delete %s@%s', res_id, model, exc_info=True)
                    cr.execute('ROLLBACK TO SAVEPOINT record_unlink_save')
                else:
                    cr.execute('RELEASE SAVEPOINT record_unlink_save')

        # Remove non-model records first, then model fields, and finish with models
        unlink_if_refcount((model, res_id) for model, res_id in to_unlink
                                if model not in ('ir.model','ir.model.fields'))
        unlink_if_refcount((model, res_id) for model, res_id in to_unlink
                                if model == 'ir.model.fields')

        ir_model_relation = self.pool['ir.model.relation']
        ir_module_module = self.pool['ir.module.module']
        modules_to_remove_ids = ir_module_module.search(cr, uid, [('name', 'in', modules_to_remove)])
        relation_ids = ir_model_relation.search(cr, uid, [('module', 'in', modules_to_remove_ids)])
        ir_model_relation._module_data_uninstall(cr, uid, relation_ids, context)

        unlink_if_refcount((model, res_id) for model, res_id in to_unlink
                                if model == 'ir.model')

        cr.commit()

        self.unlink(cr, uid, ids, context)

    def _process_end(self, cr, uid, modules):
        """ Clear records removed from updated module data.
        This method is called at the end of the module loading process.
        It is meant to removed records that are no longer present in the
        updated data. Such records are recognised as the one with an xml id
        and a module in ir_model_data and noupdate set to false, but not
        present in self.loads.
        """
        if not modules:
            return True
        to_unlink = []
        cr.execute("""SELECT id,name,model,res_id,module FROM ir_model_data
                      WHERE module IN %s AND res_id IS NOT NULL AND noupdate=%s""",
                      (tuple(modules), False))
        for (id, name, model, res_id, module) in cr.fetchall():
            if (module,name) not in self.loads:
                to_unlink.append((model,res_id))
        if not config.get('import_partial'):
            for (model, res_id) in to_unlink:
                if self.pool.get(model):
                    _logger.info('Deleting %s@%s', res_id, model)
                    self.pool[model].unlink(cr, uid, [res_id])

# vim:expandtab:smartindent:tabstop=4:softtabstop=4:shiftwidth=4:<|MERGE_RESOLUTION|>--- conflicted
+++ resolved
@@ -26,11 +26,7 @@
 
 import openerp
 from openerp import SUPERUSER_ID
-<<<<<<< HEAD
-from openerp import netsvc, tools
-=======
-from openerp import pooler, tools
->>>>>>> 7b8f4fe5
+from openerp import tools
 from openerp.osv import fields,osv
 from openerp.osv.orm import Model
 from openerp.tools.safe_eval import safe_eval as eval
