# -*- coding: utf-8 -*-
#----------------------------------------------------------
# ir_http modular http routing
#----------------------------------------------------------
import datetime
import hashlib
import logging
import re
import sys

import werkzeug
import werkzeug.exceptions
import werkzeug.routing
import werkzeug.urls
import werkzeug.utils

import openerp
import openerp.exceptions
import openerp.models
from openerp import http
from openerp.http import request
from openerp.osv import osv, orm

_logger = logging.getLogger(__name__)

UID_PLACEHOLDER = object()

class ModelConverter(werkzeug.routing.BaseConverter):

    def __init__(self, url_map, model=False):
        super(ModelConverter, self).__init__(url_map)
        self.model = model
        self.regex = '([0-9]+)'

    def to_python(self, value):
        m = re.match(self.regex, value)
        return request.registry[self.model].browse(
            request.cr, UID_PLACEHOLDER, int(m.group(1)), context=request.context)

    def to_url(self, value):
        return value.id

class ModelsConverter(werkzeug.routing.BaseConverter):

    def __init__(self, url_map, model=False):
        super(ModelsConverter, self).__init__(url_map)
        self.model = model
        # TODO add support for slug in the form [A-Za-z0-9-] bla-bla-89 -> id 89
        self.regex = '([0-9,]+)'

    def to_python(self, value):
        return request.registry[self.model].browse(request.cr, UID_PLACEHOLDER, [int(i) for i in value.split(',')], context=request.context)

    def to_url(self, value):
        return ",".join(i.id for i in value)

class ir_http(osv.AbstractModel):
    _name = 'ir.http'
    _description = "HTTP routing"

    def _get_converters(self):
        return {'model': ModelConverter, 'models': ModelsConverter}

    def _find_handler(self, return_rule=False):
        return self.routing_map().bind_to_environ(request.httprequest.environ).match(return_rule=return_rule)

    def _auth_method_user(self):
        request.uid = request.session.uid
        if not request.uid:
            raise http.SessionExpiredException("Session expired")

    def _auth_method_none(self):
        request.uid = None

    def _auth_method_public(self):
        if not request.session.uid:
            dummy, request.uid = self.pool['ir.model.data'].get_object_reference(request.cr, openerp.SUPERUSER_ID, 'base', 'public_user')
        else:
            request.uid = request.session.uid

    def _authenticate(self, auth_method='user'):
        try:
            if request.session.uid:
                try:
                    request.session.check_security()
                    # what if error in security.check()
                    #   -> res_users.check()
                    #   -> res_users.check_credentials()
                except (openerp.exceptions.AccessDenied, openerp.http.SessionExpiredException):
                    # All other exceptions mean undetermined status (e.g. connection pool full),
                    # let them bubble up
                    request.session.logout(keep_db=True)
            if request.uid is None:
                getattr(self, "_auth_method_%s" % auth_method)()
        except (openerp.exceptions.AccessDenied, openerp.http.SessionExpiredException, werkzeug.exceptions.HTTPException):
            raise
        except Exception:
            _logger.info("Exception during request Authentication.", exc_info=True)
            raise openerp.exceptions.AccessDenied()
        return auth_method

    def _serve_attachment(self):
        domain = [('type', '=', 'binary'), ('url', '=', request.httprequest.path)]
<<<<<<< HEAD
        attach = self.pool['ir.attachment'].search_read(request.cr, openerp.SUPERUSER_ID, domain, ['__last_update', 'datas', 'mimetype', 'checksum'], context=request.context)
        if attach:
            wdate = attach[0]['__last_update']
            datas = attach[0]['datas'] or '' # support empty ir_attachment
=======
        attach = self.pool['ir.attachment'].search_read(request.cr, openerp.SUPERUSER_ID, domain, ['__last_update', 'datas', 'name', 'mimetype', 'checksum'], context=request.context)
        if attach:
            wdate = attach[0]['__last_update']
            datas = attach[0]['datas'] or ''
            name = attach[0]['name']

            if not datas:
                if name.startswith(('http://', 'https://', '/')):
                    return werkzeug.utils.redirect(name, 301)
                else:
                    return werkzeug.wrappers.Response(status=204)     # NO CONTENT

>>>>>>> 4bef17cc
            response = werkzeug.wrappers.Response()
            server_format = openerp.tools.misc.DEFAULT_SERVER_DATETIME_FORMAT
            try:
                response.last_modified = datetime.datetime.strptime(wdate, server_format + '.%f')
            except ValueError:
                # just in case we have a timestamp without microseconds
                response.last_modified = datetime.datetime.strptime(wdate, server_format)

            response.set_etag(attach[0]['checksum'])
            response.make_conditional(request.httprequest)

            if response.status_code == 304:
                return response

            response.mimetype = attach[0]['mimetype'] or 'application/octet-stream'
            response.data = datas.decode('base64')
            return response

    def _handle_exception(self, exception):
        # If handle_exception returns something different than None, it will be used as a response

        # This is done first as the attachment path may
        # not match any HTTP controller
        attach = self._serve_attachment()
        if attach:
            return attach

        # Don't handle exception but use werkeug debugger if server in --dev mode
        if openerp.tools.config['dev_mode']:
            raise
        try:
            return request._handle_exception(exception)
        except openerp.exceptions.AccessDenied:
            return werkzeug.exceptions.Forbidden()

    def _dispatch(self):
        # locate the controller method
        try:
            rule, arguments = self._find_handler(return_rule=True)
            func = rule.endpoint
        except werkzeug.exceptions.NotFound, e:
            return self._handle_exception(e)

        # check authentication level
        try:
            auth_method = self._authenticate(func.routing["auth"])
        except Exception as e:
            return self._handle_exception(e)

        processing = self._postprocess_args(arguments, rule)
        if processing:
            return processing

        # set and execute handler
        try:
            request.set_handler(func, arguments, auth_method)
            result = request.dispatch()
            if isinstance(result, Exception):
                raise result
        except Exception, e:
            return self._handle_exception(e)

        return result

    def _postprocess_args(self, arguments, rule):
        """ post process arg to set uid on browse records """
        for name, arg in arguments.items():
            if isinstance(arg, orm.browse_record) and arg._uid is UID_PLACEHOLDER:
                arguments[name] = arg.sudo(request.uid)
                try:
                    arg.exists()
                except openerp.models.MissingError:
                    return self._handle_exception(werkzeug.exceptions.NotFound())

    def routing_map(self):
        if not hasattr(self, '_routing_map'):
            _logger.info("Generating routing map")
            cr = request.cr
            m = request.registry.get('ir.module.module')
            ids = m.search(cr, openerp.SUPERUSER_ID, [('state', '=', 'installed'), ('name', '!=', 'web')], context=request.context)
            installed = set(x['name'] for x in m.read(cr, 1, ids, ['name'], context=request.context))
            if openerp.tools.config['test_enable']:
                installed.add(openerp.modules.module.current_test)
            mods = [''] + openerp.conf.server_wide_modules + sorted(installed)
            self._routing_map = http.routing_map(mods, False, converters=self._get_converters())

        return self._routing_map

def convert_exception_to(to_type, with_message=False):
    """ Should only be called from an exception handler. Fetches the current
    exception data from sys.exc_info() and creates a new exception of type
    ``to_type`` with the original traceback.

    If ``with_message`` is ``True``, sets the new exception's message to be
    the stringification of the original exception. If ``False``, does not
    set the new exception's message. Otherwise, uses ``with_message`` as the
    new exception's message.

    :type with_message: str|bool
    """
    etype, original, tb = sys.exc_info()
    try:
        if with_message is False:
            message = None
        elif with_message is True:
            message = str(original)
        else:
            message = str(with_message)

        raise to_type, message, tb
    except to_type, e:
        return e<|MERGE_RESOLUTION|>--- conflicted
+++ resolved
@@ -101,12 +101,6 @@
 
     def _serve_attachment(self):
         domain = [('type', '=', 'binary'), ('url', '=', request.httprequest.path)]
-<<<<<<< HEAD
-        attach = self.pool['ir.attachment'].search_read(request.cr, openerp.SUPERUSER_ID, domain, ['__last_update', 'datas', 'mimetype', 'checksum'], context=request.context)
-        if attach:
-            wdate = attach[0]['__last_update']
-            datas = attach[0]['datas'] or '' # support empty ir_attachment
-=======
         attach = self.pool['ir.attachment'].search_read(request.cr, openerp.SUPERUSER_ID, domain, ['__last_update', 'datas', 'name', 'mimetype', 'checksum'], context=request.context)
         if attach:
             wdate = attach[0]['__last_update']
@@ -119,7 +113,6 @@
                 else:
                     return werkzeug.wrappers.Response(status=204)     # NO CONTENT
 
->>>>>>> 4bef17cc
             response = werkzeug.wrappers.Response()
             server_format = openerp.tools.misc.DEFAULT_SERVER_DATETIME_FORMAT
             try:
