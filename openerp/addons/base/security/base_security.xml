<?xml version="1.0"?>
<openerp>
    <data noupdate="1">

        <!--
            Users Groups
            Note that the field 'category_id' is set later in
            base/module/module_data.xml
        -->
        <record model="res.groups" id="group_erp_manager">
            <field name="name">Access Rights</field>
        </record>
        <record model="res.groups" id="group_system">
            <field name="name">Settings</field>
            <field name="implied_ids" eval="[(4, ref('group_erp_manager'))]"/>
            <field name="users" eval="[(4, ref('base.user_root'))]"/>
        </record>

        <record model="res.groups" id="group_user">
            <field name="name">Employee</field>
            <field name="users" eval="[(4, ref('base.user_root'))]"/>
        </record>

        <record model="res.groups" id="group_multi_company">
            <field name="name">Multi Companies</field>
        </record>

        <record model="res.groups" id="group_multi_currency">
            <field name="name">Multi Currencies</field>
        </record>

        <record model="res.groups" id="group_no_one">
            <field name="name">Technical Features</field>
        </record>

        <record id="group_sale_salesman" model="res.groups">
            <field name="name">User</field>
        </record>
        <record id="group_sale_manager" model="res.groups">
            <field name="name">Manager</field>
            <field name="implied_ids" eval="[(4, ref('group_sale_salesman'))]"/>
        </record>

        <!-- Set accesses to menu -->
        <record model="ir.ui.menu" id="base.menu_administration">
            <field name="groups_id" eval="[(6,0, [ref('group_system'), ref('group_erp_manager')])]"/>
        </record>

        <record model="ir.rule" id="res_partner_rule">
            <field name="name">res.partner company</field>
            <field name="model_id" ref="model_res_partner"/>
            <!--
                Show partners from ancestors and descendants companies
                (or company-less), this is usually a better default for
                multicompany setups.
            -->
            <field name="domain_force">['|','|',('company_id.child_ids','child_of',[user.company_id.id]),('company_id','child_of',[user.company_id.id]),('company_id','=',False)]</field>
        </record>

        <record model="ir.rule" id="multi_company_default_rule">
            <field name="name">Multi_company_default company</field>
            <field name="model_id" ref="model_multi_company_default"/>
            <field name="domain_force">[('company_id','child_of',[user.company_id.id])]</field>
        </record>

        <record model="ir.rule" id="ir_values_default_rule">
            <field name="name">Defaults: alter personal values only</field>
            <field name="model_id" ref="model_ir_values"/>
            <field name="domain_force">[('key','=','default'),('user_id','=',user.id)]</field>
            <field name="perm_read" eval="False"/>
        </record>

        <!-- Used for dashboard customizations, users should only be able to edit their own dashboards -->
        <record model="ir.rule" id="ir_ui_view_custom_personal">
            <field name="name">ir.ui.view_custom rule</field>
            <field name="model_id" ref="model_ir_ui_view_custom"/>
            <field name="domain_force">[('user_id','=',user.id)]</field>
        </record>

	<record id="res_partner_bank_rule" model="ir.rule">
	    <field name="name">Partner bank company rule</field>
	    <field name="model_id" ref="model_res_partner_bank"/>
	    <field name="global" eval="True"/>
            <!--
                Same as res_partner above.
            -->
            <field name="domain_force">['|','|',('company_id.child_ids','child_of',[user.company_id.id]),('company_id','child_of',[user.company_id.id]),('company_id','=',False)]</field>
	</record>

<<<<<<< HEAD
=======
        <record id="res_currency_rule" model="ir.rule">
            <field name="name">multi-company currency rule</field>
            <field name="model_id" ref="model_res_currency"/>
            <field name="domain_force">['|',('company_id','=',False),('company_id','child_of',[user.company_id.id])]</field>
        </record>

>>>>>>> 02aa3f21
    </data>
</openerp>
<|MERGE_RESOLUTION|>--- conflicted
+++ resolved
@@ -87,14 +87,11 @@
             <field name="domain_force">['|','|',('company_id.child_ids','child_of',[user.company_id.id]),('company_id','child_of',[user.company_id.id]),('company_id','=',False)]</field>
 	</record>
 
-<<<<<<< HEAD
-=======
         <record id="res_currency_rule" model="ir.rule">
             <field name="name">multi-company currency rule</field>
             <field name="model_id" ref="model_res_currency"/>
             <field name="domain_force">['|',('company_id','=',False),('company_id','child_of',[user.company_id.id])]</field>
         </record>
 
->>>>>>> 02aa3f21
     </data>
 </openerp>
