# -*- coding: utf-8 -*-
##############################################################################
#
#    OpenERP, Open Source Management Solution
#    Copyright (C) 2004-2013 OpenERP S.A. (<http://openerp.com>).
#
#    This program is free software: you can redistribute it and/or modify
#    it under the terms of the GNU Affero General Public License as
#    published by the Free Software Foundation, either version 3 of the
#    License, or (at your option) any later version.
#
#    This program is distributed in the hope that it will be useful,
#    but WITHOUT ANY WARRANTY; without even the implied warranty of
#    MERCHANTABILITY or FITNESS FOR A PARTICULAR PURPOSE.  See the
#    GNU Affero General Public License for more details.
#
#    You should have received a copy of the GNU Affero General Public License
#    along with this program.  If not, see <http://www.gnu.org/licenses/>.
#
##############################################################################
from docutils import nodes
from docutils.core import publish_string
from docutils.transforms import Transform, writer_aux
from docutils.writers.html4css1 import Writer
import imp
import logging
from operator import attrgetter
import os
import re
import shutil
import tempfile
import urllib
import urllib2
import urlparse
import zipfile
import zipimport
import lxml.html

try:
    from cStringIO import StringIO
except ImportError:
    from StringIO import StringIO   # NOQA

import openerp
import openerp.exceptions
from openerp import modules, tools
from openerp.modules.db import create_categories
from openerp.modules import get_module_resource
from openerp.tools.parse_version import parse_version
from openerp.tools.translate import _
from openerp.osv import osv, orm, fields, fields2, api

_logger = logging.getLogger(__name__)

ACTION_DICT = {
    'view_type': 'form',
    'view_mode': 'form',
    'res_model': 'base.module.upgrade',
    'target': 'new',
    'type': 'ir.actions.act_window',
    'nodestroy': True,
}

def backup(path, raise_exception=True):
    path = os.path.normpath(path)
    if not os.path.exists(path):
        if not raise_exception:
            return None
        raise OSError('path does not exists')
    cnt = 1
    while True:
        bck = '%s~%d' % (path, cnt)
        if not os.path.exists(bck):
            shutil.move(path, bck)
            return bck
        cnt += 1


class module_category(osv.osv):
    _name = "ir.module.category"
    _description = "Application"

    def _module_nbr(self, cr, uid, ids, prop, unknow_none, context):
        cr.execute('SELECT category_id, COUNT(*) \
                      FROM ir_module_module \
                     WHERE category_id IN %(ids)s \
                        OR category_id IN (SELECT id \
                                             FROM ir_module_category \
                                            WHERE parent_id IN %(ids)s) \
                     GROUP BY category_id', {'ids': tuple(ids)}
                   )
        result = dict(cr.fetchall())
        for id in ids:
            cr.execute('select id from ir_module_category where parent_id=%s', (id,))
            result[id] = sum([result.get(c, 0) for (c,) in cr.fetchall()],
                             result.get(id, 0))
        return result

    _columns = {
        'name': fields.char("Name", size=128, required=True, translate=True, select=True),
        'parent_id': fields.many2one('ir.module.category', 'Parent Application', select=True),
        'child_ids': fields.one2many('ir.module.category', 'parent_id', 'Child Applications'),
        'module_nr': fields.function(_module_nbr, string='Number of Modules', type='integer'),
        'module_ids': fields.one2many('ir.module.module', 'category_id', 'Modules'),
        'description': fields.text("Description", translate=True),
        'sequence': fields.integer('Sequence'),
        'visible': fields.boolean('Visible'),
        'xml_id': fields.function(osv.osv.get_external_id, type='char', size=128, string="External ID"),
    }
    _order = 'name'

    _defaults = {
        'visible': 1,
    }

class MyFilterMessages(Transform):
    """
    Custom docutils transform to remove `system message` for a document and
    generate warnings.

    (The standard filter removes them based on some `report_level` passed in
    the `settings_override` dictionary, but if we use it, we can't see them
    and generate warnings.)
    """

    default_priority = 870

    def apply(self):
        for node in self.document.traverse(nodes.system_message):
            _logger.warning("docutils' system message present: %s", str(node))
            node.parent.remove(node)

class MyWriter(Writer):
    """
    Custom docutils html4ccs1 writer that doesn't add the warnings to the
    output document.
    """

    def get_transforms(self):
        return [MyFilterMessages, writer_aux.Admonitions]

class module(osv.osv):
    _name = "ir.module.module"
    _rec_name = "shortdesc"
    _description = "Module"

    @classmethod
    def get_module_info(cls, name):
        info = {}
        try:
            info = modules.load_information_from_description_file(name)
        except Exception:
            _logger.debug('Error when trying to fetch informations for '
                          'module %s', name, exc_info=True)
        return info

    def _get_desc(self, cr, uid, ids, field_name=None, arg=None, context=None):
        res = dict.fromkeys(ids, '')
        for module in self.browse(cr, uid, ids, context=context):
            path = get_module_resource(module.name, 'static/description/index.html')
            if path:
                with tools.file_open(path, 'rb') as desc_file:
                    doc = desc_file.read()
                    html = lxml.html.document_fromstring(doc)
                    for element, attribute, link, pos in html.iterlinks():
                        if element.get('src') and not '//' in element.get('src') and not 'static/' in element.get('src'):
                            element.set('src', "/%s/static/description/%s" % (module.name, element.get('src')))
                    res[module.id] = lxml.html.tostring(html)
            else:
                overrides = dict(embed_stylesheet=False, doctitle_xform=False, output_encoding='unicode')
                output = publish_string(source=module.description, settings_overrides=overrides, writer=MyWriter())
                res[module.id] = output
        return res

    def _get_latest_version(self, cr, uid, ids, field_name=None, arg=None, context=None):
        default_version = modules.adapt_version('1.0')
        res = dict.fromkeys(ids, default_version)
        for m in self.browse(cr, uid, ids):
            res[m.id] = self.get_module_info(m.name).get('version', default_version)
        return res

    def _get_views(self, cr, uid, ids, field_name=None, arg=None, context=None):
        res = {}
        model_data_obj = self.pool.get('ir.model.data')

        dmodels = []
        if field_name is None or 'views_by_module' in field_name:
            dmodels.append('ir.ui.view')
        if field_name is None or 'reports_by_module' in field_name:
            dmodels.append('ir.actions.report.xml')
        if field_name is None or 'menus_by_module' in field_name:
            dmodels.append('ir.ui.menu')
        assert dmodels, "no models for %s" % field_name

        for module_rec in self.browse(cr, uid, ids, context=context):
            res_mod_dic = res[module_rec.id] = {
                'menus_by_module': [],
                'reports_by_module': [],
                'views_by_module': []
            }

            # Skip uninstalled modules below, no data to find anyway.
            if module_rec.state not in ('installed', 'to upgrade', 'to remove'):
                continue

            # then, search and group ir.model.data records
            imd_models = dict([(m, []) for m in dmodels])
            imd_ids = model_data_obj.search(cr, uid, [
                ('module', '=', module_rec.name),
                ('model', 'in', tuple(dmodels))
            ])

            for imd_res in model_data_obj.read(cr, uid, imd_ids, ['model', 'res_id'], context=context):
                imd_models[imd_res['model']].append(imd_res['res_id'])

            def browse(model):
                M = self.pool[model]
                # as this method is called before the module update, some xmlid may be invalid at this stage
                # explictly filter records before reading them
                ids = M.exists(cr, uid, imd_models.get(model, []), context)
                return M.browse(cr, uid, ids, context)

            def format_view(v):
                aa = v.inherit_id and '* INHERIT ' or ''
                return '%s%s (%s)' % (aa, v.name, v.type)

            res_mod_dic['views_by_module'] = map(format_view, browse('ir.ui.view'))
            res_mod_dic['reports_by_module'] = map(attrgetter('name'), browse('ir.actions.report.xml'))
            res_mod_dic['menus_by_module'] = map(attrgetter('complete_name'), browse('ir.ui.menu'))

        for key in res.iterkeys():
            for k, v in res[key].iteritems():
                res[key][k] = "\n".join(sorted(v))
        return res

    def _get_icon_image(self, cr, uid, ids, field_name=None, arg=None, context=None):
        res = dict.fromkeys(ids, '')
        for module in self.browse(cr, uid, ids, context=context):
            path = get_module_resource(module.name, 'static', 'description', 'icon.png')
            if path:
                image_file = tools.file_open(path, 'rb')
                try:
                    res[module.id] = image_file.read().encode('base64')
                finally:
                    image_file.close()
        return res

    _columns = {
        'name': fields.char("Technical Name", size=128, readonly=True, required=True, select=True),
        'category_id': fields.many2one('ir.module.category', 'Category', readonly=True, select=True),
        'shortdesc': fields.char('Module Name', size=64, readonly=True, translate=True),
        'summary': fields.char('Summary', size=64, readonly=True, translate=True),
        'description': fields.text("Description", readonly=True, translate=True),
        'description_html': fields.function(_get_desc, string='Description HTML', type='html', method=True, readonly=True),
        'author': fields.char("Author", size=128, readonly=True),
        'maintainer': fields.char('Maintainer', size=128, readonly=True),
        'contributors': fields.text('Contributors', readonly=True),
        'website': fields.char("Website", size=256, readonly=True),

        # attention: Incorrect field names !!
        #   installed_version refers the latest version (the one on disk)
        #   latest_version refers the installed version (the one in database)
        #   published_version refers the version available on the repository
        'installed_version': fields.function(_get_latest_version, string='Latest Version', type='char'),
        'latest_version': fields.char('Installed Version', size=64, readonly=True),
        'published_version': fields.char('Published Version', size=64, readonly=True),

        'url': fields.char('URL', size=128, readonly=True),
        'sequence': fields.integer('Sequence'),
        'dependencies_id': fields.one2many('ir.module.module.dependency', 'module_id', 'Dependencies', readonly=True),
        'auto_install': fields.boolean('Automatic Installation',
                                       help='An auto-installable module is automatically installed by the '
                                            'system when all its dependencies are satisfied. '
                                            'If the module has no dependency, it is always installed.'),
        'state': fields.selection([
            ('uninstallable', 'Not Installable'),
            ('uninstalled', 'Not Installed'),
            ('installed', 'Installed'),
            ('to upgrade', 'To be upgraded'),
            ('to remove', 'To be removed'),
            ('to install', 'To be installed')
        ], string='Status', readonly=True, select=True),
        'demo': fields.boolean('Demo Data', readonly=True),
        'license': fields.selection([
            ('GPL-2', 'GPL Version 2'),
            ('GPL-2 or any later version', 'GPL-2 or later version'),
            ('GPL-3', 'GPL Version 3'),
            ('GPL-3 or any later version', 'GPL-3 or later version'),
            ('AGPL-3', 'Affero GPL-3'),
            ('Other OSI approved licence', 'Other OSI Approved Licence'),
            ('Other proprietary', 'Other Proprietary')
        ], string='License', readonly=True),
        'menus_by_module': fields.function(_get_views, string='Menus', type='text', multi="meta", store=True),
        'reports_by_module': fields.function(_get_views, string='Reports', type='text', multi="meta", store=True),
        'views_by_module': fields.function(_get_views, string='Views', type='text', multi="meta", store=True),
        'application': fields.boolean('Application', readonly=True),
        'icon': fields.char('Icon URL', size=128),
        'icon_image': fields.function(_get_icon_image, string='Icon', type="binary"),
    }

    _defaults = {
        'state': 'uninstalled',
        'sequence': 100,
        'demo': False,
        'license': 'AGPL-3',
    }
    _order = 'sequence,name'

    def _name_uniq_msg(self, cr, uid, ids, context=None):
        return _('The name of the module must be unique !')

    _sql_constraints = [
        ('name_uniq', 'UNIQUE (name)', _name_uniq_msg),
    ]

    def unlink(self, cr, uid, ids, context=None):
        if not ids:
            return True
        if isinstance(ids, (int, long)):
            ids = [ids]
        mod_names = []
        for mod in self.read(cr, uid, ids, ['state', 'name'], context):
            if mod['state'] in ('installed', 'to upgrade', 'to remove', 'to install'):
                raise orm.except_orm(_('Error'), _('You try to remove a module that is installed or will be installed'))
            mod_names.append(mod['name'])
        #Removing the entry from ir_model_data
        #ids_meta = self.pool.get('ir.model.data').search(cr, uid, [('name', '=', 'module_meta_information'), ('module', 'in', mod_names)])

        #if ids_meta:
        #    self.pool.get('ir.model.data').unlink(cr, uid, ids_meta, context)

        return super(module, self).unlink(cr, uid, ids, context=context)

    @staticmethod
    def _check_external_dependencies(terp):
        depends = terp.get('external_dependencies')
        if not depends:
            return
        for pydep in depends.get('python', []):
            parts = pydep.split('.')
            parts.reverse()
            path = None
            while parts:
                part = parts.pop()
                try:
                    _, path, _ = imp.find_module(part, path and [path] or None)
                except ImportError:
                    raise ImportError('No module named %s' % (pydep,))

        for binary in depends.get('bin', []):
            if tools.find_in_path(binary) is None:
                raise Exception('Unable to find %r in path' % (binary,))

    @classmethod
    def check_external_dependencies(cls, module_name, newstate='to install'):
        terp = cls.get_module_info(module_name)
        try:
            cls._check_external_dependencies(terp)
        except Exception, e:
            if newstate == 'to install':
                msg = _('Unable to install module "%s" because an external dependency is not met: %s')
            elif newstate == 'to upgrade':
                msg = _('Unable to upgrade module "%s" because an external dependency is not met: %s')
            else:
                msg = _('Unable to process module "%s" because an external dependency is not met: %s')
            raise orm.except_orm(_('Error'), msg % (module_name, e.args[0]))

    @api.multi
    def state_update(self, newstate, states_to_update, level=100):
        if level < 1:
            raise orm.except_orm(_('Error'), _('Recursion error in modules dependencies !'))

        # whether some modules are installed with demo data
        demo = False

        for module in self:
            # determine dependency modules to update/others
            update_mods, ready_mods = self.browse(), self.browse()
            for dep in module.dependencies_id:
                if dep.state == 'unknown':
                    raise orm.except_orm(_('Error'), _("You try to install module '%s' that depends on module '%s'.\nBut the latter module is not available in your system.") % (module.name, dep.name,))
                if dep.depend_id.state == newstate:
                    ready_mods += dep.depend_id
                else:
                    update_mods += dep.depend_id

            # update dependency modules that require it, and determine demo for module
            update_demo = update_mods.state_update(newstate, states_to_update, level=level-1)
            module_demo = module.demo or update_demo or any(mod.demo for mod in ready_mods)
            demo = demo or module_demo

            # check dependencies and update module itself
            self.check_external_dependencies(module.name, newstate)
            if module.state in states_to_update:
                module.write({'state': newstate, 'demo': module_demo})

        return demo

    def button_install(self, cr, uid, ids, context=None):

        # Mark the given modules to be installed.
        self.state_update(cr, uid, ids, 'to install', ['uninstalled'], context=context)

        # Mark (recursively) the newly satisfied modules to also be installed

        # Select all auto-installable (but not yet installed) modules.
        domain = [('state', '=', 'uninstalled'), ('auto_install', '=', True)]
        uninstalled_ids = self.search(cr, uid, domain, context=context)
        uninstalled_modules = self.browse(cr, uid, uninstalled_ids, context=context)

        # Keep those with:
        #  - all dependencies satisfied (installed or to be installed),
        #  - at least one dependency being 'to install'
        satisfied_states = frozenset(('installed', 'to install', 'to upgrade'))
        def all_depencies_satisfied(m):
            states = set(d.state for d in m.dependencies_id)
            return states.issubset(satisfied_states) and ('to install' in states)
        to_install_modules = filter(all_depencies_satisfied, uninstalled_modules)
        to_install_ids = map(lambda m: m.id, to_install_modules)

        # Mark them to be installed.
        if to_install_ids:
            self.button_install(cr, uid, to_install_ids, context=context)

        return dict(ACTION_DICT, name=_('Install'))

    def button_immediate_install(self, cr, uid, ids, context=None):
        """ Installs the selected module(s) immediately and fully,
        returns the next res.config action to execute

        :param ids: identifiers of the modules to install
        :returns: next res.config item to execute
        :rtype: dict[str, object]
        """
        return self._button_immediate_function(cr, uid, ids, self.button_install, context=context)

    def button_install_cancel(self, cr, uid, ids, context=None):
        self.write(cr, uid, ids, {'state': 'uninstalled', 'demo': False})
        return True

    def module_uninstall(self, cr, uid, ids, context=None):
        """Perform the various steps required to uninstall a module completely
        including the deletion of all database structures created by the module:
        tables, columns, constraints, etc."""
        ir_model_data = self.pool.get('ir.model.data')
        ir_model_constraint = self.pool.get('ir.model.constraint')
        modules_to_remove = [m.name for m in self.browse(cr, uid, ids, context)]
        modules_to_remove_ids = [m.id for m in self.browse(cr, uid, ids, context)]
        constraint_ids = ir_model_constraint.search(cr, uid, [('module', 'in', modules_to_remove_ids)])
        ir_model_constraint._module_data_uninstall(cr, uid, constraint_ids, context)
        ir_model_data._module_data_uninstall(cr, uid, modules_to_remove, context)
        self.write(cr, uid, ids, {'state': 'uninstalled'})
        return True

    def downstream_dependencies(self, cr, uid, ids, known_dep_ids=None,
                                exclude_states=['uninstalled', 'uninstallable', 'to remove'],
                                context=None):
        """Return the ids of all modules that directly or indirectly depend
        on the given module `ids`, and that satisfy the `exclude_states`
        filter"""
        if not ids:
            return []
        known_dep_ids = set(known_dep_ids or [])
        cr.execute('''SELECT DISTINCT m.id
                        FROM
                            ir_module_module_dependency d
                        JOIN
                            ir_module_module m ON (d.module_id=m.id)
                        WHERE
                            d.name IN (SELECT name from ir_module_module where id in %s) AND
                            m.state NOT IN %s AND
                            m.id NOT IN %s ''',
                   (tuple(ids), tuple(exclude_states), tuple(known_dep_ids or ids)))
        new_dep_ids = set([m[0] for m in cr.fetchall()])
        missing_mod_ids = new_dep_ids - known_dep_ids
        known_dep_ids |= new_dep_ids
        if missing_mod_ids:
            known_dep_ids |= set(self.downstream_dependencies(cr, uid, list(missing_mod_ids),
                                                              known_dep_ids, exclude_states, context))
        return list(known_dep_ids)

    def _button_immediate_function(self, cr, uid, ids, function, context=None):
        function(cr, uid, ids, context=context)

        cr.commit()
        registry = openerp.modules.registry.RegistryManager.new(cr.dbname, update_module=True)

        config = registry['res.config'].next(cr, uid, [], context=context) or {}
        if config.get('type') not in ('ir.actions.act_window_close',):
            return config

        # reload the client; open the first available root menu
        menu_obj = registry['ir.ui.menu']
        menu_ids = menu_obj.search(cr, uid, [('parent_id', '=', False)], context=context)
        return {
            'type': 'ir.actions.client',
            'tag': 'reload',
            'params': {'menu_id': menu_ids and menu_ids[0] or False}
        }

    def button_immediate_uninstall(self, cr, uid, ids, context=None):
        """
        Uninstall the selected module(s) immediately and fully,
        returns the next res.config action to execute
        """
        return self._button_immediate_function(cr, uid, ids, self.button_uninstall, context=context)

    def button_uninstall(self, cr, uid, ids, context=None):
        if any(m.name == 'base' for m in self.browse(cr, uid, ids, context=context)):
            raise orm.except_orm(_('Error'), _("The `base` module cannot be uninstalled"))
        dep_ids = self.downstream_dependencies(cr, uid, ids, context=context)
        self.write(cr, uid, ids + dep_ids, {'state': 'to remove'})
        return dict(ACTION_DICT, name=_('Uninstall'))

    def button_uninstall_cancel(self, cr, uid, ids, context=None):
        self.write(cr, uid, ids, {'state': 'installed'})
        return True

    def button_immediate_upgrade(self, cr, uid, ids, context=None):
        """
        Upgrade the selected module(s) immediately and fully,
        return the next res.config action to execute
        """
        return self._button_immediate_function(cr, uid, ids, self.button_upgrade, context=context)

    def button_upgrade(self, cr, uid, ids, context=None):
        depobj = self.pool.get('ir.module.module.dependency')
        todo = list(self.browse(cr, uid, ids, context=context))
        self.update_list(cr, uid)

        i = 0
        while i < len(todo):
            mod = todo[i]
            i += 1
            if mod.state not in ('installed', 'to upgrade'):
                raise orm.except_orm(_('Error'), _("Can not upgrade module '%s'. It is not installed.") % (mod.name,))
            self.check_external_dependencies(mod.name, 'to upgrade')
            iids = depobj.search(cr, uid, [('name', '=', mod.name)], context=context)
            for dep in depobj.browse(cr, uid, iids, context=context):
                if dep.module_id.state == 'installed' and dep.module_id not in todo:
                    todo.append(dep.module_id)

        ids = map(lambda x: x.id, todo)
        self.write(cr, uid, ids, {'state': 'to upgrade'}, context=context)

        to_install = []
        for mod in todo:
            for dep in mod.dependencies_id:
                if dep.state == 'unknown':
                    raise orm.except_orm(_('Error'), _('You try to upgrade a module that depends on the module: %s.\nBut this module is not available in your system.') % (dep.name,))
                if dep.state == 'uninstalled':
                    ids2 = self.search(cr, uid, [('name', '=', dep.name)])
                    to_install.extend(ids2)

        self.button_install(cr, uid, to_install, context=context)
        return dict(ACTION_DICT, name=_('Apply Schedule Upgrade'))

    def button_upgrade_cancel(self, cr, uid, ids, context=None):
        self.write(cr, uid, ids, {'state': 'installed'})
        return True

    def button_update_translations(self, cr, uid, ids, context=None):
        self.update_translations(cr, uid, ids)
        return True

    @staticmethod
    def get_values_from_terp(terp):
        return {
            'description': terp.get('description', ''),
            'shortdesc': terp.get('name', ''),
            'author': terp.get('author', 'Unknown'),
            'maintainer': terp.get('maintainer', False),
            'contributors': ', '.join(terp.get('contributors', [])) or False,
            'website': terp.get('website', ''),
            'license': terp.get('license', 'AGPL-3'),
            'sequence': terp.get('sequence', 100),
            'application': terp.get('application', False),
            'auto_install': terp.get('auto_install', False),
            'icon': terp.get('icon', False),
            'summary': terp.get('summary', ''),
        }

    # update the list of available packages
    def update_list(self, cr, uid, context=None):
        res = [0, 0]    # [update, add]

        default_version = modules.adapt_version('1.0')
        known_mods = self.browse(cr, uid, self.search(cr, uid, []))
        known_mods_names = dict([(m.name, m) for m in known_mods])

        # iterate through detected modules and update/create them in db
        for mod_name in modules.get_modules():
            mod = known_mods_names.get(mod_name)
            terp = self.get_module_info(mod_name)
            values = self.get_values_from_terp(terp)

            if mod:
                updated_values = {}
                for key in values:
                    old = getattr(mod, key)
                    updated = isinstance(values[key], basestring) and tools.ustr(values[key]) or values[key]
                    if not old == updated:
                        updated_values[key] = values[key]
                if terp.get('installable', True) and mod.state == 'uninstallable':
                    updated_values['state'] = 'uninstalled'
                if parse_version(terp.get('version', default_version)) > parse_version(mod.latest_version or default_version):
                    res[0] += 1
                if updated_values:
                    self.write(cr, uid, mod.id, updated_values)
            else:
                mod_path = modules.get_module_path(mod_name)
                if not mod_path:
                    continue
                if not terp or not terp.get('installable', True):
                    continue
                id = self.create(cr, uid, dict(name=mod_name, state='uninstalled', **values))
                mod = self.browse(cr, uid, id)
                res[1] += 1

            self._update_dependencies(cr, uid, mod, terp.get('depends', []))
            self._update_category(cr, uid, mod, terp.get('category', 'Uncategorized'))

        # Trigger load_addons if new module have been discovered it exists on
        # wsgi handlers, so they can react accordingly
        if tuple(res) != (0, 0):
            for handler in openerp.service.wsgi_server.module_handlers:
                if hasattr(handler, 'load_addons'):
                    handler.load_addons()

        return res

    def download(self, cr, uid, ids, download=True, context=None):
<<<<<<< HEAD
        res = []
        default_version = modules.adapt_version('1.0')
        for mod in self.browse(cr, uid, ids, context=context):
            if not mod.url:
                continue
            match = re.search('-([a-zA-Z0-9\._-]+)(\.zip)', mod.url, re.I)
            version = default_version
            if match:
                version = match.group(1)
            if parse_version(mod.installed_version) >= parse_version(version):
                continue
            res.append(mod.url)
            if not download:
                continue
            zip_content = urllib.urlopen(mod.url).read()
            fname = modules.get_module_path(str(mod.name) + '.zip', downloaded=True)
            try:
                with open(fname, 'wb') as fp:
                    fp.write(zip_content)
            except Exception:
                _logger.exception('Error when trying to create module '
                                  'file %s', fname)
                raise orm.except_orm(_('Error'), _('Can not create the module file:\n %s') % (fname,))
            terp = self.get_module_info(mod.name)
            self.write(cr, uid, mod.id, self.get_values_from_terp(terp))
            cr.execute('DELETE FROM ir_module_module_dependency WHERE module_id = %s', (mod.id,))
            mod.invalidate_cache(['dependencies_id'], [mod.id])
            self._update_dependencies(cr, uid, mod, terp.get('depends', []))
            self._update_category(cr, uid, mod, terp.get('category', 'Uncategorized'))
            # Import module
            zimp = zipimport.zipimporter(fname)
            zimp.load_module(mod.name)
        return res
=======
        return []
>>>>>>> ea167ad7

    def install_from_urls(self, cr, uid, urls, context=None):
        if not self.pool['res.users'].has_group(cr, uid, 'base.group_system'):
            raise openerp.exceptions.AccessDenied()

        apps_server = urlparse.urlparse(self.get_apps_server(cr, uid, context=context))

        OPENERP = 'openerp'
        tmp = tempfile.mkdtemp()
        _logger.debug('Install from url: %r', urls)
        try:
            # 1. Download & unzip missing modules
            for module_name, url in urls.items():
                if not url:
                    continue    # nothing to download, local version is already the last one

                up = urlparse.urlparse(url)
                if up.scheme != apps_server.scheme or up.netloc != apps_server.netloc:
                    raise openerp.exceptions.AccessDenied()

                try:
                    _logger.info('Downloading module `%s` from OpenERP Apps', module_name)
                    content = urllib2.urlopen(url).read()
                except Exception:
                    _logger.exception('Failed to fetch module %s', module_name)
                    raise osv.except_osv(_('Module not found'),
                                         _('The `%s` module appears to be unavailable at the moment, please try again later.') % module_name)
                else:
                    zipfile.ZipFile(StringIO(content)).extractall(tmp)
                    assert os.path.isdir(os.path.join(tmp, module_name))

            # 2a. Copy/Replace module source in addons path
            for module_name, url in urls.items():
                if module_name == OPENERP or not url:
                    continue    # OPENERP is special case, handled below, and no URL means local module
                module_path = modules.get_module_path(module_name, downloaded=True, display_warning=False)
                bck = backup(module_path, False)
                _logger.info('Copy downloaded module `%s` to `%s`', module_name, module_path)
                shutil.move(os.path.join(tmp, module_name), module_path)
                if bck:
                    shutil.rmtree(bck)

            # 2b.  Copy/Replace server+base module source if downloaded
            if urls.get(OPENERP, None):
                # special case. it contains the server and the base module.
                # extract path is not the same
                base_path = os.path.dirname(modules.get_module_path('base'))

                # copy all modules in the SERVER/openerp/addons directory to the new "openerp" module (except base itself)
                for d in os.listdir(base_path):
                    if d != 'base' and os.path.isdir(os.path.join(base_path, d)):
                        destdir = os.path.join(tmp, OPENERP, 'addons', d)    # XXX 'openerp' subdirectory ?
                        shutil.copytree(os.path.join(base_path, d), destdir)

                # then replace the server by the new "base" module
                server_dir = openerp.tools.config['root_path']      # XXX or dirname()
                bck = backup(server_dir)
                _logger.info('Copy downloaded module `openerp` to `%s`', server_dir)
                shutil.move(os.path.join(tmp, OPENERP), server_dir)
                #if bck:
                #    shutil.rmtree(bck)

            self.update_list(cr, uid, context=context)

            with_urls = [m for m, u in urls.items() if u]
            downloaded_ids = self.search(cr, uid, [('name', 'in', with_urls)], context=context)
            already_installed = self.search(cr, uid, [('id', 'in', downloaded_ids), ('state', '=', 'installed')], context=context)

            to_install_ids = self.search(cr, uid, [('name', 'in', urls.keys()), ('state', '=', 'uninstalled')], context=context)
            post_install_action = self.button_immediate_install(cr, uid, to_install_ids, context=context)

            if already_installed:
                # in this case, force server restart to reload python code...
                cr.commit()
                openerp.service.server.restart()
                return {
                    'type': 'ir.actions.client',
                    'tag': 'home',
                    'params': {'wait': True},
                }
            return post_install_action
        finally:
            shutil.rmtree(tmp)

    def get_apps_server(self, cr, uid, context=None):
        return tools.config.get('apps_server', 'https://apps.openerp.com/apps')

    def _update_dependencies(self, cr, uid, mod_browse, depends=None):
        if depends is None:
            depends = []
        existing = set(x.name for x in mod_browse.dependencies_id)
        needed = set(depends)
        for dep in (needed - existing):
            cr.execute('INSERT INTO ir_module_module_dependency (module_id, name) values (%s, %s)', (mod_browse.id, dep))
        for dep in (existing - needed):
            cr.execute('DELETE FROM ir_module_module_dependency WHERE module_id = %s and name = %s', (mod_browse.id, dep))
        self.invalidate_cache(cr, uid, ['dependencies_id'], [mod_browse.id])

    def _update_category(self, cr, uid, mod_browse, category='Uncategorized'):
        current_category = mod_browse.category_id
        current_category_path = []
        while current_category:
            current_category_path.insert(0, current_category.name)
            current_category = current_category.parent_id

        categs = category.split('/')
        if categs != current_category_path:
            cat_id = create_categories(cr, categs)
            mod_browse.write({'category_id': cat_id})

    def update_translations(self, cr, uid, ids, filter_lang=None, context=None):
        if not filter_lang:
            res_lang = self.pool.get('res.lang')
            lang_ids = res_lang.search(cr, uid, [('translatable', '=', True)])
            filter_lang = [lang.code for lang in res_lang.browse(cr, uid, lang_ids)]
        elif not isinstance(filter_lang, (list, tuple)):
            filter_lang = [filter_lang]
        modules = [m.name for m in self.browse(cr, uid, ids) if m.state == 'installed']
        self.pool.get('ir.translation').load_module_terms(cr, modules, filter_lang, context=context)

    def check(self, cr, uid, ids, context=None):
        for mod in self.browse(cr, uid, ids, context=context):
            if not mod.description:
                _logger.warning('module %s: description is empty !', mod.name)


DEP_STATES = [
    ('uninstallable', 'Uninstallable'),
    ('uninstalled', 'Not Installed'),
    ('installed', 'Installed'),
    ('to upgrade', 'To be upgraded'),
    ('to remove', 'To be removed'),
    ('to install', 'To be installed'),
    ('unknown', 'Unknown'),
]

class module_dependency(osv.Model):
    _name = "ir.module.module.dependency"
    _description = "Module dependency"

    # the dependency name
    name = fields2.Char(size=128)

    # the module that depends on it
    module_id = fields2.Many2one('ir.module.module', 'Module', ondelete='cascade')

    # the module corresponding to the dependency, and its status
    depend_id = fields2.Many2one('ir.module.module', 'Dependency',
        compute='_compute_depend', readonly=True, store=False)
    state = fields2.Selection(DEP_STATES, string='Status',
        compute='_compute_state', readonly=True, store=False)

    @api.multi
    @api.depends('name')
    def _compute_depend(self):
        # retrieve all modules corresponding to the dependency names
        names = list(set(dep.name for dep in self))
        mods = self._env['ir.module.module'].search([('name', 'in', names)])

        # index modules by name, and assign dependencies
        name_mod = dict((mod.name, mod) for mod in mods)
        for dep in self:
            dep.depend_id = name_mod.get(dep.name)

    @api.one
    @api.depends('depend_id.state')
    def _compute_state(self):
        self.state = self.depend_id.state or 'unknown'


# vim:expandtab:smartindent:tabstop=4:softtabstop=4:shiftwidth=4:<|MERGE_RESOLUTION|>--- conflicted
+++ resolved
@@ -630,43 +630,7 @@
         return res
 
     def download(self, cr, uid, ids, download=True, context=None):
-<<<<<<< HEAD
-        res = []
-        default_version = modules.adapt_version('1.0')
-        for mod in self.browse(cr, uid, ids, context=context):
-            if not mod.url:
-                continue
-            match = re.search('-([a-zA-Z0-9\._-]+)(\.zip)', mod.url, re.I)
-            version = default_version
-            if match:
-                version = match.group(1)
-            if parse_version(mod.installed_version) >= parse_version(version):
-                continue
-            res.append(mod.url)
-            if not download:
-                continue
-            zip_content = urllib.urlopen(mod.url).read()
-            fname = modules.get_module_path(str(mod.name) + '.zip', downloaded=True)
-            try:
-                with open(fname, 'wb') as fp:
-                    fp.write(zip_content)
-            except Exception:
-                _logger.exception('Error when trying to create module '
-                                  'file %s', fname)
-                raise orm.except_orm(_('Error'), _('Can not create the module file:\n %s') % (fname,))
-            terp = self.get_module_info(mod.name)
-            self.write(cr, uid, mod.id, self.get_values_from_terp(terp))
-            cr.execute('DELETE FROM ir_module_module_dependency WHERE module_id = %s', (mod.id,))
-            mod.invalidate_cache(['dependencies_id'], [mod.id])
-            self._update_dependencies(cr, uid, mod, terp.get('depends', []))
-            self._update_category(cr, uid, mod, terp.get('category', 'Uncategorized'))
-            # Import module
-            zimp = zipimport.zipimporter(fname)
-            zimp.load_module(mod.name)
-        return res
-=======
         return []
->>>>>>> ea167ad7
 
     def install_from_urls(self, cr, uid, urls, context=None):
         if not self.pool['res.users'].has_group(cr, uid, 'base.group_system'):
