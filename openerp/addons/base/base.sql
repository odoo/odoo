--- conflicted
+++ resolved
@@ -43,21 +43,7 @@
     name VARCHAR(64) NOT NULL UNIQUE,
     code VARCHAR(16) NOT NULL UNIQUE,
     primary key(id)
-<<<<<<< HEAD
-)
-INHERITS (ir_actions);
-
----------------------------------
--- Res users
----------------------------------
-
--- level:
---   0  RESTRICT TO USER
---   1  RESTRICT TO GROUP
---   2  PUBLIC
-=======
 );
->>>>>>> 6c950dc9
 
 CREATE TABLE res_users (
     id serial NOT NULL,
@@ -70,29 +56,6 @@
     partner_id integer, -- references res_partner,
     primary key(id)
 );
-<<<<<<< HEAD
-alter table res_users add constraint res_users_login_uniq unique (login);
-
-CREATE TABLE res_groups (
-    id serial NOT NULL,
-    name varchar(64) NOT NULL,
-    primary key(id)
-);
-
-CREATE TABLE res_groups_users_rel (
-    uid integer NOT NULL references res_users on delete cascade,
-    gid integer NOT NULL references res_groups on delete cascade,
-    UNIQUE("uid","gid")
-);
-
-create index res_groups_users_rel_uid_idx on res_groups_users_rel (uid);
-create index res_groups_users_rel_gid_idx on res_groups_users_rel (gid);
-
----------------------------------
--- Workflows
----------------------------------
-=======
->>>>>>> 6c950dc9
 
 create table wkf (
     id serial,
@@ -104,13 +67,10 @@
 
 CREATE TABLE ir_module_category (
     id serial NOT NULL,
-<<<<<<< HEAD
-=======
     create_uid integer, -- references res_users on delete set null,
     create_date timestamp without time zone,
     write_date timestamp without time zone,
     write_uid integer, -- references res_users on delete set null,
->>>>>>> 6c950dc9
     parent_id integer REFERENCES ir_module_category ON DELETE SET NULL,
     name character varying(128) NOT NULL,
     primary key(id)
@@ -118,13 +78,10 @@
 
 CREATE TABLE ir_module_module (
     id serial NOT NULL,
-<<<<<<< HEAD
-=======
     create_uid integer, -- references res_users on delete set null,
     create_date timestamp without time zone,
     write_date timestamp without time zone,
     write_uid integer, -- references res_users on delete set null,
->>>>>>> 6c950dc9
     website character varying(256),
     summary character varying(256),
     name character varying(128) NOT NULL,
@@ -147,13 +104,10 @@
 
 CREATE TABLE ir_module_module_dependency (
     id serial NOT NULL,
-<<<<<<< HEAD
-=======
     create_uid integer, -- references res_users on delete set null,
     create_date timestamp without time zone,
     write_date timestamp without time zone,
     write_uid integer, -- references res_users on delete set null,
->>>>>>> 6c950dc9
     name character varying(128),
     module_id integer REFERENCES ir_module_module ON DELETE cascade,
     primary key(id)
@@ -161,6 +115,10 @@
 
 CREATE TABLE ir_model_data (
     id serial NOT NULL,
+    create_uid integer,
+    create_date timestamp without time zone,
+    write_date timestamp without time zone,
+    write_uid integer,
     noupdate boolean,
     name varchar NOT NULL,
     date_init timestamp without time zone,
