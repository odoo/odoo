<?xml version="1.0" encoding="utf-8"?>
<openerp>
    <data>

        <!-- Top menu item -->
        <menuitem name="Sales"
            id="menu_base_partner"
            groups="base.group_sale_salesman"
            sequence="20"/>

            <menuitem id="base.menu_sales" parent="base.menu_base_partner" name="Sales" sequence="1" />
            <menuitem id="menu_base_config" parent="menu_base_partner" name="Configuration" sequence="30" groups="group_system"/>
            <menuitem id="menu_config_address_book" parent="menu_base_config" name="Contacts" sequence="4" groups="group_system"/>

        <!-- Partner Titles -->
        <record id="view_partner_title_tree" model="ir.ui.view">
            <field name="name">res.partner.title.tree</field>
            <field name="model">res.partner.title</field>
            <field name="arch" type="xml">
                <tree string="Partner Titles">
                    <field name="name"/>
                    <field name="shortcut"/>
                </tree>
            </field>
        </record>
        <record id="view_partner_title_form" model="ir.ui.view">
            <field name="name">res.partner.title.form</field>
            <field name="model">res.partner.title</field>
            <field name="arch" type="xml">
                <form string="Partner Titles">
                    <group col="4">
                        <field name="name"/>
                        <field name="shortcut"/>
                    </group>
                </form>
            </field>
        </record>

        <!--
        <record id="action_partner_title" model="ir.actions.act_window">
            <field name="name">Titles</field>
            <field name="type">ir.actions.act_window</field>
            <field name="res_model">res.partner.title</field>
            <field name="view_type">form</field>
        </record>
        <menuitem action="action_partner_title" id="menu_partner_title" parent="base.menu_base_config"/>
        -->

        <record id="action_partner_title_partner" model="ir.actions.act_window">
            <field name="name">Company Titles</field>
            <field name="type">ir.actions.act_window</field>
            <field name="res_model">res.partner.title</field>
            <field name="view_type">form</field>
            <field name="domain">[('domain','=','partner')]</field>
            <field name="context">{'default_domain': 'partner'}</field>
            <field name="help">Manage the partner titles you want to have available in your system. The partner titles is the legal status of the company: Private Limited, SA, etc.</field>
        </record>

        <menuitem action="action_partner_title_partner" id="menu_partner_title_partner" parent="menu_config_address_book" sequence="2" groups="base.group_no_one"/>

        <record id="action_partner_title_contact" model="ir.actions.act_window">
            <field name="name">Contact Titles</field>
            <field name="type">ir.actions.act_window</field>
            <field name="res_model">res.partner.title</field>
            <field name="view_type">form</field>
            <field name="domain">[('domain','=','contact')]</field>
            <field name="context">{'default_domain': 'contact'}</field>
            <field name="help">Manage the contact titles you want to have available in your system and the way you want to print them in letters and other documents. Some example: Mr., Mrs. </field>
        </record>

        <menuitem action="action_partner_title_contact" id="menu_partner_title_contact" name="Contact Titles" parent="menu_config_address_book" sequence="3" groups="base.group_no_one"/>

        <!-- Partner -->
        <record id="view_partner_tree" model="ir.ui.view">
            <field name="name">res.partner.tree</field>
            <field name="model">res.partner</field>
            <field eval="8" name="priority"/>
            <field name="arch" type="xml">
                <tree string="Contacts">
                    <field name="display_name"/>
                    <field name="function" invisible="1"/>
                    <field name="phone"/>
                    <field name="email"/>
                    <field name="user_id" invisible="1"/>
                    <field name="is_company" invisible="1"/>
                    <field name="country_id" invisible="1"/>
                    <field name="parent_id" invisible="1"/>
                </tree>
            </field>
        </record>

        <record id="view_partner_simple_form" model="ir.ui.view">
            <field name="name">res.partner.simplified.form</field>
            <field name="model">res.partner</field>
            <field name="arch" type="xml">
                <form string="Contact">
                    <field name="image" widget='image' class="oe_avatar oe_left" options='{"preview_image": "image_medium"}'/>
                    <div class="oe_title">
                        <div class="oe_edit_only">
                            <label for="name"/> (
                            <field name="is_company" on_change="onchange_type(is_company)" class="oe_inline"/> <label for="is_company" string="Is a Company?"/>)
                        </div>
                        <h1>
                            <field name="name" default_focus="1" placeholder="Name" />
                        </h1>
                        <field name="parent_id"
                            placeholder="Company"
                            domain="[('is_company', '=', True)]" context="{'default_is_company': True}"
                            attrs="{'invisible': [('is_company','=', True)]}"/>
                    </div>
                    <group>
                        <field name="category_id" widget="many2many_tags" placeholder="Tags..."/>
                        <field name="function" placeholder="e.g. Sales Director"/>
                        <field name="user_ids" invisible="1"/>
                        <field name="email" widget="email" required="context.get('force_email', False)" attrs="{'required': [('user_ids','!=', [])]}"/>
                        <field name="phone"/>
                        <field name="mobile"/>
                    </group>
                </form>
            </field>
        </record>

        <record id="view_partner_form" model="ir.ui.view">
            <field name="name">res.partner.form</field>
            <field name="model">res.partner</field>
            <field eval="1" name="priority"/>
            <field name="arch" type="xml">
                <form string="Partners">
                <sheet>
                    <field name="image" widget='image' class="oe_left oe_avatar" options='{"preview_image": "image_medium", "size": [90, 90]}'/>
                    <div class="oe_title oe_left">
                        <div class="oe_edit_only">
                            <label for="name"/> (
                            <field name="is_company" on_change="onchange_type(is_company)" class="oe_inline"/> <label for="is_company" string="Is a Company?"/>)
                        </div>
                        <h1>
                            <field name="name" default_focus="1" placeholder="Name" />
                        </h1>
                        <field name="parent_id"
                            placeholder="Company"
                            domain="[('is_company', '=', True)]" context="{'default_is_company': True, 'default_supplier': supplier, 'default_customer': customer}"
                            attrs="{'invisible': [('is_company','=', True),('parent_id', '=', False)]}"
                            on_change="onchange_address(use_parent_address, parent_id)"/>
                        <field name="category_id" widget="many2many_tags" placeholder="Tags..."/>
                    </div>
                    <div class="oe_right oe_button_box" name="buttons"> </div>

                    <group>
                        <group>
                            <label for="type" attrs="{'invisible': [('parent_id','=', False)]}" groups="base.group_no_one"/>
                            <div attrs="{'invisible': [('parent_id','=', False)]}" name="div_type" groups="base.group_no_one">
                                <field class="oe_inline"
                                    name="type"/>
                            </div>

                            <label for="street" string="Address"/>
                            <div>
                                <div class="oe_edit_only">
                                    <field name="use_parent_address" class="oe_inline"
                                           on_change="onchange_address(use_parent_address, parent_id)"
                                           attrs="{'invisible': ['|', ('is_company', '=', True),('parent_id', '=', False)]}"/>
                                    <label for="use_parent_address" attrs="{'invisible': ['|', ('is_company', '=', True), ('parent_id', '=', False)]}"/>
                                </div>
                                <button name="open_parent" type="object" string="(edit company address)" class="oe_link oe_edit_only"
                                        attrs="{'invisible': ['|',('parent_id','=', False),('use_parent_address','=',False)]}"/>
                                <field name="street" placeholder="Street..."  attrs="{'readonly': [('use_parent_address','=',True)]}"/>
                                <field name="street2"  attrs="{'readonly': [('use_parent_address','=',True)]}"/>
                                <div class="address_format">
                                    <field name="city" placeholder="City" style="width: 40%%" attrs="{'readonly': [('use_parent_address','=',True)]}"/>
                                    <field name="state_id" class="oe_no_button" placeholder="State" style="width: 37%%" options='{"no_open": True}' on_change="onchange_state(state_id)" attrs="{'readonly': [('use_parent_address','=',True)]}"/>
                                    <field name="zip" placeholder="ZIP" style="width: 20%%" attrs="{'readonly': [('use_parent_address','=',True)]}"/>
                                </div>
                                <field name="country_id" placeholder="Country" class="oe_no_button" options='{"no_open": True, "no_create": True}' attrs="{'readonly': [('use_parent_address','=',True)]}"/>
                            </div>
                            <field name="website" widget="url" placeholder="e.g. www.odoo.com"/>
                        </group>
                        <group>
                            <field name="function" placeholder="e.g. Sales Director"
                                attrs="{'invisible': [('is_company','=', True)]}"/>
                            <field name="phone" placeholder="e.g. +32.81.81.37.00"/>
                            <field name="mobile"/>
                            <field name="fax"/>
                            <field name="user_ids" invisible="1"/>
                            <field name="email" widget="email" attrs="{'required': [('user_ids','!=', [])]}"/>
                            <field name="title" options='{"no_open": True}'/>
                        </group>
                    </group>

                    <notebook colspan="4">
                        <page string="Contacts" attrs="{'invisible': [('is_company','=',False), ('child_ids', '=', [])]}" autofocus="autofocus">
                            <field name="child_ids" mode="kanban" context="{'default_parent_id': active_id, 'default_street': street, 'default_street2': street2, 'default_city': city, 'default_state_id': state_id, 'default_zip': zip, 'default_country_id': country_id, 'default_supplier': supplier, 'default_customer': customer, 'default_use_parent_address': True}">
                                <kanban>
                                    <field name="color"/>
                                    <field name="name"/>
                                    <field name="title"/>
                                    <field name="email"/>
                                    <field name="parent_id"/>
                                    <field name="is_company"/>
                                    <field name="function"/>
                                    <field name="phone"/>
                                    <field name="street"/>
                                    <field name="street2"/>
                                    <field name="zip"/>
                                    <field name="city"/>
                                    <field name="country_id"/>
                                    <field name="mobile"/>
                                    <field name="fax"/>
                                    <field name="state_id"/>
                                    <field name="image"/>
                                    <templates>
                                        <t t-name="kanban-box">
                                            <t t-set="color" t-value="kanban_color(record.color.raw_value)"/>
                                            <div t-att-class="color + (record.title.raw_value == 1 ? ' oe_kanban_color_alert' : '')" style="position: relative">
                                                <a t-if="! read_only_mode" type="delete" style="position: absolute; right: 0; padding: 4px; diplay: inline-block">X</a>
                                                <div class="oe_module_vignette">
                                                <a type="open" class="col-md-2">
<<<<<<< HEAD
                                                    <t t-if="record.has_image.raw_value === true">
                                                        <img t-att-src="kanban_image('res.partner', 'image_small', record.id.value)" class="oe_avatar oe_kanban_avatar_smallbox"/>
                                                    </t>
                                                    <t t-if="record.image and record.image.raw_value !== false">
=======
                                                    <t t-if="record.image.raw_value">
>>>>>>> 4bef17cc
                                                        <img t-att-src="'data:image/png;base64,'+record.image.raw_value" class="oe_avatar oe_kanban_avatar_smallbox"/>
                                                    </t>
                                                    <t t-if="!record.image.raw_value">
                                                        <t t-if="record.is_company.raw_value === true">
                                                            <img t-att-src='_s + "/base/static/src/img/company_image.png"' class="oe_kanban_image oe_kanban_avatar_smallbox"/>
                                                        </t>
                                                        <t t-if="record.is_company.raw_value === false">
                                                            <img t-att-src='_s + "/base/static/src/img/avatar.png"' class="oe_kanban_image oe_kanban_avatar_smallbox"/>
                                                        </t>
                                                    </t>
                                                </a>
                                                    <div class="oe_module_desc">
                                                        <div class="oe_kanban_box_content oe_kanban_color_bglight oe_kanban_color_border">
                                                              <div class="col-md-12">
                                                                 <div>
                                                                     <h4><a type="open"><field name="name"/></a></h4>
                                                                        <i><div t-if="record.function.raw_value">
                                                                            <field name="function"/></div></i>
                                                                        <div><a t-if="record.email.raw_value" title="Mail" t-att-href="'mailto:'+record.email.value">
                                                                            <field name="email"/>
                                                                        </a></div>
                                                                        <div t-if="record.phone.raw_value">Phone: <field name="phone"/></div>
                                                                        <div t-if="record.mobile.raw_value">Mobile: <field name="mobile"/></div>
                                                                        <div t-if="record.fax.raw_value">Fax: <field name="fax"/></div>
                                                                  </div>
                                                               </div>
                                                        </div>
                                                    </div>
                                                </div>
                                            </div>
                                        </t>
                                    </templates>
                                </kanban>
                                <form string="Contact">
                                    <sheet>
                                        <field name="image" widget='image' class="oe_avatar oe_left" options='{"preview_image": "image_medium"}'/>
                                        <div class="oe_title">
                                            <label for="name" class="oe_edit_only"/>
                                            <h1><field name="name" style="width: 70%%"/></h1>
                                            <field name="category_id" widget="many2many_tags" placeholder="Tags..." style="width: 70%%"/>
                                        </div>
                                        <group>
                                            <field name="function" placeholder="e.g. Sales Director"/>
                                            <field name="email"/>
                                            <field name="phone"/>
                                            <field name="mobile"/>
                                            <field name="title"/>
                                        </group>
                                        <div>
                                            <field name="use_parent_address"/><label for="use_parent_address"/>
                                        </div>
                                        <group>
                                            <label for="type" groups="base.group_no_one"/>
                                            <div name="contact_div_type" groups="base.group_no_one">
                                                <field class="oe_inline" name="type"/>
                                            </div>
                                            <label for="street" string="Address" attrs="{'invisible': [('use_parent_address','=', True)]}"/>
                                            <div attrs="{'invisible': [('use_parent_address','=', True)]}" name="div_address">
                                                <field name="street" placeholder="Street..."/>
                                                <field name="street2"/>
                                                <div class="address_format">
                                                    <field name="city" placeholder="City" style="width: 40%%"/>
                                                    <field name="state_id" class="oe_no_button" placeholder="State" style="width: 37%%" options='{"no_open": True}' on_change="onchange_state(state_id)"/>
                                                    <field name="zip" placeholder="ZIP" style="width: 20%%"/>
                                                </div>
                                                <field name="country_id" placeholder="Country" class="oe_no_button" options='{"no_open": True, "no_create": True}'/>
                                            </div>
                                        </group>
                                        <field name="supplier" invisible="True"/>
                                        <field name="customer" invisible="True"/>
                                    </sheet>
                                </form>
                            </field>
                        </page>
                        <page name='internal_notes' string="Internal Notes">
                            <field name="comment" placeholder="Put an internal note..."/>
                        </page>
                        <page name='sales_purchases' string="Sales &amp; Purchases">
                            <group name="container_row_1">
                                <group>
                                    <field name="ref"/>
                                    <field name="lang"/>
                                </group>
                                <group>
                                    <field name="company_id" groups="base.group_multi_company" options="{'no_create': True}"/>
                                    <field name="active"/>                                    
                                </group>
                            </group>
                            <group name="container_row_2">
                                <group string="Sale" name="sale">
                                    <field name="customer"/>
                                    <field name="user_id" 
                                        context="{'default_groups_ref': ['base.group_partner_manager']}"/>
                                </group>
                                <group string="Purchase" name="purchase">
                                    <field name="supplier"/>
                                </group>
                            </group>
                            <group name="container_row_3">
                                <group name="container_left"/>
                                <group name="container_right"/>
                            </group>
                        </page>
                    </notebook>
                </sheet>
                </form>
            </field>
        </record>

       <record id="view_res_partner_filter" model="ir.ui.view">
            <field name="name">res.partner.select</field>
            <field name="model">res.partner</field>
            <field name="arch" type="xml">
                <search string="Search Partner">
                   <field name="name"
                       filter_domain="['|','|',('display_name','ilike',self),('ref','=',self),('email','ilike',self)]"/>
                   <filter help="My Partners" icon="terp-personal+" domain="[('user_id','=',uid)]"/>
                   <separator/>
                   <filter string="Persons" name="type_person" domain="[('is_company','=',0)]"/>
                   <filter string="Companies" name="type_company" domain="[('is_company','=',1)]"/>
                   <separator/>
                   <filter string="Customers" name="customer" domain="[('customer','=',1)]" help="Customer Partners"/>
                   <filter string="Suppliers" name="supplier" domain="[('supplier','=',1)]" help="Supplier Partners"/>
                   <separator/>
                   <field name="category_id" string="Tag" filter_domain="[('category_id','ilike', self)]"/>
                   <field name="user_id"/>
                   <field name="parent_id" domain="[('is_company','=',1)]" operator="child_of"/>
                   <group expand="0" string="Group By">
                       <filter string="Salesperson" icon="terp-personal" domain="[]" context="{'group_by' : 'user_id'}" />
                       <filter string="Company" context="{'group_by': 'parent_id'}"/>
                       <filter string="Country" context="{'group_by': 'country_id'}"/>
                   </group>
               </search>
            </field>
        </record>

        <!-- Partner Kanban View -->
        <record model="ir.ui.view" id="res_partner_kanban_view">
            <field name="name">res.partner.kanban</field>
            <field name="model">res.partner</field>
            <field name="arch" type="xml">
                <kanban>
                    <field name="color"/>
                    <field name="display_name"/>
                    <field name="title"/>
                    <field name="email"/>
                    <field name="parent_id"/>
                    <field name="is_company"/>
                    <field name="function"/>
                    <field name="phone"/>
                    <field name="street"/>
                    <field name="street2"/>
                    <field name="zip"/>
                    <field name="city"/>
                    <field name="country_id"/>
                    <field name="mobile"/>
                    <field name="state_id"/>
                    <field name="category_id"/>
                    <field name="image"/>
                    <templates>
                        <t t-name="kanban-box">
                            <div class="oe_kanban_vignette oe_semantic_html_override">
                                <a type="open">
                                    <t t-if="record.image.raw_value">
                                        <img t-att-src="kanban_image('res.partner', 'image_small', record.id.value)" class="oe_kanban_image"/>
                                    </t>
                                    <t t-if="!record.image.raw_value">
                                        <t t-if="record.is_company.raw_value === true">
                                            <img t-att-src='_s + "/base/static/src/img/company_image.png"' class="oe_kanban_image"/>
                                        </t>
                                        <t t-if="record.is_company.raw_value === false">
                                            <img t-att-src='_s + "/base/static/src/img/avatar.png"' class="oe_kanban_image"/>
                                        </t>
                                    </t>
                                </a>
                                <div class="oe_kanban_details">
                                    <h4 class="oe_partner_heading"><a type="open"><field name="display_name"/></a></h4>
                                    <div class="oe_kanban_partner_categories"/>
                                    <div class="oe_kanban_partner_links"/>
                                    <ul>
                                        <li t-if="record.parent_id.raw_value and !record.function.raw_value"><field name="parent_id"/></li>
                                        <li t-if="!record.parent_id.raw_value and record.function.raw_value"><field name="function"/></li>
                                        <li t-if="record.parent_id.raw_value and record.function.raw_value"><field name="function"/> at <field name="parent_id"/></li>
                                        <li t-if="record.city.raw_value and !record.country_id.raw_value"><field name="city"/></li>
                                        <li t-if="!record.city.raw_value and record.country_id.raw_value"><field name="country_id"/></li>
                                        <li t-if="record.city.raw_value and record.country_id.raw_value"><field name="city"/>, <field name="country_id"/></li>
                                        <li t-if="record.email.raw_value"><a t-attf-href="mailto:#{record.email.raw_value}"><field name="email"/></a></li>
                                    </ul>
                                </div>
                            </div>

                        </t>
                    </templates>
                </kanban>
            </field>
        </record>

        <record id="action_partner_form" model="ir.actions.act_window">
            <field name="name">Customers</field>
            <field name="type">ir.actions.act_window</field>
            <field name="res_model">res.partner</field>
            <field name="view_type">form</field>
            <field name="view_mode">kanban,tree,form</field>
            <field name="context">{"search_default_customer":1}</field>
            <field name="search_view_id" ref="view_res_partner_filter"/>
            <field name="help" type="html">
              <p class="oe_view_nocontent_create">
                Click to add a contact in your address book.
              </p><p>
                Odoo helps you easily track all activities related to
                a customer; discussions, history of business opportunities,
                documents, etc.
              </p>
            </field>
        </record>
        <record id="action_partner_form_view1" model="ir.actions.act_window.view">
            <field eval="0" name="sequence"/>
            <field name="view_mode">kanban</field>
            <field name="view_id" ref="res_partner_kanban_view"/>
            <field name="act_window_id" ref="action_partner_form"/>
        </record>
        <record id="action_partner_form_view2" model="ir.actions.act_window.view">
            <field eval="2" name="sequence"/>
            <field name="view_mode">form</field>
            <field name="view_id" ref="view_partner_form"/>
            <field name="act_window_id" ref="action_partner_form"/>
        </record>
        <record id="action_partner_tree_view1" model="ir.actions.act_window.view">
            <field name="sequence" eval="1"/>
            <field name="view_mode">tree</field>
            <field name="view_id" ref="view_partner_tree"/>
            <field name="act_window_id" ref="action_partner_form"/>
        </record>
        <menuitem id="menu_partner_form" parent="base.menu_sales" action="action_partner_form" sequence="2"/>

        <record id="action_partner_customer_form" model="ir.actions.act_window">
            <field name="name">Customers</field>
            <field name="type">ir.actions.act_window</field>
            <field name="res_model">res.partner</field>
            <field name="view_type">form</field>
            <field name="view_mode">kanban,tree,form</field>
            <field name="domain">[]</field>
            <field name="context">{'default_customer':1, 'search_default_customer':1}</field>
            <field name="filter" eval="True"/>
            <field name="help" type="html">
              <p class="oe_view_nocontent_create">
                Click to add a contact in your address book.
              </p><p>
                Odoo helps you easily track all activities related to
                a customer: discussions, history of business opportunities,
                documents, etc.
              </p>
            </field>
        </record>

        <record id="action_partner_supplier_form" model="ir.actions.act_window">
            <field name="name">Suppliers</field>
            <field name="type">ir.actions.act_window</field>
            <field name="res_model">res.partner</field>
            <field name="view_type">form</field>
            <field name="domain">[]</field>
            <field name="view_mode">kanban,tree,form</field>
            <field name="context">{'search_default_supplier': 1,'default_customer': 0,'default_supplier': 1}</field>
            <field name="filter" eval="True"/>
            <field name="help" type="html">
              <p class="oe_view_nocontent_create">
                Click to add a contact in your address book.
              </p><p>
                Odoo helps you easily track all activities related to
                a supplier: discussions, history of purchases,
                documents, etc.
              </p>
            </field>
        </record>

        <record id="action_partner_employee_form" model="ir.actions.act_window">
            <field name="name">Employees</field>
            <field name="type">ir.actions.act_window</field>
            <field name="res_model">res.partner</field>
            <field name="view_type">form</field>
            <field name="domain">[('employee','=',1)]</field>
            <field name="context">{'default_customer':0, 'default_supplier':0 , 'default_employee':1}</field>
            <field name="filter" eval="True"/>
        </record>

        <record id="action_partner_other_form" model="ir.actions.act_window">
            <field name="name">Other Partners</field>
            <field name="type">ir.actions.act_window</field>
            <field name="res_model">res.partner</field>
            <field name="view_type">form</field>
            <field name="domain">[('supplier','&lt;&gt;',1),('customer','&lt;&gt;',1)]</field>
            <field name="filter" eval="True"/>
        </record>

        <!-- Categories -->
        <record id="view_partner_category_form" model="ir.ui.view">
            <field name="name">Partner Categories</field>
            <field name="model">res.partner.category</field>
            <field name="arch" type="xml">
                <form string="Partner Category">
                    <group col="4">
                        <field name="name"/>
                        <field name="active"/>
                        <field name="parent_id"/>
                    </group>
                </form>
            </field>
        </record>
        <record id="view_partner_category_list" model="ir.ui.view">
            <field name="name">Partner Categories</field>
            <field name="model">res.partner.category</field>
            <field eval="6" name="priority"/>
            <field name="arch" type="xml">
                <tree string="Partner Categories">
                    <field name="complete_name"/>
                </tree>
            </field>
        </record>
        <record id="view_partner_category_tree" model="ir.ui.view">
            <field name="name">res.partner.category.tree</field>
            <field name="model">res.partner.category</field>
            <field name="field_parent">child_ids</field>
            <field name="arch" type="xml">
                <tree toolbar="1" string="Partner Categories">
                    <field name="name"/>
                </tree>
            </field>
        </record>
        <!--
        <record id="action_partner_category" model="ir.actions.act_window">
            <field name="name">Partners by Categories</field>
            <field name="type">ir.actions.act_window</field>
            <field name="res_model">res.partner.category</field>
            <field name="view_type">tree</field>
            <field name="view_id" ref="view_partner_category_tree"/>
            <field name="domain">[('parent_id','=',False)]</field>
        </record>
        <menuitem action="action_partner_category" id="menu_partner_category_main" parent="base.menu_address_book" sequence="1"
            groups="base.group_no_one"/>
        -->

        <record id="action_partner_by_category" model="ir.actions.act_window">
            <field name="name">Partner Categories</field>
            <field name="res_model">res.partner</field>
            <field name="view_type">form</field>
            <field name="view_mode">tree,form</field>
            <field name="domain">[('category_id','child_of', [active_id])]</field>
            <field name="context">{'category_id':active_id}</field>
            <field name="search_view_id" ref="view_res_partner_filter"/>
        </record>

        <record id="ir_action_partner_by_category" model="ir.values">
            <field eval="'tree_but_open'" name="key2"/>
            <field eval="'res.partner.category'" name="model"/>
            <field name="name">Open partners</field>
            <field eval="'ir.actions.act_window,%d'%action_partner_by_category" name="value"/>
        </record>

        <record id="action_partner_category_form" model="ir.actions.act_window">
            <field name="name">Partner Categories</field>
            <field name="type">ir.actions.act_window</field>
            <field name="res_model">res.partner.category</field>
            <field name="view_type">form</field>
            <field name="help" type="html">
                <p class="oe_view_nocontent_create">
                    Click to create a new partner category.
                </p>
                <p>
                    Manage the partner categories to better classify them for tracking and analysis purposes.
                    A partner may have several categories and categories have a hierarchical structure: a partner with a categorie has also the parent categorie.
                </p>
            </field>
        </record>

        <menuitem action="action_partner_category_form" id="menu_partner_category_form" name="Categories" sequence="1" parent="menu_config_address_book" groups="base.group_no_one"/>

    </data>
</openerp><|MERGE_RESOLUTION|>--- conflicted
+++ resolved
@@ -214,14 +214,7 @@
                                                 <a t-if="! read_only_mode" type="delete" style="position: absolute; right: 0; padding: 4px; diplay: inline-block">X</a>
                                                 <div class="oe_module_vignette">
                                                 <a type="open" class="col-md-2">
-<<<<<<< HEAD
-                                                    <t t-if="record.has_image.raw_value === true">
-                                                        <img t-att-src="kanban_image('res.partner', 'image_small', record.id.value)" class="oe_avatar oe_kanban_avatar_smallbox"/>
-                                                    </t>
-                                                    <t t-if="record.image and record.image.raw_value !== false">
-=======
                                                     <t t-if="record.image.raw_value">
->>>>>>> 4bef17cc
                                                         <img t-att-src="'data:image/png;base64,'+record.image.raw_value" class="oe_avatar oe_kanban_avatar_smallbox"/>
                                                     </t>
                                                     <t t-if="!record.image.raw_value">
