# -*- coding: utf-8 -*-
##############################################################################
#
#    OpenERP, Open Source Management Solution
#    Copyright (C) 2004-2009 Tiny SPRL (<http://tiny.be>).
#
#    This program is free software: you can redistribute it and/or modify
#    it under the terms of the GNU Affero General Public License as
#    published by the Free Software Foundation, either version 3 of the
#    License, or (at your option) any later version.
#
#    This program is distributed in the hope that it will be useful,
#    but WITHOUT ANY WARRANTY; without even the implied warranty of
#    MERCHANTABILITY or FITNESS FOR A PARTICULAR PURPOSE.  See the
#    GNU Affero General Public License for more details.
#
#    You should have received a copy of the GNU Affero General Public License
#    along with this program.  If not, see <http://www.gnu.org/licenses/>.
#
##############################################################################

import re
import time
import math

from openerp import api, fields as fields2
from openerp import tools
from openerp.osv import fields, osv
from openerp.tools import float_round, float_is_zero, float_compare
from openerp.tools.translate import _
from openerp.exceptions import UserError

CURRENCY_DISPLAY_PATTERN = re.compile(r'(\w+)\s*(?:\((.*)\))?')

class res_currency(osv.osv):
    def _current_rate(self, cr, uid, ids, name, arg, context=None):
        return self._get_current_rate(cr, uid, ids, context=context)

    def _current_rate_silent(self, cr, uid, ids, name, arg, context=None):
        return self._get_current_rate(cr, uid, ids, raise_on_no_rate=False, context=context)

    def _get_current_rate(self, cr, uid, ids, raise_on_no_rate=True, context=None):
        if context is None:
            context = {}
        res = {}

        date = context.get('date') or time.strftime('%Y-%m-%d')
        for id in ids:
            cr.execute('SELECT rate FROM res_currency_rate '
                       'WHERE currency_id = %s '
                         'AND name <= %s '
                       'ORDER BY name desc LIMIT 1',
                       (id, date))
            if cr.rowcount:
                res[id] = cr.fetchone()[0]
            elif not raise_on_no_rate:
                res[id] = 0
            else:
                currency = self.browse(cr, uid, id, context=context)
                raise UserError(_("No currency rate associated for currency '%s' for the given period: %s") % (currency.name, date))
<<<<<<< HEAD
=======
        return res

    def _decimal_places(self, cr, uid, ids, name, arg, context=None):
        res = {}
        for currency in self.browse(cr, uid, ids, context=context):
            if currency.rounding > 0 and currency.rounding < 1:
                res[currency.id] = int(math.ceil(math.log10(1/currency.rounding)))
            else:
                res[currency.id] = 0
>>>>>>> 4bef17cc
        return res

    _name = "res.currency"
    _description = "Currency"
    _columns = {
        # Note: 'code' column was removed as of v6.0, the 'name' should now hold the ISO code.
        'name': fields.char('Currency', size=3, required=True, help="Currency Code (ISO 4217)"),
        'symbol': fields.char('Symbol', size=4, help="Currency sign, to be used when printing amounts."),
        'rate': fields.function(_current_rate, string='Current Rate', digits=(12,6),
            help='The rate of the currency to the currency of rate 1.'),

        # Do not use for computation ! Same as rate field with silent failing
        'rate_silent': fields.function(_current_rate_silent, string='Current Rate', digits=(12,6),
            help='The rate of the currency to the currency of rate 1 (0 if no rate defined).'),
        'rate_ids': fields.one2many('res.currency.rate', 'currency_id', 'Rates'),
        'accuracy': fields.integer('Computational Accuracy'),
        'rounding': fields.float('Rounding Factor', digits=(12,6)),
        'decimal_places': fields.function(_decimal_places, string='Decimal Places', type='integer'),
        'active': fields.boolean('Active'),
        'company_id':fields.many2one('res.company', 'Company'),
        'base': fields.boolean('Base'),
        'position': fields.selection([('after','After Amount'),('before','Before Amount')], 'Symbol Position', help="Determines where the currency symbol should be placed after or before the amount.")
    }
    _defaults = {
        'active': 1,
        'position' : 'after',
        'rounding': 0.01,
        'accuracy': 4,
        'company_id': False,
    }
    _sql_constraints = [
        # this constraint does not cover all cases due to SQL NULL handling for company_id,
        # so it is complemented with a unique index (see below). The constraint and index
        # share the same prefix so that IntegrityError triggered by the index will be caught
        # and reported to the user with the constraint's error message.
        ('unique_name_company_id', 'unique (name, company_id)', 'The currency code must be unique per company!'),
    ]
    _order = "name"

    def init(self, cr):
        # CONSTRAINT/UNIQUE INDEX on (name,company_id) 
        # /!\ The unique constraint 'unique_name_company_id' is not sufficient, because SQL92
        # only support field names in constraint definitions, and we need a function here:
        # we need to special-case company_id to treat all NULL company_id as equal, otherwise
        # we would allow duplicate "global" currencies (all having company_id == NULL) 
        cr.execute("""SELECT indexname FROM pg_indexes WHERE indexname = 'res_currency_unique_name_company_id_idx'""")
        if not cr.fetchone():
            cr.execute("""CREATE UNIQUE INDEX res_currency_unique_name_company_id_idx
                          ON res_currency
                          (name, (COALESCE(company_id,-1)))""")

    date = fields2.Date(compute='compute_date')

    @api.one
    @api.depends('rate_ids.name')
    def compute_date(self):
        self.date = self.rate_ids[:1].name

    def name_search(self, cr, user, name='', args=None, operator='ilike', context=None, limit=100):
        if not args:
            args = []
        results = super(res_currency,self)\
            .name_search(cr, user, name, args, operator=operator, context=context, limit=limit)
        if not results:
            name_match = CURRENCY_DISPLAY_PATTERN.match(name)
            if name_match:
                results = super(res_currency,self)\
                    .name_search(cr, user, name_match.group(1), args, operator=operator, context=context, limit=limit)
        return results

    def name_get(self, cr, uid, ids, context=None):
        if not ids:
            return []
        if isinstance(ids, (int, long)):
            ids = [ids]
        reads = self.read(cr, uid, ids, ['name','symbol'], context=context, load='_classic_write')
        return [(x['id'], tools.ustr(x['name'])) for x in reads]

    @api.v8
    def round(self, amount):
        """ Return `amount` rounded according to currency `self`. """
        return float_round(amount, precision_rounding=self.rounding)

    @api.v7
    def round(self, cr, uid, currency, amount):
        """Return ``amount`` rounded  according to ``currency``'s
           rounding rules.

           :param Record currency: currency for which we are rounding
           :param float amount: the amount to round
           :return: rounded float
        """
        return float_round(amount, precision_rounding=currency.rounding)

    @api.v8
    def compare_amounts(self, amount1, amount2):
        """ Compare `amount1` and `amount2` after rounding them according to
            `self`'s precision. An amount is considered lower/greater than
            another amount if their rounded value is different. This is not the
            same as having a non-zero difference!

            For example 1.432 and 1.431 are equal at 2 digits precision, so this
            method would return 0. However 0.006 and 0.002 are considered
            different (returns 1) because they respectively round to 0.01 and
            0.0, even though 0.006-0.002 = 0.004 which would be considered zero
            at 2 digits precision.
        """
        return float_compare(amount1, amount2, precision_rounding=self.rounding)

    @api.v7
    def compare_amounts(self, cr, uid, currency, amount1, amount2):
        """Compare ``amount1`` and ``amount2`` after rounding them according to the
           given currency's precision..
           An amount is considered lower/greater than another amount if their rounded
           value is different. This is not the same as having a non-zero difference!

           For example 1.432 and 1.431 are equal at 2 digits precision,
           so this method would return 0.
           However 0.006 and 0.002 are considered different (returns 1) because
           they respectively round to 0.01 and 0.0, even though
           0.006-0.002 = 0.004 which would be considered zero at 2 digits precision.

           :param Record currency: currency for which we are rounding
           :param float amount1: first amount to compare
           :param float amount2: second amount to compare
           :return: (resp.) -1, 0 or 1, if ``amount1`` is (resp.) lower than,
                    equal to, or greater than ``amount2``, according to
                    ``currency``'s rounding.
        """
        return float_compare(amount1, amount2, precision_rounding=currency.rounding)

    @api.v8
    def is_zero(self, amount):
        """ Return true if `amount` is small enough to be treated as zero
            according to currency `self`'s rounding rules.

            Warning: ``is_zero(amount1-amount2)`` is not always equivalent to 
            ``compare_amounts(amount1,amount2) == 0``, as the former will round
            after computing the difference, while the latter will round before,
            giving different results, e.g., 0.006 and 0.002 at 2 digits precision.
        """
        return float_is_zero(amount, precision_rounding=self.rounding)

    @api.v7
    def is_zero(self, cr, uid, currency, amount):
        """Returns true if ``amount`` is small enough to be treated as
           zero according to ``currency``'s rounding rules.

           Warning: ``is_zero(amount1-amount2)`` is not always equivalent to 
           ``compare_amounts(amount1,amount2) == 0``, as the former will round after
           computing the difference, while the latter will round before, giving
           different results for e.g. 0.006 and 0.002 at 2 digits precision.

           :param Record currency: currency for which we are rounding
           :param float amount: amount to compare with currency's zero
        """
        return float_is_zero(amount, precision_rounding=currency.rounding)

    def _get_conversion_rate(self, cr, uid, from_currency, to_currency, context=None):
        if context is None:
            context = {}
        ctx = context.copy()
        from_currency = self.browse(cr, uid, from_currency.id, context=ctx)
        to_currency = self.browse(cr, uid, to_currency.id, context=ctx)

        if from_currency.rate == 0 or to_currency.rate == 0:
            date = context.get('date', time.strftime('%Y-%m-%d'))
            if from_currency.rate == 0:
                currency_symbol = from_currency.symbol
            else:
                currency_symbol = to_currency.symbol
            raise UserError(_('No rate found \n' \
                    'for the currency: %s \n' \
                    'at the date: %s') % (currency_symbol, date))
        return to_currency.rate/from_currency.rate

    def _compute(self, cr, uid, from_currency, to_currency, from_amount, round=True, context=None):
        if (to_currency.id == from_currency.id):
            if round:
                return self.round(cr, uid, to_currency, from_amount)
            else:
                return from_amount
        else:
            rate = self._get_conversion_rate(cr, uid, from_currency, to_currency, context=context)
            if round:
                return self.round(cr, uid, to_currency, from_amount * rate)
            else:
                return from_amount * rate

    @api.v7
    def compute(self, cr, uid, from_currency_id, to_currency_id, from_amount,
                round=True, context=None):
        context = context or {}
        if not from_currency_id:
            from_currency_id = to_currency_id
        if not to_currency_id:
            to_currency_id = from_currency_id
        xc = self.browse(cr, uid, [from_currency_id,to_currency_id], context=context)
        from_currency = (xc[0].id == from_currency_id and xc[0]) or xc[1]
        to_currency = (xc[0].id == to_currency_id and xc[0]) or xc[1]
        return self._compute(cr, uid, from_currency, to_currency, from_amount, round, context)

    @api.v8
    def compute(self, from_amount, to_currency, round=True):
        """ Convert `from_amount` from currency `self` to `to_currency`. """
        assert self, "compute from unknown currency"
        assert to_currency, "compute to unknown currency"
        # apply conversion rate
        if self == to_currency:
            to_amount = from_amount
        else:
            to_amount = from_amount * self._get_conversion_rate(self, to_currency)
        # apply rounding
        return to_currency.round(to_amount) if round else to_amount

    def get_format_currencies_js_function(self, cr, uid, context=None):
        """ Returns a string that can be used to instanciate a javascript function that formats numbers as currencies.
            That function expects the number as first parameter and the currency id as second parameter. In case of failure it returns undefined."""
        function = ""
        for row in self.search_read(cr, uid, domain=[], fields=['id', 'name', 'symbol', 'rounding', 'position'], context=context):
            digits = int(math.ceil(math.log10(1 / row['rounding'])))
            symbol = row['symbol'] or row['name']

            format_number_str = "openerp.web.format_value(arguments[0], {type: 'float', digits: [69," + str(digits) + "]}, 0.00)"
            if row['position'] == 'after':
                return_str = "return " + format_number_str + " + '\\xA0" + symbol + "';"
            else:
                return_str = "return '" + symbol + "\\xA0' + " + format_number_str + ";"
            function += "if (arguments[1] === " + str(row['id']) + ") { " + return_str + " }"
        return function

class res_currency_rate(osv.osv):
    _name = "res.currency.rate"
    _description = "Currency Rate"

    _columns = {
        'name': fields.datetime('Date', required=True, select=True),
        'rate': fields.float('Rate', digits=(12, 6), help='The rate of the currency to the currency of rate 1'),
        'currency_id': fields.many2one('res.currency', 'Currency', readonly=True),
    }
    _defaults = {
        'name': lambda *a: time.strftime('%Y-%m-%d 00:00:00'),
    }
    _order = "name desc"

    def name_search(self, cr, user, name, args=None, operator='ilike', context=None, limit=80):
        if operator in ['=', '!=']:
            try:
                date_format = '%Y-%m-%d'
                if context.get('lang'):
                    lang_obj = self.pool['res.lang']
                    lang_ids = lang_obj.search(cr, user, [('code', '=', context['lang'])], context=context)
                    if lang_ids:
                        date_format = lang_obj.browse(cr, user, lang_ids[0], context=context).date_format
                name = time.strftime('%Y-%m-%d', time.strptime(name, date_format))
            except ValueError:
                try:
                    args.append(('rate', operator, float(name)))
                except ValueError:
                    return []
                name = ''
                operator = 'ilike'
        return super(res_currency_rate, self).name_search(cr, user, name, args=args, operator=operator, context=context, limit=limit)<|MERGE_RESOLUTION|>--- conflicted
+++ resolved
@@ -58,8 +58,6 @@
             else:
                 currency = self.browse(cr, uid, id, context=context)
                 raise UserError(_("No currency rate associated for currency '%s' for the given period: %s") % (currency.name, date))
-<<<<<<< HEAD
-=======
         return res
 
     def _decimal_places(self, cr, uid, ids, name, arg, context=None):
@@ -69,7 +67,6 @@
                 res[currency.id] = int(math.ceil(math.log10(1/currency.rounding)))
             else:
                 res[currency.id] = 0
->>>>>>> 4bef17cc
         return res
 
     _name = "res.currency"
