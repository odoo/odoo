<?xml version="1.0" encoding="utf-8"?>
<openerp>
    <data>
<<<<<<< HEAD
    	<menuitem name="Requests" id="menu_resquest_ref" parent="base.next_id_4" sequence="1"/>

        <record id="res_request_tree-view" model="ir.ui.view">
            <field name="name">res.request.tree</field>
            <field name="model">res.request</field>
            <field name="type">tree</field>
            <field name="arch" type="xml">
                <tree string="Requests" colors="blue:state == 'waiting';gray:state == 'closed'">
                    <field name="create_date"/>
                    <field name="act_from"/>
                    <field name="act_to"/>
                    <field name="name"/>
                    <field name="priority"/>
                    <field name="trigger_date"/>
                    <field name="state"/>
                </tree>
            </field>
        </record>
        <record id="res_request-view" model="ir.ui.view">
            <field name="name">res.request.form</field>
            <field name="model">res.request</field>
            <field name="type">form</field>
            <field name="arch" type="xml">
                <form string="Requests">
                    <group colspan="4" col="6">
	                    <field name="name" colspan="4"/>
	                    <field name="create_date" string="Request Date"/>
	                    <newline/>
	                	<field name="act_from"/>
	                	<field name="priority"/>
	                	<field name="active"/>
	                </group>
                    <notebook colspan="4">
                        <page string="Request">
                            <field name="act_to"/>
                            <field name="trigger_date"/>
                            <separator colspan="4" string="Description"/>
                            <newline/>
                            <field colspan="4" name="body" nolabel="1"/>
                            <group col="5" colspan="4">
                                <field name="state"/>
                                <button name="request_close" states="waiting,draft,active" string="Close" type="object" icon="gtk-close"/>
                                <button name="request_send" states="draft,active" string="Send" type="object" icon="terp-camera_test"/>
                                <button name="request_reply" states="waiting" string="Reply" type="object" icon="gtk-undo"/>
                            </group>
                        </page>
                        <page string="References">
                            <field name="ref_partner_id"/>
                            <field colspan="4" name="ref_doc1"/>
                            <field colspan="4" name="ref_doc2"/>
                        </page>
                        <page string="History">
                            <field colspan="4" name="history" nolabel="1" widget="one2many_list"/>
                        </page>
                    </notebook>
                </form>
            </field>
        </record>
        <record model="ir.ui.view" id="res_request_calendar_view">
            <field name="name">Request - Calendar</field>
            <field name="model">res.request</field>
            <field name="type">calendar</field>
            <field name="priority" eval="2"/>
            <field name="arch" type="xml">
                <calendar string="Requests" date_start="trigger_date" color="act_to">
                    <field name="name"/>
                    <field name="act_from"/>
                </calendar>
            </field>
        </record>
        <record id="res_request_search_view" model="ir.ui.view">
            <field name="name">res.request.search</field>
            <field name="model">res.request</field>
            <field name="type">search</field>
            <field name="arch" type="xml">
                <search string="Requests">
                    <filter string="Current" icon="terp-camera_test" domain="['|',('state','=','draft'),('state','=','active')]"
                    help="Draft and Active"/>
                    <separator orientation="vertical"/>
                    <filter string="Waiting" icon="terp-gtk-media-pause" domain="[('state','=','waiting')]"/>
                    <separator orientation="vertical"/>
                    <field name="act_from"/>
                    <field name="act_to"/>
                    <field name="name"/>
                    <field name="state"/>
	                <newline/>
	                <group expand="0" string="Group By" colspan="4">
                        <filter string="State" icon="terp-stock_effects-object-colorize" domain="[]" context="{'group_by':'state'}"/>
	                </group>
                </search>
            </field>
        </record>
        <record id="res_request_calendar_view" model="ir.ui.view">
            <field name="name">res.request.calendar</field>
            <field name="model">res.request</field>
            <field name="type">calendar</field>
            <field name="arch" type="xml">
                <calendar string="Requests" date_start="create_date" color="act_to">
                    <field name="name"/>
                    <field name="act_to"/>
                </calendar>
            </field>
        </record>
        <record id="res_request-act" model="ir.actions.act_window">
            <field name="name">Requests</field>
            <field name="type">ir.actions.act_window</field>
            <field name="res_model">res.request</field>
            <field name="view_id" eval="False"/>
            <field name="view_mode">tree,form,calendar</field>
            <field name="search_view_id" ref="res_request_search_view"/>
            <field name="context">{"search_default_act_to":uid}</field>
        </record>
        <menuitem action="res_request-act" id="menu_res_request_act" parent="menu_resquest_ref" />

=======
>>>>>>> a2038328
        <record id="res_request_link-view" model="ir.ui.view">
            <field name="name">res.request.link.form</field>
            <field name="model">res.request.link</field>
            <field name="type">form</field>
            <field name="arch" type="xml">
                <form string="Request Link" version="7.0">
                    <group col="4">
                        <field name="name"/>
                        <field name="object"/>
                        <field name="priority"/>
                    </group>
                </form>
            </field>
        </record>
        <record id="res_request_link_tree-view" model="ir.ui.view">
            <field name="name">res.request.link.form</field>
            <field name="model">res.request.link</field>
            <field name="type">tree</field>
            <field name="arch" type="xml">
                <tree string="Request Link">
                    <field name="name"/>
                    <field name="object"/>
                </tree>
            </field>
        </record>
        <record id="res_request_link_search_view" model="ir.ui.view">
            <field name="name">res.request.link.search</field>
            <field name="model">res.request.link</field>
            <field name="type">search</field>
            <field name="arch" type="xml">
                <search string="Request Link">
                    <field name="name"/>
                    <field name="object"/>
                </search>
            </field>
        </record>

        <record id="res_request_link-act" model="ir.actions.act_window">
            <field name="name">Request Reference Types</field>
            <field name="type">ir.actions.act_window</field>
            <field name="res_model">res.request.link</field>
            <field name="view_type">form</field>
            <field name="view_id" eval="False"/>
            <field name="search_view_id" ref="res_request_link_search_view"/>
        </record>
        <menuitem action="res_request_link-act" id="menu_res_request_link_act" parent="base.next_id_4" />

    </data>
</openerp><|MERGE_RESOLUTION|>--- conflicted
+++ resolved
@@ -1,123 +1,6 @@
 <?xml version="1.0" encoding="utf-8"?>
 <openerp>
     <data>
-<<<<<<< HEAD
-    	<menuitem name="Requests" id="menu_resquest_ref" parent="base.next_id_4" sequence="1"/>
-
-        <record id="res_request_tree-view" model="ir.ui.view">
-            <field name="name">res.request.tree</field>
-            <field name="model">res.request</field>
-            <field name="type">tree</field>
-            <field name="arch" type="xml">
-                <tree string="Requests" colors="blue:state == 'waiting';gray:state == 'closed'">
-                    <field name="create_date"/>
-                    <field name="act_from"/>
-                    <field name="act_to"/>
-                    <field name="name"/>
-                    <field name="priority"/>
-                    <field name="trigger_date"/>
-                    <field name="state"/>
-                </tree>
-            </field>
-        </record>
-        <record id="res_request-view" model="ir.ui.view">
-            <field name="name">res.request.form</field>
-            <field name="model">res.request</field>
-            <field name="type">form</field>
-            <field name="arch" type="xml">
-                <form string="Requests">
-                    <group colspan="4" col="6">
-	                    <field name="name" colspan="4"/>
-	                    <field name="create_date" string="Request Date"/>
-	                    <newline/>
-	                	<field name="act_from"/>
-	                	<field name="priority"/>
-	                	<field name="active"/>
-	                </group>
-                    <notebook colspan="4">
-                        <page string="Request">
-                            <field name="act_to"/>
-                            <field name="trigger_date"/>
-                            <separator colspan="4" string="Description"/>
-                            <newline/>
-                            <field colspan="4" name="body" nolabel="1"/>
-                            <group col="5" colspan="4">
-                                <field name="state"/>
-                                <button name="request_close" states="waiting,draft,active" string="Close" type="object" icon="gtk-close"/>
-                                <button name="request_send" states="draft,active" string="Send" type="object" icon="terp-camera_test"/>
-                                <button name="request_reply" states="waiting" string="Reply" type="object" icon="gtk-undo"/>
-                            </group>
-                        </page>
-                        <page string="References">
-                            <field name="ref_partner_id"/>
-                            <field colspan="4" name="ref_doc1"/>
-                            <field colspan="4" name="ref_doc2"/>
-                        </page>
-                        <page string="History">
-                            <field colspan="4" name="history" nolabel="1" widget="one2many_list"/>
-                        </page>
-                    </notebook>
-                </form>
-            </field>
-        </record>
-        <record model="ir.ui.view" id="res_request_calendar_view">
-            <field name="name">Request - Calendar</field>
-            <field name="model">res.request</field>
-            <field name="type">calendar</field>
-            <field name="priority" eval="2"/>
-            <field name="arch" type="xml">
-                <calendar string="Requests" date_start="trigger_date" color="act_to">
-                    <field name="name"/>
-                    <field name="act_from"/>
-                </calendar>
-            </field>
-        </record>
-        <record id="res_request_search_view" model="ir.ui.view">
-            <field name="name">res.request.search</field>
-            <field name="model">res.request</field>
-            <field name="type">search</field>
-            <field name="arch" type="xml">
-                <search string="Requests">
-                    <filter string="Current" icon="terp-camera_test" domain="['|',('state','=','draft'),('state','=','active')]"
-                    help="Draft and Active"/>
-                    <separator orientation="vertical"/>
-                    <filter string="Waiting" icon="terp-gtk-media-pause" domain="[('state','=','waiting')]"/>
-                    <separator orientation="vertical"/>
-                    <field name="act_from"/>
-                    <field name="act_to"/>
-                    <field name="name"/>
-                    <field name="state"/>
-	                <newline/>
-	                <group expand="0" string="Group By" colspan="4">
-                        <filter string="State" icon="terp-stock_effects-object-colorize" domain="[]" context="{'group_by':'state'}"/>
-	                </group>
-                </search>
-            </field>
-        </record>
-        <record id="res_request_calendar_view" model="ir.ui.view">
-            <field name="name">res.request.calendar</field>
-            <field name="model">res.request</field>
-            <field name="type">calendar</field>
-            <field name="arch" type="xml">
-                <calendar string="Requests" date_start="create_date" color="act_to">
-                    <field name="name"/>
-                    <field name="act_to"/>
-                </calendar>
-            </field>
-        </record>
-        <record id="res_request-act" model="ir.actions.act_window">
-            <field name="name">Requests</field>
-            <field name="type">ir.actions.act_window</field>
-            <field name="res_model">res.request</field>
-            <field name="view_id" eval="False"/>
-            <field name="view_mode">tree,form,calendar</field>
-            <field name="search_view_id" ref="res_request_search_view"/>
-            <field name="context">{"search_default_act_to":uid}</field>
-        </record>
-        <menuitem action="res_request-act" id="menu_res_request_act" parent="menu_resquest_ref" />
-
-=======
->>>>>>> a2038328
         <record id="res_request_link-view" model="ir.ui.view">
             <field name="name">res.request.link.form</field>
             <field name="model">res.request.link</field>
