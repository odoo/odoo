--- conflicted
+++ resolved
@@ -510,30 +510,24 @@
             if not parent.is_company:
                 parent.write({'is_company': True})
 
-<<<<<<< HEAD
     @multi
     def write(self, vals):
+        # res.partner must only allow to set the company_id of a partner if it
+        # is the same as the company of all users that inherit from this partner
+        # (this is to allow the code from res_users to write to the partner!) or
+        # if setting the company_id to False (this is compatible with any user
+        # company)
+        if vals.get('company_id'):
+            company = self.pool['res.company'].browse(vals['company_id'])
+            for partner in self:
+                if partner.user_ids:
+                    companies = set(user.company_id for user in partner.user_ids)
+                    if len(companies) > 1 or company not in companies:
+                        raise osv.except_osv(_("Warning"),_("You can not change the company as the partner/user has multiple user linked with different companies."))
+
         result = super(res_partner, self).write(vals)
         for partner in self:
             self._fields_sync(partner, vals)
-=======
-    def write(self, cr, uid, ids, vals, context=None):
-        if isinstance(ids, (int, long)):
-            ids = [ids]
-        #res.partner must only allow to set the company_id of a partner if it
-        #is the same as the company of all users that inherit from this partner
-        #(this is to allow the code from res_users to write to the partner!) or
-        #if setting the company_id to False (this is compatible with any user company)
-        if vals.get('company_id'):
-            for partner in self.browse(cr, uid, ids, context=context):
-                if partner.user_ids:
-                    user_companies = set([user.company_id.id for user in partner.user_ids])
-                    if len(user_companies) > 1 or vals['company_id'] not in user_companies:
-                        raise osv.except_osv(_("Warning"),_("You can not change the company as the partner/user has multiple user linked with different companies."))
-        result = super(res_partner,self).write(cr, uid, ids, vals, context=context)
-        for partner in self.browse(cr, uid, ids, context=context):
-            self._fields_sync(cr, uid, partner, vals, context)
->>>>>>> ef96f042
         return result
 
     @model
