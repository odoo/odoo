# -*- coding: utf-8 -*-
##############################################################################
#
#    OpenERP, Open Source Management Solution
#    Copyright (C) 2004-2009 Tiny SPRL (<http://tiny.be>).
#
#    This program is free software: you can redistribute it and/or modify
#    it under the terms of the GNU Affero General Public License as
#    published by the Free Software Foundation, either version 3 of the
#    License, or (at your option) any later version.
#
#    This program is distributed in the hope that it will be useful,
#    but WITHOUT ANY WARRANTY; without even the implied warranty of
#    MERCHANTABILITY or FITNESS FOR A PARTICULAR PURPOSE.  See the
#    GNU Affero General Public License for more details.
#
#    You should have received a copy of the GNU Affero General Public License
#    along with this program.  If not, see <http://www.gnu.org/licenses/>.
#
##############################################################################

import datetime
from lxml import etree
import math
import pytz
import re

import openerp
from openerp import SUPERUSER_ID
from openerp import tools
from openerp.osv import osv, fields
from openerp.osv.scope import proxy as scope
from openerp.osv.api import model, multi, one, returns
from openerp.tools.translate import _
from openerp.tools.yaml_import import is_comment

ADDRESS_FORMAT_LAYOUTS = {
    '%(city)s %(state_code)s\n%(zip)s': """
        <div class="address_format">
            <field name="city" placeholder="City" style="width: 50%%"/>
            <field name="state_id" class="oe_no_button" placeholder="State" style="width: 47%%" options='{"no_open": true}'/>
            <br/>
            <field name="zip" placeholder="ZIP"/>
        </div>
    """,
    '%(zip)s %(city)s': """
        <div class="address_format">
            <field name="zip" placeholder="ZIP" style="width: 40%%"/>
            <field name="city" placeholder="City" style="width: 57%%"/>
            <br/>
            <field name="state_id" class="oe_no_button" placeholder="State" options='{"no_open": true}'/>
        </div>
    """,
    '%(city)s\n%(state_name)s\n%(zip)s': """
        <div class="address_format">
            <field name="city" placeholder="City"/>
            <field name="state_id" class="oe_no_button" placeholder="State" options='{"no_open": true}'/>
            <field name="zip" placeholder="ZIP"/>
        </div>
    """
}


class format_address(object):
    @model
    def fields_view_get_address(self, arch):
        fmt = scope.user.company_id.country_id.address_format or ''
        for k, v in ADDRESS_FORMAT_LAYOUTS.items():
            if k in fmt:
                doc = etree.fromstring(arch)
                for node in doc.xpath("//div[@class='address_format']"):
                    tree = etree.fromstring(v)
                    node.getparent().replace(node, tree)
                arch = etree.tostring(doc)
                break
        return arch


<<<<<<< HEAD
class res_partner_category(osv.Model):
=======
def _tz_get(self,cr,uid, context=None):
    # put POSIX 'Etc/*' entries at the end to avoid confusing users - see bug 1086728
    return [(tz,tz) for tz in sorted(pytz.all_timezones, key=lambda tz: tz if not tz.startswith('Etc/') else '_')]

class res_partner_category(osv.osv):
>>>>>>> b8adbbbc

    def name_get(self, cr, uid, ids, context=None):
        """ Return the categories' display name, including their direct
            parent by default.

            If ``context['partner_category_display']`` is ``'short'``, the short
            version of the category name (without the direct parent) is used.
            The default is the long version.
        """
        if not isinstance(ids, list):
            ids = [ids]
        if context is None:
            context = {}

        if context.get('partner_category_display') == 'short':
            return super(res_partner_category, self).name_get(cr, uid, ids, context=context)

        res = []
        for category in self.browse(cr, uid, ids, context=context):
            names = []
            current = category
            while current:
                names.append(current.name)
                current = current.parent_id
            res.append((category.id, ' / '.join(reversed(names))))
        return res

    @model
    def name_search(self, name, args=None, operator='ilike', limit=100):
        args = args or []
        if name:
            # Be sure name_search is symetric to name_get
            name = name.split(' / ')[-1]
            args = [('name', operator, name)] + args
        categories = self.search(args, limit=limit)
        return categories.name_get()

    @multi
    def _name_get_fnc(self, field_name, arg):
        return dict(self.name_get())

    _description = 'Partner Tags'
    _name = 'res.partner.category'
    _columns = {
        'name': fields.char('Category Name', required=True, size=64, translate=True),
        'parent_id': fields.many2one('res.partner.category', 'Parent Category', select=True, ondelete='cascade'),
        'complete_name': fields.function(_name_get_fnc, type="char", string='Full Name'),
        'child_ids': fields.one2many('res.partner.category', 'parent_id', 'Child Categories'),
        'active': fields.boolean('Active', help="The active field allows you to hide the category without removing it."),
        'parent_left': fields.integer('Left parent', select=True),
        'parent_right': fields.integer('Right parent', select=True),
        'partner_ids': fields.many2many('res.partner', id1='category_id', id2='partner_id', string='Partners'),
    }
    _constraints = [
        (osv.osv._check_recursion, 'Error ! You can not create recursive categories.', ['parent_id'])
    ]
    _defaults = {
        'active': 1,
    }
    _parent_store = True
    _parent_order = 'name'
    _order = 'parent_left'


class res_partner_title(osv.osv):
    _name = 'res.partner.title'
    _order = 'name'
    _columns = {
        'name': fields.char('Title', required=True, size=46, translate=True),
        'shortcut': fields.char('Abbreviation', size=16, translate=True),
        'domain': fields.selection([('partner', 'Partner'), ('contact', 'Contact')], 'Domain', required=True, size=24)
    }
    _defaults = {
        'domain': 'contact',
    }


@model
def _lang_get(self):
    languages = scope.model('res.lang').search([])
    return [(language.code, language.name) for language in languages]

@model
def _tz_get(self):
    return [(x, x) for x in pytz.all_timezones]

# fields copy if 'use_parent_address' is checked
ADDRESS_FIELDS = ('street', 'street2', 'zip', 'city', 'state_id', 'country_id')


class res_partner(osv.Model, format_address):
    _description = 'Partner'
    _name = "res.partner"

    def _address_display(self, cr, uid, ids, name, args, context=None):
        res = {}
        for partner in self.browse(cr, uid, ids, context=context):
            res[partner.id] = self._display_address(cr, uid, partner, context=context)
        return res

    @multi
    def _get_tz_offset(self, name, args):
        return dict(
            (p.id, datetime.datetime.now(pytz.timezone(p.tz or 'GMT')).strftime('%z'))
            for p in self)

    @multi
    def _get_image(self, name, args):
        return dict((p.id, tools.image_get_resized_images(p.image)) for p in self)

    @one
    def _set_image(self, name, value, args):
        return self.write({'image': tools.image_resize_image_big(value)})

    @multi
    def _has_image(self, name, args):
        return dict((p.id, bool(p.image)) for p in self)

    def _commercial_partner_compute(self, cr, uid, ids, name, args, context=None):
        """ Returns the partner that is considered the commercial
        entity of this partner. The commercial entity holds the master data
        for all commercial fields (see :py:meth:`~_commercial_fields`) """
        result = dict.fromkeys(ids, False)
        for partner in self.browse(cr, uid, ids, context=context):
            current_partner = partner 
            while not current_partner.is_company and current_partner.parent_id:
                current_partner = current_partner.parent_id
            result[partner.id] = current_partner.id
        return result

    def _display_name_compute(self, cr, uid, ids, name, args, context=None):
        return dict(self.name_get(cr, uid, ids, context=context))

    # indirections to avoid passing a copy of the overridable method when declaring the function field
    _commercial_partner_id = lambda self, *args, **kwargs: self._commercial_partner_compute(*args, **kwargs)
    _display_name = lambda self, *args, **kwargs: self._display_name_compute(*args, **kwargs)

    _commercial_partner_store_triggers = {
        'res.partner': (lambda self,cr,uid,ids,context=None: self.search(cr, uid, [('id','child_of',ids)]),
                        ['parent_id', 'is_company'], 10) 
    }
    _display_name_store_triggers = {
        'res.partner': (lambda self,cr,uid,ids,context=None: self.search(cr, uid, [('id','child_of',ids)]),
                        ['parent_id', 'is_company', 'name'], 10) 
    }

    _order = "display_name"
    _columns = {
        'name': fields.char('Name', size=128, required=True, select=True),
        'display_name': fields.function(_display_name, type='char', string='Name', store=_display_name_store_triggers),
        'date': fields.date('Date', select=1),
        'title': fields.many2one('res.partner.title', 'Title'),
        'parent_id': fields.many2one('res.partner', 'Related Company'),
        'child_ids': fields.one2many('res.partner', 'parent_id', 'Contacts', domain=[('active','=',True)]), # force "active_test" domain to bypass _search() override    
        'ref': fields.char('Reference', size=64, select=1),
        'lang': fields.selection(_lang_get, 'Language',
            help="If the selected language is loaded in the system, all documents related to this contact will be printed in this language. If not, it will be English."),
        'tz': fields.selection(_tz_get,  'Timezone', size=64,
            help="The partner's timezone, used to output proper date and time values inside printed reports. "
                 "It is important to set a value for this field. You should use the same timezone "
                 "that is otherwise used to pick and render date and time values: your computer's timezone."),
        'tz_offset': fields.function(_get_tz_offset, type='char', size=5, string='Timezone offset', invisible=True),
        'user_id': fields.many2one('res.users', 'Salesperson', help='The internal user that is in charge of communicating with this contact if any.'),
        'vat': fields.char('TIN', size=32, help="Tax Identification Number. Check the box if this contact is subjected to taxes. Used by the some of the legal statements."),
        'bank_ids': fields.one2many('res.partner.bank', 'partner_id', 'Banks'),
        'website': fields.char('Website', size=64, help="Website of Partner or Company"),
        'comment': fields.text('Notes'),
        'category_id': fields.many2many('res.partner.category', id1='partner_id', id2='category_id', string='Tags'),
        'credit_limit': fields.float(string='Credit Limit'),
        'ean13': fields.char('EAN13', size=13),
        'active': fields.boolean('Active'),
        'customer': fields.boolean('Customer', help="Check this box if this contact is a customer."),
        'supplier': fields.boolean('Supplier', help="Check this box if this contact is a supplier. If it's not checked, purchase people will not see it when encoding a purchase order."),
        'employee': fields.boolean('Employee', help="Check this box if this contact is an Employee."),
        'function': fields.char('Job Position', size=128),
        'type': fields.selection([('default', 'Default'), ('invoice', 'Invoice'),
                                   ('delivery', 'Shipping'), ('contact', 'Contact'),
                                   ('other', 'Other')], 'Address Type',
            help="Used to select automatically the right address according to the context in sales and purchases documents."),
        'street': fields.char('Street', size=128),
        'street2': fields.char('Street2', size=128),
        'zip': fields.char('Zip', change_default=True, size=24),
        'city': fields.char('City', size=128),
        'state_id': fields.many2one("res.country.state", 'State', ondelete='restrict'),
        'country_id': fields.many2one('res.country', 'Country', ondelete='restrict'),
        'country': fields.related('country_id', type='many2one', relation='res.country', string='Country',
                                  deprecated="This field will be removed as of OpenERP 7.1, use country_id instead"),
        'email': fields.char('Email', size=240),
        'phone': fields.char('Phone', size=64),
        'fax': fields.char('Fax', size=64),
        'mobile': fields.char('Mobile', size=64),
        'birthdate': fields.char('Birthdate', size=64),
        'is_company': fields.boolean('Is a Company', help="Check if the contact is a company, otherwise it is a person"),
        'use_parent_address': fields.boolean('Use Company Address', help="Select this if you want to set company's address information  for this contact"),
        # image: all image fields are base64 encoded and PIL-supported
        'image': fields.binary("Image",
            help="This field holds the image used as avatar for this contact, limited to 1024x1024px"),
        'image_medium': fields.function(_get_image, fnct_inv=_set_image,
            string="Medium-sized image", type="binary", multi="_get_image",
            store={
                'res.partner': (lambda self, cr, uid, ids, c={}: ids, ['image'], 10),
            },
            help="Medium-sized image of this contact. It is automatically "\
                 "resized as a 128x128px image, with aspect ratio preserved. "\
                 "Use this field in form views or some kanban views."),
        'image_small': fields.function(_get_image, fnct_inv=_set_image,
            string="Small-sized image", type="binary", multi="_get_image",
            store={
                'res.partner': (lambda self, cr, uid, ids, c={}: ids, ['image'], 10),
            },
            help="Small-sized image of this contact. It is automatically "\
                 "resized as a 64x64px image, with aspect ratio preserved. "\
                 "Use this field anywhere a small image is required."),
        'has_image': fields.function(_has_image, type="boolean"),
        'company_id': fields.many2one('res.company', 'Company', select=1),
        'color': fields.integer('Color Index'),
        'user_ids': fields.one2many('res.users', 'partner_id', 'Users'),
        'contact_address': fields.function(_address_display,  type='char', string='Complete Address'),

        # technical field used for managing commercial fields
        'commercial_partner_id': fields.function(_commercial_partner_id, type='many2one', relation='res.partner', string='Commercial Entity', store=_commercial_partner_store_triggers)
    }

    @model
    def _default_category(self):
        category_id = scope.context.get('category_id', False)
        return [category_id] if category_id else False

    @model
    def _get_default_image(self, is_company, colorize=False):
        img_path = openerp.modules.get_module_resource(
            'base', 'static/src/img', 'company_image.png' if is_company else 'avatar.png')
        with open(img_path, 'rb') as f:
            image = f.read()

        # colorize user avatars
        if not is_company:
            image = tools.image_colorize(image)

        return tools.image_resize_image_big(image.encode('base64'))

    def fields_view_get(self, cr, user, view_id=None, view_type='form', context=None, toolbar=False, submenu=False):
        if (not view_id) and (view_type=='form') and context and context.get('force_email', False):
            view_id = self.pool['ir.model.data'].get_object_reference(cr, user, 'base', 'view_partner_simple_form')[1]
        res = super(res_partner,self).fields_view_get(cr, user, view_id, view_type, context, toolbar=toolbar, submenu=submenu)
        if view_type == 'form':
            res['arch'] = self.fields_view_get_address(cr, user, res['arch'], context=context)
        return res

    @model
    def _default_company(self):
        return scope.model('res.company')._company_default_get('res.partner')

    _defaults = {
        'active': True,
        'lang': model(lambda self: scope.lang),
        'tz': model(lambda self: scope.context.get('tz', False)),
        'customer': True,
        'category_id': _default_category,
        'company_id': _default_company,
        'color': 0,
        'is_company': False,
        'type': 'contact', # type 'default' is wildcard and thus inappropriate
        'use_parent_address': False,
        'image': False,
    }

    _constraints = [
        (osv.osv._check_recursion, 'You cannot create recursive Partner hierarchies.', ['parent_id']),
    ]

    @one
    def copy(self, default=None):
        default = dict(default or {}, name=_('%s (copy)') % self.name)
        return super(res_partner, self).copy(default)

    @multi
    def onchange_type(self, is_company):
        value = {}
        value['title'] = False
        if is_company:
            domain = {'title': [('domain', '=', 'partner')]}
        else:
            domain = {'title': [('domain', '=', 'contact')]}
        return {'value': value, 'domain': domain}

    def onchange_address(self, cr, uid, ids, use_parent_address, parent_id, context=None):
        def value_or_id(val):
            """ return val or val.id if val is a browse record """
            return val if isinstance(val, (bool, int, long, float, basestring)) else val.id
        result = {}
        if parent_id:
            if ids:
                partner = self.browse(cr, uid, ids[0], context=context)
                if partner.parent_id and partner.parent_id.id != parent_id:
                    result['warning'] = {'title': _('Warning'),
                                         'message': _('Changing the company of a contact should only be done if it '
                                                      'was never correctly set. If an existing contact starts working for a new '
                                                      'company then a new contact should be created under that new '
                                                      'company. You can use the "Discard" button to abandon this change.')}
            parent = self.browse(cr, uid, parent_id, context=context)
            address_fields = self._address_fields(cr, uid, context=context)
            result['value'] = dict((key, value_or_id(parent[key])) for key in address_fields)
        else:
            result['value'] = {'use_parent_address': False}
        return result

    @multi
    def onchange_state(self, state_id):
        if state_id:
            state = scope.model('res.country.state').browse(state_id)
            return {'value': {'country_id': state.country_id.id}}
        return {}

    def _check_ean_key(self, cr, uid, ids, context=None):
        for partner_o in self.pool['res.partner'].read(cr, uid, ids, ['ean13',]):
            thisean=partner_o['ean13']
            if thisean and thisean!='':
                if len(thisean)!=13:
                    return False
                sum=0
                for i in range(12):
                    if not (i % 2):
                        sum+=int(thisean[i])
                    else:
                        sum+=3*int(thisean[i])
                if math.ceil(sum/10.0)*10-sum!=int(thisean[12]):
                    return False
        return True

#   _constraints = [(_check_ean_key, 'Error: Invalid ean code', ['ean13'])]

    def _update_fields_values(self, cr, uid, partner, fields, context=None):
        """ Returns dict of write() values for synchronizing ``fields`` """
        values = {}
        for field in fields:
            column = self._all_columns[field].column
            if column._type == 'one2many':
                raise AssertionError('One2Many fields cannot be synchronized as part of `commercial_fields` or `address fields`')
            if column._type == 'many2one':
                values[field] = partner[field].id if partner[field] else False
            elif column._type == 'many2many':
                values[field] = [(6,0,[r.id for r in partner[field] or []])]
            else:
                values[field] = partner[field]
        return values

    def _address_fields(self, cr, uid, context=None):
        """ Returns the list of address fields that are synced from the parent
        when the `use_parent_address` flag is set. """
        return list(ADDRESS_FIELDS)

    def update_address(self, cr, uid, ids, vals, context=None):
        address_fields = self._address_fields(cr, uid, context=context)
        addr_vals = dict((key, vals[key]) for key in address_fields if key in vals)
        if addr_vals:
            return super(res_partner, self).write(cr, uid, ids, addr_vals, context)

    def _commercial_fields(self, cr, uid, context=None):
        """ Returns the list of fields that are managed by the commercial entity
        to which a partner belongs. These fields are meant to be hidden on
        partners that aren't `commercial entities` themselves, and will be
        delegated to the parent `commercial entity`. The list is meant to be
        extended by inheriting classes. """
        return ['vat']

    def _commercial_sync_from_company(self, cr, uid, partner, context=None):
        """ Handle sync of commercial fields when a new parent commercial entity is set,
        as if they were related fields """
        if partner.commercial_partner_id != partner:
            commercial_fields = self._commercial_fields(cr, uid, context=context)
            sync_vals = self._update_fields_values(cr, uid, partner.commercial_partner_id,
                                                        commercial_fields, context=context)
            partner.write(sync_vals)

    def _commercial_sync_to_children(self, cr, uid, partner, context=None):
        """ Handle sync of commercial fields to descendants """
        commercial_fields = self._commercial_fields(cr, uid, context=context)
        sync_vals = self._update_fields_values(cr, uid, partner.commercial_partner_id,
                                                   commercial_fields, context=context)
        sync_children = [c for c in partner.child_ids if not c.is_company]
        for child in sync_children:
            self._commercial_sync_to_children(cr, uid, child, context=context)
        return self.write(cr, uid, [c.id for c in sync_children], sync_vals, context=context)

    def _fields_sync(self, cr, uid, partner, update_values, context=None):
        """ Sync commercial fields and address fields from company and to children after create/update,
        just as if those were all modeled as fields.related to the parent """
        # 1. From UPSTREAM: sync from parent
        if update_values.get('parent_id') or update_values.get('use_parent_address'):
            # 1a. Commercial fields: sync if parent changed
            if update_values.get('parent_id'):
                self._commercial_sync_from_company(cr, uid, partner, context=context)
            # 1b. Address fields: sync if parent or use_parent changed *and* both are now set 
            if partner.parent_id and partner.use_parent_address:
                onchange_vals = self.onchange_address(cr, uid, [partner.id],
                                                      use_parent_address=partner.use_parent_address,
                                                      parent_id=partner.parent_id.id,
                                                      context=context).get('value', {})
                partner.update_address(onchange_vals)

        # 2. To DOWNSTREAM: sync children 
        if partner.child_ids:
            # 2a. Commercial Fields: sync if commercial entity
            if partner.commercial_partner_id == partner:
                self._commercial_sync_to_children(cr, uid, partner, context=context)
            # 2b. Address fields: sync if address changed
            address_fields = self._address_fields(cr, uid, context=context)
            if any(field in update_values for field in address_fields):
                domain_children = [('parent_id', '=', partner.id), ('use_parent_address', '=', True)]
                update_ids = self.search(cr, uid, domain_children, context=context)
                self.update_address(cr, uid, update_ids, update_values, context=context)

    def _handle_first_contact_creation(self, cr, uid, partner, context=None):
        """ On creation of first contact for a company (or root) that has no address, assume contact address
        was meant to be company address """
        parent = partner.parent_id
        address_fields = self._address_fields(cr, uid, context=context)
        if parent and (parent.is_company or not parent.parent_id) and len(parent.child_ids) == 1 and \
            any(partner[f] for f in address_fields) and not any(parent[f] for f in address_fields):
            addr_vals = self._update_fields_values(cr, uid, partner, address_fields, context=context)
            parent.update_address(addr_vals)
            if not parent.is_company:
                parent.write({'is_company': True})

    @multi
    def write(self, vals):
        result = super(res_partner, self).write(vals)
        for partner in self:
            self._fields_sync(partner, vals)
        return result

    @model
    def create(self, vals):
        partner = super(res_partner, self).create(vals)
        self._fields_sync(partner, vals)
        self._handle_first_contact_creation(partner)
        return partner

    def open_commercial_entity(self, cr, uid, ids, context=None):
        """ Utility method used to add an "Open Company" button in partner views """
        partner = self.browse(cr, uid, ids[0], context=context)
        return {'type': 'ir.actions.act_window',
                'res_model': 'res.partner',
                'view_mode': 'form',
                'res_id': partner.commercial_partner_id.id,
                'target': 'new',
                'flags': {'form': {'action_buttons': True}}}

    def open_parent(self, cr, uid, ids, context=None):
        """ Utility method used to add an "Open Parent" button in partner views """
        partner = self.browse(cr, uid, ids[0], context=context)
        return {'type': 'ir.actions.act_window',
                'res_model': 'res.partner',
                'view_mode': 'form',
                'res_id': partner.parent_id.id,
                'target': 'new',
                'flags': {'form': {'action_buttons': True}}}

    def name_get(self, cr, uid, ids, context=None):
        if context is None:
            context = {}
        if isinstance(ids, (int, long)):
            ids = [ids]
        res = []
        for record in self.browse(cr, uid, ids, context=context):
            name = record.name
            if record.parent_id and not record.is_company:
                name =  "%s, %s" % (record.parent_id.name, name)
            if context.get('show_address'):
                name = name + "\n" + self._display_address(cr, uid, record, without_company=True, context=context)
                name = name.replace('\n\n','\n')
                name = name.replace('\n\n','\n')
            if context.get('show_email') and record.email:
                name = "%s <%s>" % (name, record.email)
            res.append((record.id, name))
        return res

    def _parse_partner_name(self, text, context=None):
        """ Supported syntax:
            - 'Raoul <raoul@grosbedon.fr>': will find name and email address
            - otherwise: default, everything is set as the name """
        emails = tools.email_split(text)
        if emails:
            email = emails[0]
            name = text[:text.index(email)].replace('"', '').replace('<', '').strip()
        else:
            name, email = text, ''
        return name, email

    def name_create(self, cr, uid, name, context=None):
        """ Override of orm's name_create method for partners. The purpose is
            to handle some basic formats to create partners using the
            name_create.
            If only an email address is received and that the regex cannot find
            a name, the name will have the email value.
            If 'force_email' key in context: must find the email address. """
        if context is None:
            context = {}
        name, email = self._parse_partner_name(name, context=context)
        if context.get('force_email') and not email:
            raise osv.except_osv(_('Warning'), _("Couldn't create contact without email address!"))
        if not name and email:
            name = email
        rec_id = self.create(cr, uid, {self._rec_name: name or email, 'email': email or False}, context=context)
        return self.name_get(cr, uid, [rec_id], context)[0]

    def _search(self, cr, user, args, offset=0, limit=None, order=None, context=None, count=False, access_rights_uid=None):
        """ Override search() to always show inactive children when searching via ``child_of`` operator. The ORM will
        always call search() with a simple domain of the form [('parent_id', 'in', [ids])]. """
        # a special ``domain`` is set on the ``child_ids`` o2m to bypass this logic, as it uses similar domain expressions
        if len(args) == 1 and len(args[0]) == 3 and args[0][:2] == ('parent_id','in'):
            context = dict(context or {}, active_test=False)
        return super(res_partner, self)._search(cr, user, args, offset=offset, limit=limit, order=order, context=context,
                                                count=count, access_rights_uid=access_rights_uid)

    def name_search(self, cr, uid, name, args=None, operator='ilike', context=None, limit=100):
        if not args:
            args = []
        if name and operator in ('=', 'ilike', '=ilike', 'like', '=like'):
            # search on the name of the contacts and of its company
            search_name = name
            if operator in ('ilike', 'like'):
                search_name = '%%%s%%' % name
            if operator in ('=ilike', '=like'):
                operator = operator[1:]
            query_args = {'name': search_name}
            limit_str = ''
            if limit:
                limit_str = ' limit %(limit)s'
                query_args['limit'] = limit
            cr.execute('''SELECT partner.id FROM res_partner partner
                          LEFT JOIN res_partner company ON partner.parent_id = company.id
                          WHERE partner.email ''' + operator +''' %(name)s OR
                                partner.display_name ''' + operator + ' %(name)s ' + limit_str, query_args)
            ids = map(lambda x: x[0], cr.fetchall())
            ids = self.search(cr, uid, [('id', 'in', ids)] + args, limit=limit, context=context)
            if ids:
                return self.name_get(cr, uid, ids, context)
        return super(res_partner,self).name_search(cr, uid, name, args, operator=operator, context=context, limit=limit)

    def find_or_create(self, cr, uid, email, context=None):
        """ Find a partner with the given ``email`` or use :py:method:`~.name_create`
            to create one

            :param str email: email-like string, which should contain at least one email,
                e.g. ``"Raoul Grosbedon <r.g@grosbedon.fr>"``"""
        assert email, 'an email is required for find_or_create to work'
        emails = tools.email_split(email)
        if emails:
            email = emails[0]
        ids = self.search(cr, uid, [('email','ilike',email)], context=context)
        if not ids:
            return self.name_create(cr, uid, email, context=context)[0]
        return ids[0]

    def _email_send(self, cr, uid, ids, email_from, subject, body, on_error=None):
        partners = self.browse(cr, uid, ids)
        for partner in partners:
            if partner.email:
                tools.email_send(email_from, [partner.email], subject, body, on_error)
        return True

    def email_send(self, cr, uid, ids, email_from, subject, body, on_error=''):
        while len(ids):
            self.pool['ir.cron'].create(cr, uid, {
                'name': 'Send Partner Emails',
                'user_id': uid,
                'model': 'res.partner',
                'function': '_email_send',
                'args': repr([ids[:16], email_from, subject, body, on_error])
            })
            ids = ids[16:]
        return True

    def address_get(self, cr, uid, ids, adr_pref=None, context=None):
        """ Find contacts/addresses of the right type(s) by doing a depth-first-search
        through descendants within company boundaries (stop at entities flagged ``is_company``)
        then continuing the search at the ancestors that are within the same company boundaries.
        Defaults to partners of type ``'default'`` when the exact type is not found, or to the
        provided partner itself if no type ``'default'`` is found either. """
        adr_pref = set(adr_pref or [])
        if 'default' not in adr_pref:
            adr_pref.add('default')
        result = {}
        visited = set()
        for partner in self.browse(cr, uid, filter(None, ids), context=context):
            current_partner = partner
            while current_partner:
                to_scan = [current_partner]
                # Scan descendants, DFS
                while to_scan:
                    record = to_scan.pop(0)
                    visited.add(record)
                    if record.type in adr_pref and not result.get(record.type):
                        result[record.type] = record.id
                    if len(result) == len(adr_pref):
                        return result
                    to_scan = [c for c in record.child_ids
                                 if c not in visited
                                 if not c.is_company] + to_scan

                # Continue scanning at ancestor if current_partner is not a commercial entity
                if current_partner.is_company or not current_partner.parent_id:
                    break
                current_partner = current_partner.parent_id

        # default to type 'default' or the partner itself
        default = result.get('default', partner.id)
        for adr_type in adr_pref:
            result[adr_type] = result.get(adr_type) or default 
        return result

    def view_header_get(self, cr, uid, view_id, view_type, context):
        res = super(res_partner, self).view_header_get(cr, uid, view_id, view_type, context)
        if res: return res
        if not context.get('category_id', False):
            return False
        return _('Partners: ')+self.pool['res.partner.category'].browse(cr, uid, context['category_id'], context).name

    @model
    @returns('self')
    def main_partner(self):
        ''' Return the main partner '''
        return scope.ref('base.main_partner')

    def _display_address(self, cr, uid, address, without_company=False, context=None):

        '''
        The purpose of this function is to build and return an address formatted accordingly to the
        standards of the country where it belongs.

        :param address: browse record of the res.partner to format
        :returns: the address formatted in a display that fit its country habits (or the default ones
            if not country is specified)
        :rtype: string
        '''

        # get the information that will be injected into the display format
        # get the address format
        address_format = address.country_id.address_format or \
              "%(street)s\n%(street2)s\n%(city)s %(state_code)s %(zip)s\n%(country_name)s"
        args = {
            'state_code': address.state_id.code or '',
            'state_name': address.state_id.name or '',
            'country_code': address.country_id.code or '',
            'country_name': address.country_id.name or '',
            'company_name': address.parent_id.name or '',
        }
        for field in self._address_fields(cr, uid, context=context):
            args[field] = getattr(address, field) or ''
        if without_company:
            args['company_name'] = ''
        elif address.parent_id:
            address_format = '%(company_name)s\n' + address_format
        return address_format % args

# vim:expandtab:smartindent:tabstop=4:softtabstop=4:shiftwidth=4:<|MERGE_RESOLUTION|>--- conflicted
+++ resolved
@@ -76,15 +76,13 @@
         return arch
 
 
-<<<<<<< HEAD
-class res_partner_category(osv.Model):
-=======
-def _tz_get(self,cr,uid, context=None):
+@model
+def _tz_get(self):
     # put POSIX 'Etc/*' entries at the end to avoid confusing users - see bug 1086728
     return [(tz,tz) for tz in sorted(pytz.all_timezones, key=lambda tz: tz if not tz.startswith('Etc/') else '_')]
 
-class res_partner_category(osv.osv):
->>>>>>> b8adbbbc
+
+class res_partner_category(osv.Model):
 
     def name_get(self, cr, uid, ids, context=None):
         """ Return the categories' display name, including their direct
@@ -166,10 +164,6 @@
 def _lang_get(self):
     languages = scope.model('res.lang').search([])
     return [(language.code, language.name) for language in languages]
-
-@model
-def _tz_get(self):
-    return [(x, x) for x in pytz.all_timezones]
 
 # fields copy if 'use_parent_address' is checked
 ADDRESS_FIELDS = ('street', 'street2', 'zip', 'city', 'state_id', 'country_id')
