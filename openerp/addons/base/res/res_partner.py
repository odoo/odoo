# -*- coding: utf-8 -*-
##############################################################################
#
#    OpenERP, Open Source Management Solution
#    Copyright (C) 2004-2009 Tiny SPRL (<http://tiny.be>).
#
#    This program is free software: you can redistribute it and/or modify
#    it under the terms of the GNU Affero General Public License as
#    published by the Free Software Foundation, either version 3 of the
#    License, or (at your option) any later version.
#
#    This program is distributed in the hope that it will be useful,
#    but WITHOUT ANY WARRANTY; without even the implied warranty of
#    MERCHANTABILITY or FITNESS FOR A PARTICULAR PURPOSE.  See the
#    GNU Affero General Public License for more details.
#
#    You should have received a copy of the GNU Affero General Public License
#    along with this program.  If not, see <http://www.gnu.org/licenses/>.
#
##############################################################################

import os
import math
from osv import osv, fields
import tools
from tools.translate import _
import logging
import pooler

class res_payterm(osv.osv):
    _description = 'Payment term'
    _name = 'res.payterm'
    _order = 'name'
    _columns = {
        'name': fields.char('Payment Term (short name)', size=64),
    }

class res_partner_category(osv.osv):

    def name_get(self, cr, uid, ids, context=None):
        """Return the categories' display name, including their direct
           parent by default.

        :param dict context: the ``partner_category_display`` key can be
                             used to select the short version of the
                             category name (without the direct parent),
                             when set to ``'short'``. The default is
                             the long version."""
        if context is None:
            context = {}
        if context.get('partner_category_display') == 'short':
            return super(res_partner_category, self).name_get(cr, uid, ids, context=context)
        reads = self.read(cr, uid, ids, ['name','parent_id'], context=context)
        res = []
        for record in reads:
            name = record['name']
            if record['parent_id']:
                name = record['parent_id'][1]+' / '+name
            res.append((record['id'], name))
        return res

    def name_search(self, cr, uid, name, args=None, operator='ilike', context=None, limit=100):
        if not args:
            args=[]
        if not context:
            context={}
        if name:
            # Be sure name_search is symetric to name_get
            name = name.split(' / ')[-1]
            ids = self.search(cr, uid, [('name', operator, name)] + args, limit=limit, context=context)
        else:
            ids = self.search(cr, uid, args, limit=limit, context=context)
        return self.name_get(cr, uid, ids, context)


    def _name_get_fnc(self, cr, uid, ids, prop, unknow_none, context=None):
        res = self.name_get(cr, uid, ids, context=context)
        return dict(res)

    _description='Partner Categories'
    _name = 'res.partner.category'
    _columns = {
        'name': fields.char('Category Name', required=True, size=64, translate=True),
        'parent_id': fields.many2one('res.partner.category', 'Parent Category', select=True, ondelete='cascade'),
        'complete_name': fields.function(_name_get_fnc, type="char", string='Full Name'),
        'child_ids': fields.one2many('res.partner.category', 'parent_id', 'Child Categories'),
        'active' : fields.boolean('Active', help="The active field allows you to hide the category without removing it."),
        'parent_left' : fields.integer('Left parent', select=True),
        'parent_right' : fields.integer('Right parent', select=True),
        'partner_ids': fields.many2many('res.partner', 'res_partner_category_rel', 'category_id', 'partner_id', 'Partners'),
    }
    _constraints = [
        (osv.osv._check_recursion, 'Error ! You can not create recursive categories.', ['parent_id'])
    ]
    _defaults = {
        'active' : lambda *a: 1,
    }
    _parent_store = True
    _parent_order = 'name'
    _order = 'parent_left'

class res_partner_title(osv.osv):
    _name = 'res.partner.title'
    _columns = {
        'name': fields.char('Title', required=True, size=46, translate=True),
        'shortcut': fields.char('Shortcut', required=True, size=16, translate=True),
        'domain': fields.selection([('partner','Partner'),('contact','Contact')], 'Domain', required=True, size=24)
    }
    _order = 'name'

def _lang_get(self, cr, uid, context=None):
    lang_pool = self.pool.get('res.lang')
    ids = lang_pool.search(cr, uid, [], context=context)
    res = lang_pool.read(cr, uid, ids, ['code', 'name'], context)
    return [(r['code'], r['name']) for r in res] + [('','')]

POSTAL_ADDRESS_FIELDS = ('street', 'street2', 'zip', 'city', 'state_id', 'country_id')
ADDRESS_FIELDS = POSTAL_ADDRESS_FIELDS + ('email', 'phone', 'fax', 'mobile', 'website', 'ref', 'lang')

class res_partner(osv.osv):
    _description='Partner'
    _name = "res.partner"
    _order = "name"
    _columns = {
        'name': fields.char('Name', size=128, required=True, select=True),
        'date': fields.date('Date', select=1),
        'title': fields.many2one('res.partner.title','Title'),
        'parent_id': fields.many2one('res.partner','Parent Partner'),
        'child_ids': fields.one2many('res.partner', 'parent_id', 'Contacts'),
        'ref': fields.char('Reference', size=64, select=1),
        'lang': fields.selection(_lang_get, 'Language', help="If the selected language is loaded in the system, all documents related to this partner will be printed in this language. If not, it will be english."),
        'user_id': fields.many2one('res.users', 'Salesman', help='The internal user that is in charge of communicating with this partner if any.'),
        'vat': fields.char('VAT',size=32 ,help="Value Added Tax number. Check the box if the partner is subjected to the VAT. Used by the VAT legal statement."),
        'bank_ids': fields.one2many('res.partner.bank', 'partner_id', 'Banks'),
        'website': fields.char('Website',size=64, help="Website of Partner."),
        'comment': fields.text('Notes'),
        'address': fields.one2many('res.partner.address', 'partner_id', 'Contacts'),   # should be removed in version 7, but kept until then for backward compatibility
        'category_id': fields.many2many('res.partner.category', 'res_partner_category_rel', 'partner_id', 'category_id', 'Categories'),
        'events': fields.one2many('res.partner.event', 'partner_id', 'Events'),
        'credit_limit': fields.float(string='Credit Limit'),
        'ean13': fields.char('EAN13', size=13),
        'active': fields.boolean('Active'),
        'customer': fields.boolean('Customer', help="Check this box if the partner is a customer."),
        'supplier': fields.boolean('Supplier', help="Check this box if the partner is a supplier. If it's not checked, purchase people will not see it when encoding a purchase order."),
        'employee': fields.boolean('Employee', help="Check this box if the partner is an Employee."),
        'function': fields.char('Function', size=128),
        'type': fields.selection( [('default','Default'),('invoice','Invoice'),
                                   ('delivery','Delivery'), ('contact','Contact'),
                                   ('other','Other')],
                   'Address Type', help="Used to select automatically the right address according to the context in sales and purchases documents."),
        'street': fields.char('Street', size=128),
        'street2': fields.char('Street2', size=128),
        'zip': fields.char('Zip', change_default=True, size=24),
        'city': fields.char('City', size=128),
        'state_id': fields.many2one("res.country.state", 'Fed. State', domain="[('country_id','=',country_id)]"),
        'country_id': fields.many2one('res.country', 'Country'),
        'country': fields.related('country_id', type='many2one', relation='res.country', string='Country'),   # for backward compatibility
        'email': fields.char('E-Mail', size=240),
        'phone': fields.char('Phone', size=64),
        'fax': fields.char('Fax', size=64),
        'mobile': fields.char('Mobile', size=64),
        'birthdate': fields.char('Birthdate', size=64),
        'is_company': fields.boolean('Company', help="Check if the contact is a company, otherwise it is a person"),
        'use_parent_address': fields.boolean('Use Company Address', help="Check to use the company's address"),
        'photo': fields.binary('Photo'),
        'company_id': fields.many2one('res.company', 'Company', select=1),
        'color': fields.integer('Color Index'),
    }

    def _default_category(self, cr, uid, context=None):
        if context is None:
            context = {}
        if context.get('category_id'):
            return [context['category_id']]
        return False

    def _get_photo(self, cr, uid, is_company, context=None):
        if is_company:
            path = os.path.join( tools.config['root_path'], 'addons', 'base', 'res', 'company_icon.png')
        else:
            path = os.path.join( tools.config['root_path'], 'addons', 'base', 'res', 'photo.png')
        return open(path, 'rb').read().encode('base64')

    _defaults = {
        'active': True,
        'customer': True,
        'category_id': _default_category,
        'company_id': lambda s,cr,uid,c: s.pool.get('res.company')._company_default_get(cr, uid, 'res.partner', context=c),
        'color': 0,
        'is_company': False,
        'type': 'default',
        'use_parent_address': True,
        'photo': lambda self, cr, uid, context: self._get_photo(cr, uid, False, context),
    }

    def copy(self, cr, uid, id, default=None, context=None):
        if default is None:
            default = {}
        name = self.read(cr, uid, [id], ['name'], context)[0]['name']
        default.update({'name': _('%s (copy)')%(name), 'events':[]})
        return super(res_partner, self).copy(cr, uid, id, default, context)

    def onchange_type(self, cr, uid, ids, is_company, context=None):
        value = {'title': False,
                 'photo': self._get_photo(cr, uid, is_company, context)}
        if is_company:
            value['parent_id'] = False
            domain = {'title': [('domain', '=', 'partner')]}
        else:
            domain = {'title': [('domain', '=', 'contact')]}
        return {'value': value, 'domain': domain}

    def onchange_address(self, cr, uid, ids, use_parent_address, parent_id, context=None):
        def value_or_id(val):
            """ return val or val.id if val is a browse record """
            return val if isinstance(val, (bool, int, long, float, basestring)) else val.id

        if use_parent_address and parent_id:
            parent = self.browse(cr, uid, parent_id, context=context)
            return {'value': dict((key, value_or_id(parent[key])) for key in ADDRESS_FIELDS)}
        return {}

    def _check_ean_key(self, cr, uid, ids, context=None):
        for partner_o in pooler.get_pool(cr.dbname).get('res.partner').read(cr, uid, ids, ['ean13',]):
            thisean=partner_o['ean13']
            if thisean and thisean!='':
                if len(thisean)!=13:
                    return False
                sum=0
                for i in range(12):
                    if not (i % 2):
                        sum+=int(thisean[i])
                    else:
                        sum+=3*int(thisean[i])
                if math.ceil(sum/10.0)*10-sum!=int(thisean[12]):
                    return False
        return True

#   _constraints = [(_check_ean_key, 'Error: Invalid ean code', ['ean13'])]

    def write(self, cr, uid, ids, vals, context=None):
        # Update parent and siblings or children records
        if isinstance(ids, (int, long)):
            ids = [ids]
        if vals.get('is_company')==False:
            vals.update({'child_ids' : [(5,)]}) 
        for partner in self.browse(cr, uid, ids, context=context):
            update_ids = []
            if partner.is_company:
                domain_children = [('parent_id', '=', partner.id), ('use_parent_address', '=', True)]
                update_ids = self.search(cr, uid, domain_children, context=context)
            elif partner.parent_id:
                domain_siblings = [('parent_id', '=', partner.parent_id.id), ('use_parent_address', '=', True)]
                update_ids = [partner.parent_id.id] + self.search(cr, uid, domain_siblings, context=context)
            self.update_address(cr, uid, update_ids, vals, context)
        return super(res_partner,self).write(cr, uid, ids, vals, context=context)

    def create(self, cr, uid, vals, context=None):
        if context is None:
            context={}
        # Update parent and siblings records
        if vals.get('parent_id') and vals.get('use_parent_address'):
            domain_siblings = [('parent_id', '=', vals['parent_id']), ('use_parent_address', '=', True)]
            update_ids = [vals['parent_id']] + self.search(cr, uid, domain_siblings, context=context)
            self.update_address(cr, uid, update_ids, vals, context)
        if 'photo' not in vals  :
            vals['photo'] = self._get_photo(cr, uid, vals.get('is_company', False) or context.get('default_is_company'), context)
        return super(res_partner,self).create(cr, uid, vals, context=context)

    def update_address(self, cr, uid, ids, vals, context=None):
        addr_vals = dict((key, vals[key]) for key in POSTAL_ADDRESS_FIELDS if vals.get(key))
        return super(res_partner, self).write(cr, uid, ids, addr_vals, context)

    def name_get(self, cr, uid, ids, context=None):
        if context is None:
            context = {}
        if not len(ids):
            return []
        if context.get('show_ref'):
            rec_name = 'ref'
        else:
            rec_name = 'name'
        reads = self.read(cr, uid, ids, [rec_name,'parent_id'], context=context)
        res = []
        for record in reads:
            name = record.get('name', '/')
            if record['parent_id']:
                name =  "%s (%s)"%(name, record['parent_id'][1])
            res.append((record['id'], name))
        return res

    def name_search(self, cr, uid, name, args=None, operator='ilike', context=None, limit=100):
        if not args:
            args = []
        if name and operator in ('=', 'ilike', '=ilike', 'like'):
            # search on the name of the contacts and of its company
            name2 = operator == '=' and name or '%' + name + '%'
            cr.execute('''SELECT partner.id FROM res_partner partner 
                          LEFT JOIN res_partner company ON partner.parent_id = company.id 
                          WHERE partner.name || ' (' || COALESCE(company.name,'') || ')'
                          ''' + operator + ''' %s ''', (name2,))
            ids = map(lambda x: x[0], cr.fetchall())
            if args:
                ids = self.search(cr, uid, [('id', 'in', ids)] + args, limit=limit, context=context)
            if ids:
                return self.name_get(cr, uid, ids, context)
        return super(res_partner,self).name_search(cr, uid, name, args, operator=operator, context=context, limit=limit)

    def _email_send(self, cr, uid, ids, email_from, subject, body, on_error=None):
        partners = self.browse(cr, uid, ids)
        for partner in partners:
            if partner.email:
                tools.email_send(email_from, [partner.email], subject, body, on_error)
        return True

    def email_send(self, cr, uid, ids, email_from, subject, body, on_error=''):
        while len(ids):
            self.pool.get('ir.cron').create(cr, uid, {
                'name': 'Send Partner Emails',
                'user_id': uid,
                'model': 'res.partner',
                'function': '_email_send',
                'args': repr([ids[:16], email_from, subject, body, on_error])
            })
            ids = ids[16:]
        return True

    def address_get(self, cr, uid, ids, adr_pref=None):
        if adr_pref is None:
            adr_pref = ['default']
        result = {}
        # retrieve addresses from the partner itself and its children
        res = []
        # need to fix the ids ,It get  False value in list like ids[False]
        if ids and ids[0]!=False:
            for p in self.browse(cr, uid, ids):
                res.append((p.type, p.id))
                res.extend((c.type, c.id) for c in p.child_ids)
        addr = dict(reversed(res))
        # get the id of the (first) default address if there is one,
        # otherwise get the id of the first address in the list
        default_address = False
        if res:
            default_address = addr.get('default', res[0][1])
        for adr in adr_pref:
            result[adr] = addr.get(adr, default_address)
        return result

    def gen_next_ref(self, cr, uid, ids):
        if len(ids) != 1:
            return True

        # compute the next number ref
        cr.execute("select ref from res_partner where ref is not null order by char_length(ref) desc, ref desc limit 1")
        res = cr.dictfetchall()
        ref = res and res[0]['ref'] or '0'
        try:
            nextref = int(ref)+1
        except:
            raise osv.except_osv(_('Warning'), _("Couldn't generate the next id because some partners have an alphabetic id !"))

        # update the current partner
        cr.execute("update res_partner set ref=%s where id=%s", (nextref, ids[0]))
        return True

    def view_header_get(self, cr, uid, view_id, view_type, context):
        res = super(res_partner, self).view_header_get(cr, uid, view_id, view_type, context)
        if res: return res
        if (not context.get('category_id', False)):
            return False
        return _('Partners: ')+self.pool.get('res.partner.category').browse(cr, uid, context['category_id'], context).name

    def main_partner(self, cr, uid):
        ''' Return the id of the main partner
        '''
        model_data = self.pool.get('ir.model.data')
        return model_data.browse(cr, uid,
                            model_data.search(cr, uid, [('module','=','base'),
                                                ('name','=','main_partner')])[0],
                ).res_id

    def _display_address(self, cr, uid, address, type, context=None):
        '''
        The purpose of this function is to build and return an address formatted accordingly to the
        standards of the country where it belongs.

        :param address: browse record of the res.partner.address to format
        :returns: the address formatted in a display that fit its country habits (or the default ones
            if not country is specified)
        :rtype: string
        '''

        if type:
            if address.is_company and address.child_ids:
                for child_id in address.child_ids:
                    if child_id.type == type:
                        address = child_id

        # get the information that will be injected into the display format
        # get the address format
        address_format = address.country_id and address.country_id.address_format or \
                                         '%(company_name)s\n%(street)s\n%(street2)s\n%(city)s,%(state_code)s %(zip)s'
        args = {
            'state_code': address.state_id and address.state_id.code or '',
            'state_name': address.state_id and address.state_id.name or '',
            'country_code': address.country_id and address.country_id.code or '',
            'country_name': address.country_id and address.country_id.name or '',
            'company_name': address.parent_id and address.parent_id.name or '',
        }
        address_field = ['title', 'street', 'street2', 'zip', 'city']
        for field in address_field :
            args[field] = getattr(address, field) or ''

        return address_format % args



# res.partner.address is deprecated; it is still there for backward compability only and will be removed in next version
class res_partner_address(osv.osv):
    _table = "res_partner"
    _name = 'res.partner.address'
    _order = 'type, name'
    _columns = {
        'parent_id': fields.many2one('res.partner', 'Company', ondelete='set null', select=True),
        'partner_id': fields.related('parent_id', type='many2one', relation='res.partner', string='Partner'),   # for backward compatibility
        'type': fields.selection( [ ('default','Default'),('invoice','Invoice'), ('delivery','Delivery'), ('contact','Contact'), ('other','Other') ],'Address Type', help="Used to select automatically the right address according to the context in sales and purchases documents."),
        'function': fields.char('Function', size=128),
        'title': fields.many2one('res.partner.title','Title'),
        'name': fields.char('Contact Name', size=64, select=1),
        'street': fields.char('Street', size=128),
        'street2': fields.char('Street2', size=128),
        'zip': fields.char('Zip', change_default=True, size=24),
        'city': fields.char('City', size=128),
        'state_id': fields.many2one("res.country.state", 'Fed. State', domain="[('country_id','=',country_id)]"),
        'country_id': fields.many2one('res.country', 'Country'),
        'email': fields.char('E-Mail', size=240),
        'phone': fields.char('Phone', size=64),
        'fax': fields.char('Fax', size=64),
        'mobile': fields.char('Mobile', size=64),
        'birthdate': fields.char('Birthdate', size=64),
        'is_customer_add': fields.related('partner_id', 'customer', type='boolean', string='Customer'),
        'is_supplier_add': fields.related('partner_id', 'supplier', type='boolean', string='Supplier'),
        'active': fields.boolean('Active', help="Uncheck the active field to hide the contact."),
        'company_id': fields.many2one('res.company', 'Company',select=1),
        'color': fields.integer('Color Index'),
    }

    _defaults = {
        'active': True,
        'company_id': lambda s,cr,uid,c: s.pool.get('res.company')._company_default_get(cr, uid, 'res.partner', context=c),
        'color': 0,
        'type': 'default',
    }
<<<<<<< HEAD
=======
    def name_get(self, cr, user, ids, context=None):
        if context is None:
            context = {}
        if not len(ids):
            return []
        res = []
        for r in self.read(cr, user, ids, ['name','zip','country_id', 'city','partner_id', 'street']):
            if context.get('contact_display', 'contact')=='partner' and r['partner_id']:
                res.append((r['id'], r['partner_id'][1]))
            else:
                # make a comma-separated list with the following non-empty elements
                elems = [r['name'], r['country_id'] and r['country_id'][1], r['city'], r['street']]
                addr = ', '.join(filter(bool, elems))
                if (context.get('contact_display', 'contact')=='partner_address') and r['partner_id']:
                    res.append((r['id'], "%s: %s" % (r['partner_id'][1], addr or '/')))
                else:
                    res.append((r['id'], addr or '/'))
        return res

    def name_search(self, cr, user, name, args=None, operator='ilike', context=None, limit=100):
        if not args:
            args = []
        if context is None:
            context = {}

        if not name:
            ids = self.search(cr, user, args, limit=limit, context=context)
        elif context.get('contact_display', 'contact') == 'partner':
            ids = self.search(cr, user, [('partner_id', operator, name)] + args, limit=limit, context=context)
        else:
            # first lookup zip code, as it is a common and efficient way to search on these data
            ids = self.search(cr, user, [('zip', '=', name)] + args, limit=limit, context=context)
            # then search on other fields:
            if context.get('contact_display', 'contact') == 'partner_address':
                fields = ['partner_id', 'name', 'country_id', 'city', 'street']
            else:
                fields = ['name', 'country_id', 'city', 'street']
            # Here we have to search the records that satisfy the domain:
            #       OR([[(f, operator, name)] for f in fields])) + args
            # Searching on such a domain can be dramatically inefficient, due to the expansion made
            # for field translations, and the handling of the disjunction by the DB engine itself.
            # So instead, we search field by field until the search limit is reached.
            while len(ids) < limit and fields:
                f = fields.pop(0)
                new_ids = self.search(cr, user, [(f, operator, name)] + args, limit=limit, context=context)
                # extend ids with the ones in new_ids that are not in ids yet (and keep order)
                old_ids = set(ids)
                ids.extend([id for id in new_ids if id not in old_ids])

        ids = ids[:limit]
        return self.name_get(cr, user, ids, context=context)

    def get_city(self, cr, uid, id):
        return self.browse(cr, uid, id).city

    def _display_address(self, cr, uid, address, context=None):
        '''
        The purpose of this function is to build and return an address formatted accordingly to the
        standards of the country where it belongs.

        :param address: browse record of the res.partner.address to format
        :returns: the address formatted in a display that fit its country habits (or the default ones
            if not country is specified)
        :rtype: string
        '''
        # get the address format
        address_format = address.country_id and address.country_id.address_format or \
                                         '%(street)s\n%(street2)s\n%(city)s,%(state_code)s %(zip)s' 
        # get the information that will be injected into the display format
        args = {
            'state_code': address.state_id and address.state_id.code or '',
            'state_name': address.state_id and address.state_id.name or '',
            'country_code': address.country_id and address.country_id.code or '',
            'country_name': address.country_id and address.country_id.name or '',
        }
        address_field = ['title', 'street', 'street2', 'zip', 'city']
        for field in address_field :
            args[field] = getattr(address, field) or ''

        return address_format % args

res_partner_address()

>>>>>>> 1ba39859

    def write(self, cr, uid, ids, vals, context=None):
        logging.getLogger('res.partner').warning("Deprecated use of res.partner.address")
        if 'partner_id' in vals:
            vals['parent_id'] = vals.get('partner_id')
            del(vals['partner_id'])
        return self.pool.get('res.partner').write(cr, uid, ids, vals, context=context)

    def create(self, cr, uid, vals, context=None):
        logging.getLogger('res.partner').warning("Deprecated use of res.partner.address")
        if 'partner_id' in vals:
            vals['parent_id'] = vals.get('partner_id')
            del(vals['partner_id'])
        return self.pool.get('res.partner').create(cr, uid, vals, context=context)

# vim:expandtab:smartindent:tabstop=4:softtabstop=4:shiftwidth=4:<|MERGE_RESOLUTION|>--- conflicted
+++ resolved
@@ -380,6 +380,7 @@
                 ).res_id
 
     def _display_address(self, cr, uid, address, type, context=None):
+
         '''
         The purpose of this function is to build and return an address formatted accordingly to the
         standards of the country where it belongs.
@@ -451,92 +452,6 @@
         'color': 0,
         'type': 'default',
     }
-<<<<<<< HEAD
-=======
-    def name_get(self, cr, user, ids, context=None):
-        if context is None:
-            context = {}
-        if not len(ids):
-            return []
-        res = []
-        for r in self.read(cr, user, ids, ['name','zip','country_id', 'city','partner_id', 'street']):
-            if context.get('contact_display', 'contact')=='partner' and r['partner_id']:
-                res.append((r['id'], r['partner_id'][1]))
-            else:
-                # make a comma-separated list with the following non-empty elements
-                elems = [r['name'], r['country_id'] and r['country_id'][1], r['city'], r['street']]
-                addr = ', '.join(filter(bool, elems))
-                if (context.get('contact_display', 'contact')=='partner_address') and r['partner_id']:
-                    res.append((r['id'], "%s: %s" % (r['partner_id'][1], addr or '/')))
-                else:
-                    res.append((r['id'], addr or '/'))
-        return res
-
-    def name_search(self, cr, user, name, args=None, operator='ilike', context=None, limit=100):
-        if not args:
-            args = []
-        if context is None:
-            context = {}
-
-        if not name:
-            ids = self.search(cr, user, args, limit=limit, context=context)
-        elif context.get('contact_display', 'contact') == 'partner':
-            ids = self.search(cr, user, [('partner_id', operator, name)] + args, limit=limit, context=context)
-        else:
-            # first lookup zip code, as it is a common and efficient way to search on these data
-            ids = self.search(cr, user, [('zip', '=', name)] + args, limit=limit, context=context)
-            # then search on other fields:
-            if context.get('contact_display', 'contact') == 'partner_address':
-                fields = ['partner_id', 'name', 'country_id', 'city', 'street']
-            else:
-                fields = ['name', 'country_id', 'city', 'street']
-            # Here we have to search the records that satisfy the domain:
-            #       OR([[(f, operator, name)] for f in fields])) + args
-            # Searching on such a domain can be dramatically inefficient, due to the expansion made
-            # for field translations, and the handling of the disjunction by the DB engine itself.
-            # So instead, we search field by field until the search limit is reached.
-            while len(ids) < limit and fields:
-                f = fields.pop(0)
-                new_ids = self.search(cr, user, [(f, operator, name)] + args, limit=limit, context=context)
-                # extend ids with the ones in new_ids that are not in ids yet (and keep order)
-                old_ids = set(ids)
-                ids.extend([id for id in new_ids if id not in old_ids])
-
-        ids = ids[:limit]
-        return self.name_get(cr, user, ids, context=context)
-
-    def get_city(self, cr, uid, id):
-        return self.browse(cr, uid, id).city
-
-    def _display_address(self, cr, uid, address, context=None):
-        '''
-        The purpose of this function is to build and return an address formatted accordingly to the
-        standards of the country where it belongs.
-
-        :param address: browse record of the res.partner.address to format
-        :returns: the address formatted in a display that fit its country habits (or the default ones
-            if not country is specified)
-        :rtype: string
-        '''
-        # get the address format
-        address_format = address.country_id and address.country_id.address_format or \
-                                         '%(street)s\n%(street2)s\n%(city)s,%(state_code)s %(zip)s' 
-        # get the information that will be injected into the display format
-        args = {
-            'state_code': address.state_id and address.state_id.code or '',
-            'state_name': address.state_id and address.state_id.name or '',
-            'country_code': address.country_id and address.country_id.code or '',
-            'country_name': address.country_id and address.country_id.name or '',
-        }
-        address_field = ['title', 'street', 'street2', 'zip', 'city']
-        for field in address_field :
-            args[field] = getattr(address, field) or ''
-
-        return address_format % args
-
-res_partner_address()
-
->>>>>>> 1ba39859
 
     def write(self, cr, uid, ids, vals, context=None):
         logging.getLogger('res.partner').warning("Deprecated use of res.partner.address")
