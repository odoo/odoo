# -*- coding: utf-8 -*-
##############################################################################
#
#    OpenERP, Open Source Management Solution
#    Copyright (C) 2004-2009 Tiny SPRL (<http://tiny.be>).
#
#    This program is free software: you can redistribute it and/or modify
#    it under the terms of the GNU Affero General Public License as
#    published by the Free Software Foundation, either version 3 of the
#    License, or (at your option) any later version.
#
#    This program is distributed in the hope that it will be useful,
#    but WITHOUT ANY WARRANTY; without even the implied warranty of
#    MERCHANTABILITY or FITNESS FOR A PARTICULAR PURPOSE.  See the
#    GNU Affero General Public License for more details.
#
#    You should have received a copy of the GNU Affero General Public License
#    along with this program.  If not, see <http://www.gnu.org/licenses/>.
#
##############################################################################

import datetime
from lxml import etree
import math
import pytz
import urlparse

import openerp
from openerp import tools, api
from openerp.osv import osv, fields
from openerp.osv.expression import get_unaccent_wrapper
from openerp.tools.translate import _
from openerp.exceptions import UserError

ADDRESS_FORMAT_LAYOUTS = {
    '%(city)s %(state_code)s\n%(zip)s': """
        <div class="address_format">
            <field name="city" placeholder="%(city)s" style="width: 50%%"/>
            <field name="state_id" class="oe_no_button" placeholder="%(state)s" style="width: 47%%" options='{"no_open": true}'/>
            <br/>
            <field name="zip" placeholder="%(zip)s"/>
        </div>
    """,
    '%(zip)s %(city)s': """
        <div class="address_format">
            <field name="zip" placeholder="%(zip)s" style="width: 40%%"/>
            <field name="city" placeholder="%(city)s" style="width: 57%%"/>
            <br/>
            <field name="state_id" class="oe_no_button" placeholder="%(state)s" options='{"no_open": true}'/>
        </div>
    """,
    '%(city)s\n%(state_name)s\n%(zip)s': """
        <div class="address_format">
            <field name="city" placeholder="%(city)s"/>
            <field name="state_id" class="oe_no_button" placeholder="%(state)s" options='{"no_open": true}'/>
            <field name="zip" placeholder="%(zip)s"/>
        </div>
    """
}


class format_address(object):
    @api.model
    def fields_view_get_address(self, arch):
        fmt = self.env.user.company_id.country_id.address_format or ''
        for k, v in ADDRESS_FORMAT_LAYOUTS.items():
            if k in fmt:
                doc = etree.fromstring(arch)
                for node in doc.xpath("//div[@class='address_format']"):
                    tree = etree.fromstring(v % {'city': _('City'), 'zip': _('ZIP'), 'state': _('State')})
                    for child in node.xpath("//field"):
                        if child.attrib.get('modifiers'):
                            for field in tree.xpath("//field[@name='%s']" % child.attrib.get('name')):
                                field.attrib['modifiers'] = child.attrib.get('modifiers')
                    node.getparent().replace(node, tree)
                arch = etree.tostring(doc)
                break
        return arch


@api.model
def _tz_get(self):
    # put POSIX 'Etc/*' entries at the end to avoid confusing users - see bug 1086728
    return [(tz,tz) for tz in sorted(pytz.all_timezones, key=lambda tz: tz if not tz.startswith('Etc/') else '_')]


class res_partner_category(osv.Model):

    def name_get(self, cr, uid, ids, context=None):
        """ Return the categories' display name, including their direct
            parent by default.

            If ``context['partner_category_display']`` is ``'short'``, the short
            version of the category name (without the direct parent) is used.
            The default is the long version.
        """
        if not isinstance(ids, list):
            ids = [ids]
        if context is None:
            context = {}

        if context.get('partner_category_display') == 'short':
            return super(res_partner_category, self).name_get(cr, uid, ids, context=context)

        res = []
        for category in self.browse(cr, uid, ids, context=context):
            names = []
            current = category
            while current:
                names.append(current.name)
                current = current.parent_id
            res.append((category.id, ' / '.join(reversed(names))))
        return res

    @api.model
    def name_search(self, name, args=None, operator='ilike', limit=100):
        args = args or []
        if name:
            # Be sure name_search is symetric to name_get
            name = name.split(' / ')[-1]
            args = [('name', operator, name)] + args
        categories = self.search(args, limit=limit)
        return categories.name_get()

    @api.multi
    def _name_get_fnc(self, field_name, arg):
        return dict(self.name_get())

    _description = 'Partner Categories'
    _name = 'res.partner.category'
    _columns = {
        'name': fields.char('Category Name', required=True, translate=True),
        'parent_id': fields.many2one('res.partner.category', 'Parent Category', select=True, ondelete='cascade'),
        'complete_name': fields.function(_name_get_fnc, type="char", string='Full Name'),
        'child_ids': fields.one2many('res.partner.category', 'parent_id', 'Child Categories'),
        'active': fields.boolean('Active', help="The active field allows you to hide the category without removing it."),
        'parent_left': fields.integer('Left parent', select=True),
        'parent_right': fields.integer('Right parent', select=True),
        'partner_ids': fields.many2many('res.partner', id1='category_id', id2='partner_id', string='Partners'),
    }
    _constraints = [
        (osv.osv._check_recursion, 'Error ! You can not create recursive categories.', ['parent_id'])
    ]
    _defaults = {
        'active': 1,
    }
    _parent_store = True
    _parent_order = 'name'
    _order = 'parent_left'


class res_partner_title(osv.osv):
    _name = 'res.partner.title'
    _order = 'name'
    _columns = {
        'name': fields.char('Title', required=True, translate=True),
        'shortcut': fields.char('Abbreviation', translate=True),
        'domain': fields.selection([('partner', 'Partner'), ('contact', 'Contact')], 'Domain', required=True)
    }
    _defaults = {
        'domain': 'contact',
    }


@api.model
def _lang_get(self):
    languages = self.env['res.lang'].search([])
    return [(language.code, language.name) for language in languages]

# fields copy if 'use_parent_address' is checked
ADDRESS_FIELDS = ('street', 'street2', 'zip', 'city', 'state_id', 'country_id')


class res_partner(osv.Model, format_address):
    _description = 'Partner'
    _name = "res.partner"

    def _address_display(self, cr, uid, ids, name, args, context=None):
        res = {}
        for partner in self.browse(cr, uid, ids, context=context):
            res[partner.id] = self._display_address(cr, uid, partner, context=context)
        return res

    @api.multi
    def _get_tz_offset(self, name, args):
        return dict(
            (p.id, datetime.datetime.now(pytz.timezone(p.tz or 'GMT')).strftime('%z'))
            for p in self)

    @api.multi
    def _get_image(self, name, args):
        return dict((p.id, tools.image_get_resized_images(p.image)) for p in self)

    @api.one
    def _set_image(self, name, value, args):
        return self.write({'image': tools.image_resize_image_big(value)})

    def _commercial_partner_compute(self, cr, uid, ids, name, args, context=None):
        """ Returns the partner that is considered the commercial
        entity of this partner. The commercial entity holds the master data
        for all commercial fields (see :py:meth:`~_commercial_fields`) """
        result = dict.fromkeys(ids, False)
        for partner in self.browse(cr, uid, ids, context=context):
            current_partner = partner 
            while not current_partner.is_company and current_partner.parent_id:
                current_partner = current_partner.parent_id
            result[partner.id] = current_partner.id
        return result

    def _display_name_compute(self, cr, uid, ids, name, args, context=None):
        context = dict(context or {})
        context.pop('show_address', None)
        context.pop('show_address_only', None)
        context.pop('show_email', None)
        return dict(self.name_get(cr, uid, ids, context=context))

    # indirections to avoid passing a copy of the overridable method when declaring the function field
    _commercial_partner_id = lambda self, *args, **kwargs: self._commercial_partner_compute(*args, **kwargs)
    _display_name = lambda self, *args, **kwargs: self._display_name_compute(*args, **kwargs)

    _commercial_partner_store_triggers = {
        'res.partner': (lambda self,cr,uid,ids,context=None: self.search(cr, uid, [('id','child_of',ids)], context=dict(active_test=False)),
                        ['parent_id', 'is_company'], 10)
    }
    _display_name_store_triggers = {
        'res.partner': (lambda self,cr,uid,ids,context=None: self.search(cr, uid, [('id','child_of',ids)], context=dict(active_test=False)),
                        ['parent_id', 'is_company', 'name'], 10)
    }

    _order = "display_name"
    _columns = {
        'name': fields.char('Name', required=True, select=True),
        'display_name': fields.function(_display_name, type='char', string='Name', store=_display_name_store_triggers, select=True),
        'date': fields.date('Date', select=1),
        'title': fields.many2one('res.partner.title', 'Title'),
        'parent_id': fields.many2one('res.partner', 'Related Company', select=True),
        'parent_name': fields.related('parent_id', 'name', type='char', readonly=True, string='Parent name'),
        'child_ids': fields.one2many('res.partner', 'parent_id', 'Contacts', domain=[('active','=',True)]), # force "active_test" domain to bypass _search() override
        'ref': fields.char('Internal Reference', select=1),
        'lang': fields.selection(_lang_get, 'Language',
            help="If the selected language is loaded in the system, all documents related to this contact will be printed in this language. If not, it will be English."),
        'tz': fields.selection(_tz_get,  'Timezone', size=64,
            help="The partner's timezone, used to output proper date and time values inside printed reports. "
                 "It is important to set a value for this field. You should use the same timezone "
                 "that is otherwise used to pick and render date and time values: your computer's timezone."),
        'tz_offset': fields.function(_get_tz_offset, type='char', size=5, string='Timezone offset', invisible=True),
        'user_id': fields.many2one('res.users', 'Salesperson', help='The internal user that is in charge of communicating with this contact if any.'),
        'vat': fields.char('TIN', help="Tax Identification Number. Check the box if this contact is subjected to taxes. Used by the some of the legal statements."),
        'bank_ids': fields.one2many('res.partner.bank', 'partner_id', 'Banks'),
        'website': fields.char('Website', help="Website of Partner or Company"),
        'comment': fields.text('Notes'),
        'category_id': fields.many2many('res.partner.category', id1='partner_id', id2='category_id', string='Categories'),
        'credit_limit': fields.float(string='Credit Limit'),
        'barcode': fields.char('Barcode', oldname='ean13'),
        'active': fields.boolean('Active'),
        'customer': fields.boolean('Is a Customer', help="Check this box if this contact is a customer."),
        'supplier': fields.boolean('Is a Supplier', help="Check this box if this contact is a supplier. If it's not checked, purchase people will not see it when encoding a purchase order."),
        'employee': fields.boolean('Employee', help="Check this box if this contact is an Employee."),
        'function': fields.char('Job Position'),
        'type': fields.selection([('default', 'Default'), ('invoice', 'Invoice'),
                                   ('delivery', 'Shipping'), ('contact', 'Contact'),
                                   ('other', 'Other')], 'Address Type',
            help="Used to select automatically the right address according to the context in sales and purchases documents."),
        'street': fields.char('Street'),
        'street2': fields.char('Street2'),
        'zip': fields.char('Zip', size=24, change_default=True),
        'city': fields.char('City'),
        'state_id': fields.many2one("res.country.state", 'State', ondelete='restrict'),
        'country_id': fields.many2one('res.country', 'Country', ondelete='restrict'),
        'email': fields.char('Email'),
        'phone': fields.char('Phone'),
        'fax': fields.char('Fax'),
        'mobile': fields.char('Mobile'),
        'birthdate': fields.char('Birthdate'),
        'is_company': fields.boolean('Is a Company', help="Check if the contact is a company, otherwise it is a person"),
        'use_parent_address': fields.boolean('Use Company Address', help="Select this if you want to set company's address information  for this contact"),
        # image: all image fields are base64 encoded and PIL-supported
        'image': fields.binary("Image",
            help="This field holds the image used as avatar for this contact, limited to 1024x1024px"),
        'image_medium': fields.function(_get_image, fnct_inv=_set_image,
            string="Medium-sized image", type="binary", multi="_get_image",
            store={
                'res.partner': (lambda self, cr, uid, ids, c={}: ids, ['image'], 10),
            },
            help="Medium-sized image of this contact. It is automatically "\
                 "resized as a 128x128px image, with aspect ratio preserved. "\
                 "Use this field in form views or some kanban views."),
        'image_small': fields.function(_get_image, fnct_inv=_set_image,
            string="Small-sized image", type="binary", multi="_get_image",
            store={
                'res.partner': (lambda self, cr, uid, ids, c={}: ids, ['image'], 10),
            },
            help="Small-sized image of this contact. It is automatically "\
                 "resized as a 64x64px image, with aspect ratio preserved. "\
                 "Use this field anywhere a small image is required."),
<<<<<<< HEAD
        'has_image': fields.function(_has_image, string="Has image", type="boolean"),
=======
>>>>>>> 4bef17cc
        'company_id': fields.many2one('res.company', 'Company', select=1),
        'color': fields.integer('Color Index'),
        'user_ids': fields.one2many('res.users', 'partner_id', 'Users'),
        'contact_address': fields.function(_address_display,  type='char', string='Complete Address'),

        # technical field used for managing commercial fields
        'commercial_partner_id': fields.function(_commercial_partner_id, type='many2one', relation='res.partner', string='Commercial Entity', store=_commercial_partner_store_triggers)
    }

    @api.model
    def _default_category(self):
        category_id = self.env.context.get('category_id', False)
        return [category_id] if category_id else False

    @api.model
    def _get_default_image(self, is_company, colorize=False):
        img_path = openerp.modules.get_module_resource(
            'base', 'static/src/img', 'company_image.png' if is_company else 'avatar.png')
        with open(img_path, 'rb') as f:
            image = f.read()

        # colorize user avatars
        if not is_company:
            image = tools.image_colorize(image)

        return tools.image_resize_image_big(image.encode('base64'))

    def fields_view_get(self, cr, user, view_id=None, view_type='form', context=None, toolbar=False, submenu=False):
        if (not view_id) and (view_type=='form') and context and context.get('force_email', False):
            view_id = self.pool['ir.model.data'].get_object_reference(cr, user, 'base', 'view_partner_simple_form')[1]
        res = super(res_partner,self).fields_view_get(cr, user, view_id, view_type, context, toolbar=toolbar, submenu=submenu)
        if view_type == 'form':
            res['arch'] = self.fields_view_get_address(cr, user, res['arch'], context=context)
        return res

    @api.model
    def _default_company(self):
        return self.env['res.company']._company_default_get('res.partner')

    _defaults = {
        'active': True,
        'lang': api.model(lambda self: self.env.lang),
        'tz': api.model(lambda self: self.env.context.get('tz', False)),
        'customer': True,
        'category_id': _default_category,
        'company_id': _default_company,
        'color': 0,
        'is_company': False,
        'type': 'contact', # type 'default' is wildcard and thus inappropriate
        'use_parent_address': False,
        'image': False,
    }

    _constraints = [
        (osv.osv._check_recursion, 'You cannot create recursive Partner hierarchies.', ['parent_id']),
    ]

    @api.one
    def copy(self, default=None):
        default = dict(default or {})
        default['name'] = _('%s (copy)') % self.name
        return super(res_partner, self).copy(default)

    @api.multi
    def onchange_type(self, is_company):
        value = {'title': False}
        if is_company:
            value['use_parent_address'] = False
            domain = {'title': [('domain', '=', 'partner')]}
        else:
            domain = {'title': [('domain', '=', 'contact')]}
        return {'value': value, 'domain': domain}

    def onchange_address(self, cr, uid, ids, use_parent_address, parent_id, context=None):
        def value_or_id(val):
            """ return val or val.id if val is a browse record """
            return val if isinstance(val, (bool, int, long, float, basestring)) else val.id
        result = {}
        if parent_id:
            if ids:
                partner = self.browse(cr, uid, ids[0], context=context)
                if partner.parent_id and partner.parent_id.id != parent_id:
                    result['warning'] = {'title': _('Warning'),
                                         'message': _('Changing the company of a contact should only be done if it '
                                                      'was never correctly set. If an existing contact starts working for a new '
                                                      'company then a new contact should be created under that new '
                                                      'company. You can use the "Discard" button to abandon this change.')}
            if use_parent_address:
                parent = self.browse(cr, uid, parent_id, context=context)
                address_fields = self._address_fields(cr, uid, context=context)
                result['value'] = dict((key, value_or_id(parent[key])) for key in address_fields)
        else:
            result['value'] = {'use_parent_address': False}
        return result

    @api.multi
    def onchange_state(self, state_id):
        if state_id:
            state = self.env['res.country.state'].browse(state_id)
            return {'value': {'country_id': state.country_id.id}}
        return {}

    def _update_fields_values(self, cr, uid, partner, fields, context=None):
        """ Returns dict of write() values for synchronizing ``fields`` """
        values = {}
        for fname in fields:
            field = self._fields[fname]
            if field.type == 'one2many':
                raise AssertionError('One2Many fields cannot be synchronized as part of `commercial_fields` or `address fields`')
            if field.type == 'many2one':
                values[fname] = partner[fname].id if partner[fname] else False
            elif field.type == 'many2many':
                values[fname] = [(6,0,[r.id for r in partner[fname] or []])]
            else:
                values[fname] = partner[fname]
        return values

    def _address_fields(self, cr, uid, context=None):
        """ Returns the list of address fields that are synced from the parent
        when the `use_parent_address` flag is set. """
        return list(ADDRESS_FIELDS)

    def update_address(self, cr, uid, ids, vals, context=None):
        address_fields = self._address_fields(cr, uid, context=context)
        addr_vals = dict((key, vals[key]) for key in address_fields if key in vals)
        if addr_vals:
            return super(res_partner, self).write(cr, uid, ids, addr_vals, context)

    def _commercial_fields(self, cr, uid, context=None):
        """ Returns the list of fields that are managed by the commercial entity
        to which a partner belongs. These fields are meant to be hidden on
        partners that aren't `commercial entities` themselves, and will be
        delegated to the parent `commercial entity`. The list is meant to be
        extended by inheriting classes. """
        return ['vat', 'credit_limit']

    def _commercial_sync_from_company(self, cr, uid, partner, context=None):
        """ Handle sync of commercial fields when a new parent commercial entity is set,
        as if they were related fields """
        commercial_partner = partner.commercial_partner_id
        if not commercial_partner:
            # On child partner creation of a parent partner,
            # the commercial_partner_id is not yet computed
            commercial_partner_id = self._commercial_partner_compute(
                cr, uid, [partner.id], 'commercial_partner_id', [], context=context)[partner.id]
            commercial_partner = self.browse(cr, uid, commercial_partner_id, context=context)
        if commercial_partner != partner:
            commercial_fields = self._commercial_fields(cr, uid, context=context)
            sync_vals = self._update_fields_values(cr, uid, commercial_partner,
                                                   commercial_fields, context=context)
            partner.write(sync_vals)

    def _commercial_sync_to_children(self, cr, uid, partner, context=None):
        """ Handle sync of commercial fields to descendants """
        commercial_fields = self._commercial_fields(cr, uid, context=context)
        commercial_partner = partner.commercial_partner_id
        if not commercial_partner:
            # On child partner creation of a parent partner,
            # the commercial_partner_id is not yet computed
            commercial_partner_id = self._commercial_partner_compute(
                cr, uid, [partner.id], 'commercial_partner_id', [], context=context)[partner.id]
            commercial_partner = self.browse(cr, uid, commercial_partner_id, context=context)
        sync_vals = self._update_fields_values(cr, uid, commercial_partner,
                                               commercial_fields, context=context)
        sync_children = [c for c in partner.child_ids if not c.is_company]
        for child in sync_children:
            self._commercial_sync_to_children(cr, uid, child, context=context)
        return self.write(cr, uid, [c.id for c in sync_children], sync_vals, context=context)

    def _fields_sync(self, cr, uid, partner, update_values, context=None):
        """ Sync commercial fields and address fields from company and to children after create/update,
        just as if those were all modeled as fields.related to the parent """
        # 1. From UPSTREAM: sync from parent
        if update_values.get('parent_id') or update_values.get('use_parent_address'):
            # 1a. Commercial fields: sync if parent changed
            if update_values.get('parent_id'):
                self._commercial_sync_from_company(cr, uid, partner, context=context)
            # 1b. Address fields: sync if parent or use_parent changed *and* both are now set 
            if partner.parent_id and partner.use_parent_address:
                onchange_vals = self.onchange_address(cr, uid, [partner.id],
                                                      use_parent_address=partner.use_parent_address,
                                                      parent_id=partner.parent_id.id,
                                                      context=context).get('value', {})
                partner.update_address(onchange_vals)

        # 2. To DOWNSTREAM: sync children 
        if partner.child_ids:
            # 2a. Commercial Fields: sync if commercial entity
            if partner.commercial_partner_id == partner:
                commercial_fields = self._commercial_fields(cr, uid,
                                                            context=context)
                if any(field in update_values for field in commercial_fields):
                    self._commercial_sync_to_children(cr, uid, partner,
                                                      context=context)
            # 2b. Address fields: sync if address changed
            address_fields = self._address_fields(cr, uid, context=context)
            if any(field in update_values for field in address_fields):
                domain_children = [('parent_id', '=', partner.id), ('use_parent_address', '=', True)]
                update_ids = self.search(cr, uid, domain_children, context=context)
                self.update_address(cr, uid, update_ids, update_values, context=context)

    def _handle_first_contact_creation(self, cr, uid, partner, context=None):
        """ On creation of first contact for a company (or root) that has no address, assume contact address
        was meant to be company address """
        parent = partner.parent_id
        address_fields = self._address_fields(cr, uid, context=context)
        if parent and (parent.is_company or not parent.parent_id) and len(parent.child_ids) == 1 and \
            any(partner[f] for f in address_fields) and not any(parent[f] for f in address_fields):
            addr_vals = self._update_fields_values(cr, uid, partner, address_fields, context=context)
            parent.update_address(addr_vals)
            if not parent.is_company:
                parent.write({'is_company': True})

    def unlink(self, cr, uid, ids, context=None):
        orphan_contact_ids = self.search(cr, uid,
            [('parent_id', 'in', ids), ('id', 'not in', ids), ('use_parent_address', '=', True)], context=context)
        if orphan_contact_ids:
            # no longer have a parent address
            self.write(cr, uid, orphan_contact_ids, {'use_parent_address': False}, context=context)
        return super(res_partner, self).unlink(cr, uid, ids, context=context)

    def _clean_website(self, website):
        (scheme, netloc, path, params, query, fragment) = urlparse.urlparse(website)
        if not scheme:
            if not netloc:
                netloc, path = path, ''
            website = urlparse.urlunparse(('http', netloc, path, params, query, fragment))
        return website

    @api.multi
    def write(self, vals):
        # res.partner must only allow to set the company_id of a partner if it
        # is the same as the company of all users that inherit from this partner
        # (this is to allow the code from res_users to write to the partner!) or
        # if setting the company_id to False (this is compatible with any user
        # company)
        if vals.get('website'):
            vals['website'] = self._clean_website(vals['website'])
        if vals.get('company_id'):
            company = self.env['res.company'].browse(vals['company_id'])
            for partner in self:
                if partner.user_ids:
                    companies = set(user.company_id for user in partner.user_ids)
                    if len(companies) > 1 or company not in companies:
                        raise UserError(_("You can not change the company as the partner/user has multiple user linked with different companies."))

        result = super(res_partner, self).write(vals)
        for partner in self:
            self._fields_sync(partner, vals)
        return result

    @api.model
    def create(self, vals):
        if vals.get('website'):
            vals['website'] = self._clean_website(vals['website'])
        partner = super(res_partner, self).create(vals)
        self._fields_sync(partner, vals)
        self._handle_first_contact_creation(partner)
        return partner

    def open_commercial_entity(self, cr, uid, ids, context=None):
        """ Utility method used to add an "Open Company" button in partner views """
        partner = self.browse(cr, uid, ids[0], context=context)
        return {'type': 'ir.actions.act_window',
                'res_model': 'res.partner',
                'view_mode': 'form',
                'res_id': partner.commercial_partner_id.id,
                'target': 'current',
                'flags': {'form': {'action_buttons': True}}}

    def open_parent(self, cr, uid, ids, context=None):
        """ Utility method used to add an "Open Parent" button in partner views """
        partner = self.browse(cr, uid, ids[0], context=context)
        return {'type': 'ir.actions.act_window',
                'res_model': 'res.partner',
                'view_mode': 'form',
                'res_id': partner.parent_id.id,
                'target': 'new',
                'flags': {'form': {'action_buttons': True}}}

    def name_get(self, cr, uid, ids, context=None):
        if context is None:
            context = {}
        if isinstance(ids, (int, long)):
            ids = [ids]
        res = []
        for record in self.browse(cr, uid, ids, context=context):
            name = record.name
            if record.parent_id and not record.is_company:
                name = "%s, %s" % (record.parent_name, name)
            if context.get('show_address_only'):
                name = self._display_address(cr, uid, record, without_company=True, context=context)
            if context.get('show_address'):
                name = name + "\n" + self._display_address(cr, uid, record, without_company=True, context=context)
            name = name.replace('\n\n','\n')
            name = name.replace('\n\n','\n')
            if context.get('show_email') and record.email:
                name = "%s <%s>" % (name, record.email)
            res.append((record.id, name))
        return res

    def _parse_partner_name(self, text, context=None):
        """ Supported syntax:
            - 'Raoul <raoul@grosbedon.fr>': will find name and email address
            - otherwise: default, everything is set as the name """
        emails = tools.email_split(text.replace(' ',','))
        if emails:
            email = emails[0]
            name = text[:text.index(email)].replace('"', '').replace('<', '').strip()
        else:
            name, email = text, ''
        return name, email

    def name_create(self, cr, uid, name, context=None):
        """ Override of orm's name_create method for partners. The purpose is
            to handle some basic formats to create partners using the
            name_create.
            If only an email address is received and that the regex cannot find
            a name, the name will have the email value.
            If 'force_email' key in context: must find the email address. """
        if context is None:
            context = {}
        name, email = self._parse_partner_name(name, context=context)
        if context.get('force_email') and not email:
            raise UserError(_("Couldn't create contact without email address!"))
        if not name and email:
            name = email
        rec_id = self.create(cr, uid, {self._rec_name: name or email, 'email': email or False}, context=context)
        return self.name_get(cr, uid, [rec_id], context)[0]

    def _search(self, cr, user, args, offset=0, limit=None, order=None, context=None, count=False, access_rights_uid=None):
        """ Override search() to always show inactive children when searching via ``child_of`` operator. The ORM will
        always call search() with a simple domain of the form [('parent_id', 'in', [ids])]. """
        # a special ``domain`` is set on the ``child_ids`` o2m to bypass this logic, as it uses similar domain expressions
        if len(args) == 1 and len(args[0]) == 3 and args[0][:2] == ('parent_id','in') \
                and args[0][2] != [False]:
            context = dict(context or {}, active_test=False)
        return super(res_partner, self)._search(cr, user, args, offset=offset, limit=limit, order=order, context=context,
                                                count=count, access_rights_uid=access_rights_uid)

    def name_search(self, cr, uid, name, args=None, operator='ilike', context=None, limit=100):
        if not args:
            args = []
        if name and operator in ('=', 'ilike', '=ilike', 'like', '=like'):

            self.check_access_rights(cr, uid, 'read')
            where_query = self._where_calc(cr, uid, args, context=context)
            self._apply_ir_rules(cr, uid, where_query, 'read', context=context)
            from_clause, where_clause, where_clause_params = where_query.get_sql()
            where_str = where_clause and (" WHERE %s AND " % where_clause) or ' WHERE '

            # search on the name of the contacts and of its company
            search_name = name
            if operator in ('ilike', 'like'):
                search_name = '%%%s%%' % name
            if operator in ('=ilike', '=like'):
                operator = operator[1:]

            unaccent = get_unaccent_wrapper(cr)

            query = """SELECT id
                         FROM res_partner
                      {where} ({email} {operator} {percent}
                           OR {display_name} {operator} {percent}
                           OR {reference} {operator} {percent})
                           -- don't panic, trust postgres bitmap
                     ORDER BY {display_name} {operator} {percent} desc,
                              {display_name}
                    """.format(where=where_str,
                               operator=operator,
                               email=unaccent('email'),
                               display_name=unaccent('display_name'),
                               reference=unaccent('ref'),
                               percent=unaccent('%s'))

            where_clause_params += [search_name]*4
            if limit:
                query += ' limit %s'
                where_clause_params.append(limit)
            cr.execute(query, where_clause_params)
            ids = map(lambda x: x[0], cr.fetchall())

            if ids:
                return self.name_get(cr, uid, ids, context)
            else:
                return []
        return super(res_partner,self).name_search(cr, uid, name, args, operator=operator, context=context, limit=limit)

    def find_or_create(self, cr, uid, email, context=None):
        """ Find a partner with the given ``email`` or use :py:method:`~.name_create`
            to create one

            :param str email: email-like string, which should contain at least one email,
                e.g. ``"Raoul Grosbedon <r.g@grosbedon.fr>"``"""
        assert email, 'an email is required for find_or_create to work'
        emails = tools.email_split(email)
        if emails:
            email = emails[0]
        ids = self.search(cr, uid, [('email','=ilike',email)], context=context)
        if not ids:
            return self.name_create(cr, uid, email, context=context)[0]
        return ids[0]

    def _email_send(self, cr, uid, ids, email_from, subject, body, on_error=None):
        partners = self.browse(cr, uid, ids)
        for partner in partners:
            if partner.email:
                tools.email_send(email_from, [partner.email], subject, body, on_error)
        return True

    def email_send(self, cr, uid, ids, email_from, subject, body, on_error=''):
        while len(ids):
            self.pool['ir.cron'].create(cr, uid, {
                'name': 'Send Partner Emails',
                'user_id': uid,
                'model': 'res.partner',
                'function': '_email_send',
                'args': repr([ids[:16], email_from, subject, body, on_error])
            })
            ids = ids[16:]
        return True

    def address_get(self, cr, uid, ids, adr_pref=None, context=None):
        """ Find contacts/addresses of the right type(s) by doing a depth-first-search
        through descendants within company boundaries (stop at entities flagged ``is_company``)
        then continuing the search at the ancestors that are within the same company boundaries.
        Defaults to partners of type ``'default'`` when the exact type is not found, or to the
        provided partner itself if no type ``'default'`` is found either. """
        adr_pref = set(adr_pref or [])
        if 'default' not in adr_pref:
            adr_pref.add('default')
        result = {}
        visited = set()
        for partner in self.browse(cr, uid, filter(None, ids), context=context):
            current_partner = partner
            while current_partner:
                to_scan = [current_partner]
                # Scan descendants, DFS
                while to_scan:
                    record = to_scan.pop(0)
                    visited.add(record)
                    if record.type in adr_pref and not result.get(record.type):
                        result[record.type] = record.id
                    if len(result) == len(adr_pref):
                        return result
                    to_scan = [c for c in record.child_ids
                                 if c not in visited
                                 if not c.is_company] + to_scan

                # Continue scanning at ancestor if current_partner is not a commercial entity
                if current_partner.is_company or not current_partner.parent_id:
                    break
                current_partner = current_partner.parent_id

        # default to type 'default' or the partner itself
        default = result.get('default', partner.id)
        for adr_type in adr_pref:
            result[adr_type] = result.get(adr_type) or default 
        return result

    def view_header_get(self, cr, uid, view_id, view_type, context):
        res = super(res_partner, self).view_header_get(cr, uid, view_id, view_type, context)
        if res: return res
        if not context.get('category_id', False):
            return False
        return _('Partners: ')+self.pool['res.partner.category'].browse(cr, uid, context['category_id'], context).name

    @api.model
    @api.returns('self')
    def main_partner(self):
        ''' Return the main partner '''
        return self.env.ref('base.main_partner')

    def _display_address(self, cr, uid, address, without_company=False, context=None):

        '''
        The purpose of this function is to build and return an address formatted accordingly to the
        standards of the country where it belongs.

        :param address: browse record of the res.partner to format
        :returns: the address formatted in a display that fit its country habits (or the default ones
            if not country is specified)
        :rtype: string
        '''

        # get the information that will be injected into the display format
        # get the address format
        address_format = address.country_id.address_format or \
              "%(street)s\n%(street2)s\n%(city)s %(state_code)s %(zip)s\n%(country_name)s"
        args = {
            'state_code': address.state_id.code or '',
            'state_name': address.state_id.name or '',
            'country_code': address.country_id.code or '',
            'country_name': address.country_id.name or '',
            'company_name': address.parent_name or '',
        }
        for field in self._address_fields(cr, uid, context=context):
            args[field] = getattr(address, field) or ''
        if without_company:
            args['company_name'] = ''
        elif address.parent_id:
            address_format = '%(company_name)s\n' + address_format
        return address_format % args<|MERGE_RESOLUTION|>--- conflicted
+++ resolved
@@ -293,10 +293,6 @@
             help="Small-sized image of this contact. It is automatically "\
                  "resized as a 64x64px image, with aspect ratio preserved. "\
                  "Use this field anywhere a small image is required."),
-<<<<<<< HEAD
-        'has_image': fields.function(_has_image, string="Has image", type="boolean"),
-=======
->>>>>>> 4bef17cc
         'company_id': fields.many2one('res.company', 'Company', select=1),
         'color': fields.integer('Color Index'),
         'user_ids': fields.one2many('res.users', 'partner_id', 'Users'),
