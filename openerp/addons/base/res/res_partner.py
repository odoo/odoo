# -*- coding: utf-8 -*-
##############################################################################
#
#    OpenERP, Open Source Management Solution
#    Copyright (C) 2004-2009 Tiny SPRL (<http://tiny.be>).
#
#    This program is free software: you can redistribute it and/or modify
#    it under the terms of the GNU Affero General Public License as
#    published by the Free Software Foundation, either version 3 of the
#    License, or (at your option) any later version.
#
#    This program is distributed in the hope that it will be useful,
#    but WITHOUT ANY WARRANTY; without even the implied warranty of
#    MERCHANTABILITY or FITNESS FOR A PARTICULAR PURPOSE.  See the
#    GNU Affero General Public License for more details.
#
#    You should have received a copy of the GNU Affero General Public License
#    along with this program.  If not, see <http://www.gnu.org/licenses/>.
#
##############################################################################

import datetime
from lxml import etree
import pytz
import re

import openerp
from openerp import tools
from openerp.osv import osv, fields
from openerp.osv.scope import proxy as scope
from openerp.osv.api import model, record, recordset, returns
from openerp.tools.translate import _
from openerp.tools.yaml_import import is_comment

ADDRESS_FORMAT_LAYOUTS = {
    '%(city)s %(state_code)s\n%(zip)s': """
        <div class="address_format">
            <field name="city" placeholder="City" style="width: 50%%"/>
            <field name="state_id" class="oe_no_button" placeholder="State" style="width: 47%%" options='{"no_open": true}'/>
            <br/>
            <field name="zip" placeholder="ZIP"/>
        </div>
    """,
    '%(zip)s %(city)s': """
        <div class="address_format">
            <field name="zip" placeholder="ZIP" style="width: 40%%"/>
            <field name="city" placeholder="City" style="width: 57%%"/>
            <br/>
            <field name="state_id" class="oe_no_button" placeholder="State" options='{"no_open": true}'/>
        </div>
    """,
    '%(city)s\n%(state_name)s\n%(zip)s': """
        <div class="address_format">
            <field name="city" placeholder="City"/>
            <field name="state_id" class="oe_no_button" placeholder="State" options='{"no_open": true}'/>
            <field name="zip" placeholder="ZIP"/>
        </div>
    """
}


class format_address(object):
    @model
    def fields_view_get_address(self, arch):
        fmt = scope.user.company_id.country_id.address_format or ''
        for k, v in ADDRESS_FORMAT_LAYOUTS.items():
            if k in fmt:
                doc = etree.fromstring(arch)
                for node in doc.xpath("//div[@class='address_format']"):
                    tree = etree.fromstring(v)
                    node.getparent().replace(node, tree)
                arch = etree.tostring(doc)
                break
        return arch


class res_partner_category(osv.Model):

    def name_get(self, cr, uid, ids, context=None):
        """ Return the categories' display name, including their direct
            parent by default.

            If ``context['partner_category_display']`` is ``'short'``, the short
            version of the category name (without the direct parent) is used.
            The default is the long version.
        """
        if not isinstance(ids, list):
            ids = [ids]
        if context is None:
            context = {}

        if context.get('partner_category_display') == 'short':
            return super(res_partner_category, self).name_get(cr, uid, ids, context=context)

        res = []
        for record in self.browse(cr, uid, ids, context):
            id = record.id
            names = []
            while record:
                names.append(record.name)
                record = record.parent_id
            res.append((id, ' / '.join(reversed(names))))
        return res

    @model
    def name_search(self, name, args=None, operator='ilike', limit=100):
        args = args or []
        if name:
            name = name.split(' / ')[-1]
            args = [('name', operator, name)] + args
        categories = self.search(args, limit=limit)
        return categories.name_get()

    @recordset
    def _name_get_fnc(self, field_name, arg):
        return dict(self.name_get())

    _description = 'Partner Categories'
    _name = 'res.partner.category'
    _columns = {
        'name': fields.char('Category Name', required=True, size=64, translate=True),
        'parent_id': fields.many2one('res.partner.category', 'Parent Category', select=True, ondelete='cascade'),
        'complete_name': fields.function(_name_get_fnc, type="char", string='Full Name'),
        'child_ids': fields.one2many('res.partner.category', 'parent_id', 'Child Categories'),
        'active': fields.boolean('Active', help="The active field allows you to hide the category without removing it."),
        'parent_left': fields.integer('Left parent', select=True),
        'parent_right': fields.integer('Right parent', select=True),
        'partner_ids': fields.many2many('res.partner', id1='category_id', id2='partner_id', string='Partners'),
    }
    _constraints = [
        (osv.osv._check_recursion, 'Error ! You can not create recursive categories.', ['parent_id'])
    ]
    _defaults = {
        'active': 1,
    }
    _parent_store = True
    _parent_order = 'name'
    _order = 'parent_left'


class res_partner_title(osv.osv):
    _name = 'res.partner.title'
    _order = 'name'
    _columns = {
        'name': fields.char('Title', required=True, size=46, translate=True),
        'shortcut': fields.char('Abbreviation', size=16, translate=True),
        'domain': fields.selection([('partner', 'Partner'), ('contact', 'Contact')], 'Domain', required=True, size=24)
    }
    _defaults = {
        'domain': 'contact',
    }


@model
def _lang_get(self):
    languages = scope.model('res.lang').search([])
    return [(language.code, language.name) for language in languages]


@model
def _tz_get(self):
    return [(x, x) for x in pytz.all_timezones]

# fields copy if 'use_parent_address' is checked
ADDRESS_FIELDS = ('street', 'street2', 'zip', 'city', 'state_id', 'country_id')


class res_partner(osv.Model, format_address):
    _description = 'Partner'
    _name = "res.partner"

    @recordset
    def _address_display(self, name, arg):
        return dict((p.id, p._display_address()) for p in self)

    @recordset
    def _get_tz_offset(self, name, args):
        return dict(
            (p.id, datetime.datetime.now(pytz.timezone(p.tz or 'GMT')).strftime('%z'))
            for p in self)

    @recordset
    def _get_image(self, name, args):
        return dict((p.id, tools.image_get_resized_images(p.image)) for p in self)

    @record
    def _set_image(self, name, value, args):
        return self.write({'image': tools.image_resize_image_big(value)})

    @recordset
    def _has_image(self, name, args):
        return dict((p.id, bool(p.image)) for p in self)

    def _commercial_partner_compute(self, cr, uid, ids, name, args, context=None):
        """ Returns the partner that is considered the commercial
        entity of this partner. The commercial entity holds the master data
        for all commercial fields (see :py:meth:`~_commercial_fields`) """
        result = dict.fromkeys(ids, False)
        for partner in self.browse(cr, uid, ids, context=context):
            current_partner = partner 
            while not current_partner.is_company and current_partner.parent_id:
                current_partner = current_partner.parent_id
            result[partner.id] = current_partner.id
        return result

    def _display_name_compute(self, cr, uid, ids, name, args, context=None):
        return dict(self.name_get(cr, uid, ids, context=context))

    # indirections to avoid passing a copy of the overridable method when declaring the function field
    _commercial_partner_id = lambda self, *args, **kwargs: self._commercial_partner_compute(*args, **kwargs)
    _display_name = lambda self, *args, **kwargs: self._display_name_compute(*args, **kwargs)

    _commercial_partner_store_triggers = {
        'res.partner': (lambda self,cr,uid,ids,context=None: self.search(cr, uid, [('id','child_of',ids)]),
                        ['parent_id', 'is_company'], 10) 
    }
    _display_name_store_triggers = {
        'res.partner': (lambda self,cr,uid,ids,context=None: self.search(cr, uid, [('id','child_of',ids)]),
                        ['parent_id', 'is_company', 'name'], 10) 
    }

    _order = "display_name"
    _columns = {
        'name': fields.char('Name', size=128, required=True, select=True),
        'display_name': fields.function(_display_name, type='char', string='Name', store=_display_name_store_triggers),
        'date': fields.date('Date', select=1),
        'title': fields.many2one('res.partner.title', 'Title'),
        'parent_id': fields.many2one('res.partner', 'Related Company'),
        'child_ids': fields.one2many('res.partner', 'parent_id', 'Contacts', domain=[('active','=',True)]), # force "active_test" domain to bypass _search() override    
        'ref': fields.char('Reference', size=64, select=1),
        'lang': fields.selection(_lang_get, 'Language',
            help="If the selected language is loaded in the system, all documents related to this contact will be printed in this language. If not, it will be English."),
        'tz': fields.selection(_tz_get,  'Timezone', size=64,
            help="The partner's timezone, used to output proper date and time values inside printed reports. "
                 "It is important to set a value for this field. You should use the same timezone "
                 "that is otherwise used to pick and render date and time values: your computer's timezone."),
        'tz_offset': fields.function(_get_tz_offset, type='char', size=5, string='Timezone offset', invisible=True),
        'user_id': fields.many2one('res.users', 'Salesperson', help='The internal user that is in charge of communicating with this contact if any.'),
        'vat': fields.char('TIN', size=32, help="Tax Identification Number. Check the box if this contact is subjected to taxes. Used by the some of the legal statements."),
        'bank_ids': fields.one2many('res.partner.bank', 'partner_id', 'Banks'),
        'website': fields.char('Website', size=64, help="Website of Partner or Company"),
        'comment': fields.text('Notes'),
        'category_id': fields.many2many('res.partner.category', id1='partner_id', id2='category_id', string='Tags'),
        'credit_limit': fields.float(string='Credit Limit'),
        'ean13': fields.char('EAN13', size=13),
        'active': fields.boolean('Active'),
        'customer': fields.boolean('Customer', help="Check this box if this contact is a customer."),
        'supplier': fields.boolean('Supplier', help="Check this box if this contact is a supplier. If it's not checked, purchase people will not see it when encoding a purchase order."),
        'employee': fields.boolean('Employee', help="Check this box if this contact is an Employee."),
        'function': fields.char('Job Position', size=128),
        'type': fields.selection([('default', 'Default'), ('invoice', 'Invoice'),
                                   ('delivery', 'Shipping'), ('contact', 'Contact'),
                                   ('other', 'Other')], 'Address Type',
            help="Used to select automatically the right address according to the context in sales and purchases documents."),
        'street': fields.char('Street', size=128),
        'street2': fields.char('Street2', size=128),
        'zip': fields.char('Zip', change_default=True, size=24),
        'city': fields.char('City', size=128),
        'state_id': fields.many2one("res.country.state", 'State'),
        'country_id': fields.many2one('res.country', 'Country'),
        'country': fields.related('country_id', type='many2one', relation='res.country', string='Country',
                                  deprecated="This field will be removed as of OpenERP 7.1, use country_id instead"),
        'email': fields.char('Email', size=240),
        'phone': fields.char('Phone', size=64),
        'fax': fields.char('Fax', size=64),
        'mobile': fields.char('Mobile', size=64),
        'birthdate': fields.char('Birthdate', size=64),
        'is_company': fields.boolean('Is a Company', help="Check if the contact is a company, otherwise it is a person"),
        'use_parent_address': fields.boolean('Use Company Address', help="Select this if you want to set company's address information  for this contact"),
        # image: all image fields are base64 encoded and PIL-supported
        'image': fields.binary("Image",
            help="This field holds the image used as avatar for this contact, limited to 1024x1024px"),
        'image_medium': fields.function(_get_image, fnct_inv=_set_image,
            string="Medium-sized image", type="binary", multi="_get_image",
            store={
                'res.partner': (lambda self, cr, uid, ids, c={}: ids, ['image'], 10),
            },
            help="Medium-sized image of this contact. It is automatically "\
                 "resized as a 128x128px image, with aspect ratio preserved. "\
                 "Use this field in form views or some kanban views."),
        'image_small': fields.function(_get_image, fnct_inv=_set_image,
            string="Small-sized image", type="binary", multi="_get_image",
            store={
                'res.partner': (lambda self, cr, uid, ids, c={}: ids, ['image'], 10),
            },
            help="Small-sized image of this contact. It is automatically "\
                 "resized as a 64x64px image, with aspect ratio preserved. "\
                 "Use this field anywhere a small image is required."),
        'has_image': fields.function(_has_image, type="boolean"),
        'company_id': fields.many2one('res.company', 'Company', select=1),
        'color': fields.integer('Color Index'),
        'user_ids': fields.one2many('res.users', 'partner_id', 'Users'),
        'contact_address': fields.function(_address_display,  type='char', string='Complete Address'),

        # technical field used for managing commercial fields
        'commercial_partner_id': fields.function(_commercial_partner_id, type='many2one', relation='res.partner', string='Commercial Entity', store=_commercial_partner_store_triggers)
    }

    @model
    def _default_category(self):
        category_id = scope.context.get('category_id', False)
        return [category_id] if category_id else False

    @model
    def _get_default_image(self, is_company, colorize=False):
        img_path = openerp.modules.get_module_resource(
            'base', 'static/src/img', 'company_image.png' if is_company else 'avatar.png')
        with open(img_path, 'rb') as f:
            image = f.read()

        # colorize user avatars
        if not is_company:
            image = tools.image_colorize(image)

        return tools.image_resize_image_big(image.encode('base64'))

    @model
    def fields_view_get(self, view_id=None, view_type='form', toolbar=False, submenu=False):
        if (not view_id) and (view_type == 'form') and scope.context.get('force_email'):
            view_id = scope.model('ir.model.data').get_object_reference('base', 'view_partner_simple_form')[1]
        res = super(res_partner, self).fields_view_get(view_id, view_type, toolbar=toolbar, submenu=submenu)
        if view_type == 'form':
            res['arch'] = self.fields_view_get_address(res['arch'])
        return res

    @model
    def _default_company(self):
        return scope.model('res.company')._company_default_get('res.partner')

    _defaults = {
        'active': True,
        'lang': model(lambda self: scope.lang),
        'tz': model(lambda self: scope.context.get('tz', False)),
        'customer': True,
        'category_id': _default_category,
        'company_id': _default_company,
        'color': 0,
        'is_company': False,
        'type': 'contact', # type 'default' is wildcard and thus inappropriate
        'use_parent_address': False,
        'image': False,
    }

<<<<<<< HEAD
    @record
    def copy(self, default=None):
        default = dict(default or {}, name=_('%s (copy)') % self.name)
        return super(res_partner, self).copy(default)
=======
    _constraints = [
        (osv.osv._check_recursion, 'You cannot create recursive Partner hierarchies.', ['parent_id']),
    ]

    def copy(self, cr, uid, id, default=None, context=None):
        if default is None:
            default = {}
        name = self.read(cr, uid, [id], ['name'], context)[0]['name']
        default.update({'name': _('%s (copy)') % name})
        return super(res_partner, self).copy(cr, uid, id, default, context)
>>>>>>> 46b06bed

    @recordset
    def onchange_type(self, is_company):
        value = {}
        value['title'] = False
        if is_company:
            domain = {'title': [('domain', '=', 'partner')]}
        else:
            domain = {'title': [('domain', '=', 'contact')]}
        return {'value': value, 'domain': domain}

    @recordset
    def onchange_address(self, use_parent_address, parent_id):
        def value_or_id(val):
            """ return val or val.id if val is a browse record """
<<<<<<< HEAD
            return val.id if isinstance(val, osv.Record) else val

        if use_parent_address and parent_id:
            parent = self.browse(parent_id)
            return {'value': dict((key, value_or_id(parent[key])) for key in ADDRESS_FIELDS)}
        return {}
=======
            return val if isinstance(val, (bool, int, long, float, basestring)) else val.id
        result = {}
        if parent_id:
            if ids:
                partner = self.browse(cr, uid, ids[0], context=context)
                if partner.parent_id and partner.parent_id.id != parent_id:
                    result['warning'] = {'title': _('Warning'),
                                         'message': _('Changing the company of a contact should only be done if it '
                                                      'was never correctly set. If an existing contact starts working for a new '
                                                      'company then a new contact should be created under that new '
                                                      'company. You can use the "Discard" button to abandon this change.')}
            parent = self.browse(cr, uid, parent_id, context=context)
            address_fields = self._address_fields(cr, uid, context=context)
            result['value'] = dict((key, value_or_id(parent[key])) for key in address_fields)
        else:
            result['value'] = {'use_parent_address': False}
        return result
>>>>>>> 46b06bed

    @recordset
    def onchange_state(self, state_id):
        if state_id:
            state = scope.model('res.country.state').browse(state_id)
            return {'value': {'country_id': state.country_id.id}}
        return {}

    @recordset
    def _check_ean_key(self):
        for partner in self:
            value = partner.ean13
            if value:
                if len(value) != 13:
                    return False
                res = sum(int(digit) * weight for digit, weight in zip(value, [1, 3] * 7))
                if res % 10:
                    return False
        return True

#   _constraints = [(_check_ean_key, 'Error: Invalid ean code', ['ean13'])]

<<<<<<< HEAD
    @recordset
    def write(self, vals):
        # Update parent and siblings or children records
        for partner in self:
            others = None
            if partner.is_company:
                domain_children = [('parent_id', 'child_of', partner.id), ('use_parent_address', '=', True)]
                others = self.search(domain_children)
            elif partner.parent_id and vals.get('use_parent_address', partner.use_parent_address):
                domain_siblings = [('parent_id', '=', partner.parent_id.id), ('use_parent_address', '=', True)]
                others = partner.parent_id + self.search(domain_siblings)
            if others:
                others.update_address(vals)
        return super(res_partner, self).write(vals)

    @model
    def create(self, vals):
        # Update parent and siblings records
        if vals.get('parent_id'):
            if 'use_parent_address' in vals:
                use_parent_address = vals['use_parent_address']
            else:
                use_parent_address = self.default_get(['use_parent_address'])['use_parent_address']

            if use_parent_address:
                parent = self.record(vals['parent_id'])
                siblings = self.search([('parent_id', '=', parent.id), ('use_parent_address', '=', True)])
                (parent + siblings).update_address(vals)

                # add missing address keys
                onchange_values = siblings.onchange_address(use_parent_address, parent.id).get('value') or {}
                for key in onchange_values:
                    if key in ADDRESS_FIELDS and key not in vals:
                        vals[key] = onchange_values[key]

        return super(res_partner, self).create(vals)

    @recordset
    def update_address(self, vals):
        addr_vals = dict((key, vals[key]) for key in POSTAL_ADDRESS_FIELDS if key in vals)
=======
    def _update_fields_values(self, cr, uid, partner, fields, context=None):
        """ Returns dict of write() values for synchronizing ``fields`` """
        values = {}
        for field in fields:
            column = self._all_columns[field].column
            if column._type == 'one2many':
                raise AssertionError('One2Many fields cannot be synchronized as part of `commercial_fields` or `address fields`')
            if column._type == 'many2one':
                values[field] = partner[field].id if partner[field] else False
            elif column._type == 'many2many':
                values[field] = [(6,0,[r.id for r in partner[field] or []])]
            else:
                values[field] = partner[field]
        return values

    def _address_fields(self, cr, uid, context=None):
        """ Returns the list of address fields that are synced from the parent
        when the `use_parent_address` flag is set. """
        return list(ADDRESS_FIELDS)

    def update_address(self, cr, uid, ids, vals, context=None):
        address_fields = self._address_fields(cr, uid, context=context)
        addr_vals = dict((key, vals[key]) for key in address_fields if key in vals)
>>>>>>> 46b06bed
        if addr_vals:
            return super(res_partner, self).write(addr_vals)

    def _commercial_fields(self, cr, uid, context=None):
        """ Returns the list of fields that are managed by the commercial entity
        to which a partner belongs. These fields are meant to be hidden on
        partners that aren't `commercial entities` themselves, and will be
        delegated to the parent `commercial entity`. The list is meant to be
        extended by inheriting classes. """
        return ['vat']

    def _commercial_sync_from_company(self, cr, uid, partner, context=None):
        """ Handle sync of commercial fields when a new parent commercial entity is set,
        as if they were related fields """
        if partner.commercial_partner_id != partner:
            commercial_fields = self._commercial_fields(cr, uid, context=context)
            sync_vals = self._update_fields_values(cr, uid, partner.commercial_partner_id,
                                                        commercial_fields, context=context)
            return self.write(cr, uid, partner.id, sync_vals, context=context)

    def _commercial_sync_to_children(self, cr, uid, partner, context=None):
        """ Handle sync of commercial fields to descendants """
        commercial_fields = self._commercial_fields(cr, uid, context=context)
        sync_vals = self._update_fields_values(cr, uid, partner.commercial_partner_id,
                                                   commercial_fields, context=context)
        sync_children = [c for c in partner.child_ids if not c.is_company]
        for child in sync_children:
            self._commercial_sync_to_children(cr, uid, child, context=context)
        return self.write(cr, uid, [c.id for c in sync_children], sync_vals, context=context)

    def _fields_sync(self, cr, uid, partner, update_values, context=None):
        """ Sync commercial fields and address fields from company and to children after create/update,
        just as if those were all modeled as fields.related to the parent """
        # 1. From UPSTREAM: sync from parent
        if update_values.get('parent_id') or update_values.get('use_company_address'):
            # 1a. Commercial fields: sync if parent changed
            if update_values.get('parent_id'):
                self._commercial_sync_from_company(cr, uid, partner, context=context)
            # 1b. Address fields: sync if parent or use_parent changed *and* both are now set 
            if partner.parent_id and partner.use_parent_address:
                onchange_vals = self.onchange_address(cr, uid, [partner.id],
                                                      use_parent_address=partner.use_parent_address,
                                                      parent_id=partner.parent_id.id,
                                                      context=context).get('value', {})
                self.update_address(cr, uid, partner.id, onchange_vals, context=context)

        # 2. To DOWNSTREAM: sync children 
        if partner.child_ids:
            # 2a. Commercial Fields: sync if commercial entity
            if partner.commercial_partner_id == partner:
                self._commercial_sync_to_children(cr, uid, partner, context=context)
            # 2b. Address fields: sync if address changed
            address_fields = self._address_fields(cr, uid, context=context)
            if any(field in update_values for field in address_fields):
                domain_children = [('parent_id', '=', partner.id), ('use_parent_address', '=', True)]
                update_ids = self.search(cr, uid, domain_children, context=context)
                self.update_address(cr, uid, update_ids, update_values, context=context)

    def _handle_first_contact_creation(self, cr, uid, partner, context=None):
        """ On creation of first contact for a company (or root) that has no address, assume contact address
        was meant to be company address """
        parent = partner.parent_id
        address_fields = self._address_fields(cr, uid, context=context)
        if parent and (parent.is_company or not parent.parent_id) and len(parent.child_ids) == 1 and \
            any(partner[f] for f in address_fields) and not any(parent[f] for f in address_fields):
            addr_vals = self._update_fields_values(cr, uid, partner, address_fields, context=context)
            parent.update_address(addr_vals)
            if not parent.is_company:
                parent.write({'is_company': True})

    def write(self, cr, uid, ids, vals, context=None):
        if isinstance(ids, (int, long)):
            ids = [ids]
        result = super(res_partner,self).write(cr, uid, ids, vals, context=context)
        for partner in self.browse(cr, uid, ids, context=context):
            self._fields_sync(cr, uid, partner, vals, context)
        return result

    def create(self, cr, uid, vals, context=None):
        new_id = super(res_partner, self).create(cr, uid, vals, context=context)
        partner = self.browse(cr, uid, new_id, context=context)
        self._fields_sync(cr, uid, partner, vals, context)
        self._handle_first_contact_creation(cr, uid, partner, context)
        return new_id

    def open_commercial_entity(self, cr, uid, ids, context=None):
        """ Utility method used to add an "Open Company" button in partner views """
        partner = self.browse(cr, uid, ids[0], context=context)
        return {'type': 'ir.actions.act_window',
                'res_model': 'res.partner',
                'view_mode': 'form',
                'res_id': partner.commercial_partner_id.id,
                'target': 'new',
                'flags': {'form': {'action_buttons': True}}}

    def open_parent(self, cr, uid, ids, context=None):
        """ Utility method used to add an "Open Parent" button in partner views """
        partner = self.browse(cr, uid, ids[0], context=context)
        return {'type': 'ir.actions.act_window',
                'res_model': 'res.partner',
                'view_mode': 'form',
                'res_id': partner.parent_id.id,
                'target': 'new',
                'flags': {'form': {'action_buttons': True}}}

    def name_get(self, cr, uid, ids, context=None):
        if not isinstance(ids, list):
            ids = [ids]

        res = []
        for record in self.browse(cr, uid, ids, context):
            name = record.name
<<<<<<< HEAD
            # import pudb; pudb.set_trace()
            if record.parent_id:
                name = "%s (%s)" % (name, record.parent_id.name)
            if scope.context.get('show_address'):
                name = name + "\n" + record._display_address(without_company=True)
                name = "\n".join(filter(bool, name.splitlines()))
            if scope.context.get('show_email') and record.email:
=======
            if record.parent_id and not record.is_company:
                name =  "%s, %s" % (record.parent_id.name, name)
            if context.get('show_address'):
                name = name + "\n" + self._display_address(cr, uid, record, without_company=True, context=context)
                name = name.replace('\n\n','\n')
                name = name.replace('\n\n','\n')
            if context.get('show_email') and record.email:
>>>>>>> 46b06bed
                name = "%s <%s>" % (name, record.email)
            res.append((record.id, name))
        return res

    def _parse_partner_name(self, text, context=None):
        """ Supported syntax:
            - 'Raoul <raoul@grosbedon.fr>': will find name and email address
            - otherwise: default, everything is set as the name
        """
        emails = tools.email_split(text)
        if emails:
            email = emails[0]
            name = text[:text.index(email)].replace('"', '').replace('<', '').strip()
        else:
            name, email = text, ''
        return name, email

    @model
    def name_create(self, name):
        """ Override of orm's name_create method for partners. The purpose is
            to handle some basic formats to create partners using the
            name_create.
            If only an email address is received and that the regex cannot find
            a name, the name will have the email value.
            If 'force_email' key in context: must find the email address.
        """
        name, email = self._parse_partner_name(name)
        if scope.context.get('force_email') and not email:
            raise osv.except_osv(_('Warning'), _("Couldn't create contact without email address !"))
        if not name and email:
            name = email
        partner = self.create({self._rec_name: name or email, 'email': email or False})
        return partner.recordset().name_get()[0]

<<<<<<< HEAD
    @model
    def name_search(self, name, args=None, operator='ilike', limit=100):
        cr, uid, context = scope
=======
    def _search(self, cr, user, args, offset=0, limit=None, order=None, context=None, count=False, access_rights_uid=None):
        """ Override search() to always show inactive children when searching via ``child_of`` operator. The ORM will
        always call search() with a simple domain of the form [('parent_id', 'in', [ids])]. """
        # a special ``domain`` is set on the ``child_ids`` o2m to bypass this logic, as it uses similar domain expressions
        if len(args) == 1 and len(args[0]) == 3 and args[0][:2] == ('parent_id','in'):
            context = dict(context or {}, active_test=False)
        return super(res_partner, self)._search(cr, user, args, offset=offset, limit=limit, order=order, context=context,
                                                count=count, access_rights_uid=access_rights_uid)

    def name_search(self, cr, uid, name, args=None, operator='ilike', context=None, limit=100):
>>>>>>> 46b06bed
        if not args:
            args = []
        if name and operator in ('=', 'ilike', '=ilike', 'like', '=like'):
            # search on the name of the contacts and of its company
            search_name = name
            if operator in ('ilike', 'like'):
                search_name = '%%%s%%' % name
            if operator in ('=ilike', '=like'):
                operator = operator[1:]
            query_args = {'name': search_name}
            limit_str = ''
            if limit:
                limit_str = ' limit %(limit)s'
                query_args['limit'] = limit
            cr.execute('''SELECT partner.id FROM res_partner partner
                          LEFT JOIN res_partner company ON partner.parent_id = company.id
                          WHERE partner.email ''' + operator +''' %(name)s
                             OR partner.name || ' (' || COALESCE(company.name,'') || ')'
                          ''' + operator + ' %(name)s ' + limit_str, query_args)
            ids = map(lambda x: x[0], cr.fetchall())
            if args:
                partners = self.search([('id', 'in', ids)] + args, limit=limit)
            else:
                partners = self.recordset(ids)
            if partners:
                return partners.name_get()

        return super(res_partner, self).name_search(name, args, operator=operator, limit=limit)

    @model
    @returns('self')
    def find_or_create(self, email):
        """ Find a partner with the given ``email`` or use :py:method:`~.name_create`
            to create one

            :param str email: email-like string, which should contain at least one email,
                e.g. ``"Raoul Grosbedon <r.g@grosbedon.fr>"``
        """
        assert email, 'an email is required for find_or_create to work'
        emails = tools.email_split(email)
        if emails:
            email = emails[0]
        partners = self.search([('email', 'ilike', email)])
        if partners:
            return partners[0]
        return self.browse(self.name_create(email)[0])

    @recordset
    def _email_send(self, email_from, subject, body, on_error=None):
        for partner in self:
            if partner.email:
                tools.email_send(email_from, [partner.email], subject, body, on_error)
        return True

    @recordset
    def email_send(self, email_from, subject, body, on_error=''):
        Cron = scope.model('ir.cron')
        ids = map(int, self)
        while len(ids):
            Cron.create({
                'name': 'Send Partner Emails',
                'user_id': scope.uid,
                'model': 'res.partner',
                'function': '_email_send',
                'args': repr([ids[:16], email_from, subject, body, on_error])
            })
            ids = ids[16:]
        return True

<<<<<<< HEAD
    @recordset
    def address_get(self, adr_pref=None):
        if adr_pref is None:
            adr_pref = ['default']
=======
    def address_get(self, cr, uid, ids, adr_pref=None, context=None):
        """ Find contacts/addresses of the right type(s) by doing a depth-first-search
        through descendants within company boundaries (stop at entities flagged ``is_company``)
        then continuing the search at the ancestors that are within the same company boundaries.
        Defaults to partners of type ``'default'`` when the exact type is not found, or to the
        provided partner itself if no type ``'default'`` is found either. """
        adr_pref = set(adr_pref or [])
        if 'default' not in adr_pref:
            adr_pref.add('default')
        result = {}
        visited = set()
        for partner in self.browse(cr, uid, filter(None, ids), context=context):
            current_partner = partner
            while current_partner:
                to_scan = [current_partner]
                # Scan descendants, DFS
                while to_scan:
                    record = to_scan.pop(0)
                    visited.add(record)
                    if record.type in adr_pref and not result.get(record.type):
                        result[record.type] = record.id
                    if len(result) == len(adr_pref):
                        return result
                    to_scan = [c for c in record.child_ids
                                 if c not in visited
                                 if not c.is_company] + to_scan

                # Continue scanning at ancestor if current_partner is not a commercial entity
                if current_partner.is_company or not current_partner.parent_id:
                    break
                current_partner = current_partner.parent_id

        # default to type 'default' or the partner itself
        default = result.get('default', partner.id)
        for adr_type in adr_pref:
            result[adr_type] = result.get(adr_type) or default 
        return result

    def view_header_get(self, cr, uid, view_id, view_type, context):
        res = super(res_partner, self).view_header_get(cr, uid, view_id, view_type, context)
        if res: return res
        if not context.get('category_id', False):
            return False
        return _('Partners: ')+self.pool['res.partner.category'].browse(cr, uid, context['category_id'], context).name

    def main_partner(self, cr, uid):
        ''' Return the id of the main partner
        '''
        model_data = self.pool['ir.model.data']
        return model_data.browse(cr, uid,
                            model_data.search(cr, uid, [('module','=','base'),
                                                ('name','=','main_partner')])[0],
                ).res_id
>>>>>>> 46b06bed

        # retrieve addresses by type from the partner itself and its children
        address_id = {}
        for partner in self:
            address_id[partner.type] = address_id.get(partner.type) or partner.id
            for child in partner.child_ids:
                address_id[child.type] = address_id.get(child.type) or child.id

        # get the default address (if there is one) or the first available address
        default_id = address_id.get('default', self[0].id)
        res = {}
        for addr_type in adr_pref:
            res[addr_type] = address_id.get(addr_type, default_id)
        return res

    @model
    def view_header_get(self, view_id, view_type):
        res = super(res_partner, self).view_header_get(view_id, view_type)
        if res:
            return res
        category_id = scope.context.get('category_id', False)
        category = scope.model('res.partner.category').browse(category_id)
        return _('Partners: ') + category.name if category else False

    @model
    @returns('self')
    def main_partner(self):
        ''' Return the main partner '''
        return scope.ref('base.main_partner')

    @record
    def _display_address(self, without_company=False):
        '''
        The purpose of this function is to build and return an address formatted accordingly to the
        standards of the country where it belongs.

        :returns: the address formatted in a display that fit its country habits (or the default ones
            if not country is specified)
        :rtype: string
        '''

        # get the information that will be injected into the display format
        # get the address format
        address_format = self.country_id.address_format or \
              "%(street)s\n%(street2)s\n%(city)s %(state_code)s %(zip)s\n%(country_name)s"
        args = {
            'state_code': self.state_id.code or '',
            'state_name': self.state_id.name or '',
            'country_code': self.country_id.code or '',
            'country_name': self.country_id.name or '',
            'company_name': self.parent_id.name or '',
        }
<<<<<<< HEAD
        address_field = ['title', 'street', 'street2', 'zip', 'city']
        for field in address_field:
            args[field] = self[field] or ''
=======
        for field in self._address_fields(cr, uid, context=context):
            args[field] = getattr(address, field) or ''
>>>>>>> 46b06bed
        if without_company:
            args['company_name'] = ''
        elif self.parent_id:
            address_format = '%(company_name)s\n' + address_format
        return address_format % args

# vim:expandtab:smartindent:tabstop=4:softtabstop=4:shiftwidth=4:<|MERGE_RESOLUTION|>--- conflicted
+++ resolved
@@ -21,10 +21,12 @@
 
 import datetime
 from lxml import etree
+import math
 import pytz
 import re
 
 import openerp
+from openerp import SUPERUSER_ID
 from openerp import tools
 from openerp.osv import osv, fields
 from openerp.osv.scope import proxy as scope
@@ -93,19 +95,20 @@
             return super(res_partner_category, self).name_get(cr, uid, ids, context=context)
 
         res = []
-        for record in self.browse(cr, uid, ids, context):
-            id = record.id
+        for category in self.browse(cr, uid, ids, context=context):
             names = []
-            while record:
-                names.append(record.name)
-                record = record.parent_id
-            res.append((id, ' / '.join(reversed(names))))
+            current = category
+            while current:
+                names.append(current.name)
+                current = current.parent_id
+            res.append((category.id, ' / '.join(reversed(names))))
         return res
 
     @model
     def name_search(self, name, args=None, operator='ilike', limit=100):
         args = args or []
         if name:
+            # Be sure name_search is symetric to name_get
             name = name.split(' / ')[-1]
             args = [('name', operator, name)] + args
         categories = self.search(args, limit=limit)
@@ -156,7 +159,6 @@
     languages = scope.model('res.lang').search([])
     return [(language.code, language.name) for language in languages]
 
-
 @model
 def _tz_get(self):
     return [(x, x) for x in pytz.all_timezones]
@@ -169,9 +171,11 @@
     _description = 'Partner'
     _name = "res.partner"
 
-    @recordset
-    def _address_display(self, name, arg):
-        return dict((p.id, p._display_address()) for p in self)
+    def _address_display(self, cr, uid, ids, name, args, context=None):
+        res = {}
+        for partner in self.browse(cr, uid, ids, context=context):
+            res[partner.id] = self._display_address(cr, uid, partner, context=context)
+        return res
 
     @recordset
     def _get_tz_offset(self, name, args):
@@ -314,13 +318,12 @@
 
         return tools.image_resize_image_big(image.encode('base64'))
 
-    @model
-    def fields_view_get(self, view_id=None, view_type='form', toolbar=False, submenu=False):
-        if (not view_id) and (view_type == 'form') and scope.context.get('force_email'):
-            view_id = scope.model('ir.model.data').get_object_reference('base', 'view_partner_simple_form')[1]
-        res = super(res_partner, self).fields_view_get(view_id, view_type, toolbar=toolbar, submenu=submenu)
+    def fields_view_get(self, cr, user, view_id=None, view_type='form', context=None, toolbar=False, submenu=False):
+        if (not view_id) and (view_type=='form') and context and context.get('force_email', False):
+            view_id = self.pool['ir.model.data'].get_object_reference(cr, user, 'base', 'view_partner_simple_form')[1]
+        res = super(res_partner,self).fields_view_get(cr, user, view_id, view_type, context, toolbar=toolbar, submenu=submenu)
         if view_type == 'form':
-            res['arch'] = self.fields_view_get_address(res['arch'])
+            res['arch'] = self.fields_view_get_address(cr, user, res['arch'], context=context)
         return res
 
     @model
@@ -341,23 +344,14 @@
         'image': False,
     }
 
-<<<<<<< HEAD
+    _constraints = [
+        (osv.osv._check_recursion, 'You cannot create recursive Partner hierarchies.', ['parent_id']),
+    ]
+
     @record
     def copy(self, default=None):
         default = dict(default or {}, name=_('%s (copy)') % self.name)
         return super(res_partner, self).copy(default)
-=======
-    _constraints = [
-        (osv.osv._check_recursion, 'You cannot create recursive Partner hierarchies.', ['parent_id']),
-    ]
-
-    def copy(self, cr, uid, id, default=None, context=None):
-        if default is None:
-            default = {}
-        name = self.read(cr, uid, [id], ['name'], context)[0]['name']
-        default.update({'name': _('%s (copy)') % name})
-        return super(res_partner, self).copy(cr, uid, id, default, context)
->>>>>>> 46b06bed
 
     @recordset
     def onchange_type(self, is_company):
@@ -369,18 +363,9 @@
             domain = {'title': [('domain', '=', 'contact')]}
         return {'value': value, 'domain': domain}
 
-    @recordset
-    def onchange_address(self, use_parent_address, parent_id):
+    def onchange_address(self, cr, uid, ids, use_parent_address, parent_id, context=None):
         def value_or_id(val):
             """ return val or val.id if val is a browse record """
-<<<<<<< HEAD
-            return val.id if isinstance(val, osv.Record) else val
-
-        if use_parent_address and parent_id:
-            parent = self.browse(parent_id)
-            return {'value': dict((key, value_or_id(parent[key])) for key in ADDRESS_FIELDS)}
-        return {}
-=======
             return val if isinstance(val, (bool, int, long, float, basestring)) else val.id
         result = {}
         if parent_id:
@@ -398,7 +383,6 @@
         else:
             result['value'] = {'use_parent_address': False}
         return result
->>>>>>> 46b06bed
 
     @recordset
     def onchange_state(self, state_id):
@@ -407,62 +391,24 @@
             return {'value': {'country_id': state.country_id.id}}
         return {}
 
-    @recordset
-    def _check_ean_key(self):
-        for partner in self:
-            value = partner.ean13
-            if value:
-                if len(value) != 13:
+    def _check_ean_key(self, cr, uid, ids, context=None):
+        for partner_o in self.pool['res.partner'].read(cr, uid, ids, ['ean13',]):
+            thisean=partner_o['ean13']
+            if thisean and thisean!='':
+                if len(thisean)!=13:
                     return False
-                res = sum(int(digit) * weight for digit, weight in zip(value, [1, 3] * 7))
-                if res % 10:
+                sum=0
+                for i in range(12):
+                    if not (i % 2):
+                        sum+=int(thisean[i])
+                    else:
+                        sum+=3*int(thisean[i])
+                if math.ceil(sum/10.0)*10-sum!=int(thisean[12]):
                     return False
         return True
 
 #   _constraints = [(_check_ean_key, 'Error: Invalid ean code', ['ean13'])]
 
-<<<<<<< HEAD
-    @recordset
-    def write(self, vals):
-        # Update parent and siblings or children records
-        for partner in self:
-            others = None
-            if partner.is_company:
-                domain_children = [('parent_id', 'child_of', partner.id), ('use_parent_address', '=', True)]
-                others = self.search(domain_children)
-            elif partner.parent_id and vals.get('use_parent_address', partner.use_parent_address):
-                domain_siblings = [('parent_id', '=', partner.parent_id.id), ('use_parent_address', '=', True)]
-                others = partner.parent_id + self.search(domain_siblings)
-            if others:
-                others.update_address(vals)
-        return super(res_partner, self).write(vals)
-
-    @model
-    def create(self, vals):
-        # Update parent and siblings records
-        if vals.get('parent_id'):
-            if 'use_parent_address' in vals:
-                use_parent_address = vals['use_parent_address']
-            else:
-                use_parent_address = self.default_get(['use_parent_address'])['use_parent_address']
-
-            if use_parent_address:
-                parent = self.record(vals['parent_id'])
-                siblings = self.search([('parent_id', '=', parent.id), ('use_parent_address', '=', True)])
-                (parent + siblings).update_address(vals)
-
-                # add missing address keys
-                onchange_values = siblings.onchange_address(use_parent_address, parent.id).get('value') or {}
-                for key in onchange_values:
-                    if key in ADDRESS_FIELDS and key not in vals:
-                        vals[key] = onchange_values[key]
-
-        return super(res_partner, self).create(vals)
-
-    @recordset
-    def update_address(self, vals):
-        addr_vals = dict((key, vals[key]) for key in POSTAL_ADDRESS_FIELDS if key in vals)
-=======
     def _update_fields_values(self, cr, uid, partner, fields, context=None):
         """ Returns dict of write() values for synchronizing ``fields`` """
         values = {}
@@ -486,9 +432,8 @@
     def update_address(self, cr, uid, ids, vals, context=None):
         address_fields = self._address_fields(cr, uid, context=context)
         addr_vals = dict((key, vals[key]) for key in address_fields if key in vals)
->>>>>>> 46b06bed
         if addr_vals:
-            return super(res_partner, self).write(addr_vals)
+            return super(res_partner, self).write(cr, uid, ids, addr_vals, context)
 
     def _commercial_fields(self, cr, uid, context=None):
         """ Returns the list of fields that are managed by the commercial entity
@@ -505,7 +450,7 @@
             commercial_fields = self._commercial_fields(cr, uid, context=context)
             sync_vals = self._update_fields_values(cr, uid, partner.commercial_partner_id,
                                                         commercial_fields, context=context)
-            return self.write(cr, uid, partner.id, sync_vals, context=context)
+            partner.write(sync_vals)
 
     def _commercial_sync_to_children(self, cr, uid, partner, context=None):
         """ Handle sync of commercial fields to descendants """
@@ -531,7 +476,7 @@
                                                       use_parent_address=partner.use_parent_address,
                                                       parent_id=partner.parent_id.id,
                                                       context=context).get('value', {})
-                self.update_address(cr, uid, partner.id, onchange_vals, context=context)
+                partner.update_address(onchange_vals)
 
         # 2. To DOWNSTREAM: sync children 
         if partner.child_ids:
@@ -557,20 +502,19 @@
             if not parent.is_company:
                 parent.write({'is_company': True})
 
-    def write(self, cr, uid, ids, vals, context=None):
-        if isinstance(ids, (int, long)):
-            ids = [ids]
-        result = super(res_partner,self).write(cr, uid, ids, vals, context=context)
-        for partner in self.browse(cr, uid, ids, context=context):
-            self._fields_sync(cr, uid, partner, vals, context)
+    @recordset
+    def write(self, vals):
+        result = super(res_partner, self).write(vals)
+        for partner in self:
+            self._fields_sync(partner, vals)
         return result
 
-    def create(self, cr, uid, vals, context=None):
-        new_id = super(res_partner, self).create(cr, uid, vals, context=context)
-        partner = self.browse(cr, uid, new_id, context=context)
-        self._fields_sync(cr, uid, partner, vals, context)
-        self._handle_first_contact_creation(cr, uid, partner, context)
-        return new_id
+    @model
+    def create(self, vals):
+        partner = super(res_partner, self).create(vals)
+        self._fields_sync(partner, vals)
+        self._handle_first_contact_creation(partner)
+        return partner
 
     def open_commercial_entity(self, cr, uid, ids, context=None):
         """ Utility method used to add an "Open Company" button in partner views """
@@ -593,21 +537,13 @@
                 'flags': {'form': {'action_buttons': True}}}
 
     def name_get(self, cr, uid, ids, context=None):
-        if not isinstance(ids, list):
+        if context is None:
+            context = {}
+        if isinstance(ids, (int, long)):
             ids = [ids]
-
         res = []
-        for record in self.browse(cr, uid, ids, context):
+        for record in self.browse(cr, uid, ids, context=context):
             name = record.name
-<<<<<<< HEAD
-            # import pudb; pudb.set_trace()
-            if record.parent_id:
-                name = "%s (%s)" % (name, record.parent_id.name)
-            if scope.context.get('show_address'):
-                name = name + "\n" + record._display_address(without_company=True)
-                name = "\n".join(filter(bool, name.splitlines()))
-            if scope.context.get('show_email') and record.email:
-=======
             if record.parent_id and not record.is_company:
                 name =  "%s, %s" % (record.parent_id.name, name)
             if context.get('show_address'):
@@ -615,7 +551,6 @@
                 name = name.replace('\n\n','\n')
                 name = name.replace('\n\n','\n')
             if context.get('show_email') and record.email:
->>>>>>> 46b06bed
                 name = "%s <%s>" % (name, record.email)
             res.append((record.id, name))
         return res
@@ -623,8 +558,7 @@
     def _parse_partner_name(self, text, context=None):
         """ Supported syntax:
             - 'Raoul <raoul@grosbedon.fr>': will find name and email address
-            - otherwise: default, everything is set as the name
-        """
+            - otherwise: default, everything is set as the name """
         emails = tools.email_split(text)
         if emails:
             email = emails[0]
@@ -633,28 +567,23 @@
             name, email = text, ''
         return name, email
 
-    @model
-    def name_create(self, name):
+    def name_create(self, cr, uid, name, context=None):
         """ Override of orm's name_create method for partners. The purpose is
             to handle some basic formats to create partners using the
             name_create.
             If only an email address is received and that the regex cannot find
             a name, the name will have the email value.
-            If 'force_email' key in context: must find the email address.
-        """
-        name, email = self._parse_partner_name(name)
-        if scope.context.get('force_email') and not email:
+            If 'force_email' key in context: must find the email address. """
+        if context is None:
+            context = {}
+        name, email = self._parse_partner_name(name, context=context)
+        if context.get('force_email') and not email:
             raise osv.except_osv(_('Warning'), _("Couldn't create contact without email address !"))
         if not name and email:
             name = email
-        partner = self.create({self._rec_name: name or email, 'email': email or False})
-        return partner.recordset().name_get()[0]
-
-<<<<<<< HEAD
-    @model
-    def name_search(self, name, args=None, operator='ilike', limit=100):
-        cr, uid, context = scope
-=======
+        rec_id = self.create(cr, uid, {self._rec_name: name or email, 'email': email or False}, context=context)
+        return self.name_get(cr, uid, [rec_id], context)[0]
+
     def _search(self, cr, user, args, offset=0, limit=None, order=None, context=None, count=False, access_rights_uid=None):
         """ Override search() to always show inactive children when searching via ``child_of`` operator. The ORM will
         always call search() with a simple domain of the form [('parent_id', 'in', [ids])]. """
@@ -665,7 +594,6 @@
                                                 count=count, access_rights_uid=access_rights_uid)
 
     def name_search(self, cr, uid, name, args=None, operator='ilike', context=None, limit=100):
->>>>>>> 46b06bed
         if not args:
             args = []
         if name and operator in ('=', 'ilike', '=ilike', 'like', '=like'):
@@ -686,48 +614,38 @@
                              OR partner.name || ' (' || COALESCE(company.name,'') || ')'
                           ''' + operator + ' %(name)s ' + limit_str, query_args)
             ids = map(lambda x: x[0], cr.fetchall())
-            if args:
-                partners = self.search([('id', 'in', ids)] + args, limit=limit)
-            else:
-                partners = self.recordset(ids)
-            if partners:
-                return partners.name_get()
-
-        return super(res_partner, self).name_search(name, args, operator=operator, limit=limit)
-
-    @model
-    @returns('self')
-    def find_or_create(self, email):
+            ids = self.search(cr, uid, [('id', 'in', ids)] + args, limit=limit, context=context)
+            if ids:
+                return self.name_get(cr, uid, ids, context)
+        return super(res_partner,self).name_search(cr, uid, name, args, operator=operator, context=context, limit=limit)
+
+    def find_or_create(self, cr, uid, email, context=None):
         """ Find a partner with the given ``email`` or use :py:method:`~.name_create`
             to create one
 
             :param str email: email-like string, which should contain at least one email,
-                e.g. ``"Raoul Grosbedon <r.g@grosbedon.fr>"``
-        """
+                e.g. ``"Raoul Grosbedon <r.g@grosbedon.fr>"``"""
         assert email, 'an email is required for find_or_create to work'
         emails = tools.email_split(email)
         if emails:
             email = emails[0]
-        partners = self.search([('email', 'ilike', email)])
-        if partners:
-            return partners[0]
-        return self.browse(self.name_create(email)[0])
-
-    @recordset
-    def _email_send(self, email_from, subject, body, on_error=None):
-        for partner in self:
+        ids = self.search(cr, uid, [('email','ilike',email)], context=context)
+        if not ids:
+            return self.name_create(cr, uid, email, context=context)[0]
+        return ids[0]
+
+    def _email_send(self, cr, uid, ids, email_from, subject, body, on_error=None):
+        partners = self.browse(cr, uid, ids)
+        for partner in partners:
             if partner.email:
                 tools.email_send(email_from, [partner.email], subject, body, on_error)
         return True
 
-    @recordset
-    def email_send(self, email_from, subject, body, on_error=''):
-        Cron = scope.model('ir.cron')
-        ids = map(int, self)
+    def email_send(self, cr, uid, ids, email_from, subject, body, on_error=''):
         while len(ids):
-            Cron.create({
+            self.pool['ir.cron'].create(cr, uid, {
                 'name': 'Send Partner Emails',
-                'user_id': scope.uid,
+                'user_id': uid,
                 'model': 'res.partner',
                 'function': '_email_send',
                 'args': repr([ids[:16], email_from, subject, body, on_error])
@@ -735,12 +653,6 @@
             ids = ids[16:]
         return True
 
-<<<<<<< HEAD
-    @recordset
-    def address_get(self, adr_pref=None):
-        if adr_pref is None:
-            adr_pref = ['default']
-=======
     def address_get(self, cr, uid, ids, adr_pref=None, context=None):
         """ Find contacts/addresses of the right type(s) by doing a depth-first-search
         through descendants within company boundaries (stop at entities flagged ``is_company``)
@@ -786,51 +698,19 @@
             return False
         return _('Partners: ')+self.pool['res.partner.category'].browse(cr, uid, context['category_id'], context).name
 
-    def main_partner(self, cr, uid):
-        ''' Return the id of the main partner
-        '''
-        model_data = self.pool['ir.model.data']
-        return model_data.browse(cr, uid,
-                            model_data.search(cr, uid, [('module','=','base'),
-                                                ('name','=','main_partner')])[0],
-                ).res_id
->>>>>>> 46b06bed
-
-        # retrieve addresses by type from the partner itself and its children
-        address_id = {}
-        for partner in self:
-            address_id[partner.type] = address_id.get(partner.type) or partner.id
-            for child in partner.child_ids:
-                address_id[child.type] = address_id.get(child.type) or child.id
-
-        # get the default address (if there is one) or the first available address
-        default_id = address_id.get('default', self[0].id)
-        res = {}
-        for addr_type in adr_pref:
-            res[addr_type] = address_id.get(addr_type, default_id)
-        return res
-
-    @model
-    def view_header_get(self, view_id, view_type):
-        res = super(res_partner, self).view_header_get(view_id, view_type)
-        if res:
-            return res
-        category_id = scope.context.get('category_id', False)
-        category = scope.model('res.partner.category').browse(category_id)
-        return _('Partners: ') + category.name if category else False
-
     @model
     @returns('self')
     def main_partner(self):
         ''' Return the main partner '''
         return scope.ref('base.main_partner')
 
-    @record
-    def _display_address(self, without_company=False):
+    def _display_address(self, cr, uid, address, without_company=False, context=None):
+
         '''
         The purpose of this function is to build and return an address formatted accordingly to the
         standards of the country where it belongs.
 
+        :param address: browse record of the res.partner to format
         :returns: the address formatted in a display that fit its country habits (or the default ones
             if not country is specified)
         :rtype: string
@@ -838,26 +718,20 @@
 
         # get the information that will be injected into the display format
         # get the address format
-        address_format = self.country_id.address_format or \
+        address_format = address.country_id.address_format or \
               "%(street)s\n%(street2)s\n%(city)s %(state_code)s %(zip)s\n%(country_name)s"
         args = {
-            'state_code': self.state_id.code or '',
-            'state_name': self.state_id.name or '',
-            'country_code': self.country_id.code or '',
-            'country_name': self.country_id.name or '',
-            'company_name': self.parent_id.name or '',
+            'state_code': address.state_id.code or '',
+            'state_name': address.state_id.name or '',
+            'country_code': address.country_id.code or '',
+            'country_name': address.country_id.name or '',
+            'company_name': address.parent_id.name or '',
         }
-<<<<<<< HEAD
-        address_field = ['title', 'street', 'street2', 'zip', 'city']
-        for field in address_field:
-            args[field] = self[field] or ''
-=======
         for field in self._address_fields(cr, uid, context=context):
             args[field] = getattr(address, field) or ''
->>>>>>> 46b06bed
         if without_company:
             args['company_name'] = ''
-        elif self.parent_id:
+        elif address.parent_id:
             address_format = '%(company_name)s\n' + address_format
         return address_format % args
 
