# -*- coding: utf-8 -*-
# Part of Odoo. See LICENSE file for full copyright and licensing details.

import base64
import datetime
import hashlib
import pytz
import threading
import urllib2
import urlparse
from lxml import etree

from odoo import api, fields, models, tools, _
from odoo.modules import get_module_resource
from odoo.osv.expression import get_unaccent_wrapper
from odoo.exceptions import UserError, ValidationError

ADDRESS_FORMAT_CLASSES = {
    '%(city)s %(state_code)s\n%(zip)s': 'o_city_state',
    '%(zip)s %(city)s': 'o_zip_city'
}

ADDRESS_FIELDS = ('street', 'street2', 'zip', 'city', 'state_id', 'country_id')
@api.model
def _lang_get(self):
    return self.env['res.lang'].get_installed()

@api.model
def _tz_get(self):
    # put POSIX 'Etc/*' entries at the end to avoid confusing users - see bug 1086728
    return [(tz, tz) for tz in sorted(pytz.all_timezones, key=lambda tz: tz if not tz.startswith('Etc/') else '_')]


class FormatAddress(object):
    @api.model
    def fields_view_get_address(self, arch):
        address_format = self.env.user.company_id.country_id.address_format or ''
        for format_pattern, format_class in ADDRESS_FORMAT_CLASSES.iteritems():
            if format_pattern in address_format:
                doc = etree.fromstring(arch)
                for address_node in doc.xpath("//div[@class='o_address_format']"):
                    # add address format class to address block
                    address_node.attrib['class'] += ' ' + format_class
                    if format_class.startswith('o_zip'):
                        zip_fields = address_node.xpath("//field[@name='zip']")
                        city_fields = address_node.xpath("//field[@name='city']")
                        if zip_fields and city_fields:
                            # move zip field before city field
                            city_fields[0].addprevious(zip_fields[0])
                arch = etree.tostring(doc)
                break
        return arch


class PartnerCategory(models.Model):
    _description = 'Partner Tags'
    _name = 'res.partner.category'
    _order = 'parent_left, name'
    _parent_store = True
    _parent_order = 'name'

    name = fields.Char(string='Category Name', required=True, translate=True)
    color = fields.Integer(string='Color Index')
    parent_id = fields.Many2one('res.partner.category', string='Parent Category', index=True, ondelete='cascade')
    child_ids = fields.One2many('res.partner.category', 'parent_id', string='Child Tags')
    active = fields.Boolean(default=True, help="The active field allows you to hide the category without removing it.")
    parent_left = fields.Integer(string='Left parent', index=True)
    parent_right = fields.Integer(string='Right parent', index=True)
    partner_ids = fields.Many2many('res.partner', column1='category_id', column2='partner_id', string='Partners')

    @api.constrains('parent_id')
    def _check_parent_id(self):
        if not self._check_recursion():
            raise ValidationError(_('Error ! You can not create recursive tags.'))

    @api.multi
    def name_get(self):
        """ Return the categories' display name, including their direct
            parent by default.

            If ``context['partner_category_display']`` is ``'short'``, the short
            version of the category name (without the direct parent) is used.
            The default is the long version.
        """
        if self._context.get('partner_category_display') == 'short':
            return super(PartnerCategory, self).name_get()

        res = []
        for category in self:
            names = []
            current = category
            while current:
                names.append(current.name)
                current = current.parent_id
            res.append((category.id, ' / '.join(reversed(names))))
        return res

    @api.model
    def name_search(self, name, args=None, operator='ilike', limit=100):
        args = args or []
        if name:
            # Be sure name_search is symetric to name_get
            name = name.split(' / ')[-1]
            args = [('name', operator, name)] + args
        return self.search(args, limit=limit).name_get()


class PartnerTitle(models.Model):
    _name = 'res.partner.title'
    _order = 'name'

    name = fields.Char(string='Title', required=True, translate=True)
    shortcut = fields.Char(string='Abbreviation', translate=True)


class Partner(models.Model, FormatAddress):
    _description = 'Partner'
    _name = "res.partner"
    _order = "display_name"

    def _default_category(self):
        return self.env['res.partner.category'].browse(self._context.get('category_id'))

    def _default_company(self):
        return self.env['res.company']._company_default_get('res.partner')

    name = fields.Char(index=True)
    display_name = fields.Char(compute='_compute_display_name', string='Name', store=True, index=True)
    date = fields.Date(index=True)
    title = fields.Many2one('res.partner.title')
    parent_id = fields.Many2one('res.partner', string='Related Company', index=True)
    parent_name = fields.Char(related='parent_id.name', readonly=True, string='Parent name')
    child_ids = fields.One2many('res.partner', 'parent_id', string='Contacts', domain=[('active', '=', True)])  # force "active_test" domain to bypass _search() override
    ref = fields.Char(string='Internal Reference', index=True)
    lang = fields.Selection(_lang_get, string='Language', default=lambda self: self.env.lang,
                            help="If the selected language is loaded in the system, all documents related to "
                                 "this contact will be printed in this language. If not, it will be English.")
    tz = fields.Selection(_tz_get, string='Timezone', default=lambda self: self._context.get('tz'),
                          help="The partner's timezone, used to output proper date and time values "
                               "inside printed reports. It is important to set a value for this field. "
                               "You should use the same timezone that is otherwise used to pick and "
                               "render date and time values: your computer's timezone.")
    tz_offset = fields.Char(compute='_compute_tz_offset', string='Timezone offset', invisible=True)
    user_id = fields.Many2one('res.users', string='Salesperson',
      help='The internal user that is in charge of communicating with this contact if any.')
    vat = fields.Char(string='TIN', help="Tax Identification Number. "
                                         "Fill it if the company is subjected to taxes. "
                                         "Used by the some of the legal statements.")
    bank_ids = fields.One2many('res.partner.bank', 'partner_id', string='Banks')
    website = fields.Char(help="Website of Partner or Company")
    comment = fields.Text(string='Notes')

    category_id = fields.Many2many('res.partner.category', column1='partner_id',
                                    column2='category_id', string='Tags', default=_default_category)
    credit_limit = fields.Float(string='Credit Limit')
    barcode = fields.Char(oldname='ean13')
    active = fields.Boolean(default=True)
    customer = fields.Boolean(string='Is a Customer', default=True,
                               help="Check this box if this contact is a customer.")
    supplier = fields.Boolean(string='Is a Vendor',
                               help="Check this box if this contact is a vendor. "
                               "If it's not checked, purchase people will not see it when encoding a purchase order.")
    employee = fields.Boolean(help="Check this box if this contact is an Employee.")
    function = fields.Char(string='Job Position')
    type = fields.Selection(
        [('contact', 'Contact'),
         ('invoice', 'Invoice address'),
         ('delivery', 'Shipping address'),
         ('other', 'Other address')], string='Address Type',
        default='contact',
        help="Used to select automatically the right address according to the context in sales and purchases documents.")
    street = fields.Char()
    street2 = fields.Char()
    zip = fields.Char(change_default=True)
    city = fields.Char()
    state_id = fields.Many2one("res.country.state", string='State', ondelete='restrict')
    country_id = fields.Many2one('res.country', string='Country', ondelete='restrict')
    email = fields.Char()
    phone = fields.Char()
    fax = fields.Char()
    mobile = fields.Char()
    birthdate = fields.Char()
    is_company = fields.Boolean(string='Is a Company', default=False,
        help="Check if the contact is a company, otherwise it is a person")
    # company_type is only an interface field, do not use it in business logic
    company_type = fields.Selection(string='Company Type',
        selection=[('person', 'Individual'), ('company', 'Company')],
        compute='_compute_company_type', readonly=False)
    company_id = fields.Many2one('res.company', 'Company', index=True, default=_default_company)
    color = fields.Integer(string='Color Index', default=0)
    user_ids = fields.One2many('res.users', 'partner_id', string='Users', auto_join=True)
    contact_address = fields.Char(compute='_compute_contact_address', string='Complete Address')

    # technical field used for managing commercial fields
    commercial_partner_id = fields.Many2one('res.partner', compute='_compute_commercial_partner',
                                             string='Commercial Entity', store=True)

    # image: all image fields are base64 encoded and PIL-supported
    image = fields.Binary("Image", attachment=True,
        help="This field holds the image used as avatar for this contact, limited to 1024x1024px",)
    image_medium = fields.Binary("Medium-sized image", attachment=True,
        help="Medium-sized image of this contact. It is automatically "\
             "resized as a 128x128px image, with aspect ratio preserved. "\
             "Use this field in form views or some kanban views.")
    image_small = fields.Binary("Small-sized image", attachment=True,
        help="Small-sized image of this contact. It is automatically "\
             "resized as a 64x64px image, with aspect ratio preserved. "\
             "Use this field anywhere a small image is required.")

    _sql_constraints = [
        ('check_name', "CHECK( (type='contact' AND name IS NOT NULL) or (type!='contact') )", 'Contacts require a name.'),
    ]

    @api.depends('is_company', 'name', 'parent_id.name', 'type')
    def _compute_display_name(self):
        diff = dict(show_address=None, show_address_only=None, show_email=None)
        names = dict(self.with_context(**diff).name_get())
        for partner in self:
            partner.display_name = names.get(partner.id)

    @api.depends('tz')
    def _compute_tz_offset(self):
        for partner in self:
            partner.tz_offset = datetime.datetime.now(pytz.timezone(partner.tz or 'GMT')).strftime('%z')

    @api.depends(lambda self: self._display_address_depends())
    def _compute_contact_address(self):
        for partner in self:
            partner.contact_address = partner._display_address()

    @api.depends('is_company', 'parent_id.commercial_partner_id')
    def _compute_commercial_partner(self):
        for partner in self:
            if partner.is_company or not partner.parent_id:
                partner.commercial_partner_id = partner
            else:
                partner.commercial_partner_id = partner.parent_id.commercial_partner_id

    @api.model
    def _get_default_image(self, partner_type, is_company, parent_id):
        if getattr(threading.currentThread(), 'testing', False) or self._context.get('install_mode'):
            return False

        colorize, img_path, image = False, False, False

        if partner_type in ['contact', 'other'] and parent_id:
            parent_image = self.browse(parent_id).image
            image = parent_image and parent_image.decode('base64') or None

        if not image and partner_type == 'invoice':
            img_path = get_module_resource('base', 'static/src/img', 'money.png')
        elif not image and partner_type == 'delivery':
            img_path = get_module_resource('base', 'static/src/img', 'truck.png')
        elif not image and is_company:
            img_path = get_module_resource('base', 'static/src/img', 'company_image.png')
        elif not image:
            img_path = get_module_resource('base', 'static/src/img', 'avatar.png')
            colorize = True

        if img_path:
            with open(img_path, 'rb') as f:
                image = f.read()
        if image and colorize:
            image = tools.image_colorize(image)

        return tools.image_resize_image_big(image.encode('base64'))

    @api.model
    def fields_view_get(self, view_id=None, view_type='form', toolbar=False, submenu=False):
        if (not view_id) and (view_type == 'form') and self._context.get('force_email'):
            view_id = self.env.ref('base.view_partner_simple_form').id
        res = super(Partner, self).fields_view_get(view_id=view_id, view_type=view_type, toolbar=toolbar, submenu=submenu)
        if view_type == 'form':
            res['arch'] = self.fields_view_get_address(res['arch'])
        return res

    @api.constrains('parent_id')
    def _check_parent_id(self):
        if not self._check_recursion():
            raise ValidationError(_('You cannot create recursive Partner hierarchies.'))

    @api.multi
    def copy(self, default=None):
        self.ensure_one()
        default = dict(default or {}, name=_('%s (copy)') % self.name)
        return super(Partner, self).copy(default)

    @api.onchange('parent_id')
    def onchange_parent_id(self):
        # return values in result, as this method is used by _fields_sync()
        if not self.parent_id:
            return
        result = {}
        partner = getattr(self, '_origin', self)
        if partner.parent_id and partner.parent_id != self.parent_id:
            result['warning'] = {
                'title': _('Warning'),
                'message': _('Changing the company of a contact should only be done if it '
                             'was never correctly set. If an existing contact starts working for a new '
                             'company then a new contact should be created under that new '
                             'company. You can use the "Discard" button to abandon this change.')}
        if partner.type == 'contact' or self.type == 'contact':
            # for contacts: copy the parent address, if set (aka, at least one
            # value is set in the address: otherwise, keep the one from the
            # contact)
            address_fields = self._address_fields()
            if any(self.parent_id[key] for key in address_fields):
                def convert(value):
                    return value.id if isinstance(value, models.BaseModel) else value
                result['value'] = {key: convert(self.parent_id[key]) for key in address_fields}
        return result

    @api.onchange('state_id')
    def onchange_state(self):
        if self.state_id:
            self.country_id = self.state_id.country_id

    @api.onchange('email')
    def onchange_email(self):
        if not self.image and not self._context.get('yaml_onchange') and self.email:
            self.image = self._get_gravatar_image(self.email)

    @api.depends('is_company')
    def _compute_company_type(self):
        for partner in self:
            partner.company_type = 'company' if partner.is_company else 'person'

    @api.onchange('company_type')
    def onchange_company_type(self):
        self.is_company = (self.company_type == 'company')

    @api.v7
    def _update_fields_values(self, cr, uid, partner, fields, context=None):
        return Partner._update_fields_values(partner, fields)

    @api.v8
    def _update_fields_values(self, fields):
        """ Returns dict of write() values for synchronizing ``fields`` """
        values = {}
        for fname in fields:
            field = self._fields[fname]
            if field.type == 'many2one':
                values[fname] = self[fname].id
            elif field.type == 'one2many':
                raise AssertionError(_('One2Many fields cannot be synchronized as part of `commercial_fields` or `address fields`'))
            elif field.type == 'many2many':
                values[fname] = [(6, 0, self[fname].ids)]
            else:
                values[fname] = self[fname]
        return values

    @api.model
    def _address_fields(self):
        """Returns the list of address fields that are synced from the parent."""
        return list(ADDRESS_FIELDS)

    @api.multi
    def update_address(self, vals):
        addr_vals = {key: vals[key] for key in self._address_fields() if key in vals}
        if addr_vals:
            return super(Partner, self).write(addr_vals)

    @api.model
    def _commercial_fields(self):
        """ Returns the list of fields that are managed by the commercial entity
        to which a partner belongs. These fields are meant to be hidden on
        partners that aren't `commercial entities` themselves, and will be
        delegated to the parent `commercial entity`. The list is meant to be
        extended by inheriting classes. """
        return ['vat', 'credit_limit']

    @api.v7
    def _commercial_sync_from_company(self, cr, uid, partner, context=None):
        return Partner._commercial_sync_from_company(partner)

    @api.v8
    def _commercial_sync_from_company(self):
        """ Handle sync of commercial fields when a new parent commercial entity is set,
        as if they were related fields """
        commercial_partner = self.commercial_partner_id
        if commercial_partner != self:
            sync_vals = commercial_partner._update_fields_values(self._commercial_fields())
            self.write(sync_vals)

    @api.v7
    def _commercial_sync_to_children(self, cr, uid, partner, context=None):
        return Partner._commercial_sync_to_children(partner)

    @api.v8
    def _commercial_sync_to_children(self):
        """ Handle sync of commercial fields to descendants """
        commercial_partner = self.commercial_partner_id
        sync_vals = commercial_partner._update_fields_values(self._commercial_fields())
        sync_children = self.child_ids.filtered(lambda c: not c.is_company)
        for child in sync_children:
            child._commercial_sync_to_children()
        return sync_children.write(sync_vals)

    @api.v7
    def _fields_sync(self, cr, uid, partner, values, context=None):
        return Partner._fields_sync(partner, values)

    @api.v8
    def _fields_sync(self, values):
        """ Sync commercial fields and address fields from company and to children after create/update,
        just as if those were all modeled as fields.related to the parent """
        # 1. From UPSTREAM: sync from parent
        if values.get('parent_id') or values.get('type', 'contact'):
            # 1a. Commercial fields: sync if parent changed
            if values.get('parent_id'):
                self._commercial_sync_from_company()
            # 1b. Address fields: sync if parent or use_parent changed *and* both are now set 
            if self.parent_id and self.type == 'contact':
                onchange_vals = self.onchange_parent_id().get('value', {})
                self.update_address(onchange_vals)

        # 2. To DOWNSTREAM: sync children
        if self.child_ids:
            # 2a. Commercial Fields: sync if commercial entity
            if self.commercial_partner_id == self:
                commercial_fields = self._commercial_fields()
                if any(field in values for field in commercial_fields):
                    self._commercial_sync_to_children()
            # 2b. Address fields: sync if address changed
            address_fields = self._address_fields()
            if any(field in values for field in address_fields):
                contacts = self.child_ids.filtered(lambda c: c.type == 'contact')
                contacts.update_address(values)

    @api.v7
    def _handle_first_contact_creation(self, cr, uid, partner, context=None):
        return Partner._handle_first_contact_creation(partner)

    @api.v8
    def _handle_first_contact_creation(self):
        """ On creation of first contact for a company (or root) that has no address, assume contact address
        was meant to be company address """
        parent = self.parent_id
        address_fields = self._address_fields()
        if (parent.is_company or not parent.parent_id) and len(parent.child_ids) == 1 and \
            any(self[f] for f in address_fields) and not any(parent[f] for f in address_fields):
            addr_vals = self._update_fields_values(address_fields)
            parent.update_address(addr_vals)
            if not parent.is_company:
                parent.write({'is_company': True})

    def _clean_website(self, website):
        (scheme, netloc, path, params, query, fragment) = urlparse.urlparse(website)
        if not scheme:
            if not netloc:
                netloc, path = path, ''
            website = urlparse.urlunparse(('http', netloc, path, params, query, fragment))
        return website

    @api.multi
    def write(self, vals):
        # res.partner must only allow to set the company_id of a partner if it
        # is the same as the company of all users that inherit from this partner
        # (this is to allow the code from res_users to write to the partner!) or
        # if setting the company_id to False (this is compatible with any user
        # company)
        if vals.get('website'):
            vals['website'] = self._clean_website(vals['website'])
        if vals.get('company_id'):
            company = self.env['res.company'].browse(vals['company_id'])
            for partner in self:
                if partner.user_ids:
                    companies = set(user.company_id for user in partner.user_ids)
                    if len(companies) > 1 or company not in companies:
                        raise UserError(_("You can not change the company as the partner/user has multiple user linked with different companies."))
        tools.image_resize_images(vals)

        result = super(Partner, self).write(vals)
        for partner in self:
<<<<<<< HEAD
            partner._fields_sync(vals)
            if any(u.has_group('base.group_user') for u in partner.user_ids):
=======
            if any(u.has_group('base.group_user') for u in partner.user_ids if u != self.env.user):
>>>>>>> eb443410
                self.env['res.users'].check_access_rights('write')
        return result

    @api.model
    def create(self, vals):
        if vals.get('website'):
            vals['website'] = self._clean_website(vals['website'])
        # compute default image in create, because computing gravatar in the onchange
        # cannot be easily performed if default images are in the way
        if not vals.get('image'):
            vals['image'] = self._get_default_image(vals.get('type'), vals.get('is_company'), vals.get('parent_id'))
        partner = super(Partner, self).create(vals)
        partner._fields_sync(vals)
        partner._handle_first_contact_creation()
        tools.image_resize_images(vals)
        return partner

    @api.multi
    def open_commercial_entity(self):
        """ Utility method used to add an "Open Company" button in partner views """
        self.ensure_one()
        return {'type': 'ir.actions.act_window',
                'res_model': 'res.partner',
                'view_mode': 'form',
                'res_id': self.commercial_partner_id.id,
                'target': 'current',
                'flags': {'form': {'action_buttons': True}}}

    @api.multi
    def open_parent(self):
        """ Utility method used to add an "Open Parent" button in partner views """
        self.ensure_one()
        address_form_id = self.env.ref('base.view_partner_address_form').id
        return {'type': 'ir.actions.act_window',
                'res_model': 'res.partner',
                'view_mode': 'form',
                'views': [(address_form_id, 'form')],
                'res_id': self.parent_id.id,
                'target': 'new',
                'flags': {'form': {'action_buttons': True}}}

    @api.multi
    def name_get(self):
        res = []
        types_dict = dict(self.fields_get()['type']['selection'])
        for partner in self:
            name = partner.name or ''
            if partner.parent_id and not partner.is_company:
                if not name and partner.type in ['invoice', 'delivery', 'other']:
                    name = types_dict[partner.type]
                name = "%s, %s" % (partner.parent_name, name)
            if self._context.get('show_address_only'):
                name = partner._display_address(without_company=True)
            if self._context.get('show_address'):
                name = name + "\n" + partner._display_address(without_company=True)
            name = name.replace('\n\n', '\n')
            name = name.replace('\n\n', '\n')
            if self._context.get('show_email') and partner.email:
                name = "%s <%s>" % (name, partner.email)
            if self._context.get('html_format'):
                name = name.replace('\n', '<br/>')
            res.append((partner.id, name))
        return res

    def _parse_partner_name(self, text, context=None):
        """ Supported syntax:
            - 'Raoul <raoul@grosbedon.fr>': will find name and email address
            - otherwise: default, everything is set as the name """
        emails = tools.email_split(text.replace(' ', ','))
        if emails:
            email = emails[0]
            name = text[:text.index(email)].replace('"', '').replace('<', '').strip()
        else:
            name, email = text, ''
        return name, email

    @api.model
    def name_create(self, name):
        """ Override of orm's name_create method for partners. The purpose is
            to handle some basic formats to create partners using the
            name_create.
            If only an email address is received and that the regex cannot find
            a name, the name will have the email value.
            If 'force_email' key in context: must find the email address. """
        name, email = self._parse_partner_name(name)
        if self._context.get('force_email') and not email:
            raise UserError(_("Couldn't create contact without email address!"))
        if not name and email:
            name = email
        partner = self.create({self._rec_name: name or email, 'email': email or False})
        return partner.name_get()[0]

    @api.model
    def _search(self, args, offset=0, limit=None, order=None, count=False, access_rights_uid=None):
        """ Override search() to always show inactive children when searching via ``child_of`` operator. The ORM will
        always call search() with a simple domain of the form [('parent_id', 'in', [ids])]. """
        # a special ``domain`` is set on the ``child_ids`` o2m to bypass this logic, as it uses similar domain expressions
        if len(args) == 1 and len(args[0]) == 3 and args[0][:2] == ('parent_id','in') \
                and args[0][2] != [False]:
            self = self.with_context(active_test=False)
        return super(Partner, self)._search(args, offset=offset, limit=limit, order=order,
                                            count=count, access_rights_uid=access_rights_uid)

    @api.model
    def name_search(self, name, args=None, operator='ilike', limit=100):
        if args is None:
            args = []
        if name and operator in ('=', 'ilike', '=ilike', 'like', '=like'):
            self.check_access_rights('read')
            where_query = self._where_calc(args)
            self._apply_ir_rules(where_query, 'read')
            from_clause, where_clause, where_clause_params = where_query.get_sql()
            where_str = where_clause and (" WHERE %s AND " % where_clause) or ' WHERE '

            # search on the name of the contacts and of its company
            search_name = name
            if operator in ('ilike', 'like'):
                search_name = '%%%s%%' % name
            if operator in ('=ilike', '=like'):
                operator = operator[1:]

            unaccent = get_unaccent_wrapper(self.env.cr)

            query = """SELECT id
                         FROM res_partner
                      {where} ({email} {operator} {percent}
                           OR {display_name} {operator} {percent}
                           OR {reference} {operator} {percent})
                           -- don't panic, trust postgres bitmap
                     ORDER BY {display_name} {operator} {percent} desc,
                              {display_name}
                    """.format(where=where_str,
                               operator=operator,
                               email=unaccent('email'),
                               display_name=unaccent('display_name'),
                               reference=unaccent('ref'),
                               percent=unaccent('%s'))

            where_clause_params += [search_name]*4
            if limit:
                query += ' limit %s'
                where_clause_params.append(limit)
            self.env.cr.execute(query, where_clause_params)
            partner_ids = map(lambda x: x[0], self.env.cr.fetchall())

            if partner_ids:
                return self.browse(partner_ids).name_get()
            else:
                return []
        return super(Partner, self).name_search(name, args, operator=operator, limit=limit)

    @api.model
    def find_or_create(self, email):
        """ Find a partner with the given ``email`` or use :py:method:`~.name_create`
            to create one

            :param str email: email-like string, which should contain at least one email,
                e.g. ``"Raoul Grosbedon <r.g@grosbedon.fr>"``"""
        assert email, 'an email is required for find_or_create to work'
        emails = tools.email_split(email)
        if emails:
            email = emails[0]
        partners = self.search([('email', '=ilike', email)])
        return partners.id or self.name_create(email)[0]

    def _get_gravatar_image(self, email):
        gravatar_image = False
        email_hash = hashlib.md5(email.lower()).hexdigest()
        url = "https://www.gravatar.com/avatar/" + email_hash
        try:
            image_content = urllib2.urlopen(url + "?d=404&s=128", timeout=5).read()
            gravatar_image = base64.b64encode(image_content)
        except Exception:
            pass
        return gravatar_image

    @api.multi
    def _email_send(self, email_from, subject, body, on_error=None):
        for partner in self.filtered('email'):
            tools.email_send(email_from, [partner.email], subject, body, on_error)
        return True

    @api.multi
    def address_get(self, adr_pref=None):
        """ Find contacts/addresses of the right type(s) by doing a depth-first-search
        through descendants within company boundaries (stop at entities flagged ``is_company``)
        then continuing the search at the ancestors that are within the same company boundaries.
        Defaults to partners of type ``'default'`` when the exact type is not found, or to the
        provided partner itself if no type ``'default'`` is found either. """
        adr_pref = set(adr_pref or [])
        if 'contact' not in adr_pref:
            adr_pref.add('contact')
        result = {}
        visited = set()
        for partner in self:
            current_partner = partner
            while current_partner:
                to_scan = [current_partner]
                # Scan descendants, DFS
                while to_scan:
                    record = to_scan.pop(0)
                    visited.add(record)
                    if record.type in adr_pref and not result.get(record.type):
                        result[record.type] = record.id
                    if len(result) == len(adr_pref):
                        return result
                    to_scan = [c for c in record.child_ids
                                 if c not in visited
                                 if not c.is_company] + to_scan

                # Continue scanning at ancestor if current_partner is not a commercial entity
                if current_partner.is_company or not current_partner.parent_id:
                    break
                current_partner = current_partner.parent_id

        # default to type 'contact' or the partner itself
        default = result.get('contact', self.id or False)
        for adr_type in adr_pref:
            result[adr_type] = result.get(adr_type) or default
        return result

    @api.model
    def view_header_get(self, view_id, view_type):
        res = super(Partner, self).view_header_get(view_id, view_type)
        if res: return res
        if not self._context.get('category_id'):
            return False
        return _('Partners: ') + self.env['res.partner.category'].browse(self._context['category_id']).name

    @api.model
    @api.returns('self')
    def main_partner(self):
        ''' Return the main partner '''
        return self.env.ref('base.main_partner')

    @api.v7
    def _display_address(self, cr, uid, address, without_company=False, context=None):
        return self.browse(cr, uid, address.id, context=context)._display_address(without_company=without_company)

    @api.v8
    def _display_address(self, without_company=False):

        '''
        The purpose of this function is to build and return an address formatted accordingly to the
        standards of the country where it belongs.

        :param address: browse record of the res.partner to format
        :returns: the address formatted in a display that fit its country habits (or the default ones
            if not country is specified)
        :rtype: string
        '''
        # get the information that will be injected into the display format
        # get the address format
        address_format = self.country_id.address_format or \
              "%(street)s\n%(street2)s\n%(city)s %(state_code)s %(zip)s\n%(country_name)s"
        args = {
            'state_code': self.state_id.code or '',
            'state_name': self.state_id.name or '',
            'country_code': self.country_id.code or '',
            'country_name': self.country_id.name or '',
            'company_name': self.parent_name or '',
        }
        for field in self._address_fields():
            args[field] = getattr(self, field) or ''
        if without_company:
            args['company_name'] = ''
        elif self.parent_id:
            address_format = '%(company_name)s\n' + address_format
        return address_format % args

    def _display_address_depends(self):
        # field dependencies of method _display_address()
        return self._address_fields() + [
            'country_id.address_format', 'country_id.code', 'country_id.name',
            'parent_id.name', 'state_id.code', 'state_id.name',
        ]<|MERGE_RESOLUTION|>--- conflicted
+++ resolved
@@ -472,13 +472,9 @@
 
         result = super(Partner, self).write(vals)
         for partner in self:
-<<<<<<< HEAD
+            if any(u.has_group('base.group_user') for u in partner.user_ids if u != self.env.user):
+                self.env['res.users'].check_access_rights('write')
             partner._fields_sync(vals)
-            if any(u.has_group('base.group_user') for u in partner.user_ids):
-=======
-            if any(u.has_group('base.group_user') for u in partner.user_ids if u != self.env.user):
->>>>>>> eb443410
-                self.env['res.users'].check_access_rights('write')
         return result
 
     @api.model
