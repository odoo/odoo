# -*- coding: utf-8 -*-
# Part of Odoo. See LICENSE file for full copyright and licensing details.

import base64
import datetime
import hashlib
import pytz
import threading
import urllib2
import urlparse
from lxml import etree

from odoo import api, fields, models, tools, _
from odoo.modules import get_module_resource
from odoo.osv.expression import get_unaccent_wrapper
from odoo.exceptions import UserError, ValidationError

# Global variables used for the warning fields declared on the res.partner
# in the following modules : sale, purchase, account, stock 
WARNING_MESSAGE = [
                   ('no-message','No Message'),
                   ('warning','Warning'),
                   ('block','Blocking Message')
                   ]
WARNING_HELP = _('Selecting the "Warning" option will notify user with the message, Selecting "Blocking Message" will throw an exception with the message and block the flow. The Message has to be written in the next field.')

<<<<<<< HEAD
=======
import openerp
from openerp import tools, api, SUPERUSER_ID
from openerp.osv import osv, fields
from openerp.osv.expression import get_unaccent_wrapper
from openerp.tools.translate import _
from openerp.exceptions import UserError
>>>>>>> 5bed95fb

ADDRESS_FORMAT_CLASSES = {
    '%(city)s %(state_code)s\n%(zip)s': 'o_city_state',
    '%(zip)s %(city)s': 'o_zip_city'
}

ADDRESS_FIELDS = ('street', 'street2', 'zip', 'city', 'state_id', 'country_id')
@api.model
def _lang_get(self):
    return self.env['res.lang'].get_installed()

@api.model
def _tz_get(self):
    # put POSIX 'Etc/*' entries at the end to avoid confusing users - see bug 1086728
    return [(tz, tz) for tz in sorted(pytz.all_timezones, key=lambda tz: tz if not tz.startswith('Etc/') else '_')]


class FormatAddress(object):
    @api.model
    def fields_view_get_address(self, arch):
        address_format = self.env.user.company_id.country_id.address_format or ''
        for format_pattern, format_class in ADDRESS_FORMAT_CLASSES.iteritems():
            if format_pattern in address_format:
                doc = etree.fromstring(arch)
                for address_node in doc.xpath("//div[@class='o_address_format']"):
                    # add address format class to address block
                    address_node.attrib['class'] += ' ' + format_class
                    if format_class.startswith('o_zip'):
                        zip_fields = address_node.xpath("//field[@name='zip']")
                        city_fields = address_node.xpath("//field[@name='city']")
                        if zip_fields and city_fields:
                            # move zip field before city field
                            city_fields[0].addprevious(zip_fields[0])
                arch = etree.tostring(doc)
                break
        return arch


class PartnerCategory(models.Model):
    _description = 'Partner Tags'
    _name = 'res.partner.category'
    _order = 'parent_left, name'
    _parent_store = True
    _parent_order = 'name'

    name = fields.Char(string='Category Name', required=True, translate=True)
    color = fields.Integer(string='Color Index')
    parent_id = fields.Many2one('res.partner.category', string='Parent Category', index=True, ondelete='cascade')
    child_ids = fields.One2many('res.partner.category', 'parent_id', string='Child Tags')
    active = fields.Boolean(default=True, help="The active field allows you to hide the category without removing it.")
    parent_left = fields.Integer(string='Left parent', index=True)
    parent_right = fields.Integer(string='Right parent', index=True)
    partner_ids = fields.Many2many('res.partner', column1='category_id', column2='partner_id', string='Partners')

    @api.constrains('parent_id')
    def _check_parent_id(self):
        if not self._check_recursion():
            raise ValidationError(_('Error ! You can not create recursive tags.'))

    @api.multi
    def name_get(self):
        """ Return the categories' display name, including their direct
            parent by default.

            If ``context['partner_category_display']`` is ``'short'``, the short
            version of the category name (without the direct parent) is used.
            The default is the long version.
        """
        if self._context.get('partner_category_display') == 'short':
            return super(PartnerCategory, self).name_get()

        res = []
        for category in self:
            names = []
            current = category
            while current:
                names.append(current.name)
                current = current.parent_id
            res.append((category.id, ' / '.join(reversed(names))))
        return res

    @api.model
    def name_search(self, name, args=None, operator='ilike', limit=100):
        args = args or []
        if name:
            # Be sure name_search is symetric to name_get
            name = name.split(' / ')[-1]
            args = [('name', operator, name)] + args
        return self.search(args, limit=limit).name_get()


class PartnerTitle(models.Model):
    _name = 'res.partner.title'
    _order = 'name'

    name = fields.Char(string='Title', required=True, translate=True)
    shortcut = fields.Char(string='Abbreviation', translate=True)

    _sql_constraints = [('name_uniq', 'unique (name)', "Title name already exists !")]

class Partner(models.Model, FormatAddress):
    _description = 'Partner'
    _name = "res.partner"
    _order = "display_name"

    def _default_category(self):
        return self.env['res.partner.category'].browse(self._context.get('category_id'))

    def _default_company(self):
        return self.env['res.company']._company_default_get('res.partner')

    name = fields.Char(index=True)
    display_name = fields.Char(compute='_compute_display_name', string='Name', store=True, index=True)
    date = fields.Date(index=True)
    title = fields.Many2one('res.partner.title')
    parent_id = fields.Many2one('res.partner', string='Related Company', index=True)
    parent_name = fields.Char(related='parent_id.name', readonly=True, string='Parent name')
    child_ids = fields.One2many('res.partner', 'parent_id', string='Contacts', domain=[('active', '=', True)])  # force "active_test" domain to bypass _search() override
    ref = fields.Char(string='Internal Reference', index=True)
    lang = fields.Selection(_lang_get, string='Language', default=lambda self: self.env.lang,
                            help="If the selected language is loaded in the system, all documents related to "
                                 "this contact will be printed in this language. If not, it will be English.")
    tz = fields.Selection(_tz_get, string='Timezone', default=lambda self: self._context.get('tz'),
                          help="The partner's timezone, used to output proper date and time values "
                               "inside printed reports. It is important to set a value for this field. "
                               "You should use the same timezone that is otherwise used to pick and "
                               "render date and time values: your computer's timezone.")
    tz_offset = fields.Char(compute='_compute_tz_offset', string='Timezone offset', invisible=True)
    user_id = fields.Many2one('res.users', string='Salesperson',
      help='The internal user that is in charge of communicating with this contact if any.')
    vat = fields.Char(string='TIN', help="Tax Identification Number. "
                                         "Fill it if the company is subjected to taxes. "
                                         "Used by the some of the legal statements.")
    bank_ids = fields.One2many('res.partner.bank', 'partner_id', string='Banks')
    website = fields.Char(help="Website of Partner or Company")
    comment = fields.Text(string='Notes')

    category_id = fields.Many2many('res.partner.category', column1='partner_id',
                                    column2='category_id', string='Tags', default=_default_category)
    credit_limit = fields.Float(string='Credit Limit')
    barcode = fields.Char(oldname='ean13')
    active = fields.Boolean(default=True)
    customer = fields.Boolean(string='Is a Customer', default=True,
                               help="Check this box if this contact is a customer.")
    supplier = fields.Boolean(string='Is a Vendor',
                               help="Check this box if this contact is a vendor. "
                               "If it's not checked, purchase people will not see it when encoding a purchase order.")
    employee = fields.Boolean(help="Check this box if this contact is an Employee.")
    function = fields.Char(string='Job Position')
    type = fields.Selection(
        [('contact', 'Contact'),
         ('invoice', 'Invoice address'),
         ('delivery', 'Shipping address'),
         ('other', 'Other address')], string='Address Type',
        default='contact',
        help="Used to select automatically the right address according to the context in sales and purchases documents.")
    street = fields.Char()
    street2 = fields.Char()
    zip = fields.Char(change_default=True)
    city = fields.Char()
    state_id = fields.Many2one("res.country.state", string='State', ondelete='restrict')
    country_id = fields.Many2one('res.country', string='Country', ondelete='restrict')
    email = fields.Char()
    phone = fields.Char()
    fax = fields.Char()
    mobile = fields.Char()
    birthdate = fields.Char()
    is_company = fields.Boolean(string='Is a Company', default=False,
        help="Check if the contact is a company, otherwise it is a person")
    # company_type is only an interface field, do not use it in business logic
    company_type = fields.Selection(string='Company Type',
        selection=[('person', 'Individual'), ('company', 'Company')],
        compute='_compute_company_type', readonly=False)
    company_id = fields.Many2one('res.company', 'Company', index=True, default=_default_company)
    color = fields.Integer(string='Color Index', default=0)
    user_ids = fields.One2many('res.users', 'partner_id', string='Users', auto_join=True)
    contact_address = fields.Char(compute='_compute_contact_address', string='Complete Address')

    # technical field used for managing commercial fields
    commercial_partner_id = fields.Many2one('res.partner', compute='_compute_commercial_partner',
                                             string='Commercial Entity', store=True, index=True)

    # image: all image fields are base64 encoded and PIL-supported
    image = fields.Binary("Image", attachment=True,
        help="This field holds the image used as avatar for this contact, limited to 1024x1024px",)
    image_medium = fields.Binary("Medium-sized image", attachment=True,
        help="Medium-sized image of this contact. It is automatically "\
             "resized as a 128x128px image, with aspect ratio preserved. "\
             "Use this field in form views or some kanban views.")
    image_small = fields.Binary("Small-sized image", attachment=True,
        help="Small-sized image of this contact. It is automatically "\
             "resized as a 64x64px image, with aspect ratio preserved. "\
             "Use this field anywhere a small image is required.")

    _sql_constraints = [
        ('check_name', "CHECK( (type='contact' AND name IS NOT NULL) or (type!='contact') )", 'Contacts require a name.'),
    ]

    @api.depends('is_company', 'name', 'parent_id.name', 'type')
    def _compute_display_name(self):
        diff = dict(show_address=None, show_address_only=None, show_email=None)
        names = dict(self.with_context(**diff).name_get())
        for partner in self:
            partner.display_name = names.get(partner.id)

    @api.depends('tz')
    def _compute_tz_offset(self):
        for partner in self:
            partner.tz_offset = datetime.datetime.now(pytz.timezone(partner.tz or 'GMT')).strftime('%z')

    @api.depends(lambda self: self._display_address_depends())
    def _compute_contact_address(self):
        for partner in self:
            partner.contact_address = partner._display_address()

    @api.depends('is_company', 'parent_id.commercial_partner_id')
    def _compute_commercial_partner(self):
        for partner in self:
            if partner.is_company or not partner.parent_id:
                partner.commercial_partner_id = partner
            else:
                partner.commercial_partner_id = partner.parent_id.commercial_partner_id

    @api.model
    def _get_default_image(self, partner_type, is_company, parent_id):
        if getattr(threading.currentThread(), 'testing', False) or self._context.get('install_mode'):
            return False

        colorize, img_path, image = False, False, False

        if partner_type in ['other'] and parent_id:
            parent_image = self.browse(parent_id).image
            image = parent_image and parent_image.decode('base64') or None

        if not image and partner_type == 'invoice':
            img_path = get_module_resource('base', 'static/src/img', 'money.png')
        elif not image and partner_type == 'delivery':
            img_path = get_module_resource('base', 'static/src/img', 'truck.png')
        elif not image and is_company:
            img_path = get_module_resource('base', 'static/src/img', 'company_image.png')
        elif not image:
            img_path = get_module_resource('base', 'static/src/img', 'avatar.png')
            colorize = True

        if img_path:
            with open(img_path, 'rb') as f:
                image = f.read()
        if image and colorize:
            image = tools.image_colorize(image)

        return tools.image_resize_image_big(image.encode('base64'))

    @api.model
    def fields_view_get(self, view_id=None, view_type='form', toolbar=False, submenu=False):
        if (not view_id) and (view_type == 'form') and self._context.get('force_email'):
            view_id = self.env.ref('base.view_partner_simple_form').id
        res = super(Partner, self).fields_view_get(view_id=view_id, view_type=view_type, toolbar=toolbar, submenu=submenu)
        if view_type == 'form':
            res['arch'] = self.fields_view_get_address(res['arch'])
        return res

    @api.constrains('parent_id')
    def _check_parent_id(self):
        if not self._check_recursion():
            raise ValidationError(_('You cannot create recursive Partner hierarchies.'))

    @api.multi
    def copy(self, default=None):
        self.ensure_one()
        default = dict(default or {}, name=_('%s (copy)') % self.name)
        return super(Partner, self).copy(default)

    @api.onchange('parent_id')
    def onchange_parent_id(self):
        # return values in result, as this method is used by _fields_sync()
        if not self.parent_id:
            return
        result = {}
        partner = getattr(self, '_origin', self)
        if partner.parent_id and partner.parent_id != self.parent_id:
            result['warning'] = {
                'title': _('Warning'),
                'message': _('Changing the company of a contact should only be done if it '
                             'was never correctly set. If an existing contact starts working for a new '
                             'company then a new contact should be created under that new '
                             'company. You can use the "Discard" button to abandon this change.')}
        if partner.type == 'contact' or self.type == 'contact':
            # for contacts: copy the parent address, if set (aka, at least one
            # value is set in the address: otherwise, keep the one from the
            # contact)
            address_fields = self._address_fields()
            if any(self.parent_id[key] for key in address_fields):
                def convert(value):
                    return value.id if isinstance(value, models.BaseModel) else value
                result['value'] = {key: convert(self.parent_id[key]) for key in address_fields}
        return result

    @api.onchange('state_id')
    def onchange_state(self):
        if self.state_id:
            self.country_id = self.state_id.country_id

    @api.onchange('email')
    def onchange_email(self):
        if not self.image and not self._context.get('yaml_onchange') and self.email:
            self.image = self._get_gravatar_image(self.email)

    @api.depends('is_company')
    def _compute_company_type(self):
        for partner in self:
            partner.company_type = 'company' if partner.is_company else 'person'

    @api.onchange('company_type')
    def onchange_company_type(self):
        self.is_company = (self.company_type == 'company')

    @api.v7
    def _update_fields_values(self, cr, uid, partner, fields, context=None):
        return Partner._update_fields_values(partner, fields)

    @api.v8
    def _update_fields_values(self, fields):
        """ Returns dict of write() values for synchronizing ``fields`` """
        values = {}
        for fname in fields:
            field = self._fields[fname]
            if field.type == 'many2one':
                values[fname] = self[fname].id
            elif field.type == 'one2many':
                raise AssertionError(_('One2Many fields cannot be synchronized as part of `commercial_fields` or `address fields`'))
            elif field.type == 'many2many':
                values[fname] = [(6, 0, self[fname].ids)]
            else:
                values[fname] = self[fname]
        return values

    @api.model
    def _address_fields(self):
        """Returns the list of address fields that are synced from the parent."""
        return list(ADDRESS_FIELDS)

    @api.multi
    def update_address(self, vals):
        addr_vals = {key: vals[key] for key in self._address_fields() if key in vals}
        if addr_vals:
            return super(Partner, self).write(addr_vals)

    @api.model
    def _commercial_fields(self):
        """ Returns the list of fields that are managed by the commercial entity
        to which a partner belongs. These fields are meant to be hidden on
        partners that aren't `commercial entities` themselves, and will be
        delegated to the parent `commercial entity`. The list is meant to be
        extended by inheriting classes. """
        return ['vat', 'credit_limit']

    @api.v7
    def _commercial_sync_from_company(self, cr, uid, partner, context=None):
        return Partner._commercial_sync_from_company(partner)

    @api.v8
    def _commercial_sync_from_company(self):
        """ Handle sync of commercial fields when a new parent commercial entity is set,
        as if they were related fields """
        commercial_partner = self.commercial_partner_id
        if commercial_partner != self:
            sync_vals = commercial_partner._update_fields_values(self._commercial_fields())
            self.write(sync_vals)

    @api.v7
    def _commercial_sync_to_children(self, cr, uid, partner, context=None):
        return Partner._commercial_sync_to_children(partner)

    @api.v8
    def _commercial_sync_to_children(self):
        """ Handle sync of commercial fields to descendants """
        commercial_partner = self.commercial_partner_id
        sync_vals = commercial_partner._update_fields_values(self._commercial_fields())
        sync_children = self.child_ids.filtered(lambda c: not c.is_company)
        for child in sync_children:
            child._commercial_sync_to_children()
        return sync_children.write(sync_vals)

    @api.v7
    def _fields_sync(self, cr, uid, partner, values, context=None):
        return Partner._fields_sync(partner, values)

    @api.v8
    def _fields_sync(self, values):
        """ Sync commercial fields and address fields from company and to children after create/update,
        just as if those were all modeled as fields.related to the parent """
        # 1. From UPSTREAM: sync from parent
        if values.get('parent_id') or values.get('type', 'contact'):
            # 1a. Commercial fields: sync if parent changed
            if values.get('parent_id'):
                self._commercial_sync_from_company()
            # 1b. Address fields: sync if parent or use_parent changed *and* both are now set 
            if self.parent_id and self.type == 'contact':
                onchange_vals = self.onchange_parent_id().get('value', {})
                self.update_address(onchange_vals)

        # 2. To DOWNSTREAM: sync children
        if self.child_ids:
            # 2a. Commercial Fields: sync if commercial entity
            if self.commercial_partner_id == self:
                commercial_fields = self._commercial_fields()
                if any(field in values for field in commercial_fields):
                    self._commercial_sync_to_children()
            # 2b. Address fields: sync if address changed
            address_fields = self._address_fields()
            if any(field in values for field in address_fields):
                contacts = self.child_ids.filtered(lambda c: c.type == 'contact')
                contacts.update_address(values)

    @api.v7
    def _handle_first_contact_creation(self, cr, uid, partner, context=None):
        return Partner._handle_first_contact_creation(partner)

    @api.v8
    def _handle_first_contact_creation(self):
        """ On creation of first contact for a company (or root) that has no address, assume contact address
        was meant to be company address """
        parent = self.parent_id
        address_fields = self._address_fields()
        if (parent.is_company or not parent.parent_id) and len(parent.child_ids) == 1 and \
            any(self[f] for f in address_fields) and not any(parent[f] for f in address_fields):
            addr_vals = self._update_fields_values(address_fields)
            parent.update_address(addr_vals)

    def _clean_website(self, website):
        (scheme, netloc, path, params, query, fragment) = urlparse.urlparse(website)
        if not scheme:
            if not netloc:
                netloc, path = path, ''
            website = urlparse.urlunparse(('http', netloc, path, params, query, fragment))
        return website

    @api.multi
    def write(self, vals):
        # res.partner must only allow to set the company_id of a partner if it
        # is the same as the company of all users that inherit from this partner
        # (this is to allow the code from res_users to write to the partner!) or
        # if setting the company_id to False (this is compatible with any user
        # company)
        if vals.get('website'):
            vals['website'] = self._clean_website(vals['website'])
        if vals.get('company_id'):
            company = self.env['res.company'].browse(vals['company_id'])
            for partner in self:
                if partner.user_ids:
                    companies = set(user.company_id for user in partner.user_ids)
                    if len(companies) > 1 or company not in companies:
                        raise UserError(_("You can not change the company as the partner/user has multiple user linked with different companies."))
        tools.image_resize_images(vals)
<<<<<<< HEAD

        result = super(Partner, self).write(vals)
=======
        result = True
        #To write in SUPERUSER on field is_company and avoid access rights problems.
        if 'is_company' in vals and self.user_has_groups('base.group_partner_manager') and not self.env.uid == SUPERUSER_ID:
            result = super(res_partner, self).sudo().write({'is_company': vals.get('is_company')})
            del vals['is_company']
        result = result and super(res_partner, self).write(vals)
>>>>>>> 5bed95fb
        for partner in self:
            if any(u.has_group('base.group_user') for u in partner.user_ids if u != self.env.user):
                self.env['res.users'].check_access_rights('write')
            partner._fields_sync(vals)
        return result

    @api.model
    def create(self, vals):
        if vals.get('website'):
            vals['website'] = self._clean_website(vals['website'])
        # compute default image in create, because computing gravatar in the onchange
        # cannot be easily performed if default images are in the way
        if not vals.get('image'):
            vals['image'] = self._get_default_image(vals.get('type'), vals.get('is_company'), vals.get('parent_id'))
        tools.image_resize_images(vals)
        partner = super(Partner, self).create(vals)
        partner._fields_sync(vals)
        partner._handle_first_contact_creation()
        return partner

    @api.multi
    def open_commercial_entity(self):
        """ Utility method used to add an "Open Company" button in partner views """
        self.ensure_one()
        return {'type': 'ir.actions.act_window',
                'res_model': 'res.partner',
                'view_mode': 'form',
                'res_id': self.commercial_partner_id.id,
                'target': 'current',
                'flags': {'form': {'action_buttons': True}}}

    @api.multi
    def open_parent(self):
        """ Utility method used to add an "Open Parent" button in partner views """
        self.ensure_one()
        address_form_id = self.env.ref('base.view_partner_address_form').id
        return {'type': 'ir.actions.act_window',
                'res_model': 'res.partner',
                'view_mode': 'form',
                'views': [(address_form_id, 'form')],
                'res_id': self.parent_id.id,
                'target': 'new',
                'flags': {'form': {'action_buttons': True}}}

    @api.multi
    def name_get(self):
        res = []
        for partner in self:
            name = partner.name or ''
            if partner.parent_id and not partner.is_company:
                if not name and partner.type in ['invoice', 'delivery', 'other']:
                    name = dict(self.fields_get(['type'])['type']['selection'])[partner.type]
                name = "%s, %s" % (partner.parent_name, name)
            if self._context.get('show_address_only'):
                name = partner._display_address(without_company=True)
            if self._context.get('show_address'):
                name = name + "\n" + partner._display_address(without_company=True)
            name = name.replace('\n\n', '\n')
            name = name.replace('\n\n', '\n')
            if self._context.get('show_email') and partner.email:
                name = "%s <%s>" % (name, partner.email)
            if self._context.get('html_format'):
                name = name.replace('\n', '<br/>')
            res.append((partner.id, name))
        return res

    def _parse_partner_name(self, text, context=None):
        """ Supported syntax:
            - 'Raoul <raoul@grosbedon.fr>': will find name and email address
            - otherwise: default, everything is set as the name """
        emails = tools.email_split(text.replace(' ', ','))
        if emails:
            email = emails[0]
            name = text[:text.index(email)].replace('"', '').replace('<', '').strip()
        else:
            name, email = text, ''
        return name, email

    @api.model
    def name_create(self, name):
        """ Override of orm's name_create method for partners. The purpose is
            to handle some basic formats to create partners using the
            name_create.
            If only an email address is received and that the regex cannot find
            a name, the name will have the email value.
            If 'force_email' key in context: must find the email address. """
        name, email = self._parse_partner_name(name)
        if self._context.get('force_email') and not email:
            raise UserError(_("Couldn't create contact without email address!"))
        if not name and email:
            name = email
        partner = self.create({self._rec_name: name or email, 'email': email or False})
        return partner.name_get()[0]

    @api.model
    def _search(self, args, offset=0, limit=None, order=None, count=False, access_rights_uid=None):
        """ Override search() to always show inactive children when searching via ``child_of`` operator. The ORM will
        always call search() with a simple domain of the form [('parent_id', 'in', [ids])]. """
        # a special ``domain`` is set on the ``child_ids`` o2m to bypass this logic, as it uses similar domain expressions
        if len(args) == 1 and len(args[0]) == 3 and args[0][:2] == ('parent_id','in') \
                and args[0][2] != [False]:
            self = self.with_context(active_test=False)
        return super(Partner, self)._search(args, offset=offset, limit=limit, order=order,
                                            count=count, access_rights_uid=access_rights_uid)

    @api.model
    def name_search(self, name, args=None, operator='ilike', limit=100):
        if args is None:
            args = []
        if name and operator in ('=', 'ilike', '=ilike', 'like', '=like'):
            self.check_access_rights('read')
            where_query = self._where_calc(args)
            self._apply_ir_rules(where_query, 'read')
            from_clause, where_clause, where_clause_params = where_query.get_sql()
            where_str = where_clause and (" WHERE %s AND " % where_clause) or ' WHERE '

            # search on the name of the contacts and of its company
            search_name = name
            if operator in ('ilike', 'like'):
                search_name = '%%%s%%' % name
            if operator in ('=ilike', '=like'):
                operator = operator[1:]

            unaccent = get_unaccent_wrapper(self.env.cr)

            query = """SELECT id
                         FROM res_partner
                      {where} ({email} {operator} {percent}
                           OR {display_name} {operator} {percent}
                           OR {reference} {operator} {percent})
                           -- don't panic, trust postgres bitmap
                     ORDER BY {display_name} {operator} {percent} desc,
                              {display_name}
                    """.format(where=where_str,
                               operator=operator,
                               email=unaccent('email'),
                               display_name=unaccent('display_name'),
                               reference=unaccent('ref'),
                               percent=unaccent('%s'))

            where_clause_params += [search_name]*4
            if limit:
                query += ' limit %s'
                where_clause_params.append(limit)
            self.env.cr.execute(query, where_clause_params)
            partner_ids = map(lambda x: x[0], self.env.cr.fetchall())

            if partner_ids:
                return self.browse(partner_ids).name_get()
            else:
                return []
        return super(Partner, self).name_search(name, args, operator=operator, limit=limit)

    @api.model
    def find_or_create(self, email):
        """ Find a partner with the given ``email`` or use :py:method:`~.name_create`
            to create one

            :param str email: email-like string, which should contain at least one email,
                e.g. ``"Raoul Grosbedon <r.g@grosbedon.fr>"``"""
        assert email, 'an email is required for find_or_create to work'
        emails = tools.email_split(email)
        if emails:
            email = emails[0]
        partners = self.search([('email', '=ilike', email)], limit=1)
        return partners.id or self.name_create(email)[0]

    def _get_gravatar_image(self, email):
        gravatar_image = False
        email_hash = hashlib.md5(email.lower()).hexdigest()
        url = "https://www.gravatar.com/avatar/" + email_hash
        try:
            image_content = urllib2.urlopen(url + "?d=404&s=128", timeout=5).read()
            gravatar_image = base64.b64encode(image_content)
        except Exception:
            pass
        return gravatar_image

    @api.multi
    def _email_send(self, email_from, subject, body, on_error=None):
        for partner in self.filtered('email'):
            tools.email_send(email_from, [partner.email], subject, body, on_error)
        return True

    @api.multi
    def address_get(self, adr_pref=None):
        """ Find contacts/addresses of the right type(s) by doing a depth-first-search
        through descendants within company boundaries (stop at entities flagged ``is_company``)
        then continuing the search at the ancestors that are within the same company boundaries.
        Defaults to partners of type ``'default'`` when the exact type is not found, or to the
        provided partner itself if no type ``'default'`` is found either. """
        adr_pref = set(adr_pref or [])
        if 'contact' not in adr_pref:
            adr_pref.add('contact')
        result = {}
        visited = set()
        for partner in self:
            current_partner = partner
            while current_partner:
                to_scan = [current_partner]
                # Scan descendants, DFS
                while to_scan:
                    record = to_scan.pop(0)
                    visited.add(record)
                    if record.type in adr_pref and not result.get(record.type):
                        result[record.type] = record.id
                    if len(result) == len(adr_pref):
                        return result
                    to_scan = [c for c in record.child_ids
                                 if c not in visited
                                 if not c.is_company] + to_scan

                # Continue scanning at ancestor if current_partner is not a commercial entity
                if current_partner.is_company or not current_partner.parent_id:
                    break
                current_partner = current_partner.parent_id

        # default to type 'contact' or the partner itself
        default = result.get('contact', self.id or False)
        for adr_type in adr_pref:
            result[adr_type] = result.get(adr_type) or default
        return result

    @api.model
    def view_header_get(self, view_id, view_type):
        res = super(Partner, self).view_header_get(view_id, view_type)
        if res: return res
        if not self._context.get('category_id'):
            return False
        return _('Partners: ') + self.env['res.partner.category'].browse(self._context['category_id']).name

    @api.model
    @api.returns('self')
    def main_partner(self):
        ''' Return the main partner '''
        return self.env.ref('base.main_partner')

    @api.v7
    def _display_address(self, cr, uid, address, without_company=False, context=None):
        return self.browse(cr, uid, address.id, context=context)._display_address(without_company=without_company)

    @api.v8
    def _display_address(self, without_company=False):

        '''
        The purpose of this function is to build and return an address formatted accordingly to the
        standards of the country where it belongs.

        :param address: browse record of the res.partner to format
        :returns: the address formatted in a display that fit its country habits (or the default ones
            if not country is specified)
        :rtype: string
        '''
        # get the information that will be injected into the display format
        # get the address format
        address_format = self.country_id.address_format or \
              "%(street)s\n%(street2)s\n%(city)s %(state_code)s %(zip)s\n%(country_name)s"
        args = {
            'state_code': self.state_id.code or '',
            'state_name': self.state_id.name or '',
            'country_code': self.country_id.code or '',
            'country_name': self.country_id.name or '',
            'company_name': self.parent_name or '',
        }
        for field in self._address_fields():
            args[field] = getattr(self, field) or ''
        if without_company:
            args['company_name'] = ''
        elif self.parent_id:
            address_format = '%(company_name)s\n' + address_format
        return address_format % args

    def _display_address_depends(self):
        # field dependencies of method _display_address()
        return self._address_fields() + [
            'country_id.address_format', 'country_id.code', 'country_id.name',
            'parent_id.name', 'state_id.code', 'state_id.name',
        ]<|MERGE_RESOLUTION|>--- conflicted
+++ resolved
@@ -10,7 +10,7 @@
 import urlparse
 from lxml import etree
 
-from odoo import api, fields, models, tools, _
+from odoo import api, fields, models, tools, SUPERUSER_ID, _
 from odoo.modules import get_module_resource
 from odoo.osv.expression import get_unaccent_wrapper
 from odoo.exceptions import UserError, ValidationError
@@ -24,15 +24,6 @@
                    ]
 WARNING_HELP = _('Selecting the "Warning" option will notify user with the message, Selecting "Blocking Message" will throw an exception with the message and block the flow. The Message has to be written in the next field.')
 
-<<<<<<< HEAD
-=======
-import openerp
-from openerp import tools, api, SUPERUSER_ID
-from openerp.osv import osv, fields
-from openerp.osv.expression import get_unaccent_wrapper
-from openerp.tools.translate import _
-from openerp.exceptions import UserError
->>>>>>> 5bed95fb
 
 ADDRESS_FORMAT_CLASSES = {
     '%(city)s %(state_code)s\n%(zip)s': 'o_city_state',
@@ -487,17 +478,12 @@
                     if len(companies) > 1 or company not in companies:
                         raise UserError(_("You can not change the company as the partner/user has multiple user linked with different companies."))
         tools.image_resize_images(vals)
-<<<<<<< HEAD
-
-        result = super(Partner, self).write(vals)
-=======
         result = True
-        #To write in SUPERUSER on field is_company and avoid access rights problems.
+        # To write in SUPERUSER on field is_company and avoid access rights problems.
         if 'is_company' in vals and self.user_has_groups('base.group_partner_manager') and not self.env.uid == SUPERUSER_ID:
-            result = super(res_partner, self).sudo().write({'is_company': vals.get('is_company')})
+            result = super(Partner, self).sudo().write({'is_company': vals.get('is_company')})
             del vals['is_company']
-        result = result and super(res_partner, self).write(vals)
->>>>>>> 5bed95fb
+        result = result and super(Partner, self).write(vals)
         for partner in self:
             if any(u.has_group('base.group_user') for u in partner.user_ids if u != self.env.user):
                 self.env['res.users'].check_access_rights('write')
