--- conflicted
+++ resolved
@@ -7,7 +7,6 @@
         #'security/ir.model.access.csv',
 
         'views/login_layout.xml',
-<<<<<<< HEAD
         #'views/pos_assets_index_inherit.xml',
         # Category module
         'views/categories/list_pos_category.xml',
@@ -19,15 +18,6 @@
         #'views/menus/upsert_menu.xml',
         'views/menus/tree_products.xml',
         #'views/menus/tree_products.xml',
-=======
-        # Category module
-        'views/categories/list_pos_category.xml',
-        #'views/categories/upsert_pos_category.xml',
-        # Menus module
-        'views/menus/list_menu.xml',
-        #'views/menus/upsert_menu.xml',
-        'views/menus/tree_products.xml',
->>>>>>> 88c140ed
         # Restaurants module
         #'views/restaurants/list_res_company.xml',
         #'views/restaurants/upsert_res_company.xml',
@@ -36,9 +26,7 @@
         'views/table_tags.xml',
 
     ],
-'qweb': [
-    'static/src/xml/your_template_file.xml',
-],
+
 
 
     'assets': {
@@ -55,12 +43,6 @@
                 'custom_module/static/src/scss/login.scss',
                 'custom_module/static/src/scss/login_screen.scss',
 
-<<<<<<< HEAD
-=======
-            ],
-            'point_of_sale.assets': [
-                    'custom_module/views/pos_templates.xml',
->>>>>>> 88c140ed
                 ],
             'point_of_sale._assets_pos': [
                 'custom_module/static/src/scss/pos.scss',
