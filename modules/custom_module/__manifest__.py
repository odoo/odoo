# __manifest__.py
{
    'name': 'Custom Module',
    'version': '1.0',
    'installable': True,
    'application': True,
    'depends': ['base', 'web','pos_self_order', 'point_of_sale', 'base_import', 'pos_restaurant','bus', 'pos_hr','hr'],
    'data': [
        #'security/ir.model.access.csv',
        'views/login_layout.xml',
        #'views/pos_assets_index_inherit.xml',
        # Category module
        'views/categories/list_pos_category.xml',
        #'views/categories/list_pos_category.xml',
        #'views/categories/upsert_pos_category.xml',
        # Menus module
        'views/menus/list_menu.xml',
        #'views/menus/list_menu.xml',
        #'views/menus/upsert_menu.xml',
        'views/menus/tree_products.xml',
        #'views/menus/tree_products.xml',
        # Restaurants module
        #'views/restaurants/list_res_company.xml',
        #'views/restaurants/upsert_res_company.xml',
        #Table Tags
        'views/restaurant_floor.xml',
        'views/table_tags.xml',
        #Employee
        'views/hr_employee_views_inherit.xml'
    ],
    'assets': {
            'web.assets_backend': [
                'custom_module/static/src/xml/custom_button.xml',
                'custom_module/static/src/js/custom_button.js',
                'custom_module/static/src/js/synchronize_dialog.js',
                'custom_module/static/src/js/synchronize_by_range.js',
                'custom_module/static/src/xml/synchronize_by_range.xml',
                'custom_module/static/src/scss/styles.scss',
                'custom_module/static/src/img/favicon.ico',
                'custom_module/static/src/scss/custom_pwa.scss',
                'custom_module/static/src/scss/login_screen.scss',
            ],
            'web.assets_frontend' : [
                'custom_module/static/src/scss/login.scss',
                'custom_module/static/src/scss/login_screen.scss',

                ],
            'point_of_sale._assets_pos': [
                'custom_module/static/src/js/block_navigatio_bar.js',
                'custom_module/static/src/scss/pos.scss',
                'custom_module/static/src/scss/receipt.scss',
                'custom_module/static/src/css/pos_receipt.css',
                'custom_module/static/src/scss/login_screen.scss',
                'custom_module/static/src/xml/saver_screen_inherit.xml',
                'custom_module/static/src/xml/cashier_name_inherit.xml',
                'custom_module/static/src/xml/order_change_receipt_template_inherit.xml',
                #'custom_module/static/src/js/pos_navbar_inherit.js',
                #'custom_module/static/src/xml/receipt_header.xml',
                'custom_module/static/src/js/pos_store_inherit.js',
                'custom_module/static/src/js/pos_order_inherit.js',
                'custom_module/static/src/js/floor_screen_inherit.js',
<<<<<<< HEAD
=======
                'custom_module/static/src/xml/receipt_header.xml',
>>>>>>> cb9466b1
                'custom_module/static/src/js/pos_order_inherit.js',
                'custom_module/static/src/js/hw_printer_inherited.js',
            ],
    },
    'images': [
        'static/img/logo.png'
    ],
}

<|MERGE_RESOLUTION|>--- conflicted
+++ resolved
@@ -55,14 +55,10 @@
                 'custom_module/static/src/xml/cashier_name_inherit.xml',
                 'custom_module/static/src/xml/order_change_receipt_template_inherit.xml',
                 #'custom_module/static/src/js/pos_navbar_inherit.js',
-                #'custom_module/static/src/xml/receipt_header.xml',
                 'custom_module/static/src/js/pos_store_inherit.js',
                 'custom_module/static/src/js/pos_order_inherit.js',
                 'custom_module/static/src/js/floor_screen_inherit.js',
-<<<<<<< HEAD
-=======
                 'custom_module/static/src/xml/receipt_header.xml',
->>>>>>> cb9466b1
                 'custom_module/static/src/js/pos_order_inherit.js',
                 'custom_module/static/src/js/hw_printer_inherited.js',
             ],
