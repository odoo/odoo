from odoo import models, fields, api, tools
import requests
import logging
from datetime import datetime
import json

_logger = logging.getLogger(__name__)


class PosOrder(models.Model):
    _inherit = 'pos.order'

    menupro_id = fields.Char(string='MenuPro ID')
    origine = fields.Char(string='Origine')
    ticket_number = fields.Integer(string='Ticket Number', help='Ticket number for the order')


    @api.model
    def sync_from_ui(self, orders):
        result = super().sync_from_ui(orders)
<<<<<<< HEAD
        for order in orders:
            # Generate a ticket_number
            if 'ticket_number' not in order:
                order['ticket_number'] = self.get_today_ticket_number()
            print("order => ", order)
        print('result of super', result)
=======

        created_orders = result.get('pos.order', {})
        for order in created_orders:
            self._sync_to_menupro(order)
>>>>>>> 97a729f1
        return result

    @api.model
    def _sync_to_menupro(self, order):
        restaurant_id = self.env['ir.config_parameter'].sudo().get_param('restaurant_id')
        odoo_secret_key = tools.config.get("odoo_secret_key")
        api_url = "https://api.finance.visto.group//orders/order/upsert"

        if not restaurant_id or not odoo_secret_key:
            _logger.error("Secret key or restaurant ID not configured. Skipped sync to menupro")
            return

        headers = {'x-odoo-key': odoo_secret_key}
        payload = self._prepare_api_payload(order, restaurant_id)
        # print("Payload to be sent to our server =>", payload)

        try:
            response = requests.patch(api_url, json=payload, headers=headers)
            # print('response of finance =>', response.text)
        except Exception as e:
            _logger.error("Error API: %s", str(e))
            raise

        if response.status_code == 200:
            response_data = response.json().get("data")
            menupro_id = response_data.get('menuproId')
            if menupro_id:
                self._update_menupro_id(menupro_id, order.get('id'))
        else:
            _logger.error(f"Failed to sync to Menupro order with ID")

    @api.model
    def _update_menupro_id(self, menupro_id, order_id):
        pos_order = self.env['pos.order'].sudo().search([('id', '=', order_id)], limit=1)
        if pos_order:
            pos_order.write({'menupro_id': menupro_id})
            print(f"Order {pos_order.name} updated with menupro_id {menupro_id}")
        else:
            _logger.warning(f"No POS order found with ID {order_id}")

    @api.model
    def _prepare_api_payload(self, order_data, restaurant_id):
        try:
            # Formulate date_order to ISO format
            date_order = order_data.get('date_order')
            if isinstance(date_order, datetime):
                date_order = date_order.isoformat()

            payload = {
                "restaurantId": restaurant_id,
                "order": {
                    "id": order_data.get('id'),
                    "name": order_data.get('pos_reference', ''),
                    "amount_paid": order_data.get('amount_paid', 0),
                    "amount_total": order_data.get('amount_total', 0),
                    "amount_tax": order_data.get('amount_tax', 0),
                    "amount_return": order_data.get('amount_return', 0),
                    "lines": [],
                    "statement_ids": [],
                    "pos_session_id": order_data.get('session_id'),
                    "pricelist_id": order_data.get('pricelist_id', False),
                    "partner_id": order_data.get('partner_id', False),
                    "user_id": order_data.get('user_id'),
                    "uid": order_data.get('uuid', ''),
                    "sequence_number": order_data.get('sequence_number', 0),
                    "date_order": date_order,
                    "fiscal_position_id": order_data.get('fiscal_position_id', False),
                    "server_id": False,
                    "to_invoice": order_data.get('to_invoice', False),
                    "is_tipped": order_data.get('is_tipped', False),
                    "tip_amount": order_data.get('tip_amount', 0),
                    "access_token": order_data.get('access_token', ''),
                    "last_order_preparation_change": order_data.get('last_order_preparation_change', ''),
                    "ticket_code": order_data.get('ticket_code', ''),
                    "table_id": order_data.get('table_id'),
                    "customer_count": order_data.get('customer_count', 1),
                    "booked": True,
                    "employee_id": order_data.get('employee_id'),
                    "menupro_id": order_data.get('menupro_id', False),
                    "status": "validate",
                    "menupro_fee": 0.5,
                    "ticketNumber": int(order_data.get('pos_reference', '0-0-0').split('-')[-1]),
                    "state": order_data.get('state', 'draft')
                }
            }

            # Get kitchen-ordered lines
            kitchen_lines = {}
            if order_data.get('last_order_preparation_change'):
                try:
                    prep_data = json.loads(order_data['last_order_preparation_change'])
                    kitchen_lines = prep_data.get('lines', {})
                except json.JSONDecodeError:
                    pass

            # Process all order lines
            for line_id in order_data['lines']:
                line = self.env['pos.order.line'].sudo().search([('id', '=', line_id)], limit=1)
                if not line:
                    continue

                line_data = {
                    "id": line.id,
                    "name": line.name,
                    "full_product_name": line.full_product_name or line.product_id.display_name,
                    "uuid": line.uuid,
                    "note": line.note or "",
                    "customer_note": line.customer_note or "",
                    "notice": line.notice or "",
                    "product_id": line.product_id.id,  # Use ID instead of model instance
                    "order_id": line.order_id.id,  # Use ID instead of model instance
                    "combo_parent_id": line.combo_parent_id.id if line.combo_parent_id else False,
                    "combo_item_id": line.combo_item_id.id if line.combo_item_id else False,
                    "price_type": line.price_type,
                    "price_unit": line.price_unit,
                    "qty": line.qty,
                    "price_subtotal": line.price_subtotal,
                    "price_subtotal_incl": line.price_subtotal_incl,
                    "discount": line.discount,
                    "skip_change": False,
                    "is_total_cost_computed": line.is_total_cost_computed,
                    "is_edited": line.is_edited,
                    "price_extra": line.price_extra,
                    "is_sent_to_kitchen": line.uuid in kitchen_lines,
                }
                payload['order']['lines'].append(line_data)

<<<<<<< HEAD
        # Transform Odoo order to MenuPro format
        #menupro_order = self._transform_order_to_menupro(order)

    def get_today_ticket_number(self):
        """Get the count of orders made today (ignoring time)"""
        today = fields.Date.today()
        # Search for orders where the date part of date_order matches today
        orders_today = self.search_count([
            ('date_order', '>=', fields.Datetime.to_string(datetime.combine(today, datetime.min.time()))),
            ('date_order', '<=', fields.Datetime.to_string(datetime.combine(today, datetime.max.time()))),
        ])
        return orders_today + 1

    @api.model_create_multi
    def create(self, vals_list):
        for vals in vals_list:
            vals['ticket_number'] = self.get_today_ticket_number()
        return super().create(vals_list)
=======
            return payload
        except Exception as e:
            _logger.error("Error preparing API payload: %s", str(e))
            raise
>>>>>>> 97a729f1
<|MERGE_RESOLUTION|>--- conflicted
+++ resolved
@@ -1,8 +1,8 @@
 from odoo import models, fields, api, tools
 import requests
 import logging
+import json
 from datetime import datetime
-import json
 
 _logger = logging.getLogger(__name__)
 
@@ -18,19 +18,13 @@
     @api.model
     def sync_from_ui(self, orders):
         result = super().sync_from_ui(orders)
-<<<<<<< HEAD
-        for order in orders:
-            # Generate a ticket_number
-            if 'ticket_number' not in order:
-                order['ticket_number'] = self.get_today_ticket_number()
-            print("order => ", order)
-        print('result of super', result)
-=======
 
         created_orders = result.get('pos.order', {})
         for order in created_orders:
             self._sync_to_menupro(order)
->>>>>>> 97a729f1
+            # Generate a ticket_number
+            if 'ticket_number' not in order:
+                order['ticket_number'] = self.get_today_ticket_number()
         return result
 
     @api.model
@@ -158,9 +152,11 @@
                 }
                 payload['order']['lines'].append(line_data)
 
-<<<<<<< HEAD
-        # Transform Odoo order to MenuPro format
-        #menupro_order = self._transform_order_to_menupro(order)
+            return payload
+        except Exception as e:
+            _logger.error("Error preparing API payload: %s", str(e))
+            raise
+
 
     def get_today_ticket_number(self):
         """Get the count of orders made today (ignoring time)"""
@@ -176,10 +172,4 @@
     def create(self, vals_list):
         for vals in vals_list:
             vals['ticket_number'] = self.get_today_ticket_number()
-        return super().create(vals_list)
-=======
-            return payload
-        except Exception as e:
-            _logger.error("Error preparing API payload: %s", str(e))
-            raise
->>>>>>> 97a729f1
+        return super().create(vals_list)