--- conflicted
+++ resolved
@@ -9,11 +9,6 @@
 from . import pos_restaurant_inherit
 from . import hr_employee_inherit
 from . import pos_config_inherit
-<<<<<<< HEAD
-
-from . import res_config_settings
-from . import pos_order_line_inherit
-=======
 from . import pos_session_inherit
 from . import res_config_settings
->>>>>>> f55cd3d5
+from . import pos_order_line_inherit