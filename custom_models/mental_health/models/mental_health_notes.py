from odoo import fields, models


class MentalHealthNotes(models.Model):
    _name = "mental_health.notes"
    _description = "A model to be used to write mental health notes"

    name = fields.Char(string='Client Name', required=True)
    mode_of_therapy = fields.Selection(string='Mode of Therapy', required=True,
                                       selection=[('in_person', 'In Person'),
                                                  ('by_phone', 'By Phone'),
                                                  ('video_conference_online', 'Video Conference Online'),
                                                  ('email', 'Email'),
                                                  ('text', 'Text')],
                                       default='in_person',
                                       help='Select the mode of therapy.')

    date = fields.Date(string='Date Recorded', required=True, default=lambda self: fields.Date.today(), copy=False)
<<<<<<< HEAD
    arrival_status = fields.Selection(string='Arrival Status', required=True,
                                    selection=[('on_time', 'On Time'),
                                               ('late', 'Late'),
                                               ('no_show', 'No Show'),
                                               ('cancelled', 'Cancelled')],
                                    default='on_time',
                                    help='Select the arrival status of the client.')
=======
    service_type = fields.Selection(string='Service Provided', required=True,
                                    selection=[('intake', 'Intake'),
                                               ('individual_therapy', 'Individual Therapy')],
                                    default='individual_therapy',
                                    help='Select the type of service provided.')
>>>>>>> c1b0e23a
    icd10_codes = fields.Selection(string='ICD10 Code', required=False, copy=False,
                                   selection=[('f40.00', 'F40.00 - Agoraphobia unspecified'),
                                              ('f40.01', 'F40.01 - Agoraphobia with panic disorder')])
    description = fields.Text(string='Meeting Notes', copy=False)
    thought_process = fields.Selection(string='Thought Process', required=True, copy=False,
                                       selection=[('normal', 'Normal'),
                                                  ('lessened_awareness', 'Lessened awareness'),
                                                  ('memory_deficiency', 'Memory deficiency'),
                                                  ('disoriented', 'Disoriented'),
                                                  ('disorganized', 'Disorganized'),
                                                  ('vigilant', 'Vigilant'),
                                                  ('delusional', 'Delusional'),
                                                  ('hallucinating', 'Hallucinating')],
                                       default='normal',
                                       help='Select the thought process of the client.')
    suicidal_homicidal = fields.Selection(string='Suicidal/Homicidal', required=True, copy=False,
                                          selection=[('none', 'None'),
                                                     ('ideation_only', 'Ideation only'),
                                                     ('threat', 'Threat'),
                                                     ('gesture', 'Gesture'),
                                                     ('rehearsal', 'Rehearsal'),
                                                     ('attempt', 'Attempt'),
                                                     ('plan', 'Plan')],
                                          default='none',
                                          help='Is the client suicidal or homicidal?')
    insight = fields.Selection(string='Insight', required=True, copy=False,
                               selection=[('poor', 'Poor'),
                                          ('limited', 'Limited'),
                                          ('fair', 'Fair'),
                                          ('good', 'Good')],
                               default='good',
                               help='Select the level of insight of the client.')
    participation = fields.Selection(string='Participation Level', required=True, copy=False,
                                     selection=[('active', 'Active'),
                                                ('variable', 'Variable'),
                                                ('responsive_only', 'Responsive only'),
                                                ('minimal', 'Minimal'),
                                                ('resistant', 'Resistant')],
                                     default='active',
                                     help='Select the participation level of the client.')
    motivation = fields.Selection(string='Motivation', required=True, copy=False,
                                  selection=[('low', 'Low'),
                                             ('moderate', 'Moderate'),
                                             ('high', 'High')],
                                  default='high',
                                  help='Select the level of motivation of the client.')
    affect = fields.Selection(string='Affect', required=True, copy=False,
                              selection=[('normal', 'Normal'),
                                         ('slumped', 'Slumped'),
                                         ('slowed', 'Slowed'),
                                         ('confident', 'Confident'),
                                         ('energetic', 'Energetic'),
                                         ('nervous', 'Nervous'),
                                         ('fidgety', 'Fidgety')],
                              default='normal',
                              help='Select the affect of the client')
    symptom_change = fields.Selection(string='Change in Symptom Severity', required=True, copy=False,
                                      selection=[('resolved', 'Resolved'),
                                                 ('much_improved', 'Much improved'),
                                                 ('less_but_still_observable', 'Less but still observable.'),
                                                 ('same', 'Same'),
                                                 ('more_severe', 'More severe')],
                                      default='same',
                                      help='Has there been any change in the symptom severity of the client?')
    diagnosis_selection = fields.Selection(string='Diagnosis', required=True, copy=False,
                                           selection=[('no_change', 'No change'),
                                                      ('change', 'Change'),
                                                      ('additional', 'Additional')],
                                           default='no_change',
                                           help='Has there been a change in the diagnosis of the client?')
    judgment = fields.Selection(string='Judgment', required=True, copy=False,
                                selection=[('poor', 'Poor'),
                                           ('limited', 'Limited'),
                                           ('fair', 'Fair'),
                                           ('good', 'Good')],
                                default='good',
                                help='Select the judgment level of the client.')
    eating = fields.Selection(string='Eating', required=True, copy=False,
                              selection=[('normal', 'Normal'),
                                         ('more', 'More'),
                                         ('binging', 'Binging'),
                                         ('less', 'Less'),
                                         ('starving', 'Starving'),
                                         ('over_exercising', 'Over exercising')],
                              default='normal',
                              help='Select the eating patterns of the client.')
    sleep_quality = fields.Selection(string='Sleep Quality', required=True, copy=False,
                                     selection=[('normal', 'Normal'),
                                                ('restless/broken', 'Restless/broken'),
                                                ('insomnia', 'Insomnia'),
                                                ('nightmares', 'Nightmares'),
                                                ('oversleeps', 'Oversleeps')],
                                     default='normal',
                                     help='Select the sleep quality of the client.')
    mood = fields.Selection(string='Mood', required=True, copy=False,
                            selection=[('normal', 'Normal'),
                                       ('anxious', 'Anxious'),
                                       ('depressed', 'Depressed'),
                                       ('angry', 'Angry'),
                                       ('euphoric', 'Euphoric')],
                            default='normal',
                            help='Select the mood of the client.')
    homework = fields.Text(string='Homework Assignment')<|MERGE_RESOLUTION|>--- conflicted
+++ resolved
@@ -16,7 +16,6 @@
                                        help='Select the mode of therapy.')
 
     date = fields.Date(string='Date Recorded', required=True, default=lambda self: fields.Date.today(), copy=False)
-<<<<<<< HEAD
     arrival_status = fields.Selection(string='Arrival Status', required=True,
                                     selection=[('on_time', 'On Time'),
                                                ('late', 'Late'),
@@ -24,13 +23,11 @@
                                                ('cancelled', 'Cancelled')],
                                     default='on_time',
                                     help='Select the arrival status of the client.')
-=======
     service_type = fields.Selection(string='Service Provided', required=True,
                                     selection=[('intake', 'Intake'),
                                                ('individual_therapy', 'Individual Therapy')],
                                     default='individual_therapy',
                                     help='Select the type of service provided.')
->>>>>>> c1b0e23a
     icd10_codes = fields.Selection(string='ICD10 Code', required=False, copy=False,
                                    selection=[('f40.00', 'F40.00 - Agoraphobia unspecified'),
                                               ('f40.01', 'F40.01 - Agoraphobia with panic disorder')])
