--- conflicted
+++ resolved
@@ -1,4 +1,5 @@
 from odoo import fields, models
+
 
 class MentalHealthNotes(models.Model):
     _name = "mental_health.notes"
@@ -18,9 +19,7 @@
     icd10_codes = fields.Selection(string='ICD10 Code', required=False, copy=False,
                                    selection=[('f40.00', 'F40.00 - Agoraphobia unspecified'),
                                               ('f40.01', 'F40.01 - Agoraphobia with panic disorder')])
-<<<<<<< HEAD
     description = fields.Text(string='Meeting Notes', copy=False)
-=======
     thought_process = fields.Selection(string='Thought Process', required=True, copy=False,
                                        selection=[('normal', 'Normal'),
                                                   ('lessened_awareness', 'Lessened awareness'),
@@ -119,5 +118,4 @@
                                        ('euphoric', 'Euphoric')],
                             default='normal',
                             help='Select the mood of the client.')
-    homework = fields.Text(string='Homework Assignment')
->>>>>>> 1b12ddbe
+    homework = fields.Text(string='Homework Assignment')