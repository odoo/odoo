--- conflicted
+++ resolved
@@ -25,7 +25,7 @@
 import netsvc
 import tools
 import pooler
-from osv import fields,osv
+from osv import fields, osv
 
 def str2tuple(s):
     return eval('tuple(%s)' % s)
@@ -76,7 +76,7 @@
             return False
         return True
     
-    _constraints= [
+    _constraints = [
         (_check_args, 'Invalid arguments', ['args']),
     ]
 
@@ -92,11 +92,11 @@
                 self._logger.notifyChannel('timers', netsvc.LOG_ERROR, tools.exception_to_unicode(e))
 
 
-    def _poolJobs(self, db_name, check=False):        
+    def _poolJobs(self, db_name, check=False):
         try:
             db, pool = pooler.get_db_and_pool(db_name)
         except:
-            return False        
+            return False
         try:
             cr = db.cursor()
             if not pool._init:
@@ -115,52 +115,32 @@
                         if numbercall:
                             nextcall += _intervalTypes[job['interval_type']](job['interval_number'])
                         ok = True
-                    addsql=''
+                    addsql = ''
                     if not numbercall:
                         addsql = ', active=False'
                     cr.execute("update ir_cron set nextcall=%s, numbercall=%s"+addsql+" where id=%s", (nextcall.strftime('%Y-%m-%d %H:%M:%S'), numbercall, job['id']))
                     cr.commit()
-<<<<<<< HEAD
-            except Exception,ex:
-	        logger=netsvc.Logger()
-                logger.notifyChannel('cron', netsvc.LOG_WARNING,
-			'Exception in cron:'+str(ex))
-            finally:
-                cr.commit()
-                cr.close()
-
-	#
-        # Can be improved to do at the min(min(nextcalls), time()+next_call)
-        # But is this an improvement ?
-        # 
-        cr = db.cursor()
-        cr.execute('select min(nextcall) as min_next_call from ir_cron where numbercall<>0 and active and nextcall>=now()')
-        next_call = cr.dictfetchone()['min_next_call']  
-        cr.close()                 
-        if next_call:                
-            next_call = time.mktime(time.strptime(next_call, '%Y-%m-%d %H:%M:%S'))
-        else:
-            next_call = int(time.time()) + 3600   # if do not find active cron job from database, it will run again after 1 day
-        if not check:
-            self.setAlarm(self._poolJobs, next_call, db_name, db_name)
-=======
 
 
             cr.execute('select min(nextcall) as min_next_call from ir_cron where numbercall<>0 and active and nextcall>=now()')
             next_call = cr.dictfetchone()['min_next_call']  
-            if next_call:                
+            if next_call:
                 next_call = time.mktime(time.strptime(next_call, '%Y-%m-%d %H:%M:%S'))
             else:
                 next_call = int(time.time()) + 3600   # if do not find active cron job from database, it will run again after 1 day
         
             if not check:
                 self.setAlarm(self._poolJobs, next_call, db_name, db_name)
+
+        except Exception, ex:
+            logger = netsvc.Logger()
+            logger.notifyChannel('cron', netsvc.LOG_WARNING,
+                'Exception in cron:'+str(ex))
         
         finally:
             cr.commit()
             cr.close()
 
->>>>>>> 3c28a101
             
     def create(self, cr, uid, vals, context=None):
         res = super(ir_cron, self).create(cr, uid, vals, context=context)        
