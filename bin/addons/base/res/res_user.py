# -*- coding: utf-8 -*-
##############################################################################
#
#    OpenERP, Open Source Management Solution
#    Copyright (C) 2004-2009 Tiny SPRL (<http://tiny.be>).
#
#    This program is free software: you can redistribute it and/or modify
#    it under the terms of the GNU Affero General Public License as
#    published by the Free Software Foundation, either version 3 of the
#    License, or (at your option) any later version.
#
#    This program is distributed in the hope that it will be useful,
#    but WITHOUT ANY WARRANTY; without even the implied warranty of
#    MERCHANTABILITY or FITNESS FOR A PARTICULAR PURPOSE.  See the
#    GNU Affero General Public License for more details.
#
#    You should have received a copy of the GNU Affero General Public License
#    along with this program.  If not, see <http://www.gnu.org/licenses/>.
#
##############################################################################

from osv import fields,osv
from osv.orm import except_orm, browse_record
import tools
import operator
import pytz
import pooler
from tools.translate import _
from service import security
import netsvc

class groups(osv.osv):
    _name = "res.groups"
    _order = 'name'
    _columns = {
        'name': fields.char('Group Name', size=64, required=True),
        'model_access': fields.one2many('ir.model.access', 'group_id', 'Access Controls'),
        'rule_groups': fields.many2many('ir.rule', 'rule_group_rel',
            'group_id', 'rule_group_id', 'Rules', domain="[('global', '<>', True)]"),
        'menu_access': fields.many2many('ir.ui.menu', 'ir_ui_menu_group_rel', 'gid', 'menu_id', 'Access Menu'),
        'comment' : fields.text('Comment',size=250),
    }
    _sql_constraints = [
        ('name_uniq', 'unique (name)', 'The name of the group must be unique !')
    ]

    def copy(self, cr, uid, id, default=None, context={}):
        group_name = self.read(cr, uid, [id], ['name'])[0]['name']
        default.update({'name': group_name +' (copy)'})
        return super(groups, self).copy(cr, uid, id, default, context)

    def write(self, cr, uid, ids, vals, context=None):
        if 'name' in vals:
            if vals['name'].startswith('-'):
                raise osv.except_osv(_('Error'),
                        _('The name of the group can not start with "-"'))
        res = super(groups, self).write(cr, uid, ids, vals, context=context)
        # Restart the cache on the company_get method
        self.pool.get('ir.model.access').call_cache_clearing_methods(cr)
        return res

    def create(self, cr, uid, vals, context=None):
        if 'name' in vals:
            if vals['name'].startswith('-'):
                raise osv.except_osv(_('Error'),
                        _('The name of the group can not start with "-"'))
        gid = super(groups, self).create(cr, uid, vals, context=context)
        if context and context.get('noadmin', False):
            pass
        else:
            # assign this new group to user_root
            user_obj = self.pool.get('res.users')
            aid = user_obj.browse(cr, 1, user_obj._get_admin_id(cr))
            if aid:
                aid.write({'groups_id': [(4, gid)]})
        return gid

    def copy(self, cr, uid, id, default={}, context={}, done_list=[], local=False):
        group = self.browse(cr, uid, id, context=context)
        default = default.copy()
        if not 'name' in default:
            default['name'] = group['name']
        default['name'] = default['name'] + _(' (copy)')
        return super(groups, self).copy(cr, uid, id, default, context=context)

    def get_extended_interface_group(self, cr, uid, context=None):
        data_obj = self.pool.get('ir.model.data')
        extended_group_data_id = data_obj._get_id(cr, uid, 'base', 'group_extended')
        return data_obj.browse(cr, uid, extended_group_data_id, context=context).res_id

groups()

class roles(osv.osv):
    _name = "res.roles"
    _columns = {
        'name': fields.char('Role Name', size=64, required=True),
        'parent_id': fields.many2one('res.roles', 'Parent', select=True),
        'child_id': fields.one2many('res.roles', 'parent_id', 'Children'),
        'users': fields.many2many('res.users', 'res_roles_users_rel', 'rid', 'uid', 'Users'),
    }
    _defaults = {
    }
    def check(self, cr, uid, ids, role_id):
        if role_id in ids:
            return True
        cr.execute('select parent_id from res_roles where id=%s', (role_id,))
        roles = cr.fetchone()[0]
        if roles:
            return self.check(cr, uid, ids, roles)
        return False
roles()

def _lang_get(self, cr, uid, context={}):
    obj = self.pool.get('res.lang')
    ids = obj.search(cr, uid, [('translatable','=',True)])
    res = obj.read(cr, uid, ids, ['code', 'name'], context)
    res = [(r['code'], r['name']) for r in res]
    return res

def _tz_get(self,cr,uid, context={}):
    return [(x, x) for x in pytz.all_timezones]

class users(osv.osv):
    __admin_ids = {}
    _uid_cache = {}
    _name = "res.users"

    WELCOME_MAIL_SUBJECT = u"Welcome to OpenERP"
    WELCOME_MAIL_BODY = u"An OpenERP account has been created for you, "\
        "\"%(name)s\".\n\nYour login is %(login)s, "\
        "you should ask your supervisor or system administrator if you "\
        "haven't been given your password yet.\n\n"\
        "If you aren't %(name)s, this email reached you errorneously, "\
        "please delete it."

    def get_welcome_mail_subject(self, cr, uid, context=None):
        """ Returns the subject of the mail new users receive (when
        created via the res.config.users wizard), default implementation
        is to return config_users.WELCOME_MAIL_SUBJECT
        """
        return self.WELCOME_MAIL_SUBJECT
    def get_welcome_mail_body(self, cr, uid, context=None):
        """ Returns the subject of the mail new users receive (when
        created via the res.config.users wizard), default implementation
        is to return config_users.WELCOME_MAIL_BODY
        """
        return self.WELCOME_MAIL_BODY

    def get_current_company(self, cr, uid):
        res=[]
        cr.execute('select company_id, res_company.name from res_users left join res_company on res_company.id = company_id where res_users.id=%s' %uid)
        res = cr.fetchall()
        return res

    def send_welcome_email(self, cr, uid, id, context=None):
        logger= netsvc.Logger()
        user = self.pool.get('res.users').read(cr, uid, id, context=context)
        if not tools.config.get('smtp_server'):
            logger.notifyChannel('mails', netsvc.LOG_WARNING,
                _('"smtp_server" needs to be set to send mails to users'))
            return False
        if not tools.config.get('email_from'):
            logger.notifyChannel("mails", netsvc.LOG_WARNING,
                _('"email_from" needs to be set to send welcome mails '
                  'to users'))
            return False
        if not user.get('email'):
            return False

        return tools.email_send(email_from=None, email_to=[user['email']],
                                subject=self.get_welcome_mail_subject(
                                    cr, uid, context=context),
                                body=self.get_welcome_mail_body(
                                    cr, uid, context=context) % user)

<<<<<<< HEAD
    def update_user_group(self, cr, uid, ids, name, value, arg, context):
        """ update User groups according to the interface.
=======
    def _set_interface_type(self, cr, uid, ids, name, value, arg, context=None):
        """Implementation of 'view' function field setter, sets the type of interface of the users.
>>>>>>> ae02c1b5
        @param name: Name of the field
        @param arg: User defined argument
        @param value: new value returned
        @return:  True/False
        """
<<<<<<< HEAD
        if not value: return False
        if not isinstance(ids, list):
            ids = [ids]
        group_obj = self.pool.get('res.groups')
        extended_group = group_obj.search(cr,uid,[('name','ilike','Extended')])[0]
        user_groups = self.read(cr, uid, ids, ['groups_id'])[0]['groups_id']
        if value == 'simple':
            cr.execute(""" delete from res_groups_users_rel where gid=%s and uid=ANY(%s)""",(extended_group, ids))
        else:
            self.write(cr, uid, ids,{'groups_id':[(6, 0, list(set([extended_group] + user_groups)))]})
        return True

    def _set_interface(self, cr, uid, ids, name, args, context=None):
        """ Sets interface for the User.
=======
        if not value or value not in ['simple','extended']:
            return False
        group_obj = self.pool.get('res.groups')
        extended_group_id = group_obj.get_extended_interface_group(cr, uid, context=context)
        self.write(cr, uid, ids, { 'groups_id': [((3 if value == 'simple' else 4), extended_group_id)]}, context=context)
        return True


    def _get_interface_type(self, cr, uid, ids, name, args, context=None):
        """Implementation of 'view' function field getter, returns the type of interface of the users.
>>>>>>> ae02c1b5
        @param field_name: Name of the field
        @param arg: User defined argument
        @return:  Dictionary of values
        """
        group_obj = self.pool.get('res.groups')
<<<<<<< HEAD
        extended_group = group_obj.search(cr,uid,[('name','ilike','Extended')])[0]
        user_groups = self.read(cr, uid, ids, ['groups_id'])[0]['groups_id']
        if extended_group not in user_groups:
            return {ids[0]:'simple'}
        else:
            return {ids[0]:'extended'}
=======
        extended_group_id = group_obj.get_extended_interface_group(cr, uid, context=context)
        extended_users = group_obj.read(cr, uid, extended_group_id, ['users'], context=context)['users']
        return dict(zip(ids, ['extended' if user in extended_users else 'simple' for user in ids]))

    def _email_get(self, cr, uid, ids, name, arg, context=None):
        return dict(map(operator.attrgetter('id', 'address_id.email'), self.browse(cr, uid, ids, context=context)))

    def _email_set(self, cr, uid, ids, name, value, arg, context=None):
        if not isinstance(ids,list):
            ids = [ids]
        address_obj = self.pool.get('res.partner.address')
        for user in self.browse(cr, uid, ids, context=context):
            if user.address_id:
                address_obj.write(cr, uid, user.address_id.id, {'email': value or None}, context=context)
            else:
                address_id = address_obj.create(cr, uid, {'name': user.name, 'email': value or None}, context=context)
                self.write(cr, uid, ids, {'address_id': address_id}, context)
        return True
>>>>>>> ae02c1b5

    _columns = {
        'name': fields.char('Name', size=64, required=True, select=True,
                            help="The new user's real name, used for searching"
                                 " and most listings"),
        'login': fields.char('Login', size=64, required=True,
                             help="Used to log into the system"),
        'password': fields.char('Password', size=64, invisible=True, help="Keep empty if you don't want the user to be able to connect on the system."),
        'email': fields.char('E-mail', size=64,
            help='If an email is provided, the user will be sent a message '
                 'welcoming him.\n\nWarning: if "email_from" and "smtp_server"'
                 " aren't configured, it won't be possible to email new "
                 "users."),
        'signature': fields.text('Signature', size=64),
        'address_id': fields.many2one('res.partner.address', 'Address'),
        'active': fields.boolean('Active'),
        'action_id': fields.many2one('ir.actions.actions', 'Home Action'),
        'menu_id': fields.many2one('ir.actions.actions', 'Menu Action'),
        'groups_id': fields.many2many('res.groups', 'res_groups_users_rel', 'uid', 'gid', 'Groups'),
        'roles_id': fields.many2many('res.roles', 'res_roles_users_rel', 'uid', 'rid', 'Roles'),
        'company_id': fields.many2one('res.company', 'Company', required=True,
            help="The company this user is currently working for."),
        'company_ids':fields.many2many('res.company','res_company_users_rel','user_id','cid','Companies'),
        'context_lang': fields.selection(_lang_get, 'Language', required=True,
            help="Sets the language for the user's user interface, when UI "
                 "translations are available"),
        'context_tz': fields.selection(_tz_get,  'Timezone', size=64,
            help="The user's timezone, used to perform timezone conversions "
                 "between the server and the client."),
<<<<<<< HEAD
        'view': fields.function(_set_interface, method=True, type='selection', fnct_inv=update_user_group,
                                selection=[('simple','Simplified'),('extended','Extended')],
                                string='Interface', help="Choose between the simplified interface and the extended one"),
=======
        'view': fields.function(_get_interface_type, method=True, type='selection', fnct_inv=_set_interface_type,
                                selection=[('simple','Simplified'),('extended','Extended')],
                                string='Interface', help="Choose between the simplified interface and the extended one"),
        'user_email': fields.function(_email_get, method=True, fnct_inv=_email_set, string='Email', type="char"),
>>>>>>> ae02c1b5
    }

    def read(self,cr, uid, ids, fields=None, context=None, load='_classic_read'):
        def override_password(o):
            if 'password' in o and ( 'id' not in o or o['id'] != uid ):
                o['password'] = '********'
            return o

        result = super(users, self).read(cr, uid, ids, fields, context, load)
        canwrite = self.pool.get('ir.model.access').check(cr, uid, 'res.users', 'write', raise_exception=False)
        if not canwrite:
            if isinstance(ids, (int, float)):
                result = override_password(result)
            else:
                result = map(override_password, result)
        
        if isinstance(result, list):
            for rec in result:
                if not rec.get('action_id',True):
                    rec['action_id'] = (self._get_menu(cr, uid),'Menu')
        else:
            if not result.get('action_id',True):
                result['action_id'] = (self._get_menu(cr, uid),'Menu')
        
        return result


    def _check_company(self, cr, uid, ids, context=None):
        return all(((this.company_id in this.company_ids) or not this.company_ids) for this in self.browse(cr, uid, ids, context))

    _constraints = [
        (_check_company, 'The chosen company is not in the allowed companies', ['company_id', 'company_ids']),
    ]

    _sql_constraints = [
        ('login_key', 'UNIQUE (login)',  _('You can not have two users with the same login !'))
    ]

    def _get_admin_id(self, cr):
        if self.__admin_ids.get(cr.dbname) is None:
            ir_model_data_obj = self.pool.get('ir.model.data')
            mdid = ir_model_data_obj._get_id(cr, 1, 'base', 'user_root')
            self.__admin_ids[cr.dbname] = ir_model_data_obj.read(cr, 1, [mdid], ['res_id'])[0]['res_id']
        return self.__admin_ids[cr.dbname]

    def _get_action(self,cr, uid, context={}):
        ids = self.pool.get('ir.ui.menu').search(cr, uid, [('usage','=','menu')])
        return ids and ids[0] or False

    def _get_company(self,cr, uid, context=None, uid2=False):
        if not uid2:
            uid2 = uid
        user = self.pool.get('res.users').read(cr, uid, uid2, ['company_id'], context)
        company_id = user.get('company_id', False)
        return company_id and company_id[0] or False

    def _get_companies(self, cr, uid, context=None):
        c = self._get_company(cr, uid, context)
        if c:
            return [c]
        return False

    def _get_menu(self,cr, uid, context={}):
        ids = self.pool.get('ir.actions.act_window').search(cr, uid, [('usage','=','menu')])
        return ids and ids[0] or False

    def _get_group(self,cr, uid, context={}):
        ids = self.pool.get('res.groups').search(cr, uid, [('name','=','Employee')])
        return ids or False

    _defaults = {
        'password' : lambda *a : '',
        'context_lang': lambda *args: 'en_US',
        'active' : lambda *a: True,
        'menu_id': _get_menu,
        'action_id': _get_menu,
        'company_id': _get_company,
        'company_ids': _get_companies,
        'groups_id': _get_group,
        'address_id': False,
    }
    def company_get(self, cr, uid, uid2, context={}):
        return self._get_company(cr, uid, context=context, uid2=uid2)
    company_get = tools.cache()(company_get)

    def write(self, cr, uid, ids, values, *args, **argv):
        if (ids == [uid]):
            ok = True
            for k in values.keys():
                if k not in ('password','signature','action_id', 'context_lang', 'context_tz','company_id'):
                    ok=False
            if ok:
                uid = 1
        res = super(users, self).write(cr, uid, ids, values, *args, **argv)
        self.company_get.clear_cache(cr.dbname)
        # Restart the cache on the company_get method
        self.pool.get('ir.model.access').call_cache_clearing_methods(cr)
        return res

    def unlink(self, cr, uid, ids, context=None):
        if 1 in ids:
            raise osv.except_osv(_('Can not remove root user!'), _('You can not remove the admin user as it is used internally for resources created by OpenERP (updates, module installation, ...)'))
        return super(users, self).unlink(cr, uid, ids, context=context)

    def name_search(self, cr, user, name='', args=None, operator='ilike', context=None, limit=100):
        if not args:
            args=[]
        if not context:
            context={}
        ids = []
        if name:
            ids = self.search(cr, user, [('login','=',name)]+ args, limit=limit)
        if not ids:
            ids = self.search(cr, user, [('name',operator,name)]+ args, limit=limit)
        return self.name_get(cr, user, ids)

    def copy(self, cr, uid, id, default=None, context={}):
        login = self.read(cr, uid, [id], ['login'])[0]['login']
        default.update({'login': login+' (copy)'})
        return super(users, self).copy(cr, uid, id, default, context)

    def context_get(self, cr, uid, context=None):
        user = self.browse(cr, uid, uid, context)
        result = {}
        for k in self._columns.keys():
            if k.startswith('context_'):
                res = getattr(user,k) or False
                if isinstance(res, browse_record):
                    res = res.id
                result[k[8:]] = res or False
        return result

    def action_get(self, cr, uid, context={}):
        dataobj = self.pool.get('ir.model.data')
        data_id = dataobj._get_id(cr, 1, 'base', 'action_res_users_my')
        return dataobj.browse(cr, uid, data_id, context).res_id


    def login(self, db, login, password):
        if not password:
            return False
        cr = pooler.get_db(db).cursor()
        cr.execute('select id from res_users where login=%s and password=%s and active', (tools.ustr(login), tools.ustr(password)))
        res = cr.fetchone()
        cr.close()
        if res:
            return res[0]
        else:
            return False

    def check_super(self, passwd):
        if passwd == tools.config['admin_passwd']:
            return True
        else:
            raise security.ExceptionNoTb('AccessDenied')

    def check(self, db, uid, passwd):
        if not passwd:
            return False
        cached_pass = self._uid_cache.get(db, {}).get(uid)
        if (cached_pass is not None) and cached_pass == passwd:
            return True
        cr = pooler.get_db(db).cursor()
        cr.execute('select count(1) from res_users where id=%s and password=%s and active=%s', (int(uid), passwd, True))
        res = cr.fetchone()[0]
        cr.close()
        if not bool(res):
            raise security.ExceptionNoTb('AccessDenied')
        if res:
            if self._uid_cache.has_key(db):
                ulist = self._uid_cache[db]
                ulist[uid] = passwd
            else:
                self._uid_cache[db] = {uid:passwd}
        return bool(res)

    def access(self, db, uid, passwd, sec_level, ids):
        if not passwd:
            return False
        cr = pooler.get_db(db).cursor()
        cr.execute('select id from res_users where id=%s and password=%s', (uid, passwd))
        res = cr.fetchone()
        cr.close()
        if not res:
            raise security.ExceptionNoTb('Bad username or password')
        return res[0]

users()

class config_users(osv.osv_memory):
    _name = 'res.config.users'
    _inherit = ['res.users', 'res.config']

    def _generate_signature(self, cr, name, email, context=None):
        return _('--\n%(name)s %(email)s\n') % {
            'name': name or '',
            'email': email and ' <'+email+'>' or '',
            }

    def create_user(self, cr, uid, new_id, context=None):
        """ create a new res.user instance from the data stored
        in the current res.config.users.

        If an email address was filled in for the user, sends a mail
        composed of the return values of ``get_welcome_mail_subject``
        and ``get_welcome_mail_body`` (which should be unicode values),
        with the user's data %-formatted into the mail body
        """
        base_data = self.read(cr, uid, new_id, context=context)
        partner_id = self.pool.get('res.partner').main_partner(cr, uid)
        address = self.pool.get('res.partner.address').create(
            cr, uid, {'name': base_data['name'],
                      'email': base_data['email'],
                      'partner_id': partner_id,},
            context)
        user_data = dict(
            base_data,
            signature=self._generate_signature(
                cr, base_data['name'], base_data['email'], context=context),
            address_id=address,
            )
        new_user = self.pool.get('res.users').create(
            cr, uid, user_data, context)
        self.send_welcome_email(cr, uid, new_user, context=context)
    def execute(self, cr, uid, ids, context=None):
        'Do nothing on execution, just launch the next action/todo'
        pass
    def action_add(self, cr, uid, ids, context=None):
        'Create a user, and re-display the view'
        self.create_user(cr, uid, ids[0], context=context)
        return {
            'view_type': 'form',
            "view_mode": 'form',
            'res_model': 'res.config.users',
            'view_id':self.pool.get('ir.ui.view')\
                .search(cr,uid,[('name','=','res.config.users.confirm.form')]),
            'type': 'ir.actions.act_window',
            'target':'new',
            }
config_users()

class groups2(osv.osv): ##FIXME: Is there a reason to inherit this object ?
    _inherit = 'res.groups'
    _columns = {
        'users': fields.many2many('res.users', 'res_groups_users_rel', 'gid', 'uid', 'Users'),
    }

    def unlink(self, cr, uid, ids, context=None):
        for record in self.read(cr, uid, ids, ['users'], context=context):
            if record['users']:
                raise osv.except_osv(_('Warning !'), _('Make sure you have no users linked with the group(s)!'))
        return super(groups2, self).unlink(cr, uid, ids, context=context)

groups2()

class res_config_view(osv.osv_memory):
    _name = 'res.config.view'
    _inherit = 'res.config'
    _columns = {
        'name':fields.char('Name', size=64),
        'view': fields.selection([('simple','Simplified'),
                                  ('extended','Extended')],
                                 'Interface', required=True ),
    }
    _defaults={
        'view':lambda *args: 'simple',
    }

    def execute(self, cr, uid, ids, context=None):
        res = self.read(cr, uid, ids)[0]
        self.pool.get('res.users').write(cr, uid, [uid],
                                 {'view':res['view']}, context=context)

res_config_view()

# vim:expandtab:smartindent:tabstop=4:softtabstop=4:shiftwidth=4:
<|MERGE_RESOLUTION|>--- conflicted
+++ resolved
@@ -173,34 +173,13 @@
                                 body=self.get_welcome_mail_body(
                                     cr, uid, context=context) % user)
 
-<<<<<<< HEAD
-    def update_user_group(self, cr, uid, ids, name, value, arg, context):
-        """ update User groups according to the interface.
-=======
     def _set_interface_type(self, cr, uid, ids, name, value, arg, context=None):
         """Implementation of 'view' function field setter, sets the type of interface of the users.
->>>>>>> ae02c1b5
         @param name: Name of the field
         @param arg: User defined argument
         @param value: new value returned
         @return:  True/False
         """
-<<<<<<< HEAD
-        if not value: return False
-        if not isinstance(ids, list):
-            ids = [ids]
-        group_obj = self.pool.get('res.groups')
-        extended_group = group_obj.search(cr,uid,[('name','ilike','Extended')])[0]
-        user_groups = self.read(cr, uid, ids, ['groups_id'])[0]['groups_id']
-        if value == 'simple':
-            cr.execute(""" delete from res_groups_users_rel where gid=%s and uid=ANY(%s)""",(extended_group, ids))
-        else:
-            self.write(cr, uid, ids,{'groups_id':[(6, 0, list(set([extended_group] + user_groups)))]})
-        return True
-
-    def _set_interface(self, cr, uid, ids, name, args, context=None):
-        """ Sets interface for the User.
-=======
         if not value or value not in ['simple','extended']:
             return False
         group_obj = self.pool.get('res.groups')
@@ -211,20 +190,11 @@
 
     def _get_interface_type(self, cr, uid, ids, name, args, context=None):
         """Implementation of 'view' function field getter, returns the type of interface of the users.
->>>>>>> ae02c1b5
         @param field_name: Name of the field
         @param arg: User defined argument
         @return:  Dictionary of values
         """
         group_obj = self.pool.get('res.groups')
-<<<<<<< HEAD
-        extended_group = group_obj.search(cr,uid,[('name','ilike','Extended')])[0]
-        user_groups = self.read(cr, uid, ids, ['groups_id'])[0]['groups_id']
-        if extended_group not in user_groups:
-            return {ids[0]:'simple'}
-        else:
-            return {ids[0]:'extended'}
-=======
         extended_group_id = group_obj.get_extended_interface_group(cr, uid, context=context)
         extended_users = group_obj.read(cr, uid, extended_group_id, ['users'], context=context)['users']
         return dict(zip(ids, ['extended' if user in extended_users else 'simple' for user in ids]))
@@ -243,7 +213,6 @@
                 address_id = address_obj.create(cr, uid, {'name': user.name, 'email': value or None}, context=context)
                 self.write(cr, uid, ids, {'address_id': address_id}, context)
         return True
->>>>>>> ae02c1b5
 
     _columns = {
         'name': fields.char('Name', size=64, required=True, select=True,
@@ -273,16 +242,10 @@
         'context_tz': fields.selection(_tz_get,  'Timezone', size=64,
             help="The user's timezone, used to perform timezone conversions "
                  "between the server and the client."),
-<<<<<<< HEAD
-        'view': fields.function(_set_interface, method=True, type='selection', fnct_inv=update_user_group,
-                                selection=[('simple','Simplified'),('extended','Extended')],
-                                string='Interface', help="Choose between the simplified interface and the extended one"),
-=======
         'view': fields.function(_get_interface_type, method=True, type='selection', fnct_inv=_set_interface_type,
                                 selection=[('simple','Simplified'),('extended','Extended')],
                                 string='Interface', help="Choose between the simplified interface and the extended one"),
         'user_email': fields.function(_email_get, method=True, fnct_inv=_email_set, string='Email', type="char"),
->>>>>>> ae02c1b5
     }
 
     def read(self,cr, uid, ids, fields=None, context=None, load='_classic_read'):
