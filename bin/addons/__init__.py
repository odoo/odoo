# -*- coding: utf-8 -*-
##############################################################################
#
#    OpenERP, Open Source Management Solution
#    Copyright (C) 2004-2009 Tiny SPRL (<http://tiny.be>).
#
#    This program is free software: you can redistribute it and/or modify
#    it under the terms of the GNU Affero General Public License as
#    published by the Free Software Foundation, either version 3 of the
#    License, or (at your option) any later version.
#
#    This program is distributed in the hope that it will be useful,
#    but WITHOUT ANY WARRANTY; without even the implied warranty of
#    MERCHANTABILITY or FITNESS FOR A PARTICULAR PURPOSE.  See the
#    GNU Affero General Public License for more details.
#
#    You should have received a copy of the GNU Affero General Public License
#    along with this program.  If not, see <http://www.gnu.org/licenses/>.
#
##############################################################################

import os, sys, imp
from os.path import join as opj
import itertools
import zipimport

import osv
import tools
import tools.osutil
import pooler


import netsvc
from osv import fields
import addons

import zipfile
import release

import re
import base64
from zipfile import PyZipFile, ZIP_DEFLATED
from cStringIO import StringIO

import logging


logger = netsvc.Logger()

_ad = os.path.abspath(opj(tools.config['root_path'], 'addons'))     # default addons path (base)
ad_paths= map(lambda m: os.path.abspath(m.strip()),tools.config['addons_path'].split(','))

sys.path.insert(1, _ad)

ad_cnt=1
for adp in ad_paths:
    if adp != _ad:
        sys.path.insert(ad_cnt, adp)
        ad_cnt+=1

ad_paths.append(_ad)    # for get_module_path

# Modules already loaded
loaded = []

#Modules whch raised error
not_loaded = []

class Graph(dict):

    def addNode(self, name, deps):
        max_depth, father = 0, None
        for n in [Node(x, self) for x in deps]:
            if n.depth >= max_depth:
                father = n
                max_depth = n.depth
        if father:
            father.addChild(name)
        else:
            Node(name, self)

    def update_from_db(self, cr):
        # update the graph with values from the database (if exist)
        ## First, we set the default values for each package in graph
        additional_data = dict.fromkeys(self.keys(), {'id': 0, 'state': 'uninstalled', 'dbdemo': False, 'installed_version': None})
        ## Then we get the values from the database
        cr.execute('SELECT name, id, state, demo AS dbdemo, latest_version AS installed_version'
                   '  FROM ir_module_module'
                   ' WHERE name in (%s)' % (','.join(['%s'] * len(self))),
                    additional_data.keys()
                   )

        ## and we update the default values with values from the database
        additional_data.update(dict([(x.pop('name'), x) for x in cr.dictfetchall()]))

        for package in self.values():
            for k, v in additional_data[package.name].items():
                setattr(package, k, v)



    def __iter__(self):
        level = 0
        done = set(self.keys())
        while done:
            level_modules = [(name, module) for name, module in self.items() if module.depth==level]
            for name, module in level_modules:
                done.remove(name)
                yield module
            level += 1

class Singleton(object):
    def __new__(cls, name, graph):
        if name in graph:
            inst = graph[name]
        else:
            inst = object.__new__(cls)
            inst.name = name
            graph[name] = inst
        return inst


class Node(Singleton):

    def __init__(self, name, graph):
        self.graph = graph
        if not hasattr(self, 'children'):
            self.children = []
        if not hasattr(self, 'depth'):
            self.depth = 0

    def addChild(self, name):
        node = Node(name, self.graph)
        node.depth = self.depth + 1
        if node not in self.children:
            self.children.append(node)
        for attr in ('init', 'update', 'demo'):
            if hasattr(self, attr):
                setattr(node, attr, True)
        self.children.sort(lambda x, y: cmp(x.name, y.name))

    def __setattr__(self, name, value):
        super(Singleton, self).__setattr__(name, value)
        if name in ('init', 'update', 'demo'):
            tools.config[name][self.name] = 1
            for child in self.children:
                setattr(child, name, value)
        if name == 'depth':
            for child in self.children:
                setattr(child, name, value + 1)

    def __iter__(self):
        return itertools.chain(iter(self.children), *map(iter, self.children))

    def __str__(self):
        return self._pprint()

    def _pprint(self, depth=0):
        s = '%s\n' % self.name
        for c in self.children:
            s += '%s`-> %s' % ('   ' * depth, c._pprint(depth+1))
        return s


def get_module_path(module, downloaded=False):
    """Return the path of the given module."""
    for adp in ad_paths:
        if os.path.exists(opj(adp, module)) or os.path.exists(opj(adp, '%s.zip' % module)):
            return opj(adp, module)

    if downloaded:
        return opj(_ad, module)
    logger.notifyChannel('init', netsvc.LOG_WARNING, 'module %s: module not found' % (module,))
    return False


def get_module_filetree(module, dir='.'):
    path = get_module_path(module)
    if not path:
        return False

    dir = os.path.normpath(dir)
    if dir == '.':
        dir = ''
    if dir.startswith('..') or (dir and dir[0] == '/'):
        raise Exception('Cannot access file outside the module')

    if not os.path.isdir(path):
        # zipmodule
        zip = zipfile.ZipFile(path + ".zip")
        files = ['/'.join(f.split('/')[1:]) for f in zip.namelist()]
    else:
        files = tools.osutil.listdir(path, True)

    tree = {}
    for f in files:
        if not f.startswith(dir):
            continue

        if dir:
            f = f[len(dir)+int(not dir.endswith('/')):]
        lst = f.split(os.sep)
        current = tree
        while len(lst) != 1:
            current = current.setdefault(lst.pop(0), {})
        current[lst.pop(0)] = None

    return tree

def get_module_as_zip_from_module_directory(module_directory, b64enc=True, src=True):
    """Compress a module directory

    @param module_directory: The module directory
    @param base64enc: if True the function will encode the zip file with base64
    @param src: Integrate the source files

    @return: a stream to store in a file-like object
    """

    RE_exclude = re.compile('(?:^\..+\.swp$)|(?:\.py[oc]$)|(?:\.bak$)|(?:\.~.~$)', re.I)

    def _zippy(archive, path, src=True):
        path = os.path.abspath(path)
        base = os.path.basename(path)
        for f in tools.osutil.listdir(path, True):
            bf = os.path.basename(f)
            if not RE_exclude.search(bf) and (src or bf in ('__openerp__.py', '__terp__.py') or not bf.endswith('.py')):
                archive.write(os.path.join(path, f), os.path.join(base, f))

    archname = StringIO()
    archive = PyZipFile(archname, "w", ZIP_DEFLATED)
    archive.writepy(module_directory)
    _zippy(archive, module_directory, src=src)
    archive.close()
    val = archname.getvalue()
    archname.close()

    if b64enc:
        val = base64.encodestring(val)

    return val

def get_module_as_zip(modulename, b64enc=True, src=True):
    """Generate a module as zip file with the source or not and can do a base64 encoding

    @param modulename: The module name
    @param b64enc: if True the function will encode the zip file with base64
    @param src: Integrate the source files

    @return: a stream to store in a file-like object
    """

    ap = get_module_path(str(modulename))
    if not ap:
        raise Exception('Unable to find path for module %s' % modulename)

    ap = ap.encode('utf8')
    if os.path.isfile(ap + '.zip'):
        val = file(ap + '.zip', 'rb').read()
        if b64enc:
            val = base64.encodestring(val)
    else:
        val = get_module_as_zip_from_module_directory(ap, b64enc, src)

    return val


def get_module_resource(module, *args):
    """Return the full path of a resource of the given module.

    @param module: the module
    @param args: the resource path components

    @return: absolute path to the resource
    """
    a = get_module_path(module)
    return a and opj(a, *args) or False


def get_modules():
    """Returns the list of module names
    """
    def listdir(dir):
        def clean(name):
            name = os.path.basename(name)
            if name[-4:] == '.zip':
                name = name[:-4]
            return name

        def is_really_module(name):
            name = opj(dir, name)
            return os.path.isdir(name) or zipfile.is_zipfile(name)
        return map(clean, filter(is_really_module, os.listdir(dir)))

    plist = []
    for ad in ad_paths:
        plist.extend(listdir(ad))
    return list(set(plist))

def load_information_from_description_file(module):
    """
    :param module: The name of the module (sale, purchase, ...)
    """
    for filename in ['__openerp__.py', '__terp__.py']:
        description_file = get_module_resource(module, filename)
        if os.path.isfile(description_file):
            return eval(tools.file_open(description_file).read())
<<<<<<< HEAD
    return
#    raise Exception('The module %s does not contain a description file: __openerp__.py or __terp__.py (deprecated)')
=======

    logging.warning('The module %s does not contain a description file: __openerp__.py or __terp__.py (deprecated)' % module)
    return {}
>>>>>>> fe2e3b9d

def get_modules_with_version():
    modules = get_modules()
    res = {}
    for module in modules:
        try:
            info = load_information_from_description_file(module)
            res[module] = "%s.%s" % (release.major_version, info['version'])
        except Exception, e:
            continue
    return res

def create_graph(cr, module_list, force=None):
    graph = Graph()
    upgrade_graph(graph, cr, module_list, force)
    return graph

def upgrade_graph(graph, cr, module_list, force=None):
    if force is None:
        force = []
    packages = []
    len_graph = len(graph)
    for module in module_list:
        mod_path = get_module_path(module)
        terp_file = get_module_resource(module, '__openerp__.py')
        if not os.path.isfile(terp_file):
            terp_file = get_module_resource(module, '__terp__.py')

        if not mod_path or not terp_file:
            global not_loaded
            not_loaded.append(module)
            logger.notifyChannel('init', netsvc.LOG_WARNING, 'module %s: not installable' % (module))
            raise osv.osv.except_osv('Error!',"Module '%s' was not found" % (module,))


        if os.path.isfile(terp_file) or zipfile.is_zipfile(mod_path+'.zip'):
            try:
                info = eval(tools.file_open(terp_file).read())
            except:
                logger.notifyChannel('init', netsvc.LOG_ERROR, 'module %s: eval file %s' % (module, terp_file))
                raise
            if info.get('installable', True):
                packages.append((module, info.get('depends', []), info))


    dependencies = dict([(p, deps) for p, deps, data in packages])
    current, later = set([p for p, dep, data in packages]), set()

    while packages and current > later:
        package, deps, data = packages[0]

        # if all dependencies of 'package' are already in the graph, add 'package' in the graph
        if reduce(lambda x, y: x and y in graph, deps, True):
            if not package in current:
                packages.pop(0)
                continue
            later.clear()
            current.remove(package)
            graph.addNode(package, deps)
            node = Node(package, graph)
            node.data = data
            for kind in ('init', 'demo', 'update'):
                if package in tools.config[kind] or 'all' in tools.config[kind] or kind in force:
                    setattr(node, kind, True)
        else:
            later.add(package)
            packages.append((package, deps, data))
        packages.pop(0)

    graph.update_from_db(cr)

    for package in later:
        unmet_deps = filter(lambda p: p not in graph, dependencies[package])
        logger.notifyChannel('init', netsvc.LOG_ERROR, 'module %s: Unmet dependencies: %s' % (package, ', '.join(unmet_deps)))

    result = len(graph) - len_graph
    if result != len(module_list):
        logger.notifyChannel('init', netsvc.LOG_WARNING, 'Not all modules have loaded.')
    return result


def init_module_objects(cr, module_name, obj_list):
    logger.notifyChannel('init', netsvc.LOG_INFO, 'module %s: creating or updating database tables' % module_name)
    todo = []
    for obj in obj_list:
        try:
            result = obj._auto_init(cr, {'module': module_name})
        except Exception, e:
            raise
        if result:
            todo += result
        if hasattr(obj, 'init'):
            obj.init(cr)
        cr.commit()
    todo.sort()
    for t in todo:
        t[1](cr, *t[2])
    cr.commit()


def register_class(m):
    """
    Register module named m, if not already registered
    """

    def log(e):
        mt = isinstance(e, zipimport.ZipImportError) and 'zip ' or ''
        msg = "Couldn't load %smodule %s" % (mt, m)
        logger.notifyChannel('init', netsvc.LOG_CRITICAL, msg)
        logger.notifyChannel('init', netsvc.LOG_CRITICAL, e)

    global loaded
    if m in loaded:
        return
    logger.notifyChannel('init', netsvc.LOG_INFO, 'module %s: registering objects' % m)
    mod_path = get_module_path(m)

    try:
        zip_mod_path = mod_path + '.zip'
        if not os.path.isfile(zip_mod_path):
            fm = imp.find_module(m, ad_paths)
            try:
                imp.load_module(m, *fm)
            finally:
                if fm[0]:
                    fm[0].close()
        else:
            zimp = zipimport.zipimporter(zip_mod_path)
            zimp.load_module(m)
    except Exception, e:
        log(e)
        raise
    else:
        loaded.append(m)


class MigrationManager(object):
    """
        This class manage the migration of modules
        Migrations files must be python files containing a "migrate(cr, installed_version)" function.
        Theses files must respect a directory tree structure: A 'migrations' folder which containt a
        folder by version. Version can be 'module' version or 'server.module' version (in this case,
        the files will only be processed by this version of the server). Python file names must start
        by 'pre' or 'post' and will be executed, respectively, before and after the module initialisation
        Example:

            <moduledir>
            `-- migrations
                |-- 1.0
                |   |-- pre-update_table_x.py
                |   |-- pre-update_table_y.py
                |   |-- post-clean-data.py
                |   `-- README.txt              # not processed
                |-- 5.0.1.1                     # files in this folder will be executed only on a 5.0 server
                |   |-- pre-delete_table_z.py
                |   `-- post-clean-data.py
                `-- foo.py                      # not processed

        This similar structure is generated by the maintenance module with the migrations files get by
        the maintenance contract

    """
    def __init__(self, cr, graph):
        self.cr = cr
        self.graph = graph
        self.migrations = {}
        self._get_files()

    def _get_files(self):

        """
        import addons.base.maintenance.utils as maintenance_utils
        maintenance_utils.update_migrations_files(self.cr)
        #"""

        for pkg in self.graph:
            self.migrations[pkg.name] = {}
            if not (hasattr(pkg, 'update') or pkg.state == 'to upgrade'):
                continue

            self.migrations[pkg.name]['module'] = get_module_filetree(pkg.name, 'migrations') or {}
            self.migrations[pkg.name]['maintenance'] = get_module_filetree('base', 'maintenance/migrations/' + pkg.name) or {}

    def migrate_module(self, pkg, stage):
        assert stage in ('pre', 'post')
        stageformat = {'pre': '[>%s]',
                       'post': '[%s>]',
                      }

        if not (hasattr(pkg, 'update') or pkg.state == 'to upgrade'):
            return

        def convert_version(version):
            if version.startswith(release.major_version) and version != release.major_version:
                return version  # the version number already containt the server version
            return "%s.%s" % (release.major_version, version)

        def _get_migration_versions(pkg):
            def __get_dir(tree):
                return [d for d in tree if tree[d] is not None]

            versions = list(set(
                __get_dir(self.migrations[pkg.name]['module']) +
                __get_dir(self.migrations[pkg.name]['maintenance'])
            ))
            versions.sort(key=lambda k: parse_version(convert_version(k)))
            return versions

        def _get_migration_files(pkg, version, stage):
            """ return a list of tuple (module, file)
            """
            m = self.migrations[pkg.name]
            lst = []

            mapping = {'module': opj(pkg.name, 'migrations'),
                       'maintenance': opj('base', 'maintenance', 'migrations', pkg.name),
                      }

            for x in mapping.keys():
                if version in m[x]:
                    for f in m[x][version]:
                        if m[x][version][f] is not None:
                            continue
                        if not f.startswith(stage + '-'):
                            continue
                        lst.append(opj(mapping[x], version, f))
            lst.sort()
            return lst

        def mergedict(a, b):
            a = a.copy()
            a.update(b)
            return a

        from tools.parse_version import parse_version

        parsed_installed_version = parse_version(pkg.installed_version or '')
        current_version = parse_version(convert_version(pkg.data.get('version', '0')))

        versions = _get_migration_versions(pkg)

        for version in versions:
            if parsed_installed_version < parse_version(convert_version(version)) <= current_version:

                strfmt = {'addon': pkg.name,
                          'stage': stage,
                          'version': stageformat[stage] % version,
                          }

                for pyfile in _get_migration_files(pkg, version, stage):
                    name, ext = os.path.splitext(os.path.basename(pyfile))
                    if ext.lower() != '.py':
                        continue
                    mod = fp = fp2 = None
                    try:
                        fp = tools.file_open(pyfile)

                        # imp.load_source need a real file object, so we create
                        # one from the file-like object we get from file_open
                        fp2 = os.tmpfile()
                        fp2.write(fp.read())
                        fp2.seek(0)
                        try:
                            mod = imp.load_source(name, pyfile, fp2)
                            logger.notifyChannel('migration', netsvc.LOG_INFO, 'module %(addon)s: Running migration %(version)s %(name)s' % mergedict({'name': mod.__name__}, strfmt))
                            mod.migrate(self.cr, pkg.installed_version)
                        except ImportError:
                            logger.notifyChannel('migration', netsvc.LOG_ERROR, 'module %(addon)s: Unable to load %(stage)s-migration file %(file)s' % mergedict({'file': pyfile}, strfmt))
                            raise
                        except AttributeError:
                            logger.notifyChannel('migration', netsvc.LOG_ERROR, 'module %(addon)s: Each %(stage)s-migration file must have a "migrate(cr, installed_version)" function' % strfmt)
                        except:
                            raise
                    finally:
                        if fp:
                            fp.close()
                        if fp2:
                            fp2.close()
                        if mod:
                            del mod


def load_module_graph(cr, graph, status=None, perform_checks=True, **kwargs):
    # **kwargs is passed directly to convert_xml_import
    if not status:
        status = {}

    status = status.copy()
    package_todo = []
    statusi = 0
    pool = pooler.get_pool(cr.dbname)

    migrations = MigrationManager(cr, graph)

    has_updates = False
    modobj = None

    logger.notifyChannel('init', netsvc.LOG_DEBUG, 'loading %d packages..' % len(graph))

    for package in graph:
        logger.notifyChannel('init', netsvc.LOG_INFO, 'module %s: loading objects' % package.name)
        migrations.migrate_module(package, 'pre')
        register_class(package.name)
        modules = pool.instanciate(package.name, cr)
        if hasattr(package, 'init') or hasattr(package, 'update') or package.state in ('to install', 'to upgrade'):
            init_module_objects(cr, package.name, modules)
        cr.commit()

    for package in graph:
        status['progress'] = (float(statusi)+0.1) / len(graph)
        m = package.name
        mid = package.id

        if modobj is None:
            modobj = pool.get('ir.module.module')

        if modobj and perform_checks:
            modobj.check(cr, 1, [mid])

        idref = {}
        status['progress'] = (float(statusi)+0.4) / len(graph)

        mode = 'update'
        if hasattr(package, 'init') or package.state == 'to install':
            mode = 'init'

        if hasattr(package, 'init') or hasattr(package, 'update') or package.state in ('to install', 'to upgrade'):
            has_updates = True
            for kind in ('init', 'update'):
                if package.state=='to upgrade':
                    # upgrading the module information
                    modobj.write(cr, 1, [mid], {
                    'description': package.data.get('description', ''),
                    'shortdesc': package.data.get('name', ''),
                    'author': package.data.get('author', 'Unknown'),
                    'website': package.data.get('website', ''),
                    'license': package.data.get('license', 'GPL-2'),
                    'certificate': package.data.get('certificate') or None,
                    })
                for filename in package.data.get('%s_xml' % kind, []):
                    logger.notifyChannel('init', netsvc.LOG_INFO, 'module %s: loading %s' % (m, filename))
                    name, ext = os.path.splitext(filename)
                    fp = tools.file_open(opj(m, filename))
                    if ext == '.csv':
                        noupdate=False
                        if kind == 'init':
                            noupdate=True
                        tools.convert_csv_import(cr, m, os.path.basename(filename), fp.read(), idref, mode=mode, noupdate=noupdate)
                    elif ext == '.sql':
                        queries = fp.read().split(';')
                        for query in queries:
                            new_query = ' '.join(query.split())
                            if new_query:
                                cr.execute(new_query)
                    elif ext == '.yml':
                        tools.convert_yaml_import(cr, m, fp, idref, mode=mode, **kwargs)
                    else:
                        tools.convert_xml_import(cr, m, fp, idref, mode=mode, **kwargs)
                    fp.close()
            if hasattr(package, 'demo') or (package.dbdemo and package.state != 'installed'):
                status['progress'] = (float(statusi)+0.75) / len(graph)
                for xml in package.data.get('demo_xml', []):
                    name, ext = os.path.splitext(xml)
                    logger.notifyChannel('init', netsvc.LOG_INFO, 'module %s: loading %s' % (m, xml))
                    fp = tools.file_open(opj(m, xml))
                    if ext == '.csv':
                        tools.convert_csv_import(cr, m, os.path.basename(xml), fp.read(), idref, mode=mode, noupdate=True)
                    elif ext == '.yml':
                        tools.convert_yaml_import(cr, m, fp, idref, mode=mode, **kwargs)
                    else:
                        tools.convert_xml_import(cr, m, fp, idref, mode=mode, noupdate=True, **kwargs)
                    fp.close()
                cr.execute('update ir_module_module set demo=%s where id=%s', (True, mid))
            package_todo.append(package.name)

            migrations.migrate_module(package, 'post')

            if modobj:
                ver = release.major_version + '.' + package.data.get('version', '1.0')
                # Set new modules and dependencies
                modobj.write(cr, 1, [mid], {'state': 'installed', 'latest_version': ver})
                cr.commit()
                # Update translations for all installed languages
                modobj.update_translations(cr, 1, [mid], None)
                cr.commit()

            package.state = 'installed'
            for kind in ('init', 'demo', 'update'):
                if hasattr(package, kind):
                    delattr(package, kind)

        statusi += 1

    cr.execute('select model from ir_model where state=%s', ('manual',))
    for model in cr.dictfetchall():
        pool.get('ir.model').instanciate(cr, 1, model['model'], {})

    pool.get('ir.model.data')._process_end(cr, 1, package_todo)
    cr.commit()

    return has_updates

def load_modules(db, force_demo=False, status=None, update_module=False):
    if not status:
        status = {}
    cr = db.cursor()
    if cr:
        cr.execute("SELECT relname FROM pg_class WHERE relkind='r' AND relname='ir_module_module'")
        if len(cr.fetchall())==0:
            logger.notifyChannel("init", netsvc.LOG_INFO, "init db")
            tools.init_db(cr)
            tools.config["init"]["all"] = 1
            tools.config['update']['all'] = 1
            if not tools.config['without_demo']:
                tools.config["demo"]['all'] = 1
    force = []
    if force_demo:
        force.append('demo')
    pool = pooler.get_pool(cr.dbname)
    try:
        report = tools.assertion_report()
        # NOTE: Try to also load the modules that have been marked as uninstallable previously...
        STATES_TO_LOAD = ['installed', 'to upgrade', 'uninstallable']
        graph = create_graph(cr, ['base'], force)
        has_updates = load_module_graph(cr, graph, status, perform_checks=(not update_module), report=report)

        global not_loaded
        if not_loaded:
            #If some module is not loaded don't proceed further
            not_loaded = []
            return
        if update_module:
            modobj = pool.get('ir.module.module')
            logger.notifyChannel('init', netsvc.LOG_INFO, 'updating modules list')
            if ('base' in tools.config['init']) or ('base' in tools.config['update']):
                modobj.update_list(cr, 1)

            mods = [k for k in tools.config['init'] if tools.config['init'][k]]
            if mods:
                ids = modobj.search(cr, 1, ['&', ('state', '=', 'uninstalled'), ('name', 'in', mods)])
                if ids:
                    modobj.button_install(cr, 1, ids)

            mods = [k for k in tools.config['update'] if tools.config['update'][k]]
            if mods:
                ids = modobj.search(cr, 1, ['&', ('state', '=', 'installed'), ('name', 'in', mods)])
                if ids:
                    modobj.button_upgrade(cr, 1, ids)

            cr.execute("update ir_module_module set state=%s where name=%s", ('installed', 'base'))

            STATES_TO_LOAD += ['to install']

        loop_guardrail = 0
        while True:
            loop_guardrail += 1
            if loop_guardrail > 100:
                raise ProgrammingError()
            cr.execute("SELECT name from ir_module_module WHERE state in (%s)" % ','.join(['%s']*len(STATES_TO_LOAD)), STATES_TO_LOAD)

            module_list = [name for (name,) in cr.fetchall() if name not in graph]
            if not module_list:
                break

            new_modules_in_graph = upgrade_graph(graph, cr, module_list, force)
            if new_modules_in_graph == 0:
                # nothing to load
                break

            logger.notifyChannel('init', netsvc.LOG_DEBUG, 'Updating graph with %d more modules' % (len(module_list)))
            r = load_module_graph(cr, graph, status, report=report)
            has_updates = has_updates or r

        if has_updates:
            cr.execute("""select model,name from ir_model where id not in (select model_id from ir_model_access)""")
            for (model, name) in cr.fetchall():
                logger.notifyChannel('init', netsvc.LOG_WARNING, 'object %s (%s) has no access rules!' % (model, name))

            cr.execute("SELECT model from ir_model")
            for (model,) in cr.fetchall():
                obj = pool.get(model)
                if obj:
                    obj._check_removed_columns(cr, log=True)

        if report.get_report():
            logger.notifyChannel('init', netsvc.LOG_INFO, report)

        for kind in ('init', 'demo', 'update'):
            tools.config[kind] = {}

        cr.commit()
        if update_module:
            cr.execute("select id,name from ir_module_module where state=%s", ('to remove',))
            for mod_id, mod_name in cr.fetchall():
                cr.execute('select model,res_id from ir_model_data where noupdate=%s and module=%s order by id desc', (False, mod_name,))
                for rmod, rid in cr.fetchall():
                    uid = 1
                    rmod_module= pool.get(rmod)
                    if rmod_module:
                        rmod_module.unlink(cr, uid, [rid])
                    else:
                        logger.notifyChannel('init', netsvc.LOG_ERROR, 'Could not locate %s to remove res=%d' % (rmod,rid))
                cr.execute('delete from ir_model_data where noupdate=%s and module=%s', (False, mod_name,))
                cr.commit()
            #
            # TODO: remove menu without actions of children
            #
            while True:
                cr.execute('''delete from
                        ir_ui_menu
                    where
                        (id not in (select parent_id from ir_ui_menu where parent_id is not null))
                    and
                        (id not in (select res_id from ir_values where model='ir.ui.menu'))
                    and
                        (id not in (select res_id from ir_model_data where model='ir.ui.menu'))''')
                cr.commit()
                if not cr.rowcount:
                    break
                else:
                    logger.notifyChannel('init', netsvc.LOG_INFO, 'removed %d unused menus' % (cr.rowcount,))

            cr.execute("update ir_module_module set state=%s where state=%s", ('uninstalled', 'to remove',))
            cr.commit()
    finally:
        cr.close()


# vim:expandtab:smartindent:tabstop=4:softtabstop=4:shiftwidth=4:<|MERGE_RESOLUTION|>--- conflicted
+++ resolved
@@ -302,17 +302,12 @@
     :param module: The name of the module (sale, purchase, ...)
     """
     for filename in ['__openerp__.py', '__terp__.py']:
-        description_file = get_module_resource(module, filename)
+        description_file = addons.get_module_resource(module, filename)
         if os.path.isfile(description_file):
             return eval(tools.file_open(description_file).read())
-<<<<<<< HEAD
-    return
-#    raise Exception('The module %s does not contain a description file: __openerp__.py or __terp__.py (deprecated)')
-=======
 
     logging.warning('The module %s does not contain a description file: __openerp__.py or __terp__.py (deprecated)' % module)
     return {}
->>>>>>> fe2e3b9d
 
 def get_modules_with_version():
     modules = get_modules()
