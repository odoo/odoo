--- conflicted
+++ resolved
@@ -190,16 +190,6 @@
                 if 0 == len(self.lines):
                     raise StopIteration()
                 line = self.lines.pop(0).strip()
-<<<<<<< HEAD
-                if line.startswith('#:'):
-                    tmp_tnrs.append( line[2:].strip().split(':') )
-                if line.startswith('#'):
-                    line = None
-=======
-
-            while line.startswith('#'):
-		if line.startswith('#~ '):
-			break
                 if line.startswith('#:'):
 		    if ' ' in line[2:].strip():
 			for lpart in line[2:].strip().split(' '):
@@ -219,7 +209,7 @@
 		    line = self.lines.pop(0)
 		# This has been a deprecated entry, don't return anything
 		return self.next()
->>>>>>> f566ea57
+
 
             if not line.startswith('msgid'):
                 raise Exception("malformed file: bad line: %s" % line)
@@ -288,13 +278,9 @@
     def write(self, modules, tnrs, source, trad):
         def quote(s):
             return '"%s"' % s.replace('"','\\"') \
-<<<<<<< HEAD
-                            .replace('\\ ','\\\\ ') \
-                            .replace('\n', '\\n"\n"')
-=======
                              .replace('\n', '\\n"\n"') \
 			     .replace(' \\ ',' \\\\ ')
->>>>>>> f566ea57
+
 
         plurial = len(modules) > 1 and 's' or ''
         self.buffer.write("#. module%s: %s\n" % (plurial, ', '.join(modules)))
