--- conflicted
+++ resolved
@@ -54,12 +54,9 @@
                                                     <span t-esc="line.get('name')"/>
                                                 </td>
                                                 <td>
-<<<<<<< HEAD
-=======
                                                     <span t-esc="line.get('product_id')"/>
                                                 </td>
                                                 <td>
->>>>>>> 37f0638f
                                                     <span t-esc="line.get('location_name')"/>
                                                 </td>
                                                 <td>
@@ -124,12 +121,9 @@
                                                     <span t-esc="line.get('name')"/>
                                                 </td>
                                                 <td>
-<<<<<<< HEAD
-=======
                                                     <span t-esc="line.get('product_id')"/>
                                                 </td>
                                                 <td>
->>>>>>> 37f0638f
                                                     <span t-esc="line.get('product_category')"/>
                                                 </td>
                                                 <td>
