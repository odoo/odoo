--- conflicted
+++ resolved
@@ -206,14 +206,9 @@
                 worksheet.write(row_index, 1, key)
                 row_index += 2
                 if value not in [vals.get('num_day'), vals.get('today_date')]:
-<<<<<<< HEAD
-                    worksheet.write(row_index, 0, "Lot/Serial number", bold)
-                    worksheet.write(row_index, 1, "Product", bold)
-=======
                     worksheet.write(row_index, 0, "Barcode", bold)
                     worksheet.write(row_index, 1, "Lot/Serial number", bold)
                     worksheet.write(row_index, 2, "Product", bold)
->>>>>>> 4efd660a
                     if vals.get('group_by') == 'location':
                         worksheet.write(row_index, 2, "Category", bold)
                     elif vals.get('group_by') == 'category':
